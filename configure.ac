dnl require autoconf 2.60 (AS_ECHO/AS_ECHO_N)
AC_PREREQ([2.60])
define(_CLIENT_VERSION_MAJOR, 0)
define(_CLIENT_VERSION_MINOR, 16)
define(_CLIENT_VERSION_REVISION, 99)
define(_CLIENT_VERSION_PARTICL, 1)
define(_CLIENT_VERSION_BUILD, 0)
define(_CLIENT_VERSION_IS_RELEASE, true)
define(_COPYRIGHT_YEAR, 2018)
define(_COPYRIGHT_HOLDERS,[The %s developers])
define(_COPYRIGHT_HOLDERS_SUBSTITUTION,[[Particl Core]])
AC_INIT([Particl Core],[_CLIENT_VERSION_MAJOR._CLIENT_VERSION_MINOR._CLIENT_VERSION_REVISION._CLIENT_VERSION_PARTICL],[https://github.com/particl/particl-core/issues],[particl],[https://particl.io/])
AC_CONFIG_SRCDIR([src/validation.cpp])
AC_CONFIG_HEADERS([src/config/bitcoin-config.h])
AC_CONFIG_AUX_DIR([build-aux])
AC_CONFIG_MACRO_DIR([build-aux/m4])

BITCOIN_DAEMON_NAME=particld
BITCOIN_GUI_NAME=particl-qt
BITCOIN_CLI_NAME=particl-cli
BITCOIN_TX_NAME=particl-tx

dnl Unless the user specified ARFLAGS, force it to be cr
AC_ARG_VAR(ARFLAGS, [Flags for the archiver, defaults to <cr> if not set])
if test "x${ARFLAGS+set}" != "xset"; then
  ARFLAGS="cr"
fi

AC_CANONICAL_HOST

AH_TOP([#ifndef BITCOIN_CONFIG_H])
AH_TOP([#define BITCOIN_CONFIG_H])
AH_BOTTOM([#endif //BITCOIN_CONFIG_H])

dnl faketime breaks configure and is only needed for make. Disable it here.
unset FAKETIME

dnl Automake init set-up and checks
AM_INIT_AUTOMAKE([no-define subdir-objects foreign])

dnl faketime messes with timestamps and causes configure to be re-run.
dnl --disable-maintainer-mode can be used to bypass this.
AM_MAINTAINER_MODE([enable])

dnl make the compilation flags quiet unless V=1 is used
m4_ifdef([AM_SILENT_RULES], [AM_SILENT_RULES([yes])])

dnl Compiler checks (here before libtool).
if test "x${CXXFLAGS+set}" = "xset"; then
  CXXFLAGS_overridden=yes
else
  CXXFLAGS_overridden=no
fi
AC_PROG_CXX
AC_PROG_CC

dnl By default, libtool for mingw refuses to link static libs into a dll for
dnl fear of mixing pic/non-pic objects, and import/export complications. Since
dnl we have those under control, re-enable that functionality.
case $host in
  *mingw*)
     lt_cv_deplibs_check_method="pass_all"
  ;;
esac
dnl Require C++11 compiler (no GNU extensions)
AX_CXX_COMPILE_STDCXX([11], [noext], [mandatory], [nodefault])
dnl Check if -latomic is required for <std::atomic>
CHECK_ATOMIC

dnl Unless the user specified OBJCXX, force it to be the same as CXX. This ensures
dnl that we get the same -std flags for both.
m4_ifdef([AC_PROG_OBJCXX],[
if test "x${OBJCXX+set}" = "x"; then
  OBJCXX="${CXX}"
fi
AC_PROG_OBJCXX
])

dnl Libtool init checks.
LT_INIT([pic-only])

dnl Check/return PATH for base programs.
AC_PATH_TOOL(AR, ar)
AC_PATH_TOOL(RANLIB, ranlib)
AC_PATH_TOOL(STRIP, strip)
AC_PATH_TOOL(GCOV, gcov)
AC_PATH_PROG(LCOV, lcov)
dnl Python 3.x is supported from 3.4 on (see https://github.com/bitcoin/bitcoin/issues/7893)
AC_PATH_PROGS([PYTHON], [python3.7 python3.6 python3.5 python3.4 python3 python])
AC_PATH_PROG(GENHTML, genhtml)
AC_PATH_PROG([GIT], [git])
AC_PATH_PROG(CCACHE,ccache)
AC_PATH_PROG(XGETTEXT,xgettext)
AC_PATH_PROG(HEXDUMP,hexdump)
AC_PATH_TOOL(READELF, readelf)
AC_PATH_TOOL(CPPFILT, c++filt)
AC_PATH_TOOL(OBJCOPY, objcopy)
AC_PATH_PROG(DOXYGEN, doxygen)
if test -z "$DOXYGEN"; then
   AC_MSG_WARN([Doxygen not found])
fi
AM_CONDITIONAL([HAVE_DOXYGEN], [test -n "$DOXYGEN"])

AC_ARG_VAR(PYTHONPATH, Augments the default search path for python module files)

# Enable wallet
AC_ARG_ENABLE([wallet],
  [AS_HELP_STRING([--disable-wallet],
  [disable wallet (enabled by default)])],
  [enable_wallet=$enableval],
  [enable_wallet=yes])

AC_ARG_ENABLE([usbdevice],
  [AS_HELP_STRING([--enable-usbdevice],
  [enable usbdevice (disabled by default)])],
  [enable_usbdevice=$enableval],
  [enable_usbdevice=no])

AC_ARG_WITH([miniupnpc],
  [AS_HELP_STRING([--with-miniupnpc],
  [enable UPNP (default is yes if libminiupnpc is found)])],
  [use_upnp=$withval],
  [use_upnp=auto])

AC_ARG_ENABLE([upnp-default],
  [AS_HELP_STRING([--enable-upnp-default],
  [if UPNP is enabled, turn it on at startup (default is no)])],
  [use_upnp_default=$enableval],
  [use_upnp_default=no])

AC_ARG_ENABLE(tests,
    AS_HELP_STRING([--disable-tests],[do not compile tests (default is to compile)]),
    [use_tests=$enableval],
    [use_tests=yes])

AC_ARG_ENABLE(gui-tests,
    AS_HELP_STRING([--disable-gui-tests],[do not compile GUI tests (default is to compile if GUI and tests enabled)]),
    [use_gui_tests=$enableval],
    [use_gui_tests=$use_tests])

AC_ARG_ENABLE(bench,
    AS_HELP_STRING([--disable-bench],[do not compile benchmarks (default is to compile)]),
    [use_bench=$enableval],
    [use_bench=yes])

AC_ARG_ENABLE([extended-functional-tests],
    AS_HELP_STRING([--enable-extended-functional-tests],[enable expensive functional tests when using lcov (default no)]),
    [use_extended_functional_tests=$enableval],
    [use_extended_functional_tests=no])

AC_ARG_WITH([qrencode],
  [AS_HELP_STRING([--with-qrencode],
  [enable QR code support (default is yes if qt is enabled and libqrencode is found)])],
  [use_qr=$withval],
  [use_qr=auto])

AC_ARG_ENABLE([hardening],
  [AS_HELP_STRING([--disable-hardening],
  [do not attempt to harden the resulting executables (default is to harden when possible)])],
  [use_hardening=$enableval],
  [use_hardening=auto])

AC_ARG_ENABLE([reduce-exports],
  [AS_HELP_STRING([--enable-reduce-exports],
  [attempt to reduce exported symbols in the resulting executables (default is no)])],
  [use_reduce_exports=$enableval],
  [use_reduce_exports=no])

AC_ARG_ENABLE([ccache],
  [AS_HELP_STRING([--disable-ccache],
  [do not use ccache for building (default is to use if found)])],
  [use_ccache=$enableval],
  [use_ccache=auto])

AC_ARG_ENABLE([lcov],
  [AS_HELP_STRING([--enable-lcov],
  [enable lcov testing (default is no)])],
  [use_lcov=$enableval],
  [use_lcov=no])

AC_ARG_ENABLE([lcov-branch-coverage],
  [AS_HELP_STRING([--enable-lcov-branch-coverage],
  [enable lcov testing branch coverage (default is no)])],
  [use_lcov_branch=yes],
  [use_lcov_branch=no])

AC_ARG_ENABLE([glibc-back-compat],
  [AS_HELP_STRING([--enable-glibc-back-compat],
  [enable backwards compatibility with glibc])],
  [use_glibc_compat=$enableval],
  [use_glibc_compat=no])

AC_ARG_ENABLE([asm],
  [AS_HELP_STRING([--enable-asm],
  [Enable assembly routines (default is yes)])],
  [use_asm=$enableval],
  [use_asm=yes])

if test "x$use_asm" = xyes; then
  AC_DEFINE(USE_ASM, 1, [Define this symbol to build in assembly routines])
fi

AC_ARG_WITH([system-univalue],
  [AS_HELP_STRING([--with-system-univalue],
  [Build with system UniValue (default is no)])],
  [system_univalue=$withval],
  [system_univalue=no]
)
AC_ARG_ENABLE([zmq],
  [AS_HELP_STRING([--disable-zmq],
  [disable ZMQ notifications])],
  [use_zmq=$enableval],
  [use_zmq=yes])

AC_ARG_WITH([protoc-bindir],[AS_HELP_STRING([--with-protoc-bindir=BIN_DIR],[specify protoc bin path])], [protoc_bin_path=$withval], [])

AC_ARG_ENABLE(man,
    [AS_HELP_STRING([--disable-man],
                    [do not install man pages (default is to install)])],,
    enable_man=yes)
AM_CONDITIONAL(ENABLE_MAN, test "$enable_man" != no)

# Enable debug
AC_ARG_ENABLE([debug],
    [AS_HELP_STRING([--enable-debug],
                    [use debug compiler flags and macros (default is no)])],
    [enable_debug=$enableval],
    [enable_debug=no])

# Enable different -fsanitize options
AC_ARG_WITH([sanitizers],
    [AS_HELP_STRING([--with-sanitizers],
                    [comma separated list of extra sanitizers to build with (default is none enabled)])],
    [use_sanitizers=$withval])

# Enable gprof profiling
AC_ARG_ENABLE([gprof],
    [AS_HELP_STRING([--enable-gprof],
                    [use gprof profiling compiler flags (default is no)])],
    [enable_gprof=$enableval],
    [enable_gprof=no])

# Turn warnings into errors
AC_ARG_ENABLE([werror],
    [AS_HELP_STRING([--enable-werror],
                    [Treat certain compiler warnings as errors (default is no)])],
    [enable_werror=$enableval],
    [enable_werror=no])

AC_LANG_PUSH([C++])
AX_CHECK_COMPILE_FLAG([-Werror],[CXXFLAG_WERROR="-Werror"],[CXXFLAG_WERROR=""])

if test "x$enable_debug" = xyes; then
  # Prefer -Og, fall back to -O0 if that is unavailable.
  AX_CHECK_COMPILE_FLAG(
    [-Og],
    [[DEBUG_CXXFLAGS="$DEBUG_CXXFLAGS -Og"]],
    [AX_CHECK_COMPILE_FLAG([-O0],[[DEBUG_CXXFLAGS="$DEBUG_CXXFLAGS -O0"]],,[[$CXXFLAG_WERROR]])],
    [[$CXXFLAG_WERROR]])

  # Prefer -g3, fall back to -g if that is unavailable.
  AX_CHECK_COMPILE_FLAG(
    [-g3],
    [[DEBUG_CXXFLAGS="$DEBUG_CXXFLAGS -g3"]],
    [AX_CHECK_COMPILE_FLAG([-g],[[DEBUG_CXXFLAGS="$DEBUG_CXXFLAGS -g"]],,[[$CXXFLAG_WERROR]])],
    [[$CXXFLAG_WERROR]])

  AX_CHECK_PREPROC_FLAG([-DDEBUG],[[DEBUG_CPPFLAGS="$DEBUG_CPPFLAGS -DDEBUG"]],,[[$CXXFLAG_WERROR]])
  AX_CHECK_PREPROC_FLAG([-DDEBUG_LOCKORDER],[[DEBUG_CPPFLAGS="$DEBUG_CPPFLAGS -DDEBUG_LOCKORDER"]],,[[$CXXFLAG_WERROR]])
fi

if test x$use_sanitizers != x; then
  # First check if the compiler accepts flags. If an incompatible pair like
  # -fsanitize=address,thread is used here, this check will fail. This will also
  # fail if a bad argument is passed, e.g. -fsanitize=undfeined
  AX_CHECK_COMPILE_FLAG(
    [[-fsanitize=$use_sanitizers]],
    [[SANITIZER_CXXFLAGS=-fsanitize=$use_sanitizers]],
    [AC_MSG_ERROR([compiler did not accept requested flags])])

  # Some compilers (e.g. GCC) require additional libraries like libasan,
  # libtsan, libubsan, etc. Make sure linking still works with the sanitize
  # flag. This is a separate check so we can give a better error message when
  # the sanitize flags are supported by the compiler but the actual sanitizer
  # libs are missing.
  AX_CHECK_LINK_FLAG(
    [[-fsanitize=$use_sanitizers]],
    [[SANITIZER_LDFLAGS=-fsanitize=$use_sanitizers]],
    [AC_MSG_ERROR([linker did not accept requested flags, you are missing required libraries])])
fi

ERROR_CXXFLAGS=
if test "x$enable_werror" = "xyes"; then
  if test "x$CXXFLAG_WERROR" = "x"; then
    AC_MSG_ERROR("enable-werror set but -Werror is not usable")
  fi
  AX_CHECK_COMPILE_FLAG([-Werror=vla],[ERROR_CXXFLAGS="$ERROR_CXXFLAGS -Werror=vla"],,[[$CXXFLAG_WERROR]])
  AX_CHECK_COMPILE_FLAG([-Werror=thread-safety-analysis],[ERROR_CXXFLAGS="$ERROR_CXXFLAGS -Werror=thread-safety-analysis"],,[[$CXXFLAG_WERROR]])
fi

if test "x$CXXFLAGS_overridden" = "xno"; then
  AX_CHECK_COMPILE_FLAG([-Wall],[WARN_CXXFLAGS="$WARN_CXXFLAGS -Wall"],,[[$CXXFLAG_WERROR]])
  AX_CHECK_COMPILE_FLAG([-Wextra],[WARN_CXXFLAGS="$WARN_CXXFLAGS -Wextra"],,[[$CXXFLAG_WERROR]])
  AX_CHECK_COMPILE_FLAG([-Wformat],[WARN_CXXFLAGS="$WARN_CXXFLAGS -Wformat"],,[[$CXXFLAG_WERROR]])
  AX_CHECK_COMPILE_FLAG([-Wvla],[WARN_CXXFLAGS="$WARN_CXXFLAGS -Wvla"],,[[$CXXFLAG_WERROR]])
  AX_CHECK_COMPILE_FLAG([-Wformat-security],[WARN_CXXFLAGS="$WARN_CXXFLAGS -Wformat-security"],,[[$CXXFLAG_WERROR]])
  AX_CHECK_COMPILE_FLAG([-Wthread-safety-analysis],[WARN_CXXFLAGS="$WARN_CXXFLAGS -Wthread-safety-analysis"],,[[$CXXFLAG_WERROR]])

  ## Some compilers (gcc) ignore unknown -Wno-* options, but warn about all
  ## unknown options if any other warning is produced. Test the -Wfoo case, and
  ## set the -Wno-foo case if it works.
<<<<<<< HEAD
  AX_CHECK_COMPILE_FLAG([-Wunused-parameter],[CXXFLAGS="$CXXFLAGS -Wno-unused-parameter"],,[[$CXXFLAG_WERROR]])
  AX_CHECK_COMPILE_FLAG([-Wimplicit-fallthrough],[CXXFLAGS="$CXXFLAGS -Wno-implicit-fallthrough"],,[[$CXXFLAG_WERROR]])
  AX_CHECK_COMPILE_FLAG([-Wself-assign],[CXXFLAGS="$CXXFLAGS -Wno-self-assign"],,[[$CXXFLAG_WERROR]])
  AX_CHECK_COMPILE_FLAG([-Wunused-local-typedef],[CXXFLAGS="$CXXFLAGS -Wno-unused-local-typedef"],,[[$CXXFLAG_WERROR]])
  AX_CHECK_COMPILE_FLAG([-Wdeprecated-register],[CXXFLAGS="$CXXFLAGS -Wno-deprecated-register"],,[[$CXXFLAG_WERROR]])
  AX_CHECK_COMPILE_FLAG([-Wimplicit-fallthrough],[CXXFLAGS="$CXXFLAGS -Wno-implicit-fallthrough"],,[[$CXXFLAG_WERROR]])
=======
  AX_CHECK_COMPILE_FLAG([-Wunused-parameter],[NOWARN_CXXFLAGS="$NOWARN_CXXFLAGS -Wno-unused-parameter"],,[[$CXXFLAG_WERROR]])
  AX_CHECK_COMPILE_FLAG([-Wself-assign],[NOWARN_CXXFLAGS="$NOWARN_CXXFLAGS -Wno-self-assign"],,[[$CXXFLAG_WERROR]])
  AX_CHECK_COMPILE_FLAG([-Wunused-local-typedef],[NOWARN_CXXFLAGS="$NOWARN_CXXFLAGS -Wno-unused-local-typedef"],,[[$CXXFLAG_WERROR]])
  AX_CHECK_COMPILE_FLAG([-Wdeprecated-register],[NOWARN_CXXFLAGS="$NOWARN_CXXFLAGS -Wno-deprecated-register"],,[[$CXXFLAG_WERROR]])
  AX_CHECK_COMPILE_FLAG([-Wimplicit-fallthrough],[NOWARN_CXXFLAGS="$NOWARN_CXXFLAGS -Wno-implicit-fallthrough"],,[[$CXXFLAG_WERROR]])
>>>>>>> a315b79a
fi

# Check for optional instruction set support. Enabling these does _not_ imply that all code will
# be compiled with them, rather that specific objects/libs may use them after checking for runtime
# compatibility.
AX_CHECK_COMPILE_FLAG([-msse4.2],[[SSE42_CXXFLAGS="-msse4.2"]],,[[$CXXFLAG_WERROR]])

TEMP_CXXFLAGS="$CXXFLAGS"
CXXFLAGS="$CXXFLAGS $SSE42_CXXFLAGS"
AC_MSG_CHECKING(for assembler crc32 support)
AC_COMPILE_IFELSE([AC_LANG_PROGRAM([[
    #include <stdint.h>
    #if defined(_MSC_VER)
    #include <intrin.h>
    #elif defined(__GNUC__) && defined(__SSE4_2__)
    #include <nmmintrin.h>
    #endif
  ]],[[
    uint64_t l = 0;
    l = _mm_crc32_u8(l, 0);
    l = _mm_crc32_u32(l, 0);
    l = _mm_crc32_u64(l, 0);
    return l;
  ]])],
 [ AC_MSG_RESULT(yes); enable_hwcrc32=yes],
 [ AC_MSG_RESULT(no)]
)
CXXFLAGS="$TEMP_CXXFLAGS"

CPPFLAGS="$CPPFLAGS -DHAVE_BUILD_INFO -D__STDC_FORMAT_MACROS"

AC_ARG_WITH([utils],
  [AS_HELP_STRING([--with-utils],
  [build bitcoin-cli bitcoin-tx (default=yes)])],
  [build_bitcoin_utils=$withval],
  [build_bitcoin_utils=yes])

AC_ARG_WITH([libs],
  [AS_HELP_STRING([--with-libs],
  [build libraries (default=yes)])],
  [build_bitcoin_libs=$withval],
  [build_bitcoin_libs=yes])

AC_ARG_WITH([daemon],
  [AS_HELP_STRING([--with-daemon],
  [build bitcoind daemon (default=yes)])],
  [build_bitcoind=$withval],
  [build_bitcoind=yes])


use_pkgconfig=yes
case $host in
  *mingw*)

     #pkgconfig does more harm than good with MinGW
     use_pkgconfig=no

     TARGET_OS=windows
     AC_CHECK_LIB([mingwthrd],      [main],, AC_MSG_ERROR(lib missing))
     AC_CHECK_LIB([kernel32],      [main],, AC_MSG_ERROR(lib missing))
     AC_CHECK_LIB([user32],      [main],, AC_MSG_ERROR(lib missing))
     AC_CHECK_LIB([gdi32],      [main],, AC_MSG_ERROR(lib missing))
     AC_CHECK_LIB([comdlg32],      [main],, AC_MSG_ERROR(lib missing))
     AC_CHECK_LIB([winspool],      [main],, AC_MSG_ERROR(lib missing))
     AC_CHECK_LIB([winmm],      [main],, AC_MSG_ERROR(lib missing))
     AC_CHECK_LIB([shell32],      [main],, AC_MSG_ERROR(lib missing))
     AC_CHECK_LIB([comctl32],      [main],, AC_MSG_ERROR(lib missing))
     AC_CHECK_LIB([ole32],      [main],, AC_MSG_ERROR(lib missing))
     AC_CHECK_LIB([oleaut32],      [main],, AC_MSG_ERROR(lib missing))
     AC_CHECK_LIB([uuid],      [main],, AC_MSG_ERROR(lib missing))
     AC_CHECK_LIB([rpcrt4],      [main],, AC_MSG_ERROR(lib missing))
     AC_CHECK_LIB([advapi32],      [main],, AC_MSG_ERROR(lib missing))
     AC_CHECK_LIB([ws2_32],      [main],, AC_MSG_ERROR(lib missing))
     AC_CHECK_LIB([mswsock],      [main],, AC_MSG_ERROR(lib missing))
     AC_CHECK_LIB([shlwapi],      [main],, AC_MSG_ERROR(lib missing))
     AC_CHECK_LIB([iphlpapi],      [main],, AC_MSG_ERROR(lib missing))
     AC_CHECK_LIB([crypt32],      [main],, AC_MSG_ERROR(lib missing))

     # -static is interpreted by libtool, where it has a different meaning.
     # In libtool-speak, it's -all-static.
     AX_CHECK_LINK_FLAG([[-static]],[LIBTOOL_APP_LDFLAGS="$LIBTOOL_APP_LDFLAGS -all-static"])

     AC_PATH_PROG([MAKENSIS], [makensis], none)
     if test x$MAKENSIS = xnone; then
       AC_MSG_WARN("makensis not found. Cannot create installer.")
     fi

     AC_PATH_TOOL(WINDRES, windres, none)
     if test x$WINDRES = xnone; then
       AC_MSG_ERROR("windres not found")
     fi

     CPPFLAGS="$CPPFLAGS -D_MT -DWIN32 -D_WINDOWS -DBOOST_THREAD_USE_LIB"
     LEVELDB_TARGET_FLAGS="-DOS_WINDOWS"
     if test "x$CXXFLAGS_overridden" = "xno"; then
       CXXFLAGS="$CXXFLAGS -w"
     fi
     case $host in
       i?86-*) WINDOWS_BITS=32 ;;
       x86_64-*) WINDOWS_BITS=64 ;;
       *) AC_MSG_ERROR("Could not determine win32/win64 for installer") ;;
     esac
     AC_SUBST(WINDOWS_BITS)

     dnl libtool insists upon adding -nostdlib and a list of objects/libs to link against.
     dnl That breaks our ability to build dll's with static libgcc/libstdc++/libssp. Override
     dnl its command here, with the predeps/postdeps removed, and -static inserted. Postdeps are
     dnl also overridden to prevent their insertion later.
     dnl This should only affect dll's.
     archive_cmds_CXX="\$CC -shared \$libobjs \$deplibs \$compiler_flags -static -o \$output_objdir/\$soname \${wl}--enable-auto-image-base -Xlinker --out-implib -Xlinker \$lib"
     postdeps_CXX=

     ;;
  *darwin*)
     TARGET_OS=darwin
     LEVELDB_TARGET_FLAGS="-DOS_MACOSX"
     if  test x$cross_compiling != xyes; then
       BUILD_OS=darwin
       AC_CHECK_PROG([PORT],port, port)
       if test x$PORT = xport; then
         dnl add default macports paths
         CPPFLAGS="$CPPFLAGS -isystem /opt/local/include"
         LIBS="$LIBS -L/opt/local/lib"
         if test -d /opt/local/include/db48; then
           CPPFLAGS="$CPPFLAGS -I/opt/local/include/db48"
           LIBS="$LIBS -L/opt/local/lib/db48"
         fi
       fi

       AC_PATH_PROGS([RSVG_CONVERT], [rsvg-convert rsvg],rsvg-convert)
       AC_CHECK_PROG([BREW],brew, brew)
       if test x$BREW = xbrew; then
         dnl These Homebrew packages may be keg-only, meaning that they won't be found
         dnl in expected paths because they may conflict with system files. Ask
         dnl Homebrew where each one is located, then adjust paths accordingly.
         dnl It's safe to add these paths even if the functionality is disabled by
         dnl the user (--without-wallet or --without-gui for example).

         openssl_prefix=`$BREW --prefix openssl 2>/dev/null`
         bdb_prefix=`$BREW --prefix berkeley-db4 2>/dev/null`
         qt5_prefix=`$BREW --prefix qt5 2>/dev/null`
         if test x$openssl_prefix != x; then
           PKG_CONFIG_PATH="$openssl_prefix/lib/pkgconfig:$PKG_CONFIG_PATH"
           export PKG_CONFIG_PATH
         fi
         if test x$bdb_prefix != x; then
           CPPFLAGS="$CPPFLAGS -I$bdb_prefix/include"
           LIBS="$LIBS -L$bdb_prefix/lib"
         fi
         if test x$qt5_prefix != x; then
           PKG_CONFIG_PATH="$qt5_prefix/lib/pkgconfig:$PKG_CONFIG_PATH"
           export PKG_CONFIG_PATH
         fi
       fi
     else
       case $build_os in
         *darwin*)
           BUILD_OS=darwin
           ;;
         *)
           AC_PATH_TOOL([INSTALLNAMETOOL], [install_name_tool], install_name_tool)
           AC_PATH_TOOL([OTOOL], [otool], otool)
           AC_PATH_PROGS([GENISOIMAGE], [genisoimage mkisofs],genisoimage)
           AC_PATH_PROGS([RSVG_CONVERT], [rsvg-convert rsvg],rsvg-convert)
           AC_PATH_PROGS([IMAGEMAGICK_CONVERT], [convert],convert)
           AC_PATH_PROGS([TIFFCP], [tiffcp],tiffcp)

           dnl libtool will try to strip the static lib, which is a problem for
           dnl cross-builds because strip attempts to call a hard-coded ld,
           dnl which may not exist in the path. Stripping the .a is not
           dnl necessary, so just disable it.
           old_striplib=
           ;;
       esac
     fi

     AX_CHECK_LINK_FLAG([[-Wl,-headerpad_max_install_names]], [LDFLAGS="$LDFLAGS -Wl,-headerpad_max_install_names"])
     CPPFLAGS="$CPPFLAGS -DMAC_OSX"
     OBJCXXFLAGS="$CXXFLAGS"
     ;;
   *linux*)
     TARGET_OS=linux
     LEVELDB_TARGET_FLAGS="-DOS_LINUX"
     ;;
   *freebsd*)
     LEVELDB_TARGET_FLAGS="-DOS_FREEBSD"
     ;;
   *openbsd*)
     LEVELDB_TARGET_FLAGS="-DOS_OPENBSD"
     ;;
   *netbsd*)
     LEVELDB_TARGET_FLAGS="-DOS_NETBSD"
     ;;
   *)
     OTHER_OS=`echo ${host_os} | awk '{print toupper($0)}'`
     AC_MSG_WARN([Guessing LevelDB OS as OS_${OTHER_OS}, please check whether this is correct, if not add an entry to configure.ac.])
     LEVELDB_TARGET_FLAGS="-DOS_${OTHER_OS}"
     ;;
esac

if test x$use_pkgconfig = xyes; then
  m4_ifndef([PKG_PROG_PKG_CONFIG], [AC_MSG_ERROR(PKG_PROG_PKG_CONFIG macro not found. Please install pkg-config and re-run autogen.sh.)])
  m4_ifdef([PKG_PROG_PKG_CONFIG], [
  PKG_PROG_PKG_CONFIG
  if test x"$PKG_CONFIG" = "x"; then
    AC_MSG_ERROR(pkg-config not found.)
  fi
  ])
fi

if test x$use_extended_functional_tests != xno; then
  AC_SUBST(EXTENDED_FUNCTIONAL_TESTS, --extended)
fi

if test x$use_lcov = xyes; then
  if test x$LCOV = x; then
    AC_MSG_ERROR("lcov testing requested but lcov not found")
  fi
  if test x$GCOV = x; then
    AC_MSG_ERROR("lcov testing requested but gcov not found")
  fi
  if test x$PYTHON = x; then
    AC_MSG_ERROR("lcov testing requested but python not found")
  fi
  if test x$GENHTML = x; then
    AC_MSG_ERROR("lcov testing requested but genhtml not found")
  fi
  LCOV="$LCOV --gcov-tool=$GCOV"
  AX_CHECK_LINK_FLAG([[--coverage]], [LDFLAGS="$LDFLAGS --coverage"],
    [AC_MSG_ERROR("lcov testing requested but --coverage linker flag does not work")])
  AX_CHECK_COMPILE_FLAG([--coverage],[CXXFLAGS="$CXXFLAGS --coverage"],
    [AC_MSG_ERROR("lcov testing requested but --coverage flag does not work")])
  AC_DEFINE(USE_COVERAGE, 1, [Define this symbol if coverage is enabled])
  CXXFLAGS="$CXXFLAGS -Og"
fi

if test x$use_lcov_branch != xno; then
  AC_SUBST(LCOV_OPTS, "$LCOV_OPTS --rc lcov_branch_coverage=1")
fi

dnl Check for endianness
AC_C_BIGENDIAN

dnl Check for pthread compile/link requirements
AX_PTHREAD

# The following macro will add the necessary defines to bitcoin-config.h, but
# they also need to be passed down to any subprojects. Pull the results out of
# the cache and add them to CPPFLAGS.
AC_SYS_LARGEFILE
# detect POSIX or GNU variant of strerror_r
AC_FUNC_STRERROR_R

if test x$ac_cv_sys_file_offset_bits != x &&
   test x$ac_cv_sys_file_offset_bits != xno &&
   test x$ac_cv_sys_file_offset_bits != xunknown; then
  CPPFLAGS="$CPPFLAGS -D_FILE_OFFSET_BITS=$ac_cv_sys_file_offset_bits"
fi

if test x$ac_cv_sys_large_files != x &&
   test x$ac_cv_sys_large_files != xno &&
   test x$ac_cv_sys_large_files != xunknown; then
  CPPFLAGS="$CPPFLAGS -D_LARGE_FILES=$ac_cv_sys_large_files"
fi

AX_CHECK_LINK_FLAG([[-Wl,--large-address-aware]], [LDFLAGS="$LDFLAGS -Wl,--large-address-aware"])

AX_GCC_FUNC_ATTRIBUTE([visibility])
AX_GCC_FUNC_ATTRIBUTE([dllexport])
AX_GCC_FUNC_ATTRIBUTE([dllimport])

if test x$use_glibc_compat != xno; then

  #glibc absorbed clock_gettime in 2.17. librt (its previous location) is safe to link
  #in anyway for back-compat.
  AC_CHECK_LIB([rt],[clock_gettime],, AC_MSG_ERROR(lib missing))

  #__fdelt_chk's params and return type have changed from long unsigned int to long int.
  # See which one is present here.
  AC_MSG_CHECKING(__fdelt_chk type)
  AC_COMPILE_IFELSE([AC_LANG_PROGRAM([[#ifdef _FORTIFY_SOURCE
                    #undef _FORTIFY_SOURCE
                  #endif
                  #define _FORTIFY_SOURCE 2
                  #include <sys/select.h>
     extern "C" long unsigned int __fdelt_warn(long unsigned int);]],[[]])],
    [ fdelt_type="long unsigned int"],
    [ fdelt_type="long int"])
  AC_MSG_RESULT($fdelt_type)
  AC_DEFINE_UNQUOTED(FDELT_TYPE, $fdelt_type,[parameter and return value type for __fdelt_chk])
else
  AC_SEARCH_LIBS([clock_gettime],[rt])
fi

if test "x$enable_gprof" = xyes; then
    dnl -pg is incompatible with -pie. Since hardening and profiling together doesn't make sense,
    dnl we simply make them mutually exclusive here. Additionally, hardened toolchains may force
    dnl -pie by default, in which case it needs to be turned off with -no-pie.

    if test x$use_hardening = xyes; then
        AC_MSG_ERROR(gprof profiling is not compatible with hardening. Reconfigure with --disable-hardening or --disable-gprof)
    fi
    use_hardening=no
    AX_CHECK_COMPILE_FLAG([-pg],[GPROF_CXXFLAGS="-pg"],
        [AC_MSG_ERROR(gprof profiling requested but not available)], [[$CXXFLAG_WERROR]])

    AX_CHECK_LINK_FLAG([[-no-pie]], [GPROF_LDFLAGS="-no-pie"])
    AX_CHECK_LINK_FLAG([[-pg]],[GPROF_LDFLAGS="$GPROF_LDFLAGS -pg"],
        [AC_MSG_ERROR(gprof profiling requested but not available)], [[$GPROF_LDFLAGS]])
fi

if test x$TARGET_OS != xwindows; then
  # All windows code is PIC, forcing it on just adds useless compile warnings
  AX_CHECK_COMPILE_FLAG([-fPIC],[PIC_FLAGS="-fPIC";CFLAGS="$PIC_FLAGS $CFLAGS"])
fi

if test x$use_hardening != xno; then
  use_hardening=yes
  AX_CHECK_COMPILE_FLAG([-Wstack-protector],[HARDENED_CXXFLAGS="$HARDENED_CXXFLAGS -Wstack-protector"])
  AX_CHECK_COMPILE_FLAG([-fstack-protector-all],[HARDENED_CXXFLAGS="$HARDENED_CXXFLAGS -fstack-protector-all"])

  AX_CHECK_PREPROC_FLAG([-D_FORTIFY_SOURCE=2],[
    AX_CHECK_PREPROC_FLAG([-U_FORTIFY_SOURCE],[
      HARDENED_CPPFLAGS="$HARDENED_CPPFLAGS -U_FORTIFY_SOURCE"
    ])
    HARDENED_CPPFLAGS="$HARDENED_CPPFLAGS -D_FORTIFY_SOURCE=2"
  ])

  AX_CHECK_LINK_FLAG([[-Wl,--dynamicbase]], [HARDENED_LDFLAGS="$HARDENED_LDFLAGS -Wl,--dynamicbase"])
  AX_CHECK_LINK_FLAG([[-Wl,--nxcompat]], [HARDENED_LDFLAGS="$HARDENED_LDFLAGS -Wl,--nxcompat"])
  AX_CHECK_LINK_FLAG([[-Wl,--high-entropy-va]], [HARDENED_LDFLAGS="$HARDENED_LDFLAGS -Wl,--high-entropy-va"])
  AX_CHECK_LINK_FLAG([[-Wl,-z,relro]], [HARDENED_LDFLAGS="$HARDENED_LDFLAGS -Wl,-z,relro"])
  AX_CHECK_LINK_FLAG([[-Wl,-z,now]], [HARDENED_LDFLAGS="$HARDENED_LDFLAGS -Wl,-z,now"])
  AX_CHECK_LINK_FLAG([[-fPIE -pie]], [PIE_FLAGS="-fPIE"; HARDENED_LDFLAGS="$HARDENED_LDFLAGS -pie"],, [[$CXXFLAG_WERROR]])

  case $host in
    *mingw*)
       AC_CHECK_LIB([ssp],      [main],, AC_MSG_ERROR(lib missing))
    ;;
  esac
fi

dnl this flag screws up non-darwin gcc even when the check fails. special-case it.
if test x$TARGET_OS = xdarwin; then
  AX_CHECK_LINK_FLAG([[-Wl,-dead_strip]], [LDFLAGS="$LDFLAGS -Wl,-dead_strip"])
fi

AC_CHECK_HEADERS([endian.h sys/endian.h byteswap.h stdio.h stdlib.h unistd.h strings.h sys/types.h sys/stat.h sys/select.h sys/prctl.h])

AC_CHECK_DECLS([strnlen])

# Check for daemon(3), unrelated to --with-daemon (although used by it)
AC_CHECK_DECLS([daemon])

AC_CHECK_DECLS([le16toh, le32toh, le64toh, htole16, htole32, htole64, be16toh, be32toh, be64toh, htobe16, htobe32, htobe64],,,
		[#if HAVE_ENDIAN_H
                 #include <endian.h>
                 #elif HAVE_SYS_ENDIAN_H
                 #include <sys/endian.h>
                 #endif])

AC_CHECK_DECLS([bswap_16, bswap_32, bswap_64],,,
		[#if HAVE_BYTESWAP_H
                 #include <byteswap.h>
                 #endif])

AC_CHECK_DECLS([__builtin_clz, __builtin_clzl, __builtin_clzll])

dnl Check for malloc_info (for memory statistics information in getmemoryinfo)
AC_MSG_CHECKING(for getmemoryinfo)
AC_COMPILE_IFELSE([AC_LANG_PROGRAM([[#include <malloc.h>]],
 [[ int f = malloc_info(0, NULL); ]])],
 [ AC_MSG_RESULT(yes); AC_DEFINE(HAVE_MALLOC_INFO, 1,[Define this symbol if you have malloc_info]) ],
 [ AC_MSG_RESULT(no)]
)

dnl Check for mallopt(M_ARENA_MAX) (to set glibc arenas)
AC_MSG_CHECKING(for mallopt M_ARENA_MAX)
AC_COMPILE_IFELSE([AC_LANG_PROGRAM([[#include <malloc.h>]],
 [[ mallopt(M_ARENA_MAX, 1); ]])],
 [ AC_MSG_RESULT(yes); AC_DEFINE(HAVE_MALLOPT_ARENA_MAX, 1,[Define this symbol if you have mallopt with M_ARENA_MAX]) ],
 [ AC_MSG_RESULT(no)]
)

AC_MSG_CHECKING([for visibility attribute])
AC_LINK_IFELSE([AC_LANG_SOURCE([
  int foo_def( void ) __attribute__((visibility("default")));
  int main(){}
  ])],
  [
    AC_DEFINE(HAVE_VISIBILITY_ATTRIBUTE,1,[Define if the visibility attribute is supported.])
    AC_MSG_RESULT(yes)
  ],
  [
    AC_MSG_RESULT(no)
    if test x$use_reduce_exports = xyes; then
      AC_MSG_ERROR([Cannot find a working visibility attribute. Use --disable-reduce-exports.])
    fi
  ]
)

TEMP_LDFLAGS="$LDFLAGS"
LDFLAGS="$TEMP_LDFLAGS $PTHREAD_CFLAGS"
AC_MSG_CHECKING([for thread_local support])
AC_LINK_IFELSE([AC_LANG_SOURCE([
  #include <thread>
  static thread_local int foo = 0;
  static void run_thread() { foo++;}
  int main(){
  for(int i = 0; i < 10; i++) { std::thread(run_thread).detach();}
  return foo;
  }
  ])],
  [
    AC_DEFINE(HAVE_THREAD_LOCAL,1,[Define if thread_local is supported.])
    AC_MSG_RESULT(yes)
  ],
  [
    AC_MSG_RESULT(no)
  ]
)
LDFLAGS="$TEMP_LDFLAGS"

# Check for different ways of gathering OS randomness
AC_MSG_CHECKING(for Linux getrandom syscall)
AC_COMPILE_IFELSE([AC_LANG_PROGRAM([[#include <unistd.h>
  #include <sys/syscall.h>
  #include <linux/random.h>]],
 [[ syscall(SYS_getrandom, nullptr, 32, 0); ]])],
 [ AC_MSG_RESULT(yes); AC_DEFINE(HAVE_SYS_GETRANDOM, 1,[Define this symbol if the Linux getrandom system call is available]) ],
 [ AC_MSG_RESULT(no)]
)

AC_MSG_CHECKING(for getentropy)
AC_COMPILE_IFELSE([AC_LANG_PROGRAM([[#include <unistd.h>]],
 [[ getentropy(nullptr, 32) ]])],
 [ AC_MSG_RESULT(yes); AC_DEFINE(HAVE_GETENTROPY, 1,[Define this symbol if the BSD getentropy system call is available]) ],
 [ AC_MSG_RESULT(no)]
)

AC_MSG_CHECKING(for getentropy via random.h)
AC_COMPILE_IFELSE([AC_LANG_PROGRAM([[#include <unistd.h>
 #include <sys/random.h>]],
 [[ getentropy(nullptr, 32) ]])],
 [ AC_MSG_RESULT(yes); AC_DEFINE(HAVE_GETENTROPY_RAND, 1,[Define this symbol if the BSD getentropy system call is available with sys/random.h]) ],
 [ AC_MSG_RESULT(no)]
)

AC_MSG_CHECKING(for sysctl KERN_ARND)
AC_COMPILE_IFELSE([AC_LANG_PROGRAM([[#include <sys/types.h>
  #include <sys/sysctl.h>]],
 [[ static const int name[2] = {CTL_KERN, KERN_ARND};
    sysctl(name, 2, nullptr, nullptr, nullptr, 0); ]])],
 [ AC_MSG_RESULT(yes); AC_DEFINE(HAVE_SYSCTL_ARND, 1,[Define this symbol if the BSD sysctl(KERN_ARND) is available]) ],
 [ AC_MSG_RESULT(no)]
)

# Check for reduced exports
if test x$use_reduce_exports = xyes; then
  AX_CHECK_COMPILE_FLAG([-fvisibility=hidden],[RE_CXXFLAGS="-fvisibility=hidden"],
  [AC_MSG_ERROR([Cannot set default symbol visibility. Use --disable-reduce-exports.])])
fi

LEVELDB_CPPFLAGS=
LIBLEVELDB=
LIBMEMENV=
AM_CONDITIONAL([EMBEDDED_LEVELDB],[true])
AC_SUBST(LEVELDB_CPPFLAGS)
AC_SUBST(LIBLEVELDB)
AC_SUBST(LIBMEMENV)

if test x$enable_wallet != xno; then
    dnl Check for libdb_cxx only if wallet enabled
    BITCOIN_FIND_BDB48
fi

dnl Check for libminiupnpc (optional)
if test x$use_upnp != xno; then
  AC_CHECK_HEADERS(
    [miniupnpc/miniwget.h miniupnpc/miniupnpc.h miniupnpc/upnpcommands.h miniupnpc/upnperrors.h],
    [AC_CHECK_LIB([miniupnpc], [upnpDiscover], [MINIUPNPC_LIBS=-lminiupnpc], [have_miniupnpc=no])],
    [have_miniupnpc=no]
  )
fi

BITCOIN_QT_INIT

dnl sets $bitcoin_enable_qt, $bitcoin_enable_qt_test, $bitcoin_enable_qt_dbus
BITCOIN_QT_CONFIGURE([$use_pkgconfig], [qt5])

if test x$build_bitcoin_utils$build_bitcoind$bitcoin_enable_qt$use_tests$use_bench = xnonononono; then
    use_boost=no
else
    use_boost=yes
fi

if test x$use_boost = xyes; then

dnl Minimum required Boost version
define(MINIMUM_REQUIRED_BOOST, 1.47.0)

dnl Check for boost libs
AX_BOOST_BASE([MINIMUM_REQUIRED_BOOST])
if test x$want_boost = xno; then
    AC_MSG_ERROR([[only libbitcoinconsensus can be built without boost]])
fi
AX_BOOST_SYSTEM
AX_BOOST_FILESYSTEM
AX_BOOST_PROGRAM_OPTIONS
AX_BOOST_THREAD
AX_BOOST_CHRONO

dnl Boost 1.56 through 1.62 allow using std::atomic instead of its own atomic
dnl counter implementations. In 1.63 and later the std::atomic approach is default.
m4_pattern_allow(DBOOST_AC_USE_STD_ATOMIC) dnl otherwise it's treated like a macro
BOOST_CPPFLAGS="-DBOOST_SP_USE_STD_ATOMIC -DBOOST_AC_USE_STD_ATOMIC $BOOST_CPPFLAGS"

if test x$use_reduce_exports = xyes; then
  AC_MSG_CHECKING([for working boost reduced exports])
  TEMP_CPPFLAGS="$CPPFLAGS"
  CPPFLAGS="$BOOST_CPPFLAGS $CPPFLAGS"
  AC_PREPROC_IFELSE([AC_LANG_PROGRAM([[
      @%:@include <boost/version.hpp>
    ]], [[
      #if BOOST_VERSION >= 104900
      // Everything is okay
      #else
      #  error Boost version is too old
      #endif
    ]])],[
      AC_MSG_RESULT(yes)
    ],[
    AC_MSG_ERROR([boost versions < 1.49 are known to be broken with reduced exports. Use --disable-reduce-exports.])
  ])
  CPPFLAGS="$TEMP_CPPFLAGS"
fi
fi

if test x$use_reduce_exports = xyes; then
    CXXFLAGS="$CXXFLAGS $RE_CXXFLAGS"
    AX_CHECK_LINK_FLAG([[-Wl,--exclude-libs,ALL]], [RELDFLAGS="-Wl,--exclude-libs,ALL"])
fi

if test x$use_tests = xyes; then

  if test x$HEXDUMP = x; then
    AC_MSG_ERROR(hexdump is required for tests)
  fi


  if test x$use_boost = xyes; then

  AX_BOOST_UNIT_TEST_FRAMEWORK

  dnl Determine if -DBOOST_TEST_DYN_LINK is needed
  AC_MSG_CHECKING([for dynamic linked boost test])
  TEMP_LIBS="$LIBS"
  LIBS="$LIBS $BOOST_LDFLAGS $BOOST_UNIT_TEST_FRAMEWORK_LIB"
  TEMP_CPPFLAGS="$CPPFLAGS"
  CPPFLAGS="$CPPFLAGS $BOOST_CPPFLAGS"
  AC_LINK_IFELSE([AC_LANG_SOURCE([
       #define BOOST_TEST_DYN_LINK
       #define BOOST_TEST_MAIN
        #include <boost/test/unit_test.hpp>

       ])],
    [AC_MSG_RESULT(yes)]
    [TESTDEFS="$TESTDEFS -DBOOST_TEST_DYN_LINK"],
    [AC_MSG_RESULT(no)])
  LIBS="$TEMP_LIBS"
  CPPFLAGS="$TEMP_CPPFLAGS"

  fi
fi

if test x$use_boost = xyes; then

BOOST_LIBS="$BOOST_LDFLAGS $BOOST_SYSTEM_LIB $BOOST_FILESYSTEM_LIB $BOOST_PROGRAM_OPTIONS_LIB $BOOST_THREAD_LIB $BOOST_CHRONO_LIB"


dnl If boost (prior to 1.57) was built without c++11, it emulated scoped enums
dnl using c++98 constructs. Unfortunately, this implementation detail leaked into
dnl the abi. This was fixed in 1.57.

dnl When building against that installed version using c++11, the headers pick up
dnl on the native c++11 scoped enum support and enable it, however it will fail to
dnl link. This can be worked around by disabling c++11 scoped enums if linking will
dnl fail.
dnl BOOST_NO_SCOPED_ENUMS was changed to BOOST_NO_CXX11_SCOPED_ENUMS in 1.51.

TEMP_LIBS="$LIBS"
LIBS="$BOOST_LIBS $LIBS"
TEMP_CPPFLAGS="$CPPFLAGS"
CPPFLAGS="$CPPFLAGS $BOOST_CPPFLAGS"
AC_MSG_CHECKING([for mismatched boost c++11 scoped enums])
AC_LINK_IFELSE([AC_LANG_PROGRAM([[
  #include <boost/config.hpp>
  #include <boost/version.hpp>
  #if !defined(BOOST_NO_SCOPED_ENUMS) && !defined(BOOST_NO_CXX11_SCOPED_ENUMS) && BOOST_VERSION < 105700
  #define BOOST_NO_SCOPED_ENUMS
  #define BOOST_NO_CXX11_SCOPED_ENUMS
  #define CHECK
  #endif
  #include <boost/filesystem.hpp>
  ]],[[
  #if defined(CHECK)
    boost::filesystem::copy_file("foo", "bar");
  #else
    choke;
  #endif
  ]])],
  [AC_MSG_RESULT(mismatched); BOOST_CPPFLAGS="$BOOST_CPPFLAGS -DBOOST_NO_SCOPED_ENUMS -DBOOST_NO_CXX11_SCOPED_ENUMS"], [AC_MSG_RESULT(ok)])
LIBS="$TEMP_LIBS"
CPPFLAGS="$TEMP_CPPFLAGS"

dnl Boost >= 1.50 uses sleep_for rather than the now-deprecated sleep, however
dnl it was broken from 1.50 to 1.52 when backed by nanosleep. Use sleep_for if
dnl a working version is available, else fall back to sleep. sleep was removed
dnl after 1.56.
dnl If neither is available, abort.
TEMP_LIBS="$LIBS"
LIBS="$BOOST_LIBS $LIBS"
TEMP_CPPFLAGS="$CPPFLAGS"
CPPFLAGS="$CPPFLAGS $BOOST_CPPFLAGS"
AC_LINK_IFELSE([AC_LANG_PROGRAM([[
  #include <boost/thread/thread.hpp>
  #include <boost/version.hpp>
  ]],[[
  #if BOOST_VERSION >= 105000 && (!defined(BOOST_HAS_NANOSLEEP) || BOOST_VERSION >= 105200)
      boost::this_thread::sleep_for(boost::chrono::milliseconds(0));
  #else
   choke me
  #endif
  ]])],
  [boost_sleep=yes;
     AC_DEFINE(HAVE_WORKING_BOOST_SLEEP_FOR, 1, [Define this symbol if boost sleep_for works])],
  [boost_sleep=no])
LIBS="$TEMP_LIBS"
CPPFLAGS="$TEMP_CPPFLAGS"

if test x$boost_sleep != xyes; then
TEMP_LIBS="$LIBS"
LIBS="$BOOST_LIBS $LIBS"
TEMP_CPPFLAGS="$CPPFLAGS"
CPPFLAGS="$CPPFLAGS $BOOST_CPPFLAGS"
AC_LINK_IFELSE([AC_LANG_PROGRAM([[
  #include <boost/version.hpp>
  #include <boost/thread.hpp>
  #include <boost/date_time/posix_time/posix_time_types.hpp>
  ]],[[
  #if BOOST_VERSION <= 105600
      boost::this_thread::sleep(boost::posix_time::milliseconds(0));
  #else
   choke me
  #endif
  ]])],
  [boost_sleep=yes; AC_DEFINE(HAVE_WORKING_BOOST_SLEEP, 1, [Define this symbol if boost sleep works])],
  [boost_sleep=no])
LIBS="$TEMP_LIBS"
CPPFLAGS="$TEMP_CPPFLAGS"
fi

if test x$boost_sleep != xyes; then
  AC_MSG_ERROR(No working boost sleep implementation found.)
fi

fi

case $host in
  *linux*)
    LIBHIDAPINAME=hidapi-libusb
    HIDAPILIBS=-l$LIBHIDAPINAME
    ;;
  *mingw*)
    LIBHIDAPINAME=hidapi
    HIDAPILIBS="-l$LIBHIDAPINAME -lsetupapi"
    ;;
  *)
    LIBHIDAPINAME=hidapi
    HIDAPILIBS=-l$LIBHIDAPINAME
    ;;
esac

if test x$use_pkgconfig = xyes; then
  : dnl
  m4_ifdef(
    [PKG_CHECK_MODULES],
    [
      PKG_CHECK_MODULES([SSL], [libssl],, [AC_MSG_ERROR(openssl not found.)])
      PKG_CHECK_MODULES([CRYPTO], [libcrypto],,[AC_MSG_ERROR(libcrypto not found.)])
      BITCOIN_QT_CHECK([PKG_CHECK_MODULES([PROTOBUF], [protobuf], [have_protobuf=yes], [BITCOIN_QT_FAIL(libprotobuf not found)])])
      if test x$use_qr != xno; then
        BITCOIN_QT_CHECK([PKG_CHECK_MODULES([QR], [libqrencode], [have_qrencode=yes], [have_qrencode=no])])
      fi
      if test x$build_bitcoin_utils$build_bitcoind$bitcoin_enable_qt$use_tests != xnononono; then
        PKG_CHECK_MODULES([EVENT], [libevent],, [AC_MSG_ERROR(libevent not found.)])
        if test x$TARGET_OS != xwindows; then
          PKG_CHECK_MODULES([EVENT_PTHREADS], [libevent_pthreads],, [AC_MSG_ERROR(libevent_pthreads not found.)])
        fi
      fi

      if test "x$use_zmq" = "xyes"; then
        PKG_CHECK_MODULES([ZMQ],[libzmq >= 4],
          [AC_DEFINE([ENABLE_ZMQ],[1],[Define to 1 to enable ZMQ functions])],
          [AC_DEFINE([ENABLE_ZMQ],[0],[Define to 1 to enable ZMQ functions])
           AC_MSG_WARN([libzmq version 4.x or greater not found, disabling])
           use_zmq=no])
      else
          AC_DEFINE_UNQUOTED([ENABLE_ZMQ],[0],[Define to 1 to enable ZMQ functions])
      fi

      if test "x$enable_usbdevice" = "xyes"; then
        PKG_CHECK_MODULES([USB],[$LIBHIDAPINAME >= 0],
          [AC_DEFINE([ENABLE_USBDEVICE],[1],[Define to 1 to enable USBDEVICE functions])],
          [AC_DEFINE([ENABLE_USBDEVICE],[0],[Define to 1 to enable USBDEVICE functions])
           AC_MSG_WARN([$LIBHIDAPINAME version 0 or greater not found, disabling])
           enable_usbdevice=no])
      else
          AC_DEFINE_UNQUOTED([ENABLE_USBDEVICE],[0],[Define to 1 to enable USBDEVICE functions])
      fi
    ]
  )
else
  AC_CHECK_HEADER([openssl/crypto.h],,AC_MSG_ERROR(libcrypto headers missing))
  AC_CHECK_LIB([crypto],      [main],CRYPTO_LIBS=-lcrypto, AC_MSG_ERROR(libcrypto missing))

  AC_CHECK_HEADER([openssl/ssl.h],, AC_MSG_ERROR(libssl headers missing),)
  AC_CHECK_LIB([ssl],         [main],SSL_LIBS=-lssl, AC_MSG_ERROR(libssl missing))

  if test x$build_bitcoin_utils$build_bitcoind$bitcoin_enable_qt$use_tests != xnononono; then
    AC_CHECK_HEADER([event2/event.h],, AC_MSG_ERROR(libevent headers missing),)
    AC_CHECK_LIB([event],[main],EVENT_LIBS=-levent,AC_MSG_ERROR(libevent missing))
    if test x$TARGET_OS != xwindows; then
      AC_CHECK_LIB([event_pthreads],[main],EVENT_PTHREADS_LIBS=-levent_pthreads,AC_MSG_ERROR(libevent_pthreads missing))
    fi
  fi

  if test "x$use_zmq" = "xyes"; then
     AC_CHECK_HEADER([zmq.h],
       [AC_DEFINE([ENABLE_ZMQ],[1],[Define to 1 to enable ZMQ functions])],
       [AC_MSG_WARN([zmq.h not found, disabling zmq support])
        use_zmq=no
        AC_DEFINE([ENABLE_ZMQ],[0],[Define to 1 to enable ZMQ functions])])
     AC_CHECK_LIB([zmq],[zmq_ctx_shutdown],ZMQ_LIBS=-lzmq,
       [AC_MSG_WARN([libzmq >= 4.0 not found, disabling zmq support])
        use_zmq=no
        AC_DEFINE([ENABLE_ZMQ],[0],[Define to 1 to enable ZMQ functions])])
  else
    AC_DEFINE_UNQUOTED([ENABLE_ZMQ],[0],[Define to 1 to enable ZMQ functions])
  fi

  if test "x$use_zmq" = "xyes"; then
    dnl Assume libzmq was built for static linking
    case $host in
      *mingw*)
        ZMQ_CFLAGS="$ZMQ_CFLAGS -DZMQ_STATIC"
      ;;
    esac
  fi

  if test "x$enable_usbdevice" = "xyes"; then
    AC_CHECK_HEADER([hidapi/hidapi.h],
       [AC_DEFINE([ENABLE_USBDEVICE],[1],[Define to 1 to enable USBDEVICE functions])],
       [AC_MSG_WARN([hidapi.h not found, disabling usbdevice support])
        enable_usbdevice=no
        AC_DEFINE([ENABLE_USBDEVICE],[0],[Define to 1 to enable USBDEVICE functions])])
    AC_CHECK_LIB([$LIBHIDAPINAME],[hid_open],USB_LIBS=$HIDAPILIBS,
       [AC_MSG_WARN([$LIBHIDAPINAME not found, disabling usbdevice support])
        enable_usbdevice=no
        AC_DEFINE([ENABLE_USBDEVICE],[0],[Define to 1 to enable USBDEVICE functions])],[-lsetupapi])
  else
    AC_DEFINE_UNQUOTED([ENABLE_USBDEVICE],[0],[Define to 1 to enable USBDEVICE functions])
  fi

  BITCOIN_QT_CHECK(AC_CHECK_LIB([protobuf] ,[main],[PROTOBUF_LIBS=-lprotobuf], BITCOIN_QT_FAIL(libprotobuf not found)))
  if test x$use_qr != xno; then
    BITCOIN_QT_CHECK([AC_CHECK_LIB([qrencode], [main],[QR_LIBS=-lqrencode], [have_qrencode=no])])
    BITCOIN_QT_CHECK([AC_CHECK_HEADER([qrencode.h],, have_qrencode=no)])
  fi
fi

save_CXXFLAGS="${CXXFLAGS}"
CXXFLAGS="${CXXFLAGS} ${CRYPTO_CFLAGS} ${SSL_CFLAGS}"
AC_CHECK_DECLS([EVP_MD_CTX_new],,,[AC_INCLUDES_DEFAULT
#include <openssl/x509_vfy.h>
])
CXXFLAGS="${save_CXXFLAGS}"

dnl univalue check

need_bundled_univalue=yes

if test x$build_bitcoin_utils$build_bitcoind$bitcoin_enable_qt$use_tests$use_bench = xnonononono; then
  need_bundled_univalue=no
else

if test x$system_univalue != xno ; then
  found_univalue=no
  if test x$use_pkgconfig = xyes; then
    : #NOP
    m4_ifdef(
      [PKG_CHECK_MODULES],
      [
        PKG_CHECK_MODULES([UNIVALUE],[libunivalue >= 1.0.4],[found_univalue=yes],[true])
      ]
    )
  else
    AC_CHECK_HEADER([univalue.h],[
      AC_CHECK_LIB([univalue],  [main],[
        UNIVALUE_LIBS=-lunivalue
        found_univalue=yes
      ],[true])
    ],[true])
  fi

  if test x$found_univalue = xyes ; then
    system_univalue=yes
    need_bundled_univalue=no
  elif test x$system_univalue = xyes ; then
    AC_MSG_ERROR([univalue not found])
  else
    system_univalue=no
  fi
fi

if test x$need_bundled_univalue = xyes ; then
  UNIVALUE_CFLAGS='-I$(srcdir)/univalue/include'
  UNIVALUE_LIBS='univalue/libunivalue.la'
fi

fi

AM_CONDITIONAL([EMBEDDED_UNIVALUE],[test x$need_bundled_univalue = xyes])
AC_SUBST(UNIVALUE_CFLAGS)
AC_SUBST(UNIVALUE_LIBS)

BITCOIN_QT_PATH_PROGS([PROTOC], [protoc],$protoc_bin_path)

AC_MSG_CHECKING([whether to build bitcoind])
AM_CONDITIONAL([BUILD_BITCOIND], [test x$build_bitcoind = xyes])
AC_MSG_RESULT($build_bitcoind)

AC_MSG_CHECKING([whether to build utils (bitcoin-cli bitcoin-tx)])
AM_CONDITIONAL([BUILD_BITCOIN_UTILS], [test x$build_bitcoin_utils = xyes])
AC_MSG_RESULT($build_bitcoin_utils)

AC_MSG_CHECKING([whether to build libraries])
AM_CONDITIONAL([BUILD_BITCOIN_LIBS], [test x$build_bitcoin_libs = xyes])
if test x$build_bitcoin_libs = xyes; then
  AC_DEFINE(HAVE_CONSENSUS_LIB, 1, [Define this symbol if the consensus lib has been built])
  AC_CONFIG_FILES([libparticlconsensus.pc:libparticlconsensus.pc.in])
fi
AC_MSG_RESULT($build_bitcoin_libs)

AC_LANG_POP

if test "x$use_ccache" != "xno"; then
  AC_MSG_CHECKING(if ccache should be used)
  if test x$CCACHE = x; then
    if test "x$use_ccache" = "xyes"; then
      AC_MSG_ERROR([ccache not found.]);
    else
      use_ccache=no
    fi
  else
    use_ccache=yes
    CC="$ac_cv_path_CCACHE $CC"
    CXX="$ac_cv_path_CCACHE $CXX"
  fi
  AC_MSG_RESULT($use_ccache)
fi
if test "x$use_ccache" = "xyes"; then
    AX_CHECK_PREPROC_FLAG([-Qunused-arguments],[CPPFLAGS="-Qunused-arguments $CPPFLAGS"])
fi

dnl enable wallet
AC_MSG_CHECKING([if wallet should be enabled])
if test x$enable_wallet != xno; then
  AC_MSG_RESULT(yes)
  AC_DEFINE_UNQUOTED([ENABLE_WALLET],[1],[Define to 1 to enable wallet functions])
else
  AC_MSG_RESULT(no)
fi

dnl enable usbdevice
AC_MSG_CHECKING([if usbdevice should be enabled])
if test x$enable_usbdevice != xno; then
  AC_MSG_RESULT(yes)
  AC_DEFINE_UNQUOTED([ENABLE_USBDEVICE],[1],[Define to 1 to enable usbdevice functions])
else
  AC_MSG_RESULT(no)
fi

dnl enable upnp support
AC_MSG_CHECKING([whether to build with support for UPnP])
if test x$have_miniupnpc = xno; then
  if test x$use_upnp = xyes; then
     AC_MSG_ERROR("UPnP requested but cannot be built. use --without-miniupnpc")
  fi
  AC_MSG_RESULT(no)
else
  if test x$use_upnp != xno; then
    AC_MSG_RESULT(yes)
    AC_MSG_CHECKING([whether to build with UPnP enabled by default])
    use_upnp=yes
    upnp_setting=0
    if test x$use_upnp_default != xno; then
      use_upnp_default=yes
      upnp_setting=1
    fi
    AC_MSG_RESULT($use_upnp_default)
    AC_DEFINE_UNQUOTED([USE_UPNP],[$upnp_setting],[UPnP support not compiled if undefined, otherwise value (0 or 1) determines default state])
    if test x$TARGET_OS = xwindows; then
      MINIUPNPC_CPPFLAGS="-DSTATICLIB -DMINIUPNP_STATICLIB"
    fi
  else
    AC_MSG_RESULT(no)
  fi
fi

dnl these are only used when qt is enabled
BUILD_TEST_QT=""
if test x$bitcoin_enable_qt != xno; then
  dnl enable dbus support
  AC_MSG_CHECKING([whether to build GUI with support for D-Bus])
  if test x$bitcoin_enable_qt_dbus != xno; then
    AC_DEFINE([USE_DBUS],[1],[Define if dbus support should be compiled in])
  fi
  AC_MSG_RESULT($bitcoin_enable_qt_dbus)

  dnl enable qr support
  AC_MSG_CHECKING([whether to build GUI with support for QR codes])
  if test x$have_qrencode = xno; then
    if test x$use_qr = xyes; then
     AC_MSG_ERROR("QR support requested but cannot be built. use --without-qrencode")
    fi
    AC_MSG_RESULT(no)
  else
    if test x$use_qr != xno; then
      AC_MSG_RESULT(yes)
      AC_DEFINE([USE_QRCODE],[1],[Define if QR support should be compiled in])
      use_qr=yes
    else
      AC_MSG_RESULT(no)
    fi
  fi

  if test x$XGETTEXT = x; then
    AC_MSG_WARN("xgettext is required to update qt translations")
  fi

  AC_MSG_CHECKING([whether to build test_bitcoin-qt])
  if test x$use_gui_tests$bitcoin_enable_qt_test = xyesyes; then
    AC_MSG_RESULT([yes])
    BUILD_TEST_QT="yes"
  else
    AC_MSG_RESULT([no])
  fi
fi

AM_CONDITIONAL([ENABLE_ZMQ], [test "x$use_zmq" = "xyes"])

AC_MSG_CHECKING([whether to build test_bitcoin])
if test x$use_tests = xyes; then
  AC_MSG_RESULT([yes])
  BUILD_TEST="yes"
else
  AC_MSG_RESULT([no])
  BUILD_TEST=""
fi

AC_MSG_CHECKING([whether to reduce exports])
if test x$use_reduce_exports = xyes; then
  AC_MSG_RESULT([yes])
else
  AC_MSG_RESULT([no])
fi

if test x$build_bitcoin_utils$build_bitcoin_libs$build_bitcoind$bitcoin_enable_qt$use_bench$use_tests = xnononononono; then
  AC_MSG_ERROR([No targets! Please specify at least one of: --with-utils --with-libs --with-daemon --with-gui --enable-bench or --enable-tests])
fi

AM_CONDITIONAL([TARGET_DARWIN], [test x$TARGET_OS = xdarwin])
AM_CONDITIONAL([BUILD_DARWIN], [test x$BUILD_OS = xdarwin])
AM_CONDITIONAL([TARGET_WINDOWS], [test x$TARGET_OS = xwindows])
AM_CONDITIONAL([ENABLE_WALLET],[test x$enable_wallet = xyes])
AM_CONDITIONAL([ENABLE_USBDEVICE],[test x$enable_usbdevice = xyes])
AM_CONDITIONAL([ENABLE_TESTS],[test x$BUILD_TEST = xyes])
AM_CONDITIONAL([ENABLE_QT],[test x$bitcoin_enable_qt = xyes])
AM_CONDITIONAL([ENABLE_QT_TESTS],[test x$BUILD_TEST_QT = xyes])
AM_CONDITIONAL([ENABLE_BENCH],[test x$use_bench = xyes])
AM_CONDITIONAL([USE_QRCODE], [test x$use_qr = xyes])
AM_CONDITIONAL([USE_LCOV],[test x$use_lcov = xyes])
AM_CONDITIONAL([GLIBC_BACK_COMPAT],[test x$use_glibc_compat = xyes])
AM_CONDITIONAL([HARDEN],[test x$use_hardening = xyes])
AM_CONDITIONAL([ENABLE_HWCRC32],[test x$enable_hwcrc32 = xyes])
AM_CONDITIONAL([USE_ASM],[test x$use_asm = xyes])

AC_DEFINE(CLIENT_VERSION_MAJOR, _CLIENT_VERSION_MAJOR, [Major version])
AC_DEFINE(CLIENT_VERSION_MINOR, _CLIENT_VERSION_MINOR, [Minor version])
AC_DEFINE(CLIENT_VERSION_PARTICL, _CLIENT_VERSION_PARTICL, [Particl version])
AC_DEFINE(CLIENT_VERSION_REVISION, _CLIENT_VERSION_REVISION, [Build revision])
AC_DEFINE(CLIENT_VERSION_BUILD, _CLIENT_VERSION_BUILD, [Version Build])
AC_DEFINE(CLIENT_VERSION_IS_RELEASE, _CLIENT_VERSION_IS_RELEASE, [Version is release])
AC_DEFINE(COPYRIGHT_YEAR, _COPYRIGHT_YEAR, [Copyright year])
AC_DEFINE(COPYRIGHT_HOLDERS, "_COPYRIGHT_HOLDERS", [Copyright holder(s) before %s replacement])
AC_DEFINE(COPYRIGHT_HOLDERS_SUBSTITUTION, "_COPYRIGHT_HOLDERS_SUBSTITUTION", [Replacement for %s in copyright holders string])
define(_COPYRIGHT_HOLDERS_FINAL, [patsubst(_COPYRIGHT_HOLDERS, [%s], [_COPYRIGHT_HOLDERS_SUBSTITUTION])])
AC_DEFINE(COPYRIGHT_HOLDERS_FINAL, "_COPYRIGHT_HOLDERS_FINAL", [Copyright holder(s)])
AC_SUBST(CLIENT_VERSION_MAJOR, _CLIENT_VERSION_MAJOR)
AC_SUBST(CLIENT_VERSION_MINOR, _CLIENT_VERSION_MINOR)
AC_SUBST(CLIENT_VERSION_PARTICL, _CLIENT_VERSION_PARTICL)
AC_SUBST(CLIENT_VERSION_REVISION, _CLIENT_VERSION_REVISION)
AC_SUBST(CLIENT_VERSION_BUILD, _CLIENT_VERSION_BUILD)
AC_SUBST(CLIENT_VERSION_IS_RELEASE, _CLIENT_VERSION_IS_RELEASE)
AC_SUBST(COPYRIGHT_YEAR, _COPYRIGHT_YEAR)
AC_SUBST(COPYRIGHT_HOLDERS, "_COPYRIGHT_HOLDERS")
AC_SUBST(COPYRIGHT_HOLDERS_SUBSTITUTION, "_COPYRIGHT_HOLDERS_SUBSTITUTION")
AC_SUBST(COPYRIGHT_HOLDERS_FINAL, "_COPYRIGHT_HOLDERS_FINAL")
AC_SUBST(BITCOIN_DAEMON_NAME)
AC_SUBST(BITCOIN_GUI_NAME)
AC_SUBST(BITCOIN_CLI_NAME)
AC_SUBST(BITCOIN_TX_NAME)

AC_SUBST(RELDFLAGS)
AC_SUBST(DEBUG_CPPFLAGS)
AC_SUBST(WARN_CXXFLAGS)
AC_SUBST(NOWARN_CXXFLAGS)
AC_SUBST(DEBUG_CXXFLAGS)
AC_SUBST(ERROR_CXXFLAGS)
AC_SUBST(GPROF_CXXFLAGS)
AC_SUBST(GPROF_LDFLAGS)
AC_SUBST(HARDENED_CXXFLAGS)
AC_SUBST(HARDENED_CPPFLAGS)
AC_SUBST(HARDENED_LDFLAGS)
AC_SUBST(PIC_FLAGS)
AC_SUBST(PIE_FLAGS)
AC_SUBST(SANITIZER_CXXFLAGS)
AC_SUBST(SANITIZER_LDFLAGS)
AC_SUBST(SSE42_CXXFLAGS)
AC_SUBST(LIBTOOL_APP_LDFLAGS)
AC_SUBST(USE_UPNP)
AC_SUBST(USE_QRCODE)
AC_SUBST(BOOST_LIBS)
AC_SUBST(TESTDEFS)
AC_SUBST(LEVELDB_TARGET_FLAGS)
AC_SUBST(MINIUPNPC_CPPFLAGS)
AC_SUBST(MINIUPNPC_LIBS)
AC_SUBST(CRYPTO_LIBS)
AC_SUBST(SSL_LIBS)
AC_SUBST(EVENT_LIBS)
AC_SUBST(EVENT_PTHREADS_LIBS)
AC_SUBST(ZMQ_LIBS)
AC_SUBST(USB_LIBS)
AC_SUBST(PROTOBUF_LIBS)
AC_SUBST(QR_LIBS)
AC_CONFIG_FILES([Makefile src/Makefile doc/man/Makefile share/setup.nsi share/qt/Info.plist test/config.ini])
AC_CONFIG_FILES([contrib/devtools/split-debug.sh],[chmod +x contrib/devtools/split-debug.sh])
AM_COND_IF([HAVE_DOXYGEN], [AC_CONFIG_FILES([doc/Doxyfile])])
AC_CONFIG_LINKS([contrib/filter-lcov.py:contrib/filter-lcov.py])
AC_CONFIG_LINKS([test/functional/test_runner.py:test/functional/test_runner.py])
AC_CONFIG_LINKS([test/util/bitcoin-util-test.py:test/util/bitcoin-util-test.py])
AC_CONFIG_LINKS([test/util/rpcauth-test.py:test/util/rpcauth-test.py])

dnl boost's m4 checks do something really nasty: they export these vars. As a
dnl result, they leak into secp256k1's configure and crazy things happen.
dnl Until this is fixed upstream and we've synced, we'll just un-export them.
CPPFLAGS_TEMP="$CPPFLAGS"
unset CPPFLAGS
CPPFLAGS="$CPPFLAGS_TEMP"

LDFLAGS_TEMP="$LDFLAGS"
unset LDFLAGS
LDFLAGS="$LDFLAGS_TEMP"

LIBS_TEMP="$LIBS"
unset LIBS
LIBS="$LIBS_TEMP"

PKGCONFIG_PATH_TEMP="$PKG_CONFIG_PATH"
unset PKG_CONFIG_PATH
PKG_CONFIG_PATH="$PKGCONFIG_PATH_TEMP"

PKGCONFIG_LIBDIR_TEMP="$PKG_CONFIG_LIBDIR"
unset PKG_CONFIG_LIBDIR
PKG_CONFIG_LIBDIR="$PKGCONFIG_LIBDIR_TEMP"

if test x$need_bundled_univalue = xyes; then
  AC_CONFIG_SUBDIRS([src/univalue])
fi

#ac_configure_args="${ac_configure_args} --disable-shared --with-pic --with-bignum=no --enable-module-recovery --disable-jni --enable-module-ecdh --enable-module-rangeproof --enable-module-generator --enable-module-mlsag --enable-experimental"
ac_configure_args="${ac_configure_args} --disable-shared --with-pic --with-bignum=no --enable-module-recovery --disable-jni --enable-module-ecdh --enable-module-rangeproof --enable-module-generator --enable-module-mlsag --enable-experimental --enable-endomorphism"

AC_CONFIG_SUBDIRS([src/secp256k1])

AC_OUTPUT

dnl Taken from https://wiki.debian.org/RpathIssue
case $host in
   *-*-linux-gnu)
     AC_MSG_RESULT([Fixing libtool for -rpath problems.])
     sed < libtool > libtool-2 \
     's/^hardcode_libdir_flag_spec.*$'/'hardcode_libdir_flag_spec=" -D__LIBTOOL_IS_A_FOOL__ "/'
     mv libtool-2 libtool
     chmod 755 libtool
   ;;
esac

dnl Replace the BUILDDIR path with the correct Windows path if compiling on Native Windows
case ${OS} in
   *Windows*)
     sed  's/BUILDDIR="\/\([[a-z]]\)/BUILDDIR="\1:/'  test/config.ini > test/config-2.ini
     mv test/config-2.ini test/config.ini
   ;;
esac

echo
echo "Options used to compile and link:"
echo "  with wallet     = $enable_wallet"
echo "  with usbdevice  = $enable_usbdevice"
echo "  with gui / qt   = $bitcoin_enable_qt"
if test x$bitcoin_enable_qt != xno; then
    echo "    qt version    = $bitcoin_qt_got_major_vers"
    echo "    with qr       = $use_qr"
fi
echo "  with zmq        = $use_zmq"
echo "  with test       = $use_tests"
echo "  with bench      = $use_bench"
echo "  with upnp       = $use_upnp"
echo "  use asm         = $use_asm"
echo "  sanitizers      = $use_sanitizers"
echo "  debug enabled   = $enable_debug"
echo "  gprof enabled   = $enable_gprof"
echo "  werror          = $enable_werror"
echo
echo "  target os       = $TARGET_OS"
echo "  build os        = $BUILD_OS"
echo
<<<<<<< HEAD
echo "  CC              = $CC"
echo "  CFLAGS          = $CFLAGS"
echo "  CPPFLAGS        = $DEBUG_CPPFLAGS $HARDENED_CPPFLAGS $CPPFLAGS"
echo "  CXX             = $CXX"
echo "  CXXFLAGS        = $DEBUG_CXXFLAGS $HARDENED_CXXFLAGS $ERROR_CXXFLAGS $GPROF_CXXFLAGS $CXXFLAGS"
echo "  LDFLAGS         = $PTHREAD_CFLAGS $HARDENED_LDFLAGS $GPROF_LDFLAGS $LDFLAGS"
echo "  ARFLAGS         = $ARFLAGS"
=======
echo "  CC            = $CC"
echo "  CFLAGS        = $CFLAGS"
echo "  CPPFLAGS      = $DEBUG_CPPFLAGS $HARDENED_CPPFLAGS $CPPFLAGS"
echo "  CXX           = $CXX"
echo "  CXXFLAGS      = $DEBUG_CXXFLAGS $HARDENED_CXXFLAGS $WARN_CXXFLAGS $NOWARN_CXXFLAGS $ERROR_CXXFLAGS $GPROF_CXXFLAGS $CXXFLAGS"
echo "  LDFLAGS       = $PTHREAD_CFLAGS $HARDENED_LDFLAGS $GPROF_LDFLAGS $LDFLAGS"
echo "  ARFLAGS       = $ARFLAGS"
>>>>>>> a315b79a
echo<|MERGE_RESOLUTION|>--- conflicted
+++ resolved
@@ -309,20 +309,11 @@
   ## Some compilers (gcc) ignore unknown -Wno-* options, but warn about all
   ## unknown options if any other warning is produced. Test the -Wfoo case, and
   ## set the -Wno-foo case if it works.
-<<<<<<< HEAD
-  AX_CHECK_COMPILE_FLAG([-Wunused-parameter],[CXXFLAGS="$CXXFLAGS -Wno-unused-parameter"],,[[$CXXFLAG_WERROR]])
-  AX_CHECK_COMPILE_FLAG([-Wimplicit-fallthrough],[CXXFLAGS="$CXXFLAGS -Wno-implicit-fallthrough"],,[[$CXXFLAG_WERROR]])
-  AX_CHECK_COMPILE_FLAG([-Wself-assign],[CXXFLAGS="$CXXFLAGS -Wno-self-assign"],,[[$CXXFLAG_WERROR]])
-  AX_CHECK_COMPILE_FLAG([-Wunused-local-typedef],[CXXFLAGS="$CXXFLAGS -Wno-unused-local-typedef"],,[[$CXXFLAG_WERROR]])
-  AX_CHECK_COMPILE_FLAG([-Wdeprecated-register],[CXXFLAGS="$CXXFLAGS -Wno-deprecated-register"],,[[$CXXFLAG_WERROR]])
-  AX_CHECK_COMPILE_FLAG([-Wimplicit-fallthrough],[CXXFLAGS="$CXXFLAGS -Wno-implicit-fallthrough"],,[[$CXXFLAG_WERROR]])
-=======
   AX_CHECK_COMPILE_FLAG([-Wunused-parameter],[NOWARN_CXXFLAGS="$NOWARN_CXXFLAGS -Wno-unused-parameter"],,[[$CXXFLAG_WERROR]])
   AX_CHECK_COMPILE_FLAG([-Wself-assign],[NOWARN_CXXFLAGS="$NOWARN_CXXFLAGS -Wno-self-assign"],,[[$CXXFLAG_WERROR]])
   AX_CHECK_COMPILE_FLAG([-Wunused-local-typedef],[NOWARN_CXXFLAGS="$NOWARN_CXXFLAGS -Wno-unused-local-typedef"],,[[$CXXFLAG_WERROR]])
   AX_CHECK_COMPILE_FLAG([-Wdeprecated-register],[NOWARN_CXXFLAGS="$NOWARN_CXXFLAGS -Wno-deprecated-register"],,[[$CXXFLAG_WERROR]])
   AX_CHECK_COMPILE_FLAG([-Wimplicit-fallthrough],[NOWARN_CXXFLAGS="$NOWARN_CXXFLAGS -Wno-implicit-fallthrough"],,[[$CXXFLAG_WERROR]])
->>>>>>> a315b79a
 fi
 
 # Check for optional instruction set support. Enabling these does _not_ imply that all code will
@@ -1442,35 +1433,26 @@
 
 echo
 echo "Options used to compile and link:"
-echo "  with wallet     = $enable_wallet"
-echo "  with usbdevice  = $enable_usbdevice"
-echo "  with gui / qt   = $bitcoin_enable_qt"
+echo "  with wallet   = $enable_wallet"
+echo "  with usbdevice= $enable_usbdevice"
+echo "  with gui / qt = $bitcoin_enable_qt"
 if test x$bitcoin_enable_qt != xno; then
-    echo "    qt version    = $bitcoin_qt_got_major_vers"
-    echo "    with qr       = $use_qr"
-fi
-echo "  with zmq        = $use_zmq"
-echo "  with test       = $use_tests"
-echo "  with bench      = $use_bench"
-echo "  with upnp       = $use_upnp"
-echo "  use asm         = $use_asm"
-echo "  sanitizers      = $use_sanitizers"
-echo "  debug enabled   = $enable_debug"
-echo "  gprof enabled   = $enable_gprof"
-echo "  werror          = $enable_werror"
+    echo "    qt version  = $bitcoin_qt_got_major_vers"
+    echo "    with qr     = $use_qr"
+fi
+echo "  with zmq      = $use_zmq"
+echo "  with test     = $use_tests"
+echo "  with bench    = $use_bench"
+echo "  with upnp     = $use_upnp"
+echo "  use asm       = $use_asm"
+echo "  sanitizers    = $use_sanitizers"
+echo "  debug enabled = $enable_debug"
+echo "  gprof enabled = $enable_gprof"
+echo "  werror        = $enable_werror"
 echo
-echo "  target os       = $TARGET_OS"
-echo "  build os        = $BUILD_OS"
+echo "  target os     = $TARGET_OS"
+echo "  build os      = $BUILD_OS"
 echo
-<<<<<<< HEAD
-echo "  CC              = $CC"
-echo "  CFLAGS          = $CFLAGS"
-echo "  CPPFLAGS        = $DEBUG_CPPFLAGS $HARDENED_CPPFLAGS $CPPFLAGS"
-echo "  CXX             = $CXX"
-echo "  CXXFLAGS        = $DEBUG_CXXFLAGS $HARDENED_CXXFLAGS $ERROR_CXXFLAGS $GPROF_CXXFLAGS $CXXFLAGS"
-echo "  LDFLAGS         = $PTHREAD_CFLAGS $HARDENED_LDFLAGS $GPROF_LDFLAGS $LDFLAGS"
-echo "  ARFLAGS         = $ARFLAGS"
-=======
 echo "  CC            = $CC"
 echo "  CFLAGS        = $CFLAGS"
 echo "  CPPFLAGS      = $DEBUG_CPPFLAGS $HARDENED_CPPFLAGS $CPPFLAGS"
@@ -1478,5 +1460,4 @@
 echo "  CXXFLAGS      = $DEBUG_CXXFLAGS $HARDENED_CXXFLAGS $WARN_CXXFLAGS $NOWARN_CXXFLAGS $ERROR_CXXFLAGS $GPROF_CXXFLAGS $CXXFLAGS"
 echo "  LDFLAGS       = $PTHREAD_CFLAGS $HARDENED_LDFLAGS $GPROF_LDFLAGS $LDFLAGS"
 echo "  ARFLAGS       = $ARFLAGS"
->>>>>>> a315b79a
 echo