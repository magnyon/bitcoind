--- conflicted
+++ resolved
@@ -8,15 +8,8 @@
 from test_framework.util import *
 from test_framework.mininode import COIN, MAX_BLOCK_BASE_SIZE
 
-<<<<<<< HEAD
 class PrioritiseTransactionTest(IoPTestFramework):
-
-    def __init__(self):
-        super().__init__()
-=======
-class PrioritiseTransactionTest(BitcoinTestFramework):
     def set_test_params(self):
->>>>>>> 51bad919
         self.setup_clean_chain = True
         self.num_nodes = 2
         self.extra_args = [["-printpriority=1"], ["-printpriority=1"]]
