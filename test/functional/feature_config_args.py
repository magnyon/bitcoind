#!/usr/bin/env python3
# Copyright (c) 2017-2022 The Bitcoin Core developers
# Distributed under the MIT software license, see the accompanying
# file COPYING or http://www.opensource.org/licenses/mit-license.php.
"""Test various command line arguments and configuration file parameters."""

import os
from pathlib import Path
import re
import sys
import tempfile
import time

from test_framework.test_framework import BitcoinTestFramework
from test_framework.test_node import ErrorMatch
from test_framework import util


class ConfArgsTest(BitcoinTestFramework):
    def add_options(self, parser):
        self.add_wallet_options(parser)

    def set_test_params(self):
        self.setup_clean_chain = True
        self.num_nodes = 1
        self.supports_cli = False
        self.wallet_names = []
        self.disable_autoconnect = False

    def test_config_file_parser(self):
        self.log.info('Test config file parser')
        self.stop_node(0)

        # Check that startup fails if conf= is set in bitcoin.conf or in an included conf file
        bad_conf_file_path = self.nodes[0].datadir_path / "bitcoin_bad.conf"
        util.write_config(bad_conf_file_path, n=0, chain='', extra_config=f'conf=some.conf\n')
        conf_in_config_file_err = 'Error: Error reading configuration file: conf cannot be set in the configuration file; use includeconf= if you want to include additional config files'
        self.nodes[0].assert_start_raises_init_error(
            extra_args=[f'-conf={bad_conf_file_path}'],
            expected_msg=conf_in_config_file_err,
        )
<<<<<<< HEAD
        inc_conf_file_path = os.path.join(self.nodes[0].datadir, 'include.conf')
        with open(os.path.join(self.nodes[0].datadir, 'navcoin.conf'), 'a', encoding='utf-8') as conf:
=======
        inc_conf_file_path = self.nodes[0].datadir_path / 'include.conf'
        with open(self.nodes[0].datadir_path / 'bitcoin.conf', 'a', encoding='utf-8') as conf:
>>>>>>> 3e691258
            conf.write(f'includeconf={inc_conf_file_path}\n')
        with open(inc_conf_file_path, 'w', encoding='utf-8') as conf:
            conf.write('conf=some.conf\n')
        self.nodes[0].assert_start_raises_init_error(
            expected_msg=conf_in_config_file_err,
        )

        self.nodes[0].assert_start_raises_init_error(
            expected_msg='Error: Error parsing command line arguments: Invalid parameter -dash_cli=1',
            extra_args=['-dash_cli=1'],
        )
        with open(inc_conf_file_path, 'w', encoding='utf-8') as conf:
            conf.write('dash_conf=1\n')

        with self.nodes[0].assert_debug_log(expected_msgs=['Ignoring unknown configuration value dash_conf']):
            self.start_node(0)
        self.stop_node(0)

        with open(inc_conf_file_path, 'w', encoding='utf-8') as conf:
            conf.write('reindex=1\n')

        with self.nodes[0].assert_debug_log(expected_msgs=['Warning: reindex=1 is set in the configuration file, which will significantly slow down startup. Consider removing or commenting out this option for better performance, unless there is currently a condition which makes rebuilding the indexes necessary']):
            self.start_node(0)
        self.stop_node(0)

        with open(inc_conf_file_path, 'w', encoding='utf-8') as conf:
            conf.write('-dash=1\n')
        self.nodes[0].assert_start_raises_init_error(expected_msg='Error: Error reading configuration file: parse error on line 1: -dash=1, options in configuration file must be specified without leading -')

        if self.is_wallet_compiled():
            with open(inc_conf_file_path, 'w', encoding='utf8') as conf:
                conf.write("wallet=foo\n")
            self.nodes[0].assert_start_raises_init_error(expected_msg=f'Error: Config setting for -wallet only applied on {self.chain} network when in [{self.chain}] section.')

        main_conf_file_path = self.nodes[0].datadir_path / "bitcoin_main.conf"
        util.write_config(main_conf_file_path, n=0, chain='', extra_config=f'includeconf={inc_conf_file_path}\n')
        with open(inc_conf_file_path, 'w', encoding='utf-8') as conf:
            conf.write('acceptnonstdtxn=1\n')
        self.nodes[0].assert_start_raises_init_error(extra_args=[f"-conf={main_conf_file_path}", "-allowignoredconf"], expected_msg='Error: acceptnonstdtxn is not currently supported for main chain')

        with open(inc_conf_file_path, 'w', encoding='utf-8') as conf:
            conf.write('nono\n')
        self.nodes[0].assert_start_raises_init_error(expected_msg='Error: Error reading configuration file: parse error on line 1: nono, if you intended to specify a negated option, use nono=1 instead')

        with open(inc_conf_file_path, 'w', encoding='utf-8') as conf:
            conf.write('server=1\nrpcuser=someuser\nrpcpassword=some#pass')
        self.nodes[0].assert_start_raises_init_error(expected_msg='Error: Error reading configuration file: parse error on line 3, using # in rpcpassword can be ambiguous and should be avoided')

        with open(inc_conf_file_path, 'w', encoding='utf-8') as conf:
            conf.write('server=1\nrpcuser=someuser\nmain.rpcpassword=some#pass')
        self.nodes[0].assert_start_raises_init_error(expected_msg='Error: Error reading configuration file: parse error on line 3, using # in rpcpassword can be ambiguous and should be avoided')

        with open(inc_conf_file_path, 'w', encoding='utf-8') as conf:
            conf.write('server=1\nrpcuser=someuser\n[main]\nrpcpassword=some#pass')
        self.nodes[0].assert_start_raises_init_error(expected_msg='Error: Error reading configuration file: parse error on line 4, using # in rpcpassword can be ambiguous and should be avoided')

<<<<<<< HEAD
        inc_conf_file2_path = os.path.join(self.nodes[0].datadir, 'include2.conf')
        with open(os.path.join(self.nodes[0].datadir, 'navcoin.conf'), 'a', encoding='utf-8') as conf:
=======
        inc_conf_file2_path = self.nodes[0].datadir_path / 'include2.conf'
        with open(self.nodes[0].datadir_path / 'bitcoin.conf', 'a', encoding='utf-8') as conf:
>>>>>>> 3e691258
            conf.write(f'includeconf={inc_conf_file2_path}\n')

        with open(inc_conf_file_path, 'w', encoding='utf-8') as conf:
            conf.write('testnot.datadir=1\n')
        with open(inc_conf_file2_path, 'w', encoding='utf-8') as conf:
            conf.write('[testnet]\n')
        self.restart_node(0)
        self.nodes[0].stop_node(expected_stderr=f'Warning: {inc_conf_file_path}:1 Section [testnot] is not recognized.{os.linesep}{inc_conf_file2_path}:1 Section [testnet] is not recognized.')

        with open(inc_conf_file_path, 'w', encoding='utf-8') as conf:
            conf.write('')  # clear
        with open(inc_conf_file2_path, 'w', encoding='utf-8') as conf:
            conf.write('')  # clear

    def test_config_file_log(self):
        # Disable this test for windows currently because trying to override
        # the default datadir through the environment does not seem to work.
        if sys.platform == "win32":
            return

        self.log.info('Test that correct configuration path is changed when configuration file changes the datadir')

        # Create a temporary directory that will be treated as the default data
        # directory by bitcoind.
        env, default_datadir = util.get_temp_default_datadir(Path(self.options.tmpdir, "test_config_file_log"))
        default_datadir.mkdir(parents=True)

        # Write a bitcoin.conf file in the default data directory containing a
        # datadir= line pointing at the node datadir.
        node = self.nodes[0]
        conf_text = node.bitcoinconf.read_text()
        conf_path = default_datadir / "bitcoin.conf"
        conf_path.write_text(f"datadir={node.datadir_path}\n{conf_text}")

        # Drop the node -datadir= argument during this test, because if it is
        # specified it would take precedence over the datadir setting in the
        # config file.
        node_args = node.args
        node.args = [arg for arg in node.args if not arg.startswith("-datadir=")]

        # Check that correct configuration file path is actually logged
        # (conf_path, not node.bitcoinconf)
        with self.nodes[0].assert_debug_log(expected_msgs=[f"Config file: {conf_path}"]):
            self.start_node(0, ["-allowignoredconf"], env=env)
            self.stop_node(0)

        # Restore node arguments after the test
        node.args = node_args

    def test_invalid_command_line_options(self):
        self.nodes[0].assert_start_raises_init_error(
            expected_msg='Error: Error parsing command line arguments: Can not set -proxy with no value. Please specify value with -proxy=value.',
            extra_args=['-proxy'],
        )

    def test_log_buffer(self):
        self.stop_node(0)
        with self.nodes[0].assert_debug_log(expected_msgs=['Warning: parsed potentially confusing double-negative -connect=0\n']):
            self.start_node(0, extra_args=['-noconnect=0'])

    def test_args_log(self):
        self.stop_node(0)
        self.log.info('Test config args logging')
        with self.nodes[0].assert_debug_log(
                expected_msgs=[
                    'Command-line arg: addnode="some.node"',
                    'Command-line arg: rpcauth=****',
                    'Command-line arg: rpcpassword=****',
                    'Command-line arg: rpcuser=****',
                    'Command-line arg: torpassword=****',
                    f'Config file arg: {self.chain}="1"',
                    f'Config file arg: [{self.chain}] server="1"',
                ],
                unexpected_msgs=[
                    'alice:f7efda5c189b999524f151318c0c86$d5b51b3beffbc0',
                    'secret-rpcuser',
                    'secret-torpassword',
                    'Command-line arg: rpcbind=****',
                    'Command-line arg: rpcallowip=****',
                ]):
            self.start_node(0, extra_args=[
                '-addnode=some.node',
                '-rpcauth=alice:f7efda5c189b999524f151318c0c86$d5b51b3beffbc0',
                '-rpcbind=127.1.1.1',
                '-rpcbind=127.0.0.1',
                "-rpcallowip=127.0.0.1",
                '-rpcpassword=',
                '-rpcuser=secret-rpcuser',
                '-torpassword=secret-torpassword',
            ])

    def test_networkactive(self):
        self.log.info('Test -networkactive option')
        self.stop_node(0)
        with self.nodes[0].assert_debug_log(expected_msgs=['SetNetworkActive: true\n']):
            self.start_node(0)

        self.stop_node(0)
        with self.nodes[0].assert_debug_log(expected_msgs=['SetNetworkActive: true\n']):
            self.start_node(0, extra_args=['-networkactive'])

        self.stop_node(0)
        with self.nodes[0].assert_debug_log(expected_msgs=['SetNetworkActive: true\n']):
            self.start_node(0, extra_args=['-networkactive=1'])

        self.stop_node(0)
        with self.nodes[0].assert_debug_log(expected_msgs=['SetNetworkActive: false\n']):
            self.start_node(0, extra_args=['-networkactive=0'])

        self.stop_node(0)
        with self.nodes[0].assert_debug_log(expected_msgs=['SetNetworkActive: false\n']):
            self.start_node(0, extra_args=['-nonetworkactive'])

        self.stop_node(0)
        with self.nodes[0].assert_debug_log(expected_msgs=['SetNetworkActive: false\n']):
            self.start_node(0, extra_args=['-nonetworkactive=1'])

    def test_seed_peers(self):
        self.log.info('Test seed peers')
        default_data_dir = self.nodes[0].datadir_path
        peer_dat = default_data_dir / 'peers.dat'
        # Only regtest has no fixed seeds. To avoid connections to random
        # nodes, regtest is the only network where it is safe to enable
        # -fixedseeds in tests
        util.assert_equal(self.nodes[0].getblockchaininfo()['chain'],'regtest')
        self.stop_node(0)

        # No peers.dat exists and -dnsseed=1
        # We expect the node will use DNS Seeds, but Regtest mode does not have
        # any valid DNS seeds. So after 60 seconds, the node should fallback to
        # fixed seeds
        assert not peer_dat.exists()
        start = int(time.time())
        with self.nodes[0].assert_debug_log(
                expected_msgs=[
                    "Loaded 0 addresses from peers.dat",
                    "0 addresses found from DNS seeds",
                    "opencon thread start",  # Ensure ThreadOpenConnections::start time is properly set
                ],
                timeout=10,
        ):
            self.start_node(0, extra_args=['-dnsseed=1', '-fixedseeds=1', f'-mocktime={start}'])
        with self.nodes[0].assert_debug_log(expected_msgs=[
                "Adding fixed seeds as 60 seconds have passed and addrman is empty",
        ]):
            self.nodes[0].setmocktime(start + 65)
        self.stop_node(0)

        # No peers.dat exists and -dnsseed=0
        # We expect the node will fallback immediately to fixed seeds
        assert not peer_dat.exists()
        with self.nodes[0].assert_debug_log(expected_msgs=[
                "Loaded 0 addresses from peers.dat",
                "DNS seeding disabled",
                "Adding fixed seeds as -dnsseed=0 (or IPv4/IPv6 connections are disabled via -onlynet) and neither -addnode nor -seednode are provided\n",
        ]):
            self.start_node(0, extra_args=['-dnsseed=0', '-fixedseeds=1'])
        self.stop_node(0)
        self.nodes[0].assert_start_raises_init_error(['-dnsseed=1', '-onlynet=i2p', '-i2psam=127.0.0.1:7656'], "Error: Incompatible options: -dnsseed=1 was explicitly specified, but -onlynet forbids connections to IPv4/IPv6")

        # No peers.dat exists and dns seeds are disabled.
        # We expect the node will not add fixed seeds when explicitly disabled.
        assert not peer_dat.exists()
        with self.nodes[0].assert_debug_log(expected_msgs=[
                "Loaded 0 addresses from peers.dat",
                "DNS seeding disabled",
                "Fixed seeds are disabled",
        ]):
            self.start_node(0, extra_args=['-dnsseed=0', '-fixedseeds=0'])
        self.stop_node(0)

        # No peers.dat exists and -dnsseed=0, but a -addnode is provided
        # We expect the node will allow 60 seconds prior to using fixed seeds
        assert not peer_dat.exists()
        start = int(time.time())
        with self.nodes[0].assert_debug_log(
                expected_msgs=[
                    "Loaded 0 addresses from peers.dat",
                    "DNS seeding disabled",
                    "opencon thread start",  # Ensure ThreadOpenConnections::start time is properly set
                ],
                timeout=10,
        ):
            self.start_node(0, extra_args=['-dnsseed=0', '-fixedseeds=1', '-addnode=fakenodeaddr', f'-mocktime={start}'])
        with self.nodes[0].assert_debug_log(expected_msgs=[
                "Adding fixed seeds as 60 seconds have passed and addrman is empty",
        ]):
            self.nodes[0].setmocktime(start + 65)

    def test_connect_with_seednode(self):
        self.log.info('Test -connect with -seednode')
        seednode_ignored = ['-seednode is ignored when -connect is used\n']
        dnsseed_ignored = ['-dnsseed is ignored when -connect is used and -proxy is specified\n']
        addcon_thread_started = ['addcon thread start\n']
        self.stop_node(0)

        # When -connect is supplied, expanding addrman via getaddr calls to ADDR_FETCH(-seednode)
        # nodes is irrelevant and -seednode is ignored.
        with self.nodes[0].assert_debug_log(expected_msgs=seednode_ignored):
            self.start_node(0, extra_args=['-connect=fakeaddress1', '-seednode=fakeaddress2'])

        # With -proxy, an ADDR_FETCH connection is made to a peer that the dns seed resolves to.
        # ADDR_FETCH connections are not used when -connect is used.
        with self.nodes[0].assert_debug_log(expected_msgs=dnsseed_ignored):
            self.restart_node(0, extra_args=['-connect=fakeaddress1', '-dnsseed=1', '-proxy=1.2.3.4'])

        # If the user did not disable -dnsseed, but it was soft-disabled because they provided -connect,
        # they shouldn't see a warning about -dnsseed being ignored.
        with self.nodes[0].assert_debug_log(expected_msgs=addcon_thread_started,
                unexpected_msgs=dnsseed_ignored):
            self.restart_node(0, extra_args=['-connect=fakeaddress1', '-proxy=1.2.3.4'])

        # We have to supply expected_msgs as it's a required argument
        # The expected_msg must be something we are confident will be logged after the unexpected_msg
        # These cases test for -connect being supplied but only to disable it
        for connect_arg in ['-connect=0', '-noconnect']:
            with self.nodes[0].assert_debug_log(expected_msgs=addcon_thread_started,
                    unexpected_msgs=seednode_ignored):
                self.restart_node(0, extra_args=[connect_arg, '-seednode=fakeaddress2'])

    def test_ignored_conf(self):
        self.log.info('Test error is triggered when the datadir in use contains a bitcoin.conf file that would be ignored '
                      'because a conflicting -conf file argument is passed.')
        node = self.nodes[0]
        with tempfile.NamedTemporaryFile(dir=self.options.tmpdir, mode="wt", delete=False) as temp_conf:
            temp_conf.write(f"datadir={node.datadir_path}\n")
        node.assert_start_raises_init_error([f"-conf={temp_conf.name}"], re.escape(
            f'Error: Data directory "{node.datadir_path}" contains a "bitcoin.conf" file which is ignored, because a '
            f'different configuration file "{temp_conf.name}" from command line argument "-conf={temp_conf.name}" '
            f'is being used instead.') + r"[\s\S]*", match=ErrorMatch.FULL_REGEX)

        # Test that passing a redundant -conf command line argument pointing to
        # the same bitcoin.conf that would be loaded anyway does not trigger an
        # error.
        self.start_node(0, [f'-conf={node.datadir_path}/bitcoin.conf'])
        self.stop_node(0)

    def test_ignored_default_conf(self):
        # Disable this test for windows currently because trying to override
        # the default datadir through the environment does not seem to work.
        if sys.platform == "win32":
            return

        self.log.info('Test error is triggered when bitcoin.conf in the default data directory sets another datadir '
                      'and it contains a different bitcoin.conf file that would be ignored')

        # Create a temporary directory that will be treated as the default data
        # directory by bitcoind.
        env, default_datadir = util.get_temp_default_datadir(Path(self.options.tmpdir, "home"))
        default_datadir.mkdir(parents=True)

        # Write a bitcoin.conf file in the default data directory containing a
        # datadir= line pointing at the node datadir. This will trigger a
        # startup error because the node datadir contains a different
        # bitcoin.conf that would be ignored.
        node = self.nodes[0]
        (default_datadir / "bitcoin.conf").write_text(f"datadir={node.datadir_path}\n")

        # Drop the node -datadir= argument during this test, because if it is
        # specified it would take precedence over the datadir setting in the
        # config file.
        node_args = node.args
        node.args = [arg for arg in node.args if not arg.startswith("-datadir=")]
        node.assert_start_raises_init_error([], re.escape(
            f'Error: Data directory "{node.datadir_path}" contains a "bitcoin.conf" file which is ignored, because a '
            f'different configuration file "{default_datadir}/bitcoin.conf" from data directory "{default_datadir}" '
            f'is being used instead.') + r"[\s\S]*", env=env, match=ErrorMatch.FULL_REGEX)
        node.args = node_args

    def test_acceptstalefeeestimates_arg_support(self):
        self.log.info("Test -acceptstalefeeestimates option support")
        conf_file = self.nodes[0].datadir_path / "bitcoin.conf"
        for chain, chain_name in {("main", ""), ("test", "testnet3"), ("signet", "signet")}:
            util.write_config(conf_file, n=0, chain=chain_name, extra_config='acceptstalefeeestimates=1\n')
            self.nodes[0].assert_start_raises_init_error(expected_msg=f'Error: acceptstalefeeestimates is not supported on {chain} chain.')
        util.write_config(conf_file, n=0, chain="regtest")  # Reset to regtest

    def run_test(self):
        self.test_log_buffer()
        self.test_args_log()
        self.test_seed_peers()
        self.test_networkactive()
        self.test_connect_with_seednode()

        self.test_config_file_parser()
        self.test_config_file_log()
        self.test_invalid_command_line_options()
        self.test_ignored_conf()
        self.test_ignored_default_conf()
        self.test_acceptstalefeeestimates_arg_support()

        # Remove the -datadir argument so it doesn't override the config file
        self.nodes[0].args = [arg for arg in self.nodes[0].args if not arg.startswith("-datadir")]

        default_data_dir = self.nodes[0].datadir_path
        new_data_dir = default_data_dir / 'newdatadir'
        new_data_dir_2 = default_data_dir / 'newdatadir2'

        # Check that using -datadir argument on non-existent directory fails
        self.nodes[0].datadir_path = new_data_dir
        self.nodes[0].assert_start_raises_init_error([f'-datadir={new_data_dir}'], f'Error: Specified data directory "{new_data_dir}" does not exist.')

        # Check that using non-existent datadir in conf file fails
<<<<<<< HEAD
        conf_file = os.path.join(default_data_dir, "navcoin.conf")
=======
        conf_file = default_data_dir / "bitcoin.conf"
>>>>>>> 3e691258

        # datadir needs to be set before [chain] section
        with open(conf_file, encoding='utf8') as f:
            conf_file_contents = f.read()
        with open(conf_file, 'w', encoding='utf8') as f:
            f.write(f"datadir={new_data_dir}\n")
            f.write(conf_file_contents)

        self.nodes[0].assert_start_raises_init_error([f'-conf={conf_file}'], f'Error: Error reading configuration file: specified data directory "{new_data_dir}" does not exist.')

        # Check that an explicitly specified config file that cannot be opened fails
<<<<<<< HEAD
        none_existent_conf_file = os.path.join(default_data_dir, "none_existent_navcoin.conf")
        self.nodes[0].assert_start_raises_init_error(['-conf=' + none_existent_conf_file], 'Error: Error reading configuration file: specified config file "' + none_existent_conf_file + '" could not be opened.')
=======
        none_existent_conf_file = default_data_dir / "none_existent_bitcoin.conf"
        self.nodes[0].assert_start_raises_init_error(['-conf=' + f'{none_existent_conf_file}'], 'Error: Error reading configuration file: specified config file "' + f'{none_existent_conf_file}' + '" could not be opened.')
>>>>>>> 3e691258

        # Create the directory and ensure the config file now works
        new_data_dir.mkdir()
        self.start_node(0, [f'-conf={conf_file}'])
        self.stop_node(0)
        assert (new_data_dir / self.chain / 'blocks').exists()

        # Ensure command line argument overrides datadir in conf
        new_data_dir_2.mkdir()
        self.nodes[0].datadir_path = new_data_dir_2
        self.start_node(0, [f'-datadir={new_data_dir_2}', f'-conf={conf_file}'])
        assert (new_data_dir_2 / self.chain / 'blocks').exists()


if __name__ == '__main__':
    ConfArgsTest().main()<|MERGE_RESOLUTION|>--- conflicted
+++ resolved
@@ -39,13 +39,8 @@
             extra_args=[f'-conf={bad_conf_file_path}'],
             expected_msg=conf_in_config_file_err,
         )
-<<<<<<< HEAD
-        inc_conf_file_path = os.path.join(self.nodes[0].datadir, 'include.conf')
-        with open(os.path.join(self.nodes[0].datadir, 'navcoin.conf'), 'a', encoding='utf-8') as conf:
-=======
         inc_conf_file_path = self.nodes[0].datadir_path / 'include.conf'
-        with open(self.nodes[0].datadir_path / 'bitcoin.conf', 'a', encoding='utf-8') as conf:
->>>>>>> 3e691258
+        with open(self.nodes[0].datadir_path / 'navcoin.conf', 'a', encoding='utf-8') as conf:
             conf.write(f'includeconf={inc_conf_file_path}\n')
         with open(inc_conf_file_path, 'w', encoding='utf-8') as conf:
             conf.write('conf=some.conf\n')
@@ -102,13 +97,8 @@
             conf.write('server=1\nrpcuser=someuser\n[main]\nrpcpassword=some#pass')
         self.nodes[0].assert_start_raises_init_error(expected_msg='Error: Error reading configuration file: parse error on line 4, using # in rpcpassword can be ambiguous and should be avoided')
 
-<<<<<<< HEAD
-        inc_conf_file2_path = os.path.join(self.nodes[0].datadir, 'include2.conf')
-        with open(os.path.join(self.nodes[0].datadir, 'navcoin.conf'), 'a', encoding='utf-8') as conf:
-=======
         inc_conf_file2_path = self.nodes[0].datadir_path / 'include2.conf'
-        with open(self.nodes[0].datadir_path / 'bitcoin.conf', 'a', encoding='utf-8') as conf:
->>>>>>> 3e691258
+        with open(self.nodes[0].datadir_path / 'navcoin.conf', 'a', encoding='utf-8') as conf:
             conf.write(f'includeconf={inc_conf_file2_path}\n')
 
         with open(inc_conf_file_path, 'w', encoding='utf-8') as conf:
@@ -412,11 +402,7 @@
         self.nodes[0].assert_start_raises_init_error([f'-datadir={new_data_dir}'], f'Error: Specified data directory "{new_data_dir}" does not exist.')
 
         # Check that using non-existent datadir in conf file fails
-<<<<<<< HEAD
-        conf_file = os.path.join(default_data_dir, "navcoin.conf")
-=======
-        conf_file = default_data_dir / "bitcoin.conf"
->>>>>>> 3e691258
+        conf_file = default_data_dir / "navcoin.conf"
 
         # datadir needs to be set before [chain] section
         with open(conf_file, encoding='utf8') as f:
@@ -427,14 +413,9 @@
 
         self.nodes[0].assert_start_raises_init_error([f'-conf={conf_file}'], f'Error: Error reading configuration file: specified data directory "{new_data_dir}" does not exist.')
 
-        # Check that an explicitly specified config file that cannot be opened fails
-<<<<<<< HEAD
-        none_existent_conf_file = os.path.join(default_data_dir, "none_existent_navcoin.conf")
-        self.nodes[0].assert_start_raises_init_error(['-conf=' + none_existent_conf_file], 'Error: Error reading configuration file: specified config file "' + none_existent_conf_file + '" could not be opened.')
-=======
-        none_existent_conf_file = default_data_dir / "none_existent_bitcoin.conf"
+        navheck that an explicitly specified config file that cannot be opened fails
+        none_existent_conf_file = default_data_dir / "none_existent_navcoin.conf"
         self.nodes[0].assert_start_raises_init_error(['-conf=' + f'{none_existent_conf_file}'], 'Error: Error reading configuration file: specified config file "' + f'{none_existent_conf_file}' + '" could not be opened.')
->>>>>>> 3e691258
 
         # Create the directory and ensure the config file now works
         new_data_dir.mkdir()
