--- conflicted
+++ resolved
@@ -723,23 +723,14 @@
         """Run navcoin-cli command. Deserializes returned string as python object."""
         pos_args = [arg_to_cli(arg) for arg in args]
         named_args = [str(key) + "=" + arg_to_cli(value) for (key, value) in kwargs.items()]
-<<<<<<< HEAD
-=======
-        assert not (pos_args and named_args), "Cannot use positional arguments and named arguments in the same navcoin-cli call"
->>>>>>> 2f61f6b4
         p_args = [self.binary, "-datadir=" + self.datadir] + self.options
         if named_args:
             p_args += ["-named"]
         if command is not None:
             p_args += [command]
         p_args += pos_args + named_args
-<<<<<<< HEAD
-        self.log.debug("Running bitcoin-cli {}".format(p_args[2:]))
+        self.log.debug("Running navcoin-cli {}".format(p_args[2:]))
         process = subprocess.Popen(p_args, stdin=subprocess.PIPE, stdout=subprocess.PIPE, stderr=subprocess.PIPE, text=True)
-=======
-        self.log.debug("Running navcoin-cli {}".format(p_args[2:]))
-        process = subprocess.Popen(p_args, stdin=subprocess.PIPE, stdout=subprocess.PIPE, stderr=subprocess.PIPE, universal_newlines=True)
->>>>>>> 2f61f6b4
         cli_stdout, cli_stderr = process.communicate(input=self.input)
         returncode = process.poll()
         if returncode:
