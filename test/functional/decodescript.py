#!/usr/bin/env python3
# Copyright (c) 2015-2016 The Bitcoin Core developers
# Distributed under the MIT software license, see the accompanying
# file COPYING or http://www.opensource.org/licenses/mit-license.php.
"""Test decoding scripts via decodescript RPC command."""

from test_framework.test_framework import IoPTestFramework
from test_framework.util import *
from test_framework.mininode import *
from io import BytesIO

<<<<<<< HEAD
class DecodeScriptTest(IoPTestFramework):

    def __init__(self):
        super().__init__()
=======
class DecodeScriptTest(BitcoinTestFramework):
    def set_test_params(self):
>>>>>>> 51bad919
        self.setup_clean_chain = True
        self.num_nodes = 1

    def decodescript_script_sig(self):
        signature = '304502207fa7a6d1e0ee81132a269ad84e68d695483745cde8b541e3bf630749894e342a022100c1f7ab20e13e22fb95281a870f3dcf38d782e53023ee313d741ad0cfbc0c509001'
        push_signature = '48' + signature
        public_key = '03b0da749730dc9b4b1f4a14d6902877a92541f5368778853d9c4a0cb7802dcfb2'
        push_public_key = '21' + public_key

        # below are test cases for all of the standard transaction types

        # 1) P2PK scriptSig
        # the scriptSig of a public key scriptPubKey simply pushes a signature onto the stack
        rpc_result = self.nodes[0].decodescript(push_signature)
        assert_equal(signature, rpc_result['asm'])

        # 2) P2PKH scriptSig
        rpc_result = self.nodes[0].decodescript(push_signature + push_public_key)
        assert_equal(signature + ' ' + public_key, rpc_result['asm'])

        # 3) multisig scriptSig
        # this also tests the leading portion of a P2SH multisig scriptSig
        # OP_0 <A sig> <B sig>
        rpc_result = self.nodes[0].decodescript('00' + push_signature + push_signature)
        assert_equal('0 ' + signature + ' ' + signature, rpc_result['asm'])

        # 4) P2SH scriptSig
        # an empty P2SH redeemScript is valid and makes for a very simple test case.
        # thus, such a spending scriptSig would just need to pass the outer redeemScript
        # hash test and leave true on the top of the stack.
        rpc_result = self.nodes[0].decodescript('5100')
        assert_equal('1 0', rpc_result['asm'])

        # 5) null data scriptSig - no such thing because null data scripts can not be spent.
        # thus, no test case for that standard transaction type is here.

    def decodescript_script_pub_key(self):
        public_key = '03b0da749730dc9b4b1f4a14d6902877a92541f5368778853d9c4a0cb7802dcfb2'
        push_public_key = '21' + public_key
        public_key_hash = '11695b6cd891484c2d49ec5aa738ec2b2f897777'
        push_public_key_hash = '14' + public_key_hash

        # below are test cases for all of the standard transaction types

        # 1) P2PK scriptPubKey
        # <pubkey> OP_CHECKSIG
        rpc_result = self.nodes[0].decodescript(push_public_key + 'ac')
        assert_equal(public_key + ' OP_CHECKSIG', rpc_result['asm'])

        # 2) P2PKH scriptPubKey
        # OP_DUP OP_HASH160 <PubKeyHash> OP_EQUALVERIFY OP_CHECKSIG
        rpc_result = self.nodes[0].decodescript('76a9' + push_public_key_hash + '88ac')
        assert_equal('OP_DUP OP_HASH160 ' + public_key_hash + ' OP_EQUALVERIFY OP_CHECKSIG', rpc_result['asm'])

        # 3) multisig scriptPubKey
        # <m> <A pubkey> <B pubkey> <C pubkey> <n> OP_CHECKMULTISIG
        # just imagine that the pub keys used below are different.
        # for our purposes here it does not matter that they are the same even though it is unrealistic.
        rpc_result = self.nodes[0].decodescript('52' + push_public_key + push_public_key + push_public_key + '53ae')
        assert_equal('2 ' + public_key + ' ' + public_key + ' ' + public_key +  ' 3 OP_CHECKMULTISIG', rpc_result['asm'])

        # 4) P2SH scriptPubKey
        # OP_HASH160 <Hash160(redeemScript)> OP_EQUAL.
        # push_public_key_hash here should actually be the hash of a redeem script.
        # but this works the same for purposes of this test.
        rpc_result = self.nodes[0].decodescript('a9' + push_public_key_hash + '87')
        assert_equal('OP_HASH160 ' + public_key_hash + ' OP_EQUAL', rpc_result['asm'])

        # 5) null data scriptPubKey
        # use a signature look-alike here to make sure that we do not decode random data as a signature.
        # this matters if/when signature sighash decoding comes along.
        # would want to make sure that no such decoding takes place in this case.
        signature_imposter = '48304502207fa7a6d1e0ee81132a269ad84e68d695483745cde8b541e3bf630749894e342a022100c1f7ab20e13e22fb95281a870f3dcf38d782e53023ee313d741ad0cfbc0c509001'
        # OP_RETURN <data>
        rpc_result = self.nodes[0].decodescript('6a' + signature_imposter)
        assert_equal('OP_RETURN ' + signature_imposter[2:], rpc_result['asm'])

        # 6) a CLTV redeem script. redeem scripts are in-effect scriptPubKey scripts, so adding a test here.
        # OP_NOP2 is also known as OP_CHECKLOCKTIMEVERIFY.
        # just imagine that the pub keys used below are different.
        # for our purposes here it does not matter that they are the same even though it is unrealistic.
        #
        # OP_IF
        #   <receiver-pubkey> OP_CHECKSIGVERIFY
        # OP_ELSE
        #   <lock-until> OP_CHECKLOCKTIMEVERIFY OP_DROP
        # OP_ENDIF
        # <sender-pubkey> OP_CHECKSIG
        #
        # lock until block 500,000
        rpc_result = self.nodes[0].decodescript('63' + push_public_key + 'ad670320a107b17568' + push_public_key + 'ac')
        assert_equal('OP_IF ' + public_key + ' OP_CHECKSIGVERIFY OP_ELSE 500000 OP_CHECKLOCKTIMEVERIFY OP_DROP OP_ENDIF ' + public_key + ' OP_CHECKSIG', rpc_result['asm'])

    def decoderawtransaction_asm_sighashtype(self):
        """Test decoding scripts via RPC command "decoderawtransaction".

        This test is in with the "decodescript" tests because they are testing the same "asm" script decodes.
        """

        # this test case uses a random plain vanilla mainnet transaction with a single P2PKH input and output
        tx = '0100000001696a20784a2c70143f634e95227dbdfdf0ecd51647052e70854512235f5986ca010000008a47304402207174775824bec6c2700023309a168231ec80b82c6069282f5133e6f11cbb04460220570edc55c7c5da2ca687ebd0372d3546ebc3f810516a002350cac72dfe192dfb014104d3f898e6487787910a690410b7a917ef198905c27fb9d3b0a42da12aceae0544fc7088d239d9a48f2828a15a09e84043001f27cc80d162cb95404e1210161536ffffffff0100e1f505000000001976a914eb6c6e0cdb2d256a32d97b8df1fc75d1920d9bca88ac00000000'
        rpc_result = self.nodes[0].decoderawtransaction(tx)
        assert_equal('304402207174775824bec6c2700023309a168231ec80b82c6069282f5133e6f11cbb04460220570edc55c7c5da2ca687ebd0372d3546ebc3f810516a002350cac72dfe192dfb[ALL] 04d3f898e6487787910a690410b7a917ef198905c27fb9d3b0a42da12aceae0544fc7088d239d9a48f2828a15a09e84043001f27cc80d162cb95404e1210161536', rpc_result['vin'][0]['scriptSig']['asm'])

        # this test case uses a mainnet transaction that has a P2SH input and both P2PKH and P2SH outputs.
        # it's from James D'Angelo's awesome introductory videos about multisig: https://www.youtube.com/watch?v=zIbUSaZBJgU and https://www.youtube.com/watch?v=OSA1pwlaypc
        # verify that we have not altered scriptPubKey decoding.
        tx = '01000000018d1f5635abd06e2c7e2ddf58dc85b3de111e4ad6e0ab51bb0dcf5e84126d927300000000fdfe0000483045022100ae3b4e589dfc9d48cb82d41008dc5fa6a86f94d5c54f9935531924602730ab8002202f88cf464414c4ed9fa11b773c5ee944f66e9b05cc1e51d97abc22ce098937ea01483045022100b44883be035600e9328a01b66c7d8439b74db64187e76b99a68f7893b701d5380220225bf286493e4c4adcf928c40f785422572eb232f84a0b83b0dea823c3a19c75014c695221020743d44be989540d27b1b4bbbcfd17721c337cb6bc9af20eb8a32520b393532f2102c0120a1dda9e51a938d39ddd9fe0ebc45ea97e1d27a7cbd671d5431416d3dd87210213820eb3d5f509d7438c9eeecb4157b2f595105e7cd564b3cdbb9ead3da41eed53aeffffffff02611e0000000000001976a914dc863734a218bfe83ef770ee9d41a27f824a6e5688acee2a02000000000017a9142a5edea39971049a540474c6a99edf0aa4074c588700000000'
        rpc_result = self.nodes[0].decoderawtransaction(tx)
        assert_equal('8e3730608c3b0bb5df54f09076e196bc292a8e39a78e73b44b6ba08c78f5cbb0', rpc_result['txid'])
        assert_equal('0 3045022100ae3b4e589dfc9d48cb82d41008dc5fa6a86f94d5c54f9935531924602730ab8002202f88cf464414c4ed9fa11b773c5ee944f66e9b05cc1e51d97abc22ce098937ea[ALL] 3045022100b44883be035600e9328a01b66c7d8439b74db64187e76b99a68f7893b701d5380220225bf286493e4c4adcf928c40f785422572eb232f84a0b83b0dea823c3a19c75[ALL] 5221020743d44be989540d27b1b4bbbcfd17721c337cb6bc9af20eb8a32520b393532f2102c0120a1dda9e51a938d39ddd9fe0ebc45ea97e1d27a7cbd671d5431416d3dd87210213820eb3d5f509d7438c9eeecb4157b2f595105e7cd564b3cdbb9ead3da41eed53ae', rpc_result['vin'][0]['scriptSig']['asm'])
        assert_equal('OP_DUP OP_HASH160 dc863734a218bfe83ef770ee9d41a27f824a6e56 OP_EQUALVERIFY OP_CHECKSIG', rpc_result['vout'][0]['scriptPubKey']['asm'])
        assert_equal('OP_HASH160 2a5edea39971049a540474c6a99edf0aa4074c58 OP_EQUAL', rpc_result['vout'][1]['scriptPubKey']['asm'])
        txSave = CTransaction()
        txSave.deserialize(BytesIO(hex_str_to_bytes(tx)))

        # make sure that a specifically crafted op_return value will not pass all the IsDERSignature checks and then get decoded as a sighash type
        tx = '01000000015ded05872fdbda629c7d3d02b194763ce3b9b1535ea884e3c8e765d42e316724020000006b48304502204c10d4064885c42638cbff3585915b322de33762598321145ba033fc796971e2022100bb153ad3baa8b757e30a2175bd32852d2e1cb9080f84d7e32fcdfd667934ef1b012103163c0ff73511ea1743fb5b98384a2ff09dd06949488028fd819f4d83f56264efffffffff0200000000000000000b6a0930060201000201000180380100000000001976a9141cabd296e753837c086da7a45a6c2fe0d49d7b7b88ac00000000'
        rpc_result = self.nodes[0].decoderawtransaction(tx)
        assert_equal('OP_RETURN 300602010002010001', rpc_result['vout'][0]['scriptPubKey']['asm'])

        # verify that we have not altered scriptPubKey processing even of a specially crafted P2PKH pubkeyhash and P2SH redeem script hash that is made to pass the der signature checks
        tx = '01000000018d1f5635abd06e2c7e2ddf58dc85b3de111e4ad6e0ab51bb0dcf5e84126d927300000000fdfe0000483045022100ae3b4e589dfc9d48cb82d41008dc5fa6a86f94d5c54f9935531924602730ab8002202f88cf464414c4ed9fa11b773c5ee944f66e9b05cc1e51d97abc22ce098937ea01483045022100b44883be035600e9328a01b66c7d8439b74db64187e76b99a68f7893b701d5380220225bf286493e4c4adcf928c40f785422572eb232f84a0b83b0dea823c3a19c75014c695221020743d44be989540d27b1b4bbbcfd17721c337cb6bc9af20eb8a32520b393532f2102c0120a1dda9e51a938d39ddd9fe0ebc45ea97e1d27a7cbd671d5431416d3dd87210213820eb3d5f509d7438c9eeecb4157b2f595105e7cd564b3cdbb9ead3da41eed53aeffffffff02611e0000000000001976a914301102070101010101010102060101010101010188acee2a02000000000017a91430110207010101010101010206010101010101018700000000'
        rpc_result = self.nodes[0].decoderawtransaction(tx)
        assert_equal('OP_DUP OP_HASH160 3011020701010101010101020601010101010101 OP_EQUALVERIFY OP_CHECKSIG', rpc_result['vout'][0]['scriptPubKey']['asm'])
        assert_equal('OP_HASH160 3011020701010101010101020601010101010101 OP_EQUAL', rpc_result['vout'][1]['scriptPubKey']['asm'])

        # some more full transaction tests of varying specific scriptSigs. used instead of
        # tests in decodescript_script_sig because the decodescript RPC is specifically
        # for working on scriptPubKeys (argh!).
        push_signature = bytes_to_hex_str(txSave.vin[0].scriptSig)[2:(0x48*2+4)]
        signature = push_signature[2:]
        der_signature = signature[:-2]
        signature_sighash_decoded = der_signature + '[ALL]'
        signature_2 = der_signature + '82'
        push_signature_2 = '48' + signature_2
        signature_2_sighash_decoded = der_signature + '[NONE|ANYONECANPAY]'

        # 1) P2PK scriptSig
        txSave.vin[0].scriptSig = hex_str_to_bytes(push_signature)
        rpc_result = self.nodes[0].decoderawtransaction(bytes_to_hex_str(txSave.serialize()))
        assert_equal(signature_sighash_decoded, rpc_result['vin'][0]['scriptSig']['asm'])

        # make sure that the sighash decodes come out correctly for a more complex / lesser used case.
        txSave.vin[0].scriptSig = hex_str_to_bytes(push_signature_2)
        rpc_result = self.nodes[0].decoderawtransaction(bytes_to_hex_str(txSave.serialize()))
        assert_equal(signature_2_sighash_decoded, rpc_result['vin'][0]['scriptSig']['asm'])

        # 2) multisig scriptSig
        txSave.vin[0].scriptSig = hex_str_to_bytes('00' + push_signature + push_signature_2)
        rpc_result = self.nodes[0].decoderawtransaction(bytes_to_hex_str(txSave.serialize()))
        assert_equal('0 ' + signature_sighash_decoded + ' ' + signature_2_sighash_decoded, rpc_result['vin'][0]['scriptSig']['asm'])

        # 3) test a scriptSig that contains more than push operations.
        # in fact, it contains an OP_RETURN with data specially crafted to cause improper decode if the code does not catch it.
        txSave.vin[0].scriptSig = hex_str_to_bytes('6a143011020701010101010101020601010101010101')
        rpc_result = self.nodes[0].decoderawtransaction(bytes_to_hex_str(txSave.serialize()))
        assert_equal('OP_RETURN 3011020701010101010101020601010101010101', rpc_result['vin'][0]['scriptSig']['asm'])

    def run_test(self):
        self.decodescript_script_sig()
        self.decodescript_script_pub_key()
        self.decoderawtransaction_asm_sighashtype()

if __name__ == '__main__':
    DecodeScriptTest().main()<|MERGE_RESOLUTION|>--- conflicted
+++ resolved
@@ -9,15 +9,8 @@
 from test_framework.mininode import *
 from io import BytesIO
 
-<<<<<<< HEAD
 class DecodeScriptTest(IoPTestFramework):
-
-    def __init__(self):
-        super().__init__()
-=======
-class DecodeScriptTest(BitcoinTestFramework):
     def set_test_params(self):
->>>>>>> 51bad919
         self.setup_clean_chain = True
         self.num_nodes = 1
 
