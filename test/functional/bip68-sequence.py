#!/usr/bin/env python3
# Copyright (c) 2014-2016 The Bitcoin Core developers
# Distributed under the MIT software license, see the accompanying
# file COPYING or http://www.opensource.org/licenses/mit-license.php.
"""Test BIP68 implementation."""

from test_framework.test_framework import IoPTestFramework
from test_framework.util import *
from test_framework.blocktools import *

SEQUENCE_LOCKTIME_DISABLE_FLAG = (1<<31)
SEQUENCE_LOCKTIME_TYPE_FLAG = (1<<22) # this means use time (0 means height)
SEQUENCE_LOCKTIME_GRANULARITY = 9 # this is a bit-shift
SEQUENCE_LOCKTIME_MASK = 0x0000ffff

# RPC error for non-BIP68 final transactions
NOT_FINAL_ERROR = "64: non-BIP68-final"

<<<<<<< HEAD
class BIP68Test(IoPTestFramework):
    def __init__(self):
        super().__init__()
=======
class BIP68Test(BitcoinTestFramework):
    def set_test_params(self):
>>>>>>> 51bad919
        self.num_nodes = 2
        self.extra_args = [[], ["-acceptnonstdtxn=0"]]

    def run_test(self):
        self.relayfee = self.nodes[0].getnetworkinfo()["relayfee"]

        # Generate some coins
        self.nodes[0].generate(110)

        self.log.info("Running test disable flag")
        self.test_disable_flag()

        self.log.info("Running test sequence-lock-confirmed-inputs")
        self.test_sequence_lock_confirmed_inputs()

        self.log.info("Running test sequence-lock-unconfirmed-inputs")
        self.test_sequence_lock_unconfirmed_inputs()

        self.log.info("Running test BIP68 not consensus before versionbits activation")
        self.test_bip68_not_consensus()

        self.log.info("Activating BIP68 (and 112/113)")
        self.activateCSV()

        self.log.info("Verifying nVersion=2 transactions are standard.")
        self.log.info("Note that nVersion=2 transactions are always standard (independent of BIP68 activation status).")
        self.test_version2_relay()

        self.log.info("Passed")

    # Test that BIP68 is not in effect if tx version is 1, or if
    # the first sequence bit is set.
    def test_disable_flag(self):
        # Create some unconfirmed inputs
        new_addr = self.nodes[0].getnewaddress()
        self.nodes[0].sendtoaddress(new_addr, 2) # send 2 IOP

        utxos = self.nodes[0].listunspent(0, 0)
        assert(len(utxos) > 0)

        utxo = utxos[0]

        tx1 = CTransaction()
        value = int(satoshi_round(utxo["amount"] - self.relayfee)*COIN)

        # Check that the disable flag disables relative locktime.
        # If sequence locks were used, this would require 1 block for the
        # input to mature.
        sequence_value = SEQUENCE_LOCKTIME_DISABLE_FLAG | 1
        tx1.vin = [CTxIn(COutPoint(int(utxo["txid"], 16), utxo["vout"]), nSequence=sequence_value)] 
        tx1.vout = [CTxOut(value, CScript([b'a']))]

        tx1_signed = self.nodes[0].signrawtransaction(ToHex(tx1))["hex"]
        tx1_id = self.nodes[0].sendrawtransaction(tx1_signed)
        tx1_id = int(tx1_id, 16)

        # This transaction will enable sequence-locks, so this transaction should
        # fail
        tx2 = CTransaction()
        tx2.nVersion = 2
        sequence_value = sequence_value & 0x7fffffff
        tx2.vin = [CTxIn(COutPoint(tx1_id, 0), nSequence=sequence_value)]
        tx2.vout = [CTxOut(int(value-self.relayfee*COIN), CScript([b'a']))]
        tx2.rehash()

        assert_raises_jsonrpc(-26, NOT_FINAL_ERROR, self.nodes[0].sendrawtransaction, ToHex(tx2))

        # Setting the version back down to 1 should disable the sequence lock,
        # so this should be accepted.
        tx2.nVersion = 1

        self.nodes[0].sendrawtransaction(ToHex(tx2))

    # Calculate the median time past of a prior block ("confirmations" before
    # the current tip).
    def get_median_time_past(self, confirmations):
        block_hash = self.nodes[0].getblockhash(self.nodes[0].getblockcount()-confirmations)
        return self.nodes[0].getblockheader(block_hash)["mediantime"]

    # Test that sequence locks are respected for transactions spending confirmed inputs.
    def test_sequence_lock_confirmed_inputs(self):
        # Create lots of confirmed utxos, and use them to generate lots of random
        # transactions.
        max_outputs = 50
        addresses = []
        while len(addresses) < max_outputs:
            addresses.append(self.nodes[0].getnewaddress())
        while len(self.nodes[0].listunspent()) < 200:
            import random
            random.shuffle(addresses)
            num_outputs = random.randint(1, max_outputs)
            outputs = {}
            for i in range(num_outputs):
                outputs[addresses[i]] = random.randint(1, 20)*0.01
            self.nodes[0].sendmany("", outputs)
            self.nodes[0].generate(1)

        utxos = self.nodes[0].listunspent()

        # Try creating a lot of random transactions.
        # Each time, choose a random number of inputs, and randomly set
        # some of those inputs to be sequence locked (and randomly choose
        # between height/time locking). Small random chance of making the locks
        # all pass.
        for i in range(400):
            # Randomly choose up to 10 inputs
            num_inputs = random.randint(1, 10)
            random.shuffle(utxos)

            # Track whether any sequence locks used should fail
            should_pass = True
            
            # Track whether this transaction was built with sequence locks
            using_sequence_locks = False

            tx = CTransaction()
            tx.nVersion = 2
            value = 0
            for j in range(num_inputs):
                sequence_value = 0xfffffffe # this disables sequence locks

                # 50% chance we enable sequence locks
                if random.randint(0,1):
                    using_sequence_locks = True

                    # 10% of the time, make the input sequence value pass
                    input_will_pass = (random.randint(1,10) == 1)
                    sequence_value = utxos[j]["confirmations"]
                    if not input_will_pass:
                        sequence_value += 1
                        should_pass = False

                    # Figure out what the median-time-past was for the confirmed input
                    # Note that if an input has N confirmations, we're going back N blocks
                    # from the tip so that we're looking up MTP of the block
                    # PRIOR to the one the input appears in, as per the BIP68 spec.
                    orig_time = self.get_median_time_past(utxos[j]["confirmations"])
                    cur_time = self.get_median_time_past(0) # MTP of the tip

                    # can only timelock this input if it's not too old -- otherwise use height
                    can_time_lock = True
                    if ((cur_time - orig_time) >> SEQUENCE_LOCKTIME_GRANULARITY) >= SEQUENCE_LOCKTIME_MASK:
                        can_time_lock = False

                    # if time-lockable, then 50% chance we make this a time lock
                    if random.randint(0,1) and can_time_lock:
                        # Find first time-lock value that fails, or latest one that succeeds
                        time_delta = sequence_value << SEQUENCE_LOCKTIME_GRANULARITY
                        if input_will_pass and time_delta > cur_time - orig_time:
                            sequence_value = ((cur_time - orig_time) >> SEQUENCE_LOCKTIME_GRANULARITY)
                        elif (not input_will_pass and time_delta <= cur_time - orig_time):
                            sequence_value = ((cur_time - orig_time) >> SEQUENCE_LOCKTIME_GRANULARITY)+1
                        sequence_value |= SEQUENCE_LOCKTIME_TYPE_FLAG
                tx.vin.append(CTxIn(COutPoint(int(utxos[j]["txid"], 16), utxos[j]["vout"]), nSequence=sequence_value))
                value += utxos[j]["amount"]*COIN
            # Overestimate the size of the tx - signatures should be less than 120 bytes, and leave 50 for the output
            tx_size = len(ToHex(tx))//2 + 120*num_inputs + 50
            tx.vout.append(CTxOut(int(value-self.relayfee*tx_size*COIN/1000), CScript([b'a'])))
            rawtx = self.nodes[0].signrawtransaction(ToHex(tx))["hex"]

            if (using_sequence_locks and not should_pass):
                # This transaction should be rejected
                assert_raises_jsonrpc(-26, NOT_FINAL_ERROR, self.nodes[0].sendrawtransaction, rawtx)
            else:
                # This raw transaction should be accepted
                self.nodes[0].sendrawtransaction(rawtx)
                utxos = self.nodes[0].listunspent()

    # Test that sequence locks on unconfirmed inputs must have nSequence
    # height or time of 0 to be accepted.
    # Then test that BIP68-invalid transactions are removed from the mempool
    # after a reorg.
    def test_sequence_lock_unconfirmed_inputs(self):
        # Store height so we can easily reset the chain at the end of the test
        cur_height = self.nodes[0].getblockcount()

        # Create a mempool tx.
        txid = self.nodes[0].sendtoaddress(self.nodes[0].getnewaddress(), 2)
        tx1 = FromHex(CTransaction(), self.nodes[0].getrawtransaction(txid))
        tx1.rehash()

        # Anyone-can-spend mempool tx.
        # Sequence lock of 0 should pass.
        tx2 = CTransaction()
        tx2.nVersion = 2
        tx2.vin = [CTxIn(COutPoint(tx1.sha256, 0), nSequence=0)]
        tx2.vout = [CTxOut(int(tx1.vout[0].nValue - self.relayfee*COIN), CScript([b'a']))]
        tx2_raw = self.nodes[0].signrawtransaction(ToHex(tx2))["hex"]
        tx2 = FromHex(tx2, tx2_raw)
        tx2.rehash()

        self.nodes[0].sendrawtransaction(tx2_raw)

        # Create a spend of the 0th output of orig_tx with a sequence lock
        # of 1, and test what happens when submitting.
        # orig_tx.vout[0] must be an anyone-can-spend output
        def test_nonzero_locks(orig_tx, node, relayfee, use_height_lock):
            sequence_value = 1
            if not use_height_lock:
                sequence_value |= SEQUENCE_LOCKTIME_TYPE_FLAG

            tx = CTransaction()
            tx.nVersion = 2
            tx.vin = [CTxIn(COutPoint(orig_tx.sha256, 0), nSequence=sequence_value)]
            tx.vout = [CTxOut(int(orig_tx.vout[0].nValue - relayfee*COIN), CScript([b'a']))]
            tx.rehash()

            if (orig_tx.hash in node.getrawmempool()):
                # sendrawtransaction should fail if the tx is in the mempool
                assert_raises_jsonrpc(-26, NOT_FINAL_ERROR, node.sendrawtransaction, ToHex(tx))
            else:
                # sendrawtransaction should succeed if the tx is not in the mempool
                node.sendrawtransaction(ToHex(tx))

            return tx

        test_nonzero_locks(tx2, self.nodes[0], self.relayfee, use_height_lock=True)
        test_nonzero_locks(tx2, self.nodes[0], self.relayfee, use_height_lock=False)

        # Now mine some blocks, but make sure tx2 doesn't get mined.
        # Use prioritisetransaction to lower the effective feerate to 0
        self.nodes[0].prioritisetransaction(txid=tx2.hash, fee_delta=int(-self.relayfee*COIN))
        cur_time = int(time.time())
        for i in range(10):
            self.nodes[0].setmocktime(cur_time + 600)
            self.nodes[0].generate(1)
            cur_time += 600

        assert(tx2.hash in self.nodes[0].getrawmempool())

        test_nonzero_locks(tx2, self.nodes[0], self.relayfee, use_height_lock=True)
        test_nonzero_locks(tx2, self.nodes[0], self.relayfee, use_height_lock=False)

        # Mine tx2, and then try again
        self.nodes[0].prioritisetransaction(txid=tx2.hash, fee_delta=int(self.relayfee*COIN))

        # Advance the time on the node so that we can test timelocks
        self.nodes[0].setmocktime(cur_time+600)
        self.nodes[0].generate(1)
        assert(tx2.hash not in self.nodes[0].getrawmempool())

        # Now that tx2 is not in the mempool, a sequence locked spend should
        # succeed
        tx3 = test_nonzero_locks(tx2, self.nodes[0], self.relayfee, use_height_lock=False)
        assert(tx3.hash in self.nodes[0].getrawmempool())

        self.nodes[0].generate(1)
        assert(tx3.hash not in self.nodes[0].getrawmempool())

        # One more test, this time using height locks
        tx4 = test_nonzero_locks(tx3, self.nodes[0], self.relayfee, use_height_lock=True)
        assert(tx4.hash in self.nodes[0].getrawmempool())

        # Now try combining confirmed and unconfirmed inputs
        tx5 = test_nonzero_locks(tx4, self.nodes[0], self.relayfee, use_height_lock=True)
        assert(tx5.hash not in self.nodes[0].getrawmempool())

        utxos = self.nodes[0].listunspent()
        tx5.vin.append(CTxIn(COutPoint(int(utxos[0]["txid"], 16), utxos[0]["vout"]), nSequence=1))
        tx5.vout[0].nValue += int(utxos[0]["amount"]*COIN)
        raw_tx5 = self.nodes[0].signrawtransaction(ToHex(tx5))["hex"]

        assert_raises_jsonrpc(-26, NOT_FINAL_ERROR, self.nodes[0].sendrawtransaction, raw_tx5)

        # Test mempool-BIP68 consistency after reorg
        #
        # State of the transactions in the last blocks:
        # ... -> [ tx2 ] ->  [ tx3 ]
        #         tip-1        tip
        # And currently tx4 is in the mempool.
        #
        # If we invalidate the tip, tx3 should get added to the mempool, causing
        # tx4 to be removed (fails sequence-lock).
        self.nodes[0].invalidateblock(self.nodes[0].getbestblockhash())
        assert(tx4.hash not in self.nodes[0].getrawmempool())
        assert(tx3.hash in self.nodes[0].getrawmempool())

        # Now mine 2 empty blocks to reorg out the current tip (labeled tip-1 in
        # diagram above).
        # This would cause tx2 to be added back to the mempool, which in turn causes
        # tx3 to be removed.
        tip = int(self.nodes[0].getblockhash(self.nodes[0].getblockcount()-1), 16)
        height = self.nodes[0].getblockcount()
        for i in range(2):
            block = create_block(tip, create_coinbase(height), cur_time)
            block.nVersion = 3
            block.rehash()
            block.solve()
            tip = block.sha256
            height += 1
            self.nodes[0].submitblock(ToHex(block))
            cur_time += 1

        mempool = self.nodes[0].getrawmempool()
        assert(tx3.hash not in mempool)
        assert(tx2.hash in mempool)

        # Reset the chain and get rid of the mocktimed-blocks
        self.nodes[0].setmocktime(0)
        self.nodes[0].invalidateblock(self.nodes[0].getblockhash(cur_height+1))
        self.nodes[0].generate(10)

    # Make sure that BIP68 isn't being used to validate blocks, prior to
    # versionbits activation.  If more blocks are mined prior to this test
    # being run, then it's possible the test has activated the soft fork, and
    # this test should be moved to run earlier, or deleted.
    def test_bip68_not_consensus(self):
        assert(get_bip9_status(self.nodes[0], 'csv')['status'] != 'active')
        txid = self.nodes[0].sendtoaddress(self.nodes[0].getnewaddress(), 2)

        tx1 = FromHex(CTransaction(), self.nodes[0].getrawtransaction(txid))
        tx1.rehash()

        # Make an anyone-can-spend transaction
        tx2 = CTransaction()
        tx2.nVersion = 1
        tx2.vin = [CTxIn(COutPoint(tx1.sha256, 0), nSequence=0)]
        tx2.vout = [CTxOut(int(tx1.vout[0].nValue - self.relayfee*COIN), CScript([b'a']))]

        # sign tx2
        tx2_raw = self.nodes[0].signrawtransaction(ToHex(tx2))["hex"]
        tx2 = FromHex(tx2, tx2_raw)
        tx2.rehash()

        self.nodes[0].sendrawtransaction(ToHex(tx2))
        
        # Now make an invalid spend of tx2 according to BIP68
        sequence_value = 100 # 100 block relative locktime

        tx3 = CTransaction()
        tx3.nVersion = 2
        tx3.vin = [CTxIn(COutPoint(tx2.sha256, 0), nSequence=sequence_value)]
        tx3.vout = [CTxOut(int(tx2.vout[0].nValue - self.relayfee*COIN), CScript([b'a']))]
        tx3.rehash()

        assert_raises_jsonrpc(-26, NOT_FINAL_ERROR, self.nodes[0].sendrawtransaction, ToHex(tx3))

        # make a block that violates bip68; ensure that the tip updates
        tip = int(self.nodes[0].getbestblockhash(), 16)
        block = create_block(tip, create_coinbase(self.nodes[0].getblockcount()+1))
        block.nVersion = 3
        block.vtx.extend([tx1, tx2, tx3])
        block.hashMerkleRoot = block.calc_merkle_root()
        block.rehash()
        block.solve()

        self.nodes[0].submitblock(ToHex(block))
        assert_equal(self.nodes[0].getbestblockhash(), block.hash)

    def activateCSV(self):
        # activation should happen at block height 432 (3 periods)
        # getblockchaininfo will show CSV as active at block 431 (144 * 3 -1) since it's returning whether CSV is active for the next block.
        min_activation_height = 432
        height = self.nodes[0].getblockcount()
        assert_greater_than(min_activation_height - height, 2)
        self.nodes[0].generate(min_activation_height - height - 2)
        assert_equal(get_bip9_status(self.nodes[0], 'csv')['status'], "locked_in")
        self.nodes[0].generate(1)
        assert_equal(get_bip9_status(self.nodes[0], 'csv')['status'], "active")
        sync_blocks(self.nodes)

    # Use self.nodes[1] to test that version 2 transactions are standard.
    def test_version2_relay(self):
        inputs = [ ]
        outputs = { self.nodes[1].getnewaddress() : 1.0 }
        rawtx = self.nodes[1].createrawtransaction(inputs, outputs)
        rawtxfund = self.nodes[1].fundrawtransaction(rawtx)['hex']
        tx = FromHex(CTransaction(), rawtxfund)
        tx.nVersion = 2
        tx_signed = self.nodes[1].signrawtransaction(ToHex(tx))["hex"]
        tx_id = self.nodes[1].sendrawtransaction(tx_signed)

if __name__ == '__main__':
    BIP68Test().main()<|MERGE_RESOLUTION|>--- conflicted
+++ resolved
@@ -16,14 +16,8 @@
 # RPC error for non-BIP68 final transactions
 NOT_FINAL_ERROR = "64: non-BIP68-final"
 
-<<<<<<< HEAD
 class BIP68Test(IoPTestFramework):
-    def __init__(self):
-        super().__init__()
-=======
-class BIP68Test(BitcoinTestFramework):
     def set_test_params(self):
->>>>>>> 51bad919
         self.num_nodes = 2
         self.extra_args = [[], ["-acceptnonstdtxn=0"]]
 
