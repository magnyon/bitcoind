--- conflicted
+++ resolved
@@ -44,13 +44,8 @@
     # Add the format/level to the logger
     logging.basicConfig(format=formatter, level=level)
 
-<<<<<<< HEAD
-    #bctester(os.path.join(env_conf["SRCDIR"], "test/util/data"), "bitcoin-util-test.json", env_conf)
-    bctester(os.path.join(env_conf["SRCDIR"], "test/util/data_particl"), "particl-util-test.json", env_conf)
-
-=======
-    bctester(os.path.join(env_conf["SRCDIR"], "test", "util", "data"), "bitcoin-util-test.json", env_conf)
->>>>>>> e117cfe4
+    bctester(os.path.join(env_conf["SRCDIR"], "test", "util", "data_particl"), "particl-util-test.json", env_conf)
+    #bctester(os.path.join(env_conf["SRCDIR"], "test", "util", "data"), "bitcoin-util-test.json", env_conf)
 
 def bctester(testDir, input_basename, buildenv):
     """ Loads and parses the input file, runs all tests and reports results"""
