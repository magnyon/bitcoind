--- conflicted
+++ resolved
@@ -10,14 +10,10 @@
 export LC_ALL=C
 
 EXIT_CODE=0
-<<<<<<< HEAD
-OUTPUT=$(git ls-files -- "*.cpp" "*.h" "*.py" "*.sh" | grep -vE '^[a-z0-9_./-]+$' | grep -vE 'src/(secp256k1|univalue|usbdevice/ledger)/')
-=======
 OUTPUT=$(git ls-files --full-name -- "*.[cC][pP][pP]" "*.[hH]" "*.[pP][yY]" "*.[sS][hH]" | \
     grep -vE '^[a-z0-9_./-]+$' | \
-    grep -vE '^src/(secp256k1|univalue)/')
+    grep -vE '^src/(secp256k1|univalue|usbdevice/ledger)/')
 
->>>>>>> b1dc39df
 if [[ ${OUTPUT} != "" ]]; then
     echo "Use only lowercase alphanumerics (a-z0-9), underscores (_), hyphens (-) and dots (.)"
     echo "in source code filenames:"
