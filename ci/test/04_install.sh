--- conflicted
+++ resolved
@@ -95,24 +95,15 @@
   if [[ -n "${APPEND_APT_SOURCES_LIST}" ]]; then
     CI_EXEC_ROOT echo "${APPEND_APT_SOURCES_LIST}" \>\> /etc/apt/sources.list
   fi
-<<<<<<< HEAD
   ${CI_RETRY_EXE} CI_EXEC_ROOT apt-get update
   ${CI_RETRY_EXE} CI_EXEC_ROOT apt-get install --no-install-recommends --no-upgrade -y "$PACKAGES" "$CI_BASE_PACKAGES"
-=======
-  ${CI_RETRY_EXE} CI_EXEC apt-get update
-  ${CI_RETRY_EXE} CI_EXEC apt-get install --no-install-recommends --no-upgrade -y "$PACKAGES" "$DOCKER_PACKAGES"
->>>>>>> 2f61f6b4
 fi
 
 if [ -n "$PIP_PACKAGES" ]; then
   if [ "$CI_OS_NAME" == "macos" ]; then
     sudo -H pip3 install --upgrade pip
     # shellcheck disable=SC2086
-<<<<<<< HEAD
     IN_GETOPT_BIN="$(brew --prefix gnu-getopt)/bin/getopt" ${CI_RETRY_EXE} pip3 install --user $PIP_PACKAGES
-=======
-    IN_GETOPT_BIN="/usr/local/opt/gnu-getopt/bin/getopt" ${CI_RETRY_EXE} pip3 install --user $PIP_PACKAGES
->>>>>>> 2f61f6b4
   else
     # shellcheck disable=SC2086
     ${CI_RETRY_EXE} CI_EXEC pip3 install --user $PIP_PACKAGES
