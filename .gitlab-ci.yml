variables:
<<<<<<< HEAD
  RELEASE_VERSION: "0.12.7.0"
=======
  RELEASE_VERSION: "0.13.0.0"
>>>>>>> 8fc02854
  GIT_STRATEGY: "clone"
  MAKEJOBS: "-j4"
  CCACHE_SIZE: "100M"
  CROWN_CONFIG_ALL: "--disable-reduced-exports --disable-dependency-tracking --prefix=$CI_PROJECT_DIR/depends/$HOST --bindir=$CI_PROJECT_DIR/$OUTDIR/bin --libdir=$CI_PROJECT_DIR/$OUTDIR/lib"
  SDK_URL: "https://bitcoincore.org/depends-sources/sdks"
  WINEDEBUG: "fixme-all"

cache:
  paths:
  - depends/built
  - depends/sdk-sources

.job_template: &job_definition
  stage: build
  before_script:
    - if [ -n "$PACKAGES" ]; then sudo apt-get update; fi
    - if [ -n "$PACKAGES" ]; then sudo apt-get install --no-install-recommends --no-upgrade -qq $PACKAGES; fi
    - unset CC; unset CXX
    - mkdir -p depends/SDKs depends/sdk-sources out
    - if [ -n "$OSX_SDK" -a ! -f depends/sdk-sources/MacOSX${OSX_SDK}.sdk.tar.gz ]; then curl --location --fail $SDK_URL/MacOSX${OSX_SDK}.sdk.tar.gz -o depends/sdk-sources/MacOSX${OSX_SDK}.sdk.tar.gz; fi
    - if [ -n "$OSX_SDK" -a -f depends/sdk-sources/MacOSX${OSX_SDK}.sdk.tar.gz ]; then tar -C depends/SDKs -xf depends/sdk-sources/MacOSX${OSX_SDK}.sdk.tar.gz; fi
    - make $MAKEJOBS -C depends HOST=$HOST $DEP_OPTS
  script:
    - ./autogen.sh
    - mkdir build && cd build
    - ../configure --cache-file=config.cache $CROWN_CONFIG_ALL $CROWN_CONFIG
    - make distdir VERSION=$HOST
    - cd crown-$HOST
    - ./configure --cache-file=../config.cache $CROWN_CONFIG_ALL $CROWN_CONFIG
    - make $MAKEJOBS $GOAL || ( echo "Build failure. Verbose build follows." && make $GOAL V=1 ; false )
    - if [ -n "$DMG" ]; then cp Crown-Qt.dmg ../../Crown-Qt.dmg; fi

.job_template: &win64_definition
  tags:
    - windows
  variables:
    CROWN_CONFIG: "--enable-mingw"
    HOST: "x86_64-w64-mingw32"
    GOAL: "install"
    OUTDIR: "Crown-${RELEASE_VERSION}-Win64"
    PACKAGES: "nsis gcc-mingw-w64-x86-64 g++-mingw-w64-x86-64 binutils-mingw-w64-x86-64 wine1.6 bc"

.job_template: &win32_definition
  tags:
    - windows
  variables:
    CROWN_CONFIG: ""
    HOST: "i686-w64-mingw32"
    GOAL: "install"
    OUTDIR: "Crown-${RELEASE_VERSION}-Win32"
    PACKAGES: "nsis g++-mingw-w64-i686 gcc-mingw-w64-i686 binutils-mingw-w64-i686 wine1.6 bc"

.job_template: &linux64_definition
  tags:
    - linux64
  variables:
    CROWN_CONFIG: "--enable-glibc-back-compat"
    HOST: "x86_64-unknown-linux-gnu"
    GOAL: "install"
    OUTDIR: "Crown-${RELEASE_VERSION}-Linux64"
    DEP_OPTS: "USE_LINUX_STATIC_QT5=1"

.job_template: &linux32_definition
  tags:
    - linux32
  variables:
    CROWN_CONFIG: "--enable-glibc-back-compat"
    HOST: "i686-pc-linux-gnu"
    GOAL: "install"
    DEP_OPTS: "USE_LINUX_STATIC_QT5=1"
    OUTDIR: "Crown-${RELEASE_VERSION}-Linux32"
    PACKAGES: "g++-multilib bc"

.job_template: &raspberrypi_definition
  tags:
    - raspi
  variables:
    CROWN_CONFIG: "--enable-glibc-back-compat"
    HOST: "arm-linux-gnueabihf"
    GOAL: "install"
    OUTDIR: "Crown-${RELEASE_VERSION}-RaspberryPi"
    PACKAGES: "g++-arm-linux-gnueabihf"

.job_template: &osx_definition
  tags:
    - osx
  variables:
    CROWN_CONFIG: ""
    HOST: "x86_64-apple-darwin14"
    OSX_SDK: "10.8"
    GOAL: "install"
    OUTDIR: "Crown-${RELEASE_VERSION}-Osx"
    PACKAGES: "cmake gcc-multilib g++-multilib libcap-dev libbz2-dev"

.job_template: &osx_dmg_definition
<<<<<<< HEAD
=======
  tags:
    - osx
>>>>>>> 8fc02854
  variables:
    CROWN_CONFIG: ""
    HOST: "x86_64-apple-darwin14"
    OSX_SDK: "10.8"
    DMG: "True"
    GOAL: "deploy"
    OUTDIR: "Crown-${RELEASE_VERSION}-Osx"
    PACKAGES: "cmake gcc-multilib g++-multilib libcap-dev libbz2-dev"

# Artifact settings for releases and snapshots
.job_template: &release_definition
  artifacts:
    name: "$OUTDIR"
    paths:
    - $OUTDIR
  only:
    - master
    - tags

.job_template: &snapshot_definition
  artifacts:
    name: "$OUTDIR"
    paths:
    - $OUTDIR
    expire_in: 2 weeks
  except:
    - master
    - tags

.job_template: &dmg_release_definition
  artifacts:
    name: "$OUTDIR-dmg"
    paths:
    - Crown-Qt.dmg
  only:
    - master
    - tags

.job_template: &dmg_snapshot_definition
  artifacts:
    name: "$OUTDIR-dmg"
    paths:
    - Crown-Qt.dmg
    expire_in: 2 weeks
  except:
    - master
    - tags

# Job definitions for releases
Win64:
  <<: *win64_definition 
  <<: *job_definition 
  <<: *release_definition 
  
Win32:
  <<: *win32_definition 
  <<: *job_definition
  <<: *release_definition 

Linux64:
  <<: *linux64_definition 
  <<: *job_definition
  <<: *release_definition 

Linux32:
  <<: *linux32_definition 
  <<: *job_definition 
  <<: *release_definition 

RaspberryPi:
  <<: *raspberrypi_definition
  <<: *job_definition
  <<: *release_definition 

Osx:
  <<: *osx_definition
  <<: *job_definition 
  <<: *release_definition

Osx-dmg:
  <<: *osx_dmg_definition
  <<: *job_definition 
  <<: *dmg_release_definition

# Job definitions for temporary builds (snapshots)
Win64-snapshot:
  <<: *win64_definition 
  <<: *job_definition 
  <<: *snapshot_definition 
  
Win32-snapshot:
  <<: *win32_definition 
  <<: *job_definition
  <<: *snapshot_definition 

Linux64-snapshot:
  <<: *linux64_definition 
  <<: *job_definition
  <<: *snapshot_definition 

Linux32-snapshot:
  <<: *linux32_definition 
  <<: *job_definition 
  <<: *snapshot_definition 

RaspberryPi-snapshot:
  <<: *raspberrypi_definition
  <<: *job_definition
  <<: *snapshot_definition 

Osx-snapshot:
  <<: *osx_definition
  <<: *job_definition 
  <<: *snapshot_definition 

Osx-dmg-snapshot:
  <<: *osx_dmg_definition
  <<: *job_definition 
  <<: *dmg_snapshot_definition

# Trigger the docker build and delivery
trigger_docker_build:
  stage: deploy
  script:
  - curl --request POST --form "token=$CI_JOB_TOKEN" --form ref=master  --form "variables[VERSION_TAG]=$CI_COMMIT_TAG" https://gitlab.crown.tech/api/v4/projects/17/trigger/pipeline
  only:
  - tags<|MERGE_RESOLUTION|>--- conflicted
+++ resolved
@@ -1,9 +1,5 @@
 variables:
-<<<<<<< HEAD
-  RELEASE_VERSION: "0.12.7.0"
-=======
   RELEASE_VERSION: "0.13.0.0"
->>>>>>> 8fc02854
   GIT_STRATEGY: "clone"
   MAKEJOBS: "-j4"
   CCACHE_SIZE: "100M"
@@ -99,11 +95,8 @@
     PACKAGES: "cmake gcc-multilib g++-multilib libcap-dev libbz2-dev"
 
 .job_template: &osx_dmg_definition
-<<<<<<< HEAD
-=======
   tags:
     - osx
->>>>>>> 8fc02854
   variables:
     CROWN_CONFIG: ""
     HOST: "x86_64-apple-darwin14"
