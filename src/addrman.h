// Copyright (c) 2012 Pieter Wuille
// Distributed under the MIT software license, see the accompanying
// file COPYING or http://www.opensource.org/licenses/mit-license.php.

#ifndef BITCOIN_ADDRMAN_H
#define BITCOIN_ADDRMAN_H

#include "netbase.h"
#include "protocol.h"
#include "random.h"
#include "sync.h"
#include "timedata.h"
#include "util.h"

#include <map>
#include <set>
#include <stdint.h>
#include <vector>

/** 
 * Extended statistics about a CAddress 
 */
class CAddrInfo : public CAddress
{
public:
    //! last try whatsoever by us (memory only)
    int64_t nLastTry;

private:
    //! where knowledge about this address first came from
    CNetAddr source;

    //! last successful connection by us
    int64_t nLastSuccess;

    //! connection attempts since last successful attempt
    int nAttempts;

    //! reference count in new sets (memory only)
    int nRefCount;

    //! in tried set? (memory only)
    bool fInTried;

    //! position in vRandom
    int nRandomPos;

    friend class CAddrMan;

public:

    ADD_SERIALIZE_METHODS;

    template <typename Stream, typename Operation>
    inline void SerializationOp(Stream& s, Operation ser_action, int nType, int nVersion) {
        READWRITE(*(CAddress*)this);
        READWRITE(source);
        READWRITE(nLastSuccess);
        READWRITE(nAttempts);
    }

    void Init()
    {
        nLastSuccess = 0;
        nLastTry = 0;
        nAttempts = 0;
        nRefCount = 0;
        fInTried = false;
        nRandomPos = -1;
    }

    CAddrInfo(const CAddress &addrIn, const CNetAddr &addrSource) : CAddress(addrIn), source(addrSource)
    {
        Init();
    }

    CAddrInfo() : CAddress(), source()
    {
        Init();
    }

    //! Calculate in which "tried" bucket this entry belongs
    int GetTriedBucket(const uint256 &nKey) const;

    //! Calculate in which "new" bucket this entry belongs, given a certain source
    int GetNewBucket(const uint256 &nKey, const CNetAddr& src) const;

    //! Calculate in which "new" bucket this entry belongs, using its default source
    int GetNewBucket(const uint256 &nKey) const
    {
        return GetNewBucket(nKey, source);
    }

    //! Calculate in which position of a bucket to store this entry.
    int GetBucketPosition(const uint256 &nKey, bool fNew, int nBucket) const;

    //! Determine whether the statistics about this entry are bad enough so that it can just be deleted
    bool IsTerrible(int64_t nNow = GetAdjustedTime()) const;

    //! Calculate the relative chance this entry should be given when selecting nodes to connect to
    double GetChance(int64_t nNow = GetAdjustedTime()) const;

};

/** Stochastic address manager
 *
 * Design goals:
 *  * Keep the address tables in-memory, and asynchronously dump the entire table in peers.dat.
 *  * Make sure no (localized) attacker can fill the entire table with his nodes/addresses.
 *
 * To that end:
 *  * Addresses are organized into buckets.
 *    * Addresses that have not yet been tried go into 1024 "new" buckets.
 *      * Based on the address range (/16 for IPv4) of the source of information, 64 buckets are selected at random.
 *      * The actual bucket is chosen from one of these, based on the range the address itself is located.
 *      * One single address can occur in up to 8 different buckets to increase selection chances for addresses that
 *        are seen frequently. The chance for increasing this multiplicity decreases exponentially.
 *      * When adding a new address to a full bucket, a randomly chosen entry (with a bias favoring less recently seen
 *        ones) is removed from it first.
 *    * Addresses of nodes that are known to be accessible go into 256 "tried" buckets.
 *      * Each address range selects at random 8 of these buckets.
 *      * The actual bucket is chosen from one of these, based on the full address.
 *      * When adding a new good address to a full bucket, a randomly chosen entry (with a bias favoring less recently
 *        tried ones) is evicted from it, back to the "new" buckets.
 *    * Bucket selection is based on cryptographic hashing, using a randomly-generated 256-bit key, which should not
 *      be observable by adversaries.
 *    * Several indexes are kept for high performance. Defining DEBUG_ADDRMAN will introduce frequent (and expensive)
 *      consistency checks for the entire data structure.
 */

//! total number of buckets for tried addresses
#define ADDRMAN_TRIED_BUCKET_COUNT 256

//! total number of buckets for new addresses
#define ADDRMAN_NEW_BUCKET_COUNT 1024

//! maximum allowed number of entries in buckets for new and tried addresses
#define ADDRMAN_BUCKET_SIZE 64

//! over how many buckets entries with tried addresses from a single group (/16 for IPv4) are spread
#define ADDRMAN_TRIED_BUCKETS_PER_GROUP 8

//! over how many buckets entries with new addresses originating from a single group are spread
#define ADDRMAN_NEW_BUCKETS_PER_SOURCE_GROUP 64

//! in how many buckets for entries with new addresses a single address may occur
#define ADDRMAN_NEW_BUCKETS_PER_ADDRESS 8

//! how old addresses can maximally be
#define ADDRMAN_HORIZON_DAYS 30

//! after how many failed attempts we give up on a new node
#define ADDRMAN_RETRIES 3

//! how many successive failures are allowed ...
#define ADDRMAN_MAX_FAILURES 10

//! ... in at least this many days
#define ADDRMAN_MIN_FAIL_DAYS 7

//! the maximum percentage of nodes to return in a getaddr call
#define ADDRMAN_GETADDR_MAX_PCT 23

//! the maximum number of nodes to return in a getaddr call
#define ADDRMAN_GETADDR_MAX 2500

/** 
 * Stochastical (IP) address manager 
 */
class CAddrMan
{
private:
    //! critical section to protect the inner data structures
    mutable CCriticalSection cs;

    //! secret key to randomize bucket select with
    uint256 nKey;

    //! last used nId
    int nIdCount;

    //! table with information about all nIds
    std::map<int, CAddrInfo> mapInfo;

    //! find an nId based on its network address
    std::map<CNetAddr, int> mapAddr;

    //! randomly-ordered vector of all nIds
    std::vector<int> vRandom;

    // number of "tried" entries
    int nTried;

    //! list of "tried" buckets
    int vvTried[ADDRMAN_TRIED_BUCKET_COUNT][ADDRMAN_BUCKET_SIZE];

    //! number of (unique) "new" entries
    int nNew;

    //! list of "new" buckets
    int vvNew[ADDRMAN_NEW_BUCKET_COUNT][ADDRMAN_BUCKET_SIZE];

protected:

    //! Find an entry.
    CAddrInfo* Find(const CNetAddr& addr, int *pnId = NULL);

    //! find an entry, creating it if necessary.
    //! nTime and nServices of the found node are updated, if necessary.
    CAddrInfo* Create(const CAddress &addr, const CNetAddr &addrSource, int *pnId = NULL);

    //! Swap two elements in vRandom.
    void SwapRandom(unsigned int nRandomPos1, unsigned int nRandomPos2);

    //! Move an entry from the "new" table(s) to the "tried" table
    void MakeTried(CAddrInfo& info, int nId);

    //! Delete an entry. It must not be in tried, and have refcount 0.
    void Delete(int nId);

    //! Clear a position in a "new" table. This is the only place where entries are actually deleted.
    void ClearNew(int nUBucket, int nUBucketPos);

    //! Mark an entry "good", possibly moving it from "new" to "tried".
    void Good_(const CService &addr, int64_t nTime);

    //! Add an entry to the "new" table.
    bool Add_(const CAddress &addr, const CNetAddr& source, int64_t nTimePenalty);

    //! Mark an entry as attempted to connect.
    void Attempt_(const CService &addr, int64_t nTime);

    //! Select an address to connect to.
<<<<<<< HEAD
    CAddress Select_();
=======
    //! nUnkBias determines how much to favor new addresses over tried ones (min=0, max=100)
    CAddrInfo Select_();
>>>>>>> 90c37bc1

#ifdef DEBUG_ADDRMAN
    //! Perform consistency check. Returns an error code or zero.
    int Check_();
#endif

    //! Select several addresses at once.
    void GetAddr_(std::vector<CAddress> &vAddr);

    //! Mark an entry as currently-connected-to.
    void Connected_(const CService &addr, int64_t nTime);

public:
    /**
     * serialized format:
     * * version byte (currently 1)
     * * 0x20 + nKey (serialized as if it were a vector, for backward compatibility)
     * * nNew
     * * nTried
     * * number of "new" buckets XOR 2**30
     * * all nNew addrinfos in vvNew
     * * all nTried addrinfos in vvTried
     * * for each bucket:
     *   * number of elements
     *   * for each element: index
     *
     * 2**30 is xorred with the number of buckets to make addrman deserializer v0 detect it
     * as incompatible. This is necessary because it did not check the version number on
     * deserialization.
     *
     * Notice that vvTried, mapAddr and vVector are never encoded explicitly;
     * they are instead reconstructed from the other information.
     *
     * vvNew is serialized, but only used if ADDRMAN_UNKOWN_BUCKET_COUNT didn't change,
     * otherwise it is reconstructed as well.
     *
     * This format is more complex, but significantly smaller (at most 1.5 MiB), and supports
     * changes to the ADDRMAN_ parameters without breaking the on-disk structure.
     *
     * We don't use ADD_SERIALIZE_METHODS since the serialization and deserialization code has
     * very little in common.
     */
    template<typename Stream>
    void Serialize(Stream &s, int nType, int nVersionDummy) const
    {
        LOCK(cs);

        unsigned char nVersion = 1;
        s << nVersion;
        s << ((unsigned char)32);
        s << nKey;
        s << nNew;
        s << nTried;

        int nUBuckets = ADDRMAN_NEW_BUCKET_COUNT ^ (1 << 30);
        s << nUBuckets;
        std::map<int, int> mapUnkIds;
        int nIds = 0;
        for (std::map<int, CAddrInfo>::const_iterator it = mapInfo.begin(); it != mapInfo.end(); it++) {
            mapUnkIds[(*it).first] = nIds;
            const CAddrInfo &info = (*it).second;
            if (info.nRefCount) {
                assert(nIds != nNew); // this means nNew was wrong, oh ow
                s << info;
                nIds++;
            }
        }
        nIds = 0;
        for (std::map<int, CAddrInfo>::const_iterator it = mapInfo.begin(); it != mapInfo.end(); it++) {
            const CAddrInfo &info = (*it).second;
            if (info.fInTried) {
                assert(nIds != nTried); // this means nTried was wrong, oh ow
                s << info;
                nIds++;
            }
        }
        for (int bucket = 0; bucket < ADDRMAN_NEW_BUCKET_COUNT; bucket++) {
            int nSize = 0;
            for (int i = 0; i < ADDRMAN_BUCKET_SIZE; i++) {
                if (vvNew[bucket][i] != -1)
                    nSize++;
            }
            s << nSize;
            for (int i = 0; i < ADDRMAN_BUCKET_SIZE; i++) {
                if (vvNew[bucket][i] != -1) {
                    int nIndex = mapUnkIds[vvNew[bucket][i]];
                    s << nIndex;
                }
            }
        }
    }

    template<typename Stream>
    void Unserialize(Stream& s, int nType, int nVersionDummy)
    {
        LOCK(cs);

        Clear();

        unsigned char nVersion;
        s >> nVersion;
        unsigned char nKeySize;
        s >> nKeySize;
        if (nKeySize != 32) throw std::ios_base::failure("Incorrect keysize in addrman deserialization");
        s >> nKey;
        s >> nNew;
        s >> nTried;
        int nUBuckets = 0;
        s >> nUBuckets;
        if (nVersion != 0) {
            nUBuckets ^= (1 << 30);
        }

        // Deserialize entries from the new table.
        for (int n = 0; n < nNew; n++) {
            CAddrInfo &info = mapInfo[n];
            s >> info;
            mapAddr[info] = n;
            info.nRandomPos = vRandom.size();
            vRandom.push_back(n);
            if (nVersion != 1 || nUBuckets != ADDRMAN_NEW_BUCKET_COUNT) {
                // In case the new table data cannot be used (nVersion unknown, or bucket count wrong),
                // immediately try to give them a reference based on their primary source address.
                int nUBucket = info.GetNewBucket(nKey);
                int nUBucketPos = info.GetBucketPosition(nKey, true, nUBucket);
                if (vvNew[nUBucket][nUBucketPos] == -1) {
                    vvNew[nUBucket][nUBucketPos] = n;
                    info.nRefCount++;
                }
            }
        }
        nIdCount = nNew;

        // Deserialize entries from the tried table.
        int nLost = 0;
        for (int n = 0; n < nTried; n++) {
            CAddrInfo info;
            s >> info;
            int nKBucket = info.GetTriedBucket(nKey);
            int nKBucketPos = info.GetBucketPosition(nKey, false, nKBucket);
            if (vvTried[nKBucket][nKBucketPos] == -1) {
                info.nRandomPos = vRandom.size();
                info.fInTried = true;
                vRandom.push_back(nIdCount);
                mapInfo[nIdCount] = info;
                mapAddr[info] = nIdCount;
                vvTried[nKBucket][nKBucketPos] = nIdCount;
                nIdCount++;
            } else {
                nLost++;
            }
        }
        nTried -= nLost;

        // Deserialize positions in the new table (if possible).
        for (int bucket = 0; bucket < nUBuckets; bucket++) {
            int nSize = 0;
            s >> nSize;
            for (int n = 0; n < nSize; n++) {
                int nIndex = 0;
                s >> nIndex;
                if (nIndex >= 0 && nIndex < nNew) {
                    CAddrInfo &info = mapInfo[nIndex];
                    int nUBucketPos = info.GetBucketPosition(nKey, true, bucket);
                    if (nVersion == 1 && nUBuckets == ADDRMAN_NEW_BUCKET_COUNT && vvNew[bucket][nUBucketPos] == -1 && info.nRefCount < ADDRMAN_NEW_BUCKETS_PER_ADDRESS) {
                        info.nRefCount++;
                        vvNew[bucket][nUBucketPos] = nIndex;
                    }
                }
            }
        }

        // Prune new entries with refcount 0 (as a result of collisions).
        int nLostUnk = 0;
        for (std::map<int, CAddrInfo>::const_iterator it = mapInfo.begin(); it != mapInfo.end(); ) {
            if (it->second.fInTried == false && it->second.nRefCount == 0) {
                std::map<int, CAddrInfo>::const_iterator itCopy = it++;
                Delete(itCopy->first);
                nLostUnk++;
            } else {
                it++;
            }
        }
        if (nLost + nLostUnk > 0) {
            LogPrint("addrman", "addrman lost %i new and %i tried addresses due to collisions\n", nLostUnk, nLost);
        }

        Check();
    }

    unsigned int GetSerializeSize(int nType, int nVersion) const
    {
        return (CSizeComputer(nType, nVersion) << *this).size();
    }

    void Clear()
    {
        std::vector<int>().swap(vRandom);
        nKey = GetRandHash();
        for (size_t bucket = 0; bucket < ADDRMAN_NEW_BUCKET_COUNT; bucket++) {
            for (size_t entry = 0; entry < ADDRMAN_BUCKET_SIZE; entry++) {
                vvNew[bucket][entry] = -1;
            }
        }
        for (size_t bucket = 0; bucket < ADDRMAN_TRIED_BUCKET_COUNT; bucket++) {
            for (size_t entry = 0; entry < ADDRMAN_BUCKET_SIZE; entry++) {
                vvTried[bucket][entry] = -1;
            }
        }

        nIdCount = 0;
        nTried = 0;
        nNew = 0;
    }

    CAddrMan()
    {
        Clear();
    }

    ~CAddrMan()
    {
        nKey.SetNull();
    }

    //! Return the number of (unique) addresses in all tables.
    int size()
    {
        return vRandom.size();
    }

    //! Consistency check
    void Check()
    {
#ifdef DEBUG_ADDRMAN
        {
            LOCK(cs);
            int err;
            if ((err=Check_()))
                LogPrintf("ADDRMAN CONSISTENCY CHECK FAILED!!! err=%i\n", err);
        }
#endif
    }

    //! Add a single address.
    bool Add(const CAddress &addr, const CNetAddr& source, int64_t nTimePenalty = 0)
    {
        bool fRet = false;
        {
            LOCK(cs);
            Check();
            fRet |= Add_(addr, source, nTimePenalty);
            Check();
        }
        if (fRet)
            LogPrint("addrman", "Added %s from %s: %i tried, %i new\n", addr.ToStringIPPort(), source.ToString(), nTried, nNew);
        return fRet;
    }

    //! Add multiple addresses.
    bool Add(const std::vector<CAddress> &vAddr, const CNetAddr& source, int64_t nTimePenalty = 0)
    {
        int nAdd = 0;
        {
            LOCK(cs);
            Check();
            for (std::vector<CAddress>::const_iterator it = vAddr.begin(); it != vAddr.end(); it++)
                nAdd += Add_(*it, source, nTimePenalty) ? 1 : 0;
            Check();
        }
        if (nAdd)
            LogPrint("addrman", "Added %i addresses from %s: %i tried, %i new\n", nAdd, source.ToString(), nTried, nNew);
        return nAdd > 0;
    }

    //! Mark an entry as accessible.
    void Good(const CService &addr, int64_t nTime = GetAdjustedTime())
    {
        {
            LOCK(cs);
            Check();
            Good_(addr, nTime);
            Check();
        }
    }

    //! Mark an entry as connection attempted to.
    void Attempt(const CService &addr, int64_t nTime = GetAdjustedTime())
    {
        {
            LOCK(cs);
            Check();
            Attempt_(addr, nTime);
            Check();
        }
    }

    /**
     * Choose an address to connect to.
     */
    CAddrInfo Select()
    {
        CAddrInfo addrRet;
        {
            LOCK(cs);
            Check();
            addrRet = Select_();
            Check();
        }
        return addrRet;
    }

    //! Return a bunch of addresses, selected at random.
    std::vector<CAddress> GetAddr()
    {
        Check();
        std::vector<CAddress> vAddr;
        {
            LOCK(cs);
            GetAddr_(vAddr);
        }
        Check();
        return vAddr;
    }

    //! Mark an entry as currently-connected-to.
    void Connected(const CService &addr, int64_t nTime = GetAdjustedTime())
    {
        {
            LOCK(cs);
            Check();
            Connected_(addr, nTime);
            Check();
        }
    }
};

#endif // BITCOIN_ADDRMAN_H<|MERGE_RESOLUTION|>--- conflicted
+++ resolved
@@ -231,12 +231,7 @@
     void Attempt_(const CService &addr, int64_t nTime);
 
     //! Select an address to connect to.
-<<<<<<< HEAD
-    CAddress Select_();
-=======
-    //! nUnkBias determines how much to favor new addresses over tried ones (min=0, max=100)
     CAddrInfo Select_();
->>>>>>> 90c37bc1
 
 #ifdef DEBUG_ADDRMAN
     //! Perform consistency check. Returns an error code or zero.
