// Copyright (c) 2014-2015 The Dash developers
// Copyright (c) 2014-2018 The Crown developers
// Distributed under the MIT/X11 software license, see the accompanying
// file COPYING or http://www.opensource.org/licenses/mit-license.php.

#include "main.h"
#include "init.h"

#include "masternode-budget.h"
#include "masternode.h"
#include "legacysigner.h"
#include "masternodeman.h"
#include "masternode-sync.h"
#include "util.h"
#include "addrman.h"
#include <boost/filesystem.hpp>
#include <boost/lexical_cast.hpp>
#include <boost/range/algorithm.hpp>
#include <boost/range/algorithm_ext.hpp>
#include <fstream>

CBudgetManager budget;
CCriticalSection cs_budget;

std::map<uint256, int64_t> askedForSourceProposalOrBudget;
std::vector<CBudgetProposalBroadcast> vecImmatureBudgetProposals;
std::vector<BudgetDraftBroadcast> vecImmatureBudgetDrafts;

namespace
{
    CBitcoinAddress ScriptToAddress(const CScript& script)
    {
        CTxDestination destination;
        ExtractDestination(script, destination);
        return destination;
    }

    void DebugLogBudget(
        int64_t currentTime,
        int64_t objectTime,
        const std::string& from,
        const std::string& proposalHash,
        const std::string& voteHash,
        const std::string& opcode
    )
    {
        if(GetArg("-budgetdebug", "") != "true")
            return;

        const boost::filesystem::path filename = GetDataDir() / "budgetdebuglog.csv";

        std::ofstream log(filename.string().c_str(), std::ios_base::out | std::ios_base::app);

        log << currentTime << "\t";
        log << objectTime << "\t";
        log << from << "\t";
        log << proposalHash << "\t";
        log << voteHash << "\t";
        log << opcode << std::endl;
    }

    void DebugLogBudget(const CBudgetVote& vote, const CAddress& from, const std::string& opcode)
    {
        DebugLogBudget(GetTime(), vote.nTime, from.ToString(), vote.nProposalHash.ToString(), vote.GetHash().ToString(), opcode);
    }

    void DebugLogBudget(const CBudgetProposal& proposal, const CAddress& from, const std::string& opcode)
    {
        DebugLogBudget(GetTime(), proposal.nTime, from.ToString(), proposal.GetHash().ToString(), "", opcode);
    }
}

CAmount BlocksBeforeSuperblockToSubmitBudgetDraft()
{
    assert(GetBudgetPaymentCycleBlocks() > 10);

    // Relatively 43200 / 30 = 1440, for testnet  - equal to budget payment cycle

    if (Params().NetworkID() == CBaseChainParams::MAIN)
        return 1440 * 2;   // aprox 2 days
    else
        return GetBudgetPaymentCycleBlocks() - 10; // 40 blocks for 50-block cycle

}

int GetBudgetPaymentCycleBlocks()
{
    // Amount of blocks in a months period of time (using 1 minutes per) = (60*24*30)/1

    if(Params().NetworkID() == CBaseChainParams::MAIN)
        return 43200;
    else
        return 50; //for testing purposes
}

CAmount GetVotingThreshold()
{
    if (Params().NetworkID() == CBaseChainParams::MAIN)
        return BlocksBeforeSuperblockToSubmitBudgetDraft();
    else
        return BlocksBeforeSuperblockToSubmitBudgetDraft() / 4; // 10 blocks for 50-block cycle
}

int GetNextSuperblock(int height)
{
    return height - height % GetBudgetPaymentCycleBlocks() + GetBudgetPaymentCycleBlocks();
}

bool IsBudgetCollateralValid(uint256 nTxCollateralHash, uint256 nExpectedHash, std::string& strError, int64_t& nTime, int& nConf)
{
    CTransaction txCollateral;
    uint256 nBlockHash;
    if(!GetTransaction(nTxCollateralHash, txCollateral, nBlockHash, true)){
        strError = strprintf("Can't find collateral tx %s", txCollateral.ToString());
        LogPrintf ("CBudgetProposalBroadcast::IsBudgetCollateralValid - %s\n", strError);
        return false;
    }

    if(txCollateral.vout.size() < 1) return false;
    if(txCollateral.nLockTime != 0) return false;

    CScript findScript;
    findScript << OP_RETURN << ToByteVector(nExpectedHash);

    bool foundOpReturn = false;
    BOOST_FOREACH(const CTxOut o, txCollateral.vout){
        if(!o.scriptPubKey.IsNormalPaymentScript() && !o.scriptPubKey.IsUnspendable()){
            strError = strprintf("Invalid Script %s", txCollateral.ToString());
            LogPrintf ("CBudgetProposalBroadcast::IsBudgetCollateralValid - %s\n", strError);
            return false;
        }
        if(o.scriptPubKey == findScript && o.nValue >= BUDGET_FEE_TX) foundOpReturn = true;

    }
    if(!foundOpReturn){
        strError = strprintf("Couldn't find opReturn %s in %s", nExpectedHash.ToString(), txCollateral.ToString());
        LogPrintf ("CBudgetProposalBroadcast::IsBudgetCollateralValid - %s\n", strError);
        return false;
    }

    // RETRIEVE CONFIRMATIONS AND NTIME
    /*
        - nTime starts as zero and is passed-by-reference out of this function and stored in the external proposal
        - nTime is never validated via the hashing mechanism and comes from a full-validated source (the blockchain)
    */

    int conf = GetIXConfirmations(nTxCollateralHash);
    if (nBlockHash != uint256()) {
        BlockMap::iterator mi = mapBlockIndex.find(nBlockHash);
        if (mi != mapBlockIndex.end() && (*mi).second) {
            CBlockIndex* pindex = (*mi).second;
            if (chainActive.Contains(pindex)) {
                conf += chainActive.Height() - pindex->nHeight + 1;
                nTime = pindex->nTime;
            }
        }
    }

    nConf = conf;

    //if we're syncing we won't have instantX information, so accept 1 confirmation 
    if(conf >= BUDGET_FEE_CONFIRMATIONS){
        return true;
    } else {
        strError = strprintf("Collateral requires at least %d confirmations - %d confirmations", BUDGET_FEE_CONFIRMATIONS, conf);
        LogPrintf ("CBudgetProposalBroadcast::IsBudgetCollateralValid - %s - %d confirmations\n", strError, conf);
        return false;
    }
}

void CBudgetManager::CheckOrphanVotes()
{
    LOCK(cs);


    std::string strError = "";
    std::map<uint256, CBudgetVote>::iterator it1 = mapOrphanMasternodeBudgetVotes.begin();
    while(it1 != mapOrphanMasternodeBudgetVotes.end()){
        if(ReceiveProposalVote(((*it1).second), NULL, strError)){
            LogPrintf("CBudgetManager::CheckOrphanVotes - Proposal/Budget is known, activating and removing orphan vote\n");
            mapOrphanMasternodeBudgetVotes.erase(it1++);
        } else {
            ++it1;
        }
    }
    std::map<uint256, BudgetDraftVote>::iterator it2 = mapOrphanBudgetDraftVotes.begin();
    while(it2 != mapOrphanBudgetDraftVotes.end()){
        if(UpdateBudgetDraft(((*it2).second),NULL, strError)){
            LogPrintf("CBudgetManager::CheckOrphanVotes - Proposal/Budget is known, activating and removing orphan vote\n");
            mapOrphanBudgetDraftVotes.erase(it2++);
        } else {
            ++it2;
        }
    }
}

void CBudgetManager::SubmitBudgetDraft()
{
    LOCK(cs);

    static int nSubmittedHeight = 0; // height at which final budget was submitted last time
    int nCurrentHeight;

    {
        TRY_LOCK(cs_main, locked);
        if(!locked) return;
        if(!chainActive.Tip()) return;
        nCurrentHeight = chainActive.Height();
    }

    const int blockStart = GetNextSuperblock(nCurrentHeight);
    if(nSubmittedHeight >= blockStart)
        return;

    if(blockStart - nCurrentHeight > BlocksBeforeSuperblockToSubmitBudgetDraft())
        return; // allow submitting final budget only when 2 days left before payments

    std::vector<CBudgetProposal*> vBudgetProposals = GetBudget();
    std::vector<CTxBudgetPayment> vecTxBudgetPayments;

    for(unsigned int i = 0; i < vBudgetProposals.size(); i++){
        CTxBudgetPayment txBudgetPayment;
        txBudgetPayment.nProposalHash = vBudgetProposals[i]->GetHash();
        txBudgetPayment.payee = vBudgetProposals[i]->GetPayee();
        txBudgetPayment.nAmount = vBudgetProposals[i]->GetAllotted();
        vecTxBudgetPayments.push_back(txBudgetPayment);
    }

    if(vecTxBudgetPayments.size() < 1) {
        LogPrintf("CBudgetManager::SubmitBudgetDraft - Found No Proposals For Period\n");
        return;
    }

    if (fMasterNode)
    {
        if (mnodeman.GetCurrentMasterNode()->vin == activeMasternode.vin)
        {
            std::string strError = "";
            CKey key2;
            CPubKey pubkey2;

            if(!legacySigner.SetKey(strMasterNodePrivKey, strError, key2, pubkey2))
            {
                LogPrintf("CBudgetManager::SubmitBudgetDraft - ERROR: Invalid masternodeprivkey: '%s'\n", strError);
                return;
            }

            BudgetDraftBroadcast budgetDraftBroadcast(blockStart, vecTxBudgetPayments, activeMasternode.vin, key2);

            if(mapSeenBudgetDrafts.count(budgetDraftBroadcast.GetHash())) {
                LogPrintf("CBudgetManager::SubmitBudgetDraft - Budget already exists - %s\n", budgetDraftBroadcast.GetHash().ToString());
                nSubmittedHeight = nCurrentHeight;
                return; //already exists
            }

            if(!budgetDraftBroadcast.IsValid(strError)){
                LogPrintf("CBudgetManager::SubmitBudgetDraft - Invalid finalized budget - %s \n", strError);
                return;
            }

            LOCK(cs);
            mapSeenBudgetDrafts.insert(make_pair(budgetDraftBroadcast.GetHash(), budgetDraftBroadcast));
            budgetDraftBroadcast.Relay();
            AddBudgetDraft(budgetDraftBroadcast.Budget());
            nSubmittedHeight = nCurrentHeight;
            LogPrintf("CBudgetManager::SubmitBudgetDraft - Done! %s\n", budgetDraftBroadcast.GetHash().ToString());
        }
    }
    else
    {
        BudgetDraftBroadcast tempBudget(blockStart, vecTxBudgetPayments, uint256());
        if(mapSeenBudgetDrafts.count(tempBudget.GetHash())) {
            LogPrintf("CBudgetManager::SubmitBudgetDraft - Budget already exists - %s\n", tempBudget.GetHash().ToString());
            nSubmittedHeight = nCurrentHeight;
            return; //already exists
        }

        //create fee tx
        CTransaction tx;
        uint256 txidCollateral;

        if(!mapCollateralTxids.count(tempBudget.GetHash())){
            CWalletTx wtx;
            if(!pwalletMain->GetBudgetSystemCollateralTX(wtx, tempBudget.GetHash())){
                LogPrintf("CBudgetManager::SubmitBudgetDraft - Can't make collateral transaction\n");
                return;
            }

            // make our change address
            CReserveKey reservekey(pwalletMain);
            //send the tx to the network
            pwalletMain->CommitTransaction(wtx, reservekey);
            tx = (CTransaction)wtx;
            txidCollateral = tx.GetHash();
            mapCollateralTxids.insert(make_pair(tempBudget.GetHash(), txidCollateral));
        } else {
            txidCollateral = mapCollateralTxids[tempBudget.GetHash()];
        }

        int conf = GetIXConfirmations(tx.GetHash());
        CTransaction txCollateral;
        uint256 nBlockHash;

        if(!GetTransaction(txidCollateral, txCollateral, nBlockHash, true)) {
            LogPrintf ("CBudgetManager::SubmitBudgetDraft - Can't find collateral tx %s", txidCollateral.ToString());
            return;
        }

        if (nBlockHash != uint256()) {
            BlockMap::iterator mi = mapBlockIndex.find(nBlockHash);
            if (mi != mapBlockIndex.end() && (*mi).second) {
                CBlockIndex* pindex = (*mi).second;
                if (chainActive.Contains(pindex)) {
                    conf += chainActive.Height() - pindex->nHeight + 1;
                }
            }
        }

        /*
            Wait will we have 1 extra confirmation, otherwise some clients might reject this feeTX
            -- This function is tied to NewBlock, so we will propagate this budget while the block is also propagating
        */
        if(conf < BUDGET_FEE_CONFIRMATIONS+1){
            LogPrintf ("CBudgetManager::SubmitBudgetDraft - Collateral requires at least %d confirmations - %s - %d confirmations\n", BUDGET_FEE_CONFIRMATIONS+1, txidCollateral.ToString(), conf);
            return;
        }

        //create the proposal incase we're the first to make it
        BudgetDraftBroadcast budgetDraftBroadcast(blockStart, vecTxBudgetPayments, txidCollateral);

        std::string strError = "";
        if(!budgetDraftBroadcast.IsValid(strError)){
            LogPrintf("CBudgetManager::SubmitBudgetDraft - Invalid finalized budget - %s \n", strError);
            return;
        }

        LOCK(cs);
        mapSeenBudgetDrafts.insert(make_pair(budgetDraftBroadcast.GetHash(), budgetDraftBroadcast));
        budgetDraftBroadcast.Relay();
        AddBudgetDraft(budgetDraftBroadcast.Budget());
        nSubmittedHeight = nCurrentHeight;
        LogPrintf("CBudgetManager::SubmitBudgetDraft - Done! %s\n", budgetDraftBroadcast.GetHash().ToString());
    }
}

bool CBudgetManager::AddBudgetDraft(const BudgetDraft &budgetDraft, bool checkCollateral)
{
    LOCK(cs);

    std::string strError = "";
    if(!budgetDraft.IsValid(strError, checkCollateral))
        return false;

    if(mapBudgetDrafts.count(budgetDraft.GetHash())) {
        return false;
    }

    mapBudgetDrafts.insert(make_pair(budgetDraft.GetHash(), budgetDraft));
    return true;
}

bool CBudgetManager::AddProposal(const CBudgetProposal& budgetProposal, bool checkCollateral)
{
    LOCK(cs);
    std::string strError = "";
    if(!budgetProposal.IsValid(strError, checkCollateral)) {
        LogPrintf("CBudgetManager::AddProposal - invalid budget proposal - %s\n", strError);
        return false;
    }

    if(mapProposals.count(budgetProposal.GetHash())) {
        return false;
    }

    mapProposals.insert(make_pair(budgetProposal.GetHash(), budgetProposal));
    mapSeenMasternodeBudgetProposals.insert(make_pair(budgetProposal.GetHash(), budgetProposal));
    return true;
}

void CBudgetManager::CheckAndRemove()
{
    LOCK(cs);

    LogPrintf("CBudgetManager::CheckAndRemove\n");

    std::string strError = "";

    LogPrintf("CBudgetManager::CheckAndRemove - mapBudgetDrafts cleanup - size: %d\n", mapBudgetDrafts.size());
    std::map<uint256, BudgetDraft>::iterator it = mapBudgetDrafts.begin();
    while(it != mapBudgetDrafts.end())
    {
        BudgetDraft* pbudgetDraft = &((*it).second);

        bool isValid = pbudgetDraft->fValid = pbudgetDraft->IsValid(strError);
        LogPrintf("CBudgetManager::CheckAndRemove - pbudgetDraft->IsValid - strError: %s\n", strError);
        if(isValid) {
            if(Params().NetworkID() == CBaseChainParams::TESTNET || Params().NetworkID() == CBaseChainParams::MAIN && rand() % 4 == 0)
            {
                //do this 1 in 4 blocks -- spread out the voting activity on mainnet
                // -- this function is only called every sixth block, so this is really 1 in 24 blocks
                pbudgetDraft->AutoCheck();
            }
            else
            {
                LogPrintf("BudgetDraft::AutoCheck - waiting\n");
            }
        }

        ++it;
    }

    LogPrintf("CBudgetManager::CheckAndRemove - mapProposals cleanup - size: %d\n", mapProposals.size());
    std::map<uint256, CBudgetProposal>::iterator it2 = mapProposals.begin();
    while(it2 != mapProposals.end())
    {
        CBudgetProposal* pbudgetProposal = &((*it2).second);
        pbudgetProposal->fValid = pbudgetProposal->IsValid(strError);
        ++it2;
    }

    LogPrintf("CBudgetManager::CheckAndRemove - PASSED\n");
}

const BudgetDraft* CBudgetManager::GetMostVotedBudget(int height) const
{
    const BudgetDraft* budgetToPay = NULL;
    typedef std::map<uint256, BudgetDraft>::const_iterator BudgetDraftIterator;
    for (BudgetDraftIterator i = mapBudgetDrafts.begin(); i != mapBudgetDrafts.end(); ++i)
    {
        if (height != i->second.GetBlockStart())
            continue;

        if (i->second.GetVoteCount() == 0) // discard budgets with no votes
            continue;

        if ((!budgetToPay || i->second.GetVoteCount() > budgetToPay->GetVoteCount()))
            budgetToPay = &i->second;
    }

    return budgetToPay;
}

void CBudgetManager::FillBlockPayee(CMutableTransaction& txNew, CAmount nFees) const
{
    assert (txNew.vout.size() == 1); // There is a blank for block creator's reward

    LOCK(cs);

    const CBlockIndex* pindexPrev = chainActive.Tip();
    if(!pindexPrev)
        return;

    // Pay the miner

    txNew.vout[0].nValue = GetBlockValue(pindexPrev->nHeight, nFees);

    // Find finalized budgets with the most votes

    const BudgetDraft* budgetToPay = GetMostVotedBudget(pindexPrev->nHeight + 1);
    if (budgetToPay == NULL)
        return;

    // Pay the proposals

    BOOST_FOREACH(const CTxBudgetPayment& payment, budgetToPay->GetBudgetPayments())
    {
        LogPrintf("CBudgetManager::FillBlockPayee - Budget payment to %s for %lld; proposal %s\n",
            ScriptToAddress(payment.payee).ToString(), payment.nAmount, payment.nProposalHash.ToString());
        txNew.vout.push_back(CTxOut(payment.nAmount, payment.payee));
    }
}

BudgetDraft* CBudgetManager::FindBudgetDraft(uint256 nHash)
{
    LOCK(cs);

    std::map<uint256, BudgetDraft>::iterator found = mapBudgetDrafts.find(nHash);
    if (found != mapBudgetDrafts.end())
        return NULL;

    return &found->second;
}

CBudgetProposal* CBudgetManager::FindProposal(const std::string &strProposalName)
{
    LOCK(cs);

    //find the prop with the highest yes count

    int nYesCount = -99999;
    CBudgetProposal* pbudgetProposal = NULL;

    std::map<uint256, CBudgetProposal>::iterator it = mapProposals.begin();
    while(it != mapProposals.end()){
        if((*it).second.strProposalName == strProposalName && (*it).second.GetYeas() > nYesCount){
            pbudgetProposal = &((*it).second);
            nYesCount = pbudgetProposal->GetYeas();
        }
        ++it;
    }

    if(nYesCount == -99999) return NULL;

    return pbudgetProposal;
}

CBudgetProposal *CBudgetManager::FindProposal(uint256 nHash)
{
    LOCK(cs);

    std::map<uint256, CBudgetProposal>::iterator found = mapProposals.find(nHash);
    if (found == mapProposals.end())
        return NULL;

    return &found->second;
}

bool CBudgetManager::IsBudgetPaymentBlock(int nBlockHeight) const
{
    LOCK(cs);

    const BudgetDraft* bestBudget = GetMostVotedBudget(nBlockHeight);
    if (bestBudget == NULL)
        return false;

    // If budget doesn't have 5% of the masternode votes, we should not pay it
    return (20 * bestBudget->GetVoteCount() > mnodeman.CountEnabled(MIN_BUDGET_PEER_PROTO_VERSION));
}

bool CBudgetManager::IsTransactionValid(const CTransaction& txNew, int nBlockHeight) const
{
    LOCK(cs);

    const BudgetDraft* bestBudget = GetMostVotedBudget(nBlockHeight);
    const int mnodeCount = mnodeman.CountEnabled(MIN_BUDGET_PEER_PROTO_VERSION);

    // If budget doesn't have 5% of the network votes, then we should not pay it
    if (bestBudget == NULL || 20 * bestBudget->GetVoteCount() < mnodeCount)
        return false;

    // Check the highest finalized budgets (+/- 10% to assist in consensus)
    for (std::map<uint256, BudgetDraft>::const_iterator it = mapBudgetDrafts.begin(); it != mapBudgetDrafts.end(); ++it)
    {
        const BudgetDraft& pbudgetDraft = it->second;

        if (10 * (bestBudget->GetVoteCount() - pbudgetDraft.GetVoteCount()) > mnodeCount)
            continue;

        if(pbudgetDraft.IsTransactionValid(txNew, nBlockHeight))
            return true;
    }

    // We looked through all of the known budgets
    return false;
}

std::vector<CBudgetProposal*> CBudgetManager::GetAllProposals()
{
    LOCK(cs);

    std::vector<CBudgetProposal*> vBudgetProposalRet;

    std::map<uint256, CBudgetProposal>::iterator it = mapProposals.begin();
    while(it != mapProposals.end())
    {
        (*it).second.CleanAndRemove(false);

        CBudgetProposal* pbudgetProposal = &((*it).second);
        vBudgetProposalRet.push_back(pbudgetProposal);

        ++it;
    }

    return vBudgetProposalRet;
}

//
// Sort by votes, if there's a tie sort by their feeHash TX
//
struct sortProposalsByVotes {
    bool operator()(const std::pair<CBudgetProposal*, int> &left, const std::pair<CBudgetProposal*, int> &right) {
      if( left.second != right.second)
        return (left.second > right.second);
      return (UintToArith256(left.first->nFeeTXHash) > UintToArith256(right.first->nFeeTXHash));
    }
};

//Need to review this function

std::vector<CBudgetProposal*> CBudgetManager::GetBudget()
{
    LOCK(cs);

    // ------- Sort budgets by Yes Count

    std::vector<std::pair<CBudgetProposal*, int> > vBudgetPorposalsSort;

    std::map<uint256, CBudgetProposal>::iterator it = mapProposals.begin();
    while(it != mapProposals.end()){
        (*it).second.CleanAndRemove(false);
        vBudgetPorposalsSort.push_back(make_pair(&((*it).second), (*it).second.GetYeas()-(*it).second.GetNays()));
        ++it;
    }

    std::sort(vBudgetPorposalsSort.begin(), vBudgetPorposalsSort.end(), sortProposalsByVotes());

    // ------- Grab The Budgets In Order

    std::vector<CBudgetProposal*> vBudgetProposalsRet;

    CAmount nBudgetAllocated = 0;
    CBlockIndex* pindexPrev = chainActive.Tip();
    if(pindexPrev == NULL) return vBudgetProposalsRet;

    const int blockStart = GetNextSuperblock(pindexPrev->nHeight);
    const int blockEnd  =  blockStart + GetBudgetPaymentCycleBlocks() - 1;
    CAmount totalBudget = GetTotalBudget(blockStart);


    std::vector<std::pair<CBudgetProposal*, int> >::iterator it2 = vBudgetPorposalsSort.begin();
    while(it2 != vBudgetPorposalsSort.end())
    {
        CBudgetProposal* pbudgetProposal = (*it2).first;

        //prop start/end should be inside this period
        if(pbudgetProposal->fValid && pbudgetProposal->nBlockStart <= blockStart &&
                pbudgetProposal->nBlockEnd >= blockEnd &&
                pbudgetProposal->GetYeas() - pbudgetProposal->GetNays() > mnodeman.CountEnabled(MIN_BUDGET_PEER_PROTO_VERSION)/10 && 
                pbudgetProposal->IsEstablished())
        {
            if(pbudgetProposal->GetAmount() + nBudgetAllocated <= totalBudget) {
                pbudgetProposal->SetAllotted(pbudgetProposal->GetAmount());
                nBudgetAllocated += pbudgetProposal->GetAmount();
                vBudgetProposalsRet.push_back(pbudgetProposal);
            } else {
                pbudgetProposal->SetAllotted(0);
            }
        }

        ++it2;
    }

    return vBudgetProposalsRet;
}

struct SortBudgetDraftsByVotes
{
    bool operator()(const std::pair<BudgetDraft*, int> &left, const std::pair<BudgetDraft*, int> &right) const
    {
        return left.second > right.second;
    }
};

std::vector<BudgetDraft*> CBudgetManager::GetBudgetDrafts()
{
    LOCK(cs);

    std::vector<BudgetDraft*> budgetDrafts;
    std::vector<std::pair<BudgetDraft*, int> > budgetDraftsSorted;

    // ------- Grab The Budgets In Order

    std::map<uint256, BudgetDraft>::iterator it = mapBudgetDrafts.begin();
    while(it != mapBudgetDrafts.end())
    {
        BudgetDraft* pbudgetDraft = &((*it).second);

        budgetDraftsSorted.push_back(make_pair(pbudgetDraft, pbudgetDraft->GetVoteCount()));
        ++it;
    }
    std::sort(budgetDraftsSorted.begin(), budgetDraftsSorted.end(), SortBudgetDraftsByVotes());

    std::vector<std::pair<BudgetDraft*, int> >::iterator it2 = budgetDraftsSorted.begin();
    while(it2 != budgetDraftsSorted.end())
    {
        budgetDrafts.push_back((*it2).first);
        ++it2;
    }

    return budgetDrafts;
}

std::string CBudgetManager::GetRequiredPaymentsString(int nBlockHeight) const
{
    LOCK(cs);

    std::string ret = "unknown-budget";

    const BudgetDraft* pbudgetDraft = GetMostVotedBudget(nBlockHeight);
    if (pbudgetDraft == NULL)
        return ret;

    BOOST_FOREACH(const CTxBudgetPayment& payment, pbudgetDraft->GetBudgetPayments())
    {
        if(ret == "unknown-budget"){
            ret = payment.nProposalHash.ToString();
        } else {
            ret += ",";
            ret += payment.nProposalHash.ToString();
        }
    }

    return ret;
}

CAmount CBudgetManager::GetTotalBudget(int nHeight)
{

    if(chainActive.Tip() == NULL) return 0;

    //get min block value and calculate from that
    CAmount nSubsidy = 12 * COIN;
<<<<<<< HEAD
=======
    if (nHeight >= Params().PoSStartHeight())
    {
        nSubsidy = 10 * COIN;
    }

>>>>>>> 8fc02854
    int halvings = nHeight / Params().SubsidyHalvingInterval();

    // Subsidy is cut in half every 2,100,000 blocks which will occur approximately every 4 years.
    nSubsidy >>= halvings;

    // Amount of blocks in a months period of time (using 1 minutes per) = (60*24*30)/1
    if(Params().NetworkID() == CBaseChainParams::MAIN)
        return ((nSubsidy / 100) * 25) * 1440 * 30;

    //for testing purposes
    return ((nSubsidy / 100) * 25) * 50;
}

void CBudgetManager::NewBlock()
{
    TRY_LOCK(cs, fBudgetNewBlock);
    if(!fBudgetNewBlock)
        return;

    if (masternodeSync.RequestedMasternodeAssets <= MASTERNODE_SYNC_BUDGET)
        return;

    if (strBudgetMode == "suggest" || fMasterNode) //suggest the budget we see
        SubmitBudgetDraft();

    //this function should be called 1/6 blocks, allowing up to 100 votes per day on all proposals
    if(chainActive.Height() % 6 != 0)
        return;

    // incremental sync with our peers
    if(masternodeSync.IsSynced()){
        LogPrintf("CBudgetManager::NewBlock - incremental sync started\n");
        if(chainActive.Height() % 600 == rand() % 600) {
            ClearSeen();
            ResetSync();
        }

        LOCK(cs_vNodes);
        BOOST_FOREACH(CNode* pnode, vNodes)
            if(pnode->nVersion >= MIN_BUDGET_PEER_PROTO_VERSION) 
                Sync(pnode, uint256(), true);
        
        MarkSynced();
    }
     

    CheckAndRemove();

    //remove invalid votes once in a while (we have to check the signatures and validity of every vote, somewhat CPU intensive)

    LogPrintf("CBudgetManager::NewBlock - askedForSourceProposalOrBudget cleanup - size: %d\n", askedForSourceProposalOrBudget.size());
    std::map<uint256, int64_t>::iterator it = askedForSourceProposalOrBudget.begin();
    while(it != askedForSourceProposalOrBudget.end()){
        if((*it).second > GetTime() - (60*60*24)){
            ++it;
        } else {
            askedForSourceProposalOrBudget.erase(it++);
        }
    }

    LogPrintf("CBudgetManager::NewBlock - mapProposals cleanup - size: %d\n", mapProposals.size());
    std::map<uint256, CBudgetProposal>::iterator it2 = mapProposals.begin();
    while(it2 != mapProposals.end()){
        (*it2).second.CleanAndRemove(false);
        ++it2;
    }

    LogPrintf("CBudgetManager::NewBlock - mapBudgetDrafts cleanup - size: %d\n", mapBudgetDrafts.size());
    std::map<uint256, BudgetDraft>::iterator it3 = mapBudgetDrafts.begin();
    while(it3 != mapBudgetDrafts.end()){
        (*it3).second.CleanAndRemove(false);
        ++it3;
    }

    LogPrintf("CBudgetManager::NewBlock - vecImmatureBudgetProposals cleanup - size: %d\n", vecImmatureBudgetProposals.size());
    std::vector<CBudgetProposalBroadcast>::iterator it4 = vecImmatureBudgetProposals.begin();
    while(it4 != vecImmatureBudgetProposals.end())
    {
        std::string strError = "";
        int nConf = 0;
        if(!IsBudgetCollateralValid((*it4).nFeeTXHash, (*it4).GetHash(), strError, (*it4).nTime, nConf)){
            ++it4;
            continue;
        }

        if(!(*it4).IsValid(strError)) {
            LogPrintf("mprop (immature) - invalid budget proposal - %s\n", strError);
            it4 = vecImmatureBudgetProposals.erase(it4); 
            continue;
        }

        CBudgetProposal budgetProposal((*it4));
        if(AddProposal(budgetProposal)) {(*it4).Relay();}

        LogPrintf("mprop (immature) - new budget - %s\n", (*it4).GetHash().ToString());
        it4 = vecImmatureBudgetProposals.erase(it4); 
    }

    LogPrintf("CBudgetManager::NewBlock - vecImmatureBudgetDrafts cleanup - size: %d\n", vecImmatureBudgetDrafts.size());
    std::vector<BudgetDraftBroadcast>::iterator it5 = vecImmatureBudgetDrafts.begin();
    while(it5 != vecImmatureBudgetDrafts.end())
    {
        std::string strError = "";
        int nConf = 0;
        int64_t nTime = 0;
        if(it5->IsSubmittedManually() && !IsBudgetCollateralValid(it5->GetFeeTxHash(), it5->GetHash(), strError, nTime, nConf)){
            ++it5;
            continue;
        }

        const CMasternode* producer = mnodeman.Find(it5->MasternodeSubmittedId());
        if (producer == NULL)
            continue;

        if(!it5->IsValid(strError)) {
            LogPrintf("fbs (immature) - invalid finalized budget - %s\n", strError);
            it5 = vecImmatureBudgetDrafts.erase(it5);
            continue;
        }

        LogPrintf("fbs (immature) - new finalized budget - %s\n", it5->GetHash().ToString());

        if(AddBudgetDraft(it5->Budget()))
            it5->Relay();

        it5 = vecImmatureBudgetDrafts.erase(it5);
    }
    LogPrintf("CBudgetManager::NewBlock - PASSED\n");
}

void CBudgetManager::ProcessMessage(CNode* pfrom, const std::string& strCommand, CDataStream& vRecv)
{
    // lite mode is not supported
    if(fLiteMode) return;
    if(!masternodeSync.IsBlockchainSynced()) return;

    LOCK(cs);

    if (strCommand == "mnvs") { //Masternode vote sync
        uint256 nProp;
        vRecv >> nProp;

        if(Params().NetworkID() == CBaseChainParams::MAIN){
            if(nProp.IsNull()) {
                if(pfrom->HasFulfilledRequest("mnvs")) {
                    LogPrintf("mnvs - peer already asked me for the list\n");
                    Misbehaving(pfrom->GetId(), 20);
                    return;
                }
                pfrom->FulfilledRequest("mnvs");
            }
        }

        Sync(pfrom, nProp);
        LogPrintf("mnvs - Sent Masternode votes to %s\n", pfrom->addr.ToString());
    }

    if (strCommand == "mprop") { //Masternode Proposal
        CBudgetProposalBroadcast budgetProposalBroadcast;
        vRecv >> budgetProposalBroadcast;

        DebugLogBudget(budgetProposalBroadcast, pfrom->addr, "PR");

        if(mapSeenMasternodeBudgetProposals.count(budgetProposalBroadcast.GetHash())){
            masternodeSync.AddedBudgetItem(budgetProposalBroadcast.GetHash());
            return;
        }

        std::string strError = "";
        int nConf = 0;
        if(!IsBudgetCollateralValid(budgetProposalBroadcast.nFeeTXHash, budgetProposalBroadcast.GetHash(), strError, budgetProposalBroadcast.nTime, nConf)){
            LogPrintf("Proposal FeeTX is not valid - %s - %s\n", budgetProposalBroadcast.nFeeTXHash.ToString(), strError);
            if(nConf >= 1) vecImmatureBudgetProposals.push_back(budgetProposalBroadcast);
            return;
        }

        mapSeenMasternodeBudgetProposals.insert(make_pair(budgetProposalBroadcast.GetHash(), budgetProposalBroadcast));

        if(!budgetProposalBroadcast.IsValid(strError)) {
            LogPrintf("mprop - invalid budget proposal - %s\n", strError);
            return;
        }

        CBudgetProposal budgetProposal(budgetProposalBroadcast);
        if(AddProposal(budgetProposal)) {budgetProposalBroadcast.Relay();}
        masternodeSync.AddedBudgetItem(budgetProposalBroadcast.GetHash());

        DebugLogBudget(budgetProposalBroadcast, pfrom->addr, "PA");
        LogPrintf("mprop - new budget - %s\n", budgetProposalBroadcast.GetHash().ToString());

        //We might have active votes for this proposal that are valid now
        CheckOrphanVotes();
    }

    if (strCommand == "mvote") { //Masternode Vote
        CBudgetVote vote;
        vRecv >> vote;
        vote.fValid = true;

        DebugLogBudget(vote, pfrom->addr, "VR");

        if(mapSeenMasternodeBudgetVotes.count(vote.GetHash())){
            masternodeSync.AddedBudgetItem(vote.GetHash());
            return;
        }

        CMasternode* pmn = mnodeman.Find(vote.vin);
        if(pmn == NULL) {
            LogPrint("mnbudget", "mvote - unknown masternode - vin: %s\n", vote.vin.ToString());
            mnodeman.AskForMN(pfrom, vote.vin);
            return;
        }


        mapSeenMasternodeBudgetVotes.insert(make_pair(vote.GetHash(), vote));
        if(!vote.SignatureValid(true)){
            LogPrintf("mvote - signature invalid\n");
            if(masternodeSync.IsSynced()) Misbehaving(pfrom->GetId(), 20);
            // it could just be a non-synced masternode
            mnodeman.AskForMN(pfrom, vote.vin);
            return;
        }
        
        std::string strError = "";
        if(ReceiveProposalVote(vote, pfrom, strError)) {
            vote.Relay();
            masternodeSync.AddedBudgetItem(vote.GetHash());
        }

        DebugLogBudget(vote, pfrom->addr, "VA");
        LogPrintf("mvote - new budget vote - %s\n", vote.GetHash().ToString());
    }

    if (strCommand == "fbs") { //Finalized Budget Suggestion
        BudgetDraftBroadcast budgetDraftBroadcast;
        vRecv >> budgetDraftBroadcast;

        std::map<uint256, BudgetDraftBroadcast>::const_iterator found = mapSeenBudgetDrafts.find(budgetDraftBroadcast.GetHash());
        if(found != mapSeenBudgetDrafts.end())
        {
            // If someone submitted a valid budget automatically and another one submitted the same budget manually -
            // relay both no matter what order they got in
            if (found->second.IsSubmittedManually() != budgetDraftBroadcast.IsSubmittedManually())
                budgetDraftBroadcast.Relay();

            masternodeSync.AddedBudgetItem(budgetDraftBroadcast.GetHash());
            return;
        }

        std::string strError = "";
        int nConf = 0;
        int64_t nTime = 0;
        if(budgetDraftBroadcast.IsSubmittedManually() && !IsBudgetCollateralValid(budgetDraftBroadcast.GetFeeTxHash(), budgetDraftBroadcast.GetHash(), strError, nTime, nConf)){
            LogPrintf("Finalized Budget FeeTX is not valid - %s - %s\n", budgetDraftBroadcast.GetFeeTxHash().ToString(), strError);

            if(nConf >= 1) vecImmatureBudgetDrafts.push_back(budgetDraftBroadcast);
            return;
        }

        if (!budgetDraftBroadcast.IsSubmittedManually())
        {
            const CMasternode* producer = mnodeman.Find(budgetDraftBroadcast.MasternodeSubmittedId());
            if (producer == NULL)
            {
                LogPrintf("fbs - unknown masternode - vin: %s\n", budgetDraftBroadcast.MasternodeSubmittedId().ToString());
                mnodeman.AskForMN(pfrom, budgetDraftBroadcast.MasternodeSubmittedId());
                vecImmatureBudgetDrafts.push_back(budgetDraftBroadcast);
                return;
            }

            if (!budgetDraftBroadcast.Budget().VerifySignature(producer->pubkey2))
            {
                Misbehaving(pfrom->GetId(), 50);
            }
        }

        mapSeenBudgetDrafts.insert(make_pair(budgetDraftBroadcast.GetHash(), budgetDraftBroadcast));

        if(!budgetDraftBroadcast.IsValid(strError)) {
            LogPrintf("fbs - invalid finalized budget - %s\n", strError);
            return;
        }

        LogPrintf("fbs - new finalized budget - %s\n", budgetDraftBroadcast.GetHash().ToString());

        if(AddBudgetDraft(budgetDraftBroadcast.Budget()))
        {
            budgetDraftBroadcast.Relay();
            masternodeSync.AddedBudgetItem(budgetDraftBroadcast.GetHash());
        }

        //we might have active votes for this budget that are now valid
        CheckOrphanVotes();
    }

    if (strCommand == "fbvote") { //Finalized Budget Vote
        BudgetDraftVote vote;
        vRecv >> vote;
        vote.fValid = true;

        if(mapSeenBudgetDraftVotes.count(vote.GetHash())){
            masternodeSync.AddedBudgetItem(vote.GetHash());
            return;
        }

        CMasternode* pmn = mnodeman.Find(vote.vin);
        if(pmn == NULL) {
            LogPrint("mnbudget", "fbvote - unknown masternode - vin: %s\n", vote.vin.ToString());
            mnodeman.AskForMN(pfrom, vote.vin);
            return;
        }

        mapSeenBudgetDraftVotes.insert(make_pair(vote.GetHash(), vote));
        if(!vote.SignatureValid(true)){
            LogPrintf("fbvote - signature invalid\n");
            if(masternodeSync.IsSynced()) Misbehaving(pfrom->GetId(), 20);
            // it could just be a non-synced masternode
            mnodeman.AskForMN(pfrom, vote.vin);
            return;
        }

        std::string strError = "";
        if(UpdateBudgetDraft(vote, pfrom, strError)) {
            vote.Relay();
            masternodeSync.AddedBudgetItem(vote.GetHash());

            LogPrintf("fbvote - new finalized budget vote - %s\n", vote.GetHash().ToString());
        } else {
            LogPrintf("fbvote - rejected finalized budget vote - %s - %s\n", vote.GetHash().ToString(), strError);
        }
    }
}

//mark that a full sync is needed
void CBudgetManager::ResetSync()
{
    LOCK(cs);
    // Jump start should only be used for brief moment to start the chain.
    if (GetBoolArg("-jumpstart", false))
        return;

    std::map<uint256, CBudgetProposalBroadcast>::iterator it1 = mapSeenMasternodeBudgetProposals.begin();
    while(it1 != mapSeenMasternodeBudgetProposals.end()){
        CBudgetProposal* pbudgetProposal = FindProposal((*it1).first);
        if(pbudgetProposal && pbudgetProposal->fValid){
        
            //mark votes
            std::map<uint256, CBudgetVote>::iterator it2 = pbudgetProposal->mapVotes.begin();
            while(it2 != pbudgetProposal->mapVotes.end()){
                (*it2).second.fSynced = false;
                ++it2;
            }
        }
        ++it1;
    }

    std::map<uint256, BudgetDraftBroadcast>::iterator it3 = mapSeenBudgetDrafts.begin();
    while(it3 != mapSeenBudgetDrafts.end()){
        BudgetDraft* pbudgetDraft = FindBudgetDraft((*it3).first);
        if (pbudgetDraft)
            pbudgetDraft->ResetSync();
        ++it3;
    }
}

void CBudgetManager::MarkSynced()
{
    LOCK(cs);

    /*
        Mark that we've sent all valid items
    */

    std::map<uint256, CBudgetProposalBroadcast>::iterator it1 = mapSeenMasternodeBudgetProposals.begin();
    while(it1 != mapSeenMasternodeBudgetProposals.end()){
        CBudgetProposal* pbudgetProposal = FindProposal((*it1).first);
        if(pbudgetProposal && pbudgetProposal->fValid){
        
            //mark votes
            std::map<uint256, CBudgetVote>::iterator it2 = pbudgetProposal->mapVotes.begin();
            while(it2 != pbudgetProposal->mapVotes.end()){
                if((*it2).second.fValid)
                    (*it2).second.fSynced = true;
                ++it2;
            }
        }
        ++it1;
    }

    std::map<uint256, BudgetDraftBroadcast>::iterator it3 = mapSeenBudgetDrafts.begin();
    while(it3 != mapSeenBudgetDrafts.end()){
        BudgetDraft* pbudgetDraft = FindBudgetDraft((*it3).first);
        if(pbudgetDraft)
            pbudgetDraft->MarkSynced();
        ++it3;
    }

}


void CBudgetManager::Sync(CNode* pfrom, uint256 nProp, bool fPartial) const
{
    LOCK(cs);

    /*
        Sync with a client on the network

        --

        This code checks each of the hash maps for all known budget proposals and finalized budget proposals, then checks them against the
        budget object to see if they're OK. If all checks pass, we'll send it to the peer.

    */

    int nInvCount = 0;

    std::map<uint256, CBudgetProposalBroadcast>::const_iterator it1 = mapSeenMasternodeBudgetProposals.begin();
    while(it1 != mapSeenMasternodeBudgetProposals.end())
    {
        std::map<uint256, CBudgetProposal>::const_iterator pbudgetProposal = mapProposals.find((*it1).first);
        if(pbudgetProposal != mapProposals.end() && pbudgetProposal->second.fValid && (nProp.IsNull() || (*it1).first == nProp)){
            pfrom->PushInventory(CInv(MSG_BUDGET_PROPOSAL, (*it1).second.GetHash()));
            nInvCount++;
        
            //send votes
            std::map<uint256, CBudgetVote>::const_iterator it2 = pbudgetProposal->second.mapVotes.begin();
            while(it2 != pbudgetProposal->second.mapVotes.end()){
                if((*it2).second.fValid){
                    if((fPartial && !(*it2).second.fSynced) || !fPartial) {
                        pfrom->PushInventory(CInv(MSG_BUDGET_VOTE, (*it2).second.GetHash()));
                        nInvCount++;
                    }
                }
                ++it2;
            }
        }
        ++it1;
    }

    pfrom->PushMessage("ssc", MASTERNODE_SYNC_BUDGET_PROP, nInvCount);

    LogPrintf("CBudgetManager::Sync - sent %d items\n", nInvCount);

    nInvCount = 0;

    std::map<uint256, BudgetDraftBroadcast>::const_iterator it3 = mapSeenBudgetDrafts.begin();
    while(it3 != mapSeenBudgetDrafts.end()){
        std::map<uint256, BudgetDraft>::const_iterator pbudgetDraft = mapBudgetDrafts.find((*it3).first);
        if(pbudgetDraft != mapBudgetDrafts.end() && (nProp.IsNull() || (*it3).first == nProp))
            pbudgetDraft->second.Sync(pfrom, fPartial);
        ++it3;
    }

    pfrom->PushMessage("ssc", MASTERNODE_SYNC_BUDGET_FIN, nInvCount);
    LogPrintf("CBudgetManager::Sync - sent %d items\n", nInvCount);

}

const BudgetDraftBroadcast* CBudgetManager::GetSeenBudgetDraft(uint256 hash) const
{
    LOCK(cs);

    std::map<uint256, BudgetDraftBroadcast>::const_iterator found = mapSeenBudgetDrafts.find(hash);
    if (found == mapSeenBudgetDrafts.end())
        return NULL;
    else
        return &found->second;
}

const BudgetDraftVote* CBudgetManager::GetSeenBudgetDraftVote(uint256 hash) const
{
    LOCK(cs);

    std::map<uint256, BudgetDraftVote>::const_iterator found = mapSeenBudgetDraftVotes.find(hash);
    if (found == mapSeenBudgetDraftVotes.end())
        return NULL;
    else
        return &found->second;
}

const CBudgetProposalBroadcast* CBudgetManager::GetSeenProposal(uint256 hash) const
{
    LOCK(cs);

    std::map<uint256, CBudgetProposalBroadcast>::const_iterator found = mapSeenMasternodeBudgetProposals.find(hash);
    if (found == mapSeenMasternodeBudgetProposals.end())
        return NULL;
    else
        return &found->second;
}
const CBudgetVote* CBudgetManager::GetSeenVote(uint256 hash) const
{
    LOCK(cs);

    std::map<uint256, CBudgetVote>::const_iterator found = mapSeenMasternodeBudgetVotes.find(hash);
    if (found == mapSeenMasternodeBudgetVotes.end())
        return NULL;
    else
        return &found->second;
}


bool CBudgetManager::SubmitProposalVote(const CBudgetVote& vote, std::string& strError)
{
    LOCK(cs);

    DebugLogBudget(vote, CAddress(), "VR");
    map<uint256, CBudgetProposal>::iterator found = mapProposals.find(vote.nProposalHash);
    if (found == mapProposals.end())
    {
        strError = "Proposal not found!";
        return false;
    }

    CBudgetProposal& proposal = found->second;
    if (!CanSubmitVotes(proposal.nBlockStart, proposal.nBlockEnd))
    {
        strError = "The proposal voting is currently disabled as it is too close to the proposal payment";
        return false;
    }

    DebugLogBudget(vote, CAddress(), "VA");
    if (proposal.AddOrUpdateVote(vote, strError))
    {
        mapSeenMasternodeBudgetVotes.insert(make_pair(vote.GetHash(), vote));
        return true;
    }
<<<<<<< HEAD
=======
    return false;
>>>>>>> 8fc02854
}

bool CBudgetManager::CanSubmitVotes(int blockStart, int blockEnd)
{
    const int height = chainActive.Height();

    if (blockStart > GetNextSuperblock(height) || blockEnd <= GetNextSuperblock(height)) // Not for the next SB
        return true;

    return GetNextSuperblock(height) - height > GetVotingThreshold();
}

bool CBudgetManager::ReceiveProposalVote(const CBudgetVote &vote, CNode *pfrom, std::string &strError)
{
    LOCK(cs);

    if(!mapProposals.count(vote.nProposalHash)){
        if(pfrom){
            DebugLogBudget(vote, pfrom->addr, "VO");
            // only ask for missing items after our syncing process is complete -- 
            //   otherwise we'll think a full sync succeeded when they return a result
            if(!masternodeSync.IsSynced()) return false;

            LogPrintf("CBudgetManager::ReceiveProposalVote - Unknown proposal %d, asking for source proposal\n", vote.nProposalHash.ToString());
            mapOrphanMasternodeBudgetVotes[vote.nProposalHash] = vote;

            if(!askedForSourceProposalOrBudget.count(vote.nProposalHash)){
                pfrom->PushMessage("mnvs", vote.nProposalHash);
                askedForSourceProposalOrBudget[vote.nProposalHash] = GetTime();
            }
        }

        strError = "Proposal not found!";
        return false;
    }


    CBudgetProposal& proposal = mapProposals[vote.nProposalHash];
    int height = chainActive.Height();
    if (proposal.nBlockStart <= GetNextSuperblock(height) && proposal.nBlockEnd > GetNextSuperblock(height))
    {
        const int votingThresholdTime = GetVotingThreshold() * Params().TargetSpacing() * 0.75;
        const int superblockProjectedTime = GetAdjustedTime() + (GetNextSuperblock(height) - height) * Params().TargetSpacing();

        if (superblockProjectedTime - vote.nTime <= votingThresholdTime)
        {
            strError = "Vote is too close to superblock.";
            return false;
        }
    }

    if(!proposal.AddOrUpdateVote(vote, strError))
        return false;

    if (fMasterNode)
    {
        for (map<uint256, BudgetDraft>::iterator i = mapBudgetDrafts.begin(); i != mapBudgetDrafts.end(); ++i) {
            BudgetDraft& budgetDraft = i->second;

            if (budgetDraft.IsValid() && !budgetDraft.IsVoteSubmitted())
                budgetDraft.ResetAutoChecked();
        }

    }

    return true;
}

bool CBudgetManager::UpdateBudgetDraft(const BudgetDraftVote& vote, CNode* pfrom, std::string& strError)
{
    LOCK(cs);

    if(!mapBudgetDrafts.count(vote.nBudgetHash)){
        if(pfrom){
            // only ask for missing items after our syncing process is complete -- 
            //   otherwise we'll think a full sync succeeded when they return a result
            if(!masternodeSync.IsSynced()) return false;

            LogPrintf("CBudgetManager::UpdateBudgetDraft - Unknown Finalized Proposal %s, asking for source budget\n", vote.nBudgetHash.ToString());
            mapOrphanBudgetDraftVotes[vote.nBudgetHash] = vote;

            if(!askedForSourceProposalOrBudget.count(vote.nBudgetHash)){
                pfrom->PushMessage("mnvs", vote.nBudgetHash);
                askedForSourceProposalOrBudget[vote.nBudgetHash] = GetTime();
            }

        }

        strError = "Finalized Budget not found!";
        return false;
    }

    bool isOldVote = false;

    for (std::map<uint256, BudgetDraft>::iterator i = mapBudgetDrafts.begin(); i != mapBudgetDrafts.end(); ++i)
    {
        const std::map<uint256, BudgetDraftVote>& votes = i->second.GetVotes();
        const std::map<uint256, BudgetDraftVote>::const_iterator found = votes.find(vote.vin.prevout.GetHash());
        if (found != votes.end() && found->second.nTime > vote.nTime)
            isOldVote = true;
    }

    if (!mapBudgetDrafts[vote.nBudgetHash].AddOrUpdateVote(isOldVote, vote, strError))
        return false;

    for (std::map<uint256, BudgetDraft>::iterator i = mapBudgetDrafts.begin(); i != mapBudgetDrafts.end(); ++i)
    {
        i->second.DiscontinueOlderVotes(vote);
    }

    mapSeenBudgetDraftVotes.insert(make_pair(vote.GetHash(), vote));
    return true;
}

CBudgetProposal::CBudgetProposal()
{
    strProposalName = "unknown";
    nBlockStart = 0;
    nBlockEnd = 0;
    nAmount = 0;
    nTime = 0;
    fValid = true;
}

CBudgetProposal::CBudgetProposal(std::string strProposalNameIn, std::string strURLIn, int nBlockStartIn, int nBlockEndIn, CScript addressIn, CAmount nAmountIn, uint256 nFeeTXHashIn)
{
    strProposalName = strProposalNameIn;
    strURL = strURLIn;
    nBlockStart = nBlockStartIn;
    nBlockEnd = nBlockEndIn;
    address = addressIn;
    nAmount = nAmountIn;
    nFeeTXHash = nFeeTXHashIn;
    fValid = true;
}

CBudgetProposal::CBudgetProposal(const CBudgetProposal& other)
{
    strProposalName = other.strProposalName;
    strURL = other.strURL;
    nBlockStart = other.nBlockStart;
    nBlockEnd = other.nBlockEnd;
    address = other.address;
    nAmount = other.nAmount;
    nTime = other.nTime;
    nFeeTXHash = other.nFeeTXHash;
    mapVotes = other.mapVotes;
    fValid = true;
}

bool CBudgetProposal::IsValid(std::string& strError, bool fCheckCollateral) const
{
    if(GetNays() - GetYeas() > mnodeman.CountEnabled(MIN_BUDGET_PEER_PROTO_VERSION)/10){
         strError = "Active removal";
         return false;
    }

    if(nBlockStart < 0) {
        strError = "Invalid Proposal";
        return false;
    }

    if(nBlockEnd < nBlockStart) {
        strError = "Invalid nBlockEnd";
        return false;
    }

    if(nAmount < 1*COIN) {
        strError = "Invalid nAmount";
        return false;
    }

    if(address == CScript()) {
        strError = "Invalid Payment Address";
        return false;
    }

    if(fCheckCollateral){
        int nConf = 0;
        if(!IsBudgetCollateralValid(nFeeTXHash, GetHash(), strError, nTime, nConf)){
            return false;
        }
    }

    /*
        TODO: There might be an issue with multisig in the coinbase on mainnet, we will add support for it in a future release.
    */
    if(address.IsPayToScriptHash()) {
        strError = "Multisig is not currently supported.";
        return false;
    }

    //if proposal doesn't gain traction within 2 weeks, remove it
    // nTime not being saved correctly
    // -- TODO: We should keep track of the last time the proposal was valid, if it's invalid for 2 weeks, erase it
    // if(nTime + (60*60*24*2) < GetAdjustedTime()) {
    //     if(GetYeas()-GetNays() < (mnodeman.CountEnabled(MIN_BUDGET_PEER_PROTO_VERSION)/10)) {
    //         strError = "Not enough support";
    //         return false;
    //     }
    // }

    //can only pay out 10% of the possible coins (min value of coins)
    if(nAmount > budget.GetTotalBudget(nBlockStart)) {
        strError = "Payment more than max";
        return false;
    }

    CBlockIndex* pindexPrev = chainActive.Tip();
    if(pindexPrev == NULL) {strError = "Tip is NULL"; return true;}

    if(GetBlockEnd() < pindexPrev->nHeight - GetBudgetPaymentCycleBlocks()/2 ) return false;


    return true;
}

bool CBudgetProposal::AddOrUpdateVote(const CBudgetVote& vote, std::string& strError)
{
    LOCK(cs);

    uint256 hash = vote.vin.prevout.GetHash();

    if(mapVotes.count(hash)){
        if(mapVotes[hash].nTime > vote.nTime){
            strError = strprintf("new vote older than existing vote - %s\n", vote.GetHash().ToString());
            LogPrint("mnbudget", "CBudgetProposal::AddOrUpdateVote - %s\n", strError);
            return false;
        }
        if(vote.nTime - mapVotes[hash].nTime < BUDGET_VOTE_UPDATE_MIN){
            strError = strprintf("time between votes is too soon - %s - %lli\n", vote.GetHash().ToString(), vote.nTime - mapVotes[hash].nTime);
            LogPrint("mnbudget", "CBudgetProposal::AddOrUpdateVote - %s\n", strError);
            return false;
        }
    }

    if(vote.nTime > GetTime() + (60*60)){
        strError = strprintf("new vote is too far ahead of current time - %s - nTime %lli - Max Time %lli\n", vote.GetHash().ToString(), vote.nTime, GetTime() + (60*60));
        LogPrint("mnbudget", "CBudgetProposal::AddOrUpdateVote - %s\n", strError);
        return false;
    }        

    mapVotes[hash] = vote;
    return true;
}

// If masternode voted for a proposal, but is now invalid -- remove the vote
void CBudgetProposal::CleanAndRemove(bool fSignatureCheck)
{
    std::map<uint256, CBudgetVote>::iterator it = mapVotes.begin();

    while(it != mapVotes.end()) {
        (*it).second.fValid = (*it).second.SignatureValid(fSignatureCheck);
        ++it;
    }
}

double CBudgetProposal::GetRatio() const
{
    int yeas = 0;
    int nays = 0;

    for (std::map<uint256, CBudgetVote>::const_iterator i = mapVotes.begin(); i != mapVotes.end(); ++i) {
        if (i->second.nVote == VOTE_YES)
            ++yeas;
        if (i->second.nVote == VOTE_NO)
            ++nays;
    }

    if(yeas + nays == 0) return 0.0f;

    return ((double)(yeas) / (double)(yeas+nays));
}

int CBudgetProposal::GetYeas() const
{
    int ret = 0;

    for (std::map<uint256, CBudgetVote>::const_iterator i = mapVotes.begin(); i != mapVotes.end(); ++i) {
        if (i->second.nVote == VOTE_YES && i->second.fValid)
            ++ret;
    }

    return ret;
}

int CBudgetProposal::GetNays() const
{
    int ret = 0;

    for (std::map<uint256, CBudgetVote>::const_iterator i = mapVotes.begin(); i != mapVotes.end(); ++i) {
        if (i->second.nVote == VOTE_NO && i->second.fValid)
            ++ret;
    }

    return ret;
}

int CBudgetProposal::GetAbstains() const
{
    int ret = 0;

    for (std::map<uint256, CBudgetVote>::const_iterator i = mapVotes.begin(); i != mapVotes.end(); ++i) {
        if (i->second.nVote == VOTE_ABSTAIN && i->second.fValid)
            ++ret;
    }

    return ret;
}

int CBudgetProposal::GetBlockStartCycle() const
{
    //end block is half way through the next cycle (so the proposal will be removed much after the payment is sent)

    return nBlockStart - nBlockStart % GetBudgetPaymentCycleBlocks();
}

int CBudgetProposal::GetBlockCurrentCycle() const
{
    CBlockIndex* pindexPrev = chainActive.Tip();
    if(pindexPrev == NULL)
        return -1;

    if(pindexPrev->nHeight >= GetBlockEndCycle())
        return -1;

    return pindexPrev->nHeight - pindexPrev->nHeight % GetBudgetPaymentCycleBlocks();
}

int CBudgetProposal::GetBlockEndCycle() const
{
    //end block is half way through the next cycle (so the proposal will be removed much after the payment is sent)

    return nBlockEnd - GetBudgetPaymentCycleBlocks() / 2;
}

int CBudgetProposal::GetTotalPaymentCount() const
{
    LOCK(cs);
    return (GetBlockEndCycle() - GetBlockStartCycle()) / GetBudgetPaymentCycleBlocks();
}

int CBudgetProposal::GetRemainingPaymentCount() const
{
    // If this budget starts in the future, this value will be wrong
    int nPayments = (GetBlockEndCycle() - GetBlockCurrentCycle()) / GetBudgetPaymentCycleBlocks() - 1;
    // Take the lowest value
    return std::min(nPayments, GetTotalPaymentCount());
}

CBudgetProposalBroadcast::CBudgetProposalBroadcast(std::string strProposalNameIn, std::string strURLIn, int nPaymentCount, CScript addressIn, CAmount nAmountIn, int nBlockStartIn, uint256 nFeeTXHashIn)
{
    strProposalName = strProposalNameIn;
    strURL = strURLIn;

    nBlockStart = nBlockStartIn;

    int nCycleStart = nBlockStart - nBlockStart % GetBudgetPaymentCycleBlocks();
    //calculate the end of the cycle for this vote, add half a cycle (vote will be deleted after that block)
    nBlockEnd = nCycleStart + GetBudgetPaymentCycleBlocks() * nPaymentCount + GetBudgetPaymentCycleBlocks()/2;

    address = addressIn;
    nAmount = nAmountIn;

    nFeeTXHash = nFeeTXHashIn;
}

void CBudgetProposalBroadcast::Relay()
{
    CInv inv(MSG_BUDGET_PROPOSAL, GetHash());
    RelayInv(inv, MIN_BUDGET_PEER_PROTO_VERSION);
}

CBudgetVote::CBudgetVote()
{
    vin = CTxIn();
    nProposalHash = uint256();
    nVote = VOTE_ABSTAIN;
    nTime = 0;
    fValid = true;
    fSynced = false;
}

CBudgetVote::CBudgetVote(CTxIn vinIn, uint256 nProposalHashIn, int nVoteIn)
{
    vin = vinIn;
    nProposalHash = nProposalHashIn;
    nVote = nVoteIn;
    nTime = GetAdjustedTime();
    fValid = true;
    fSynced = false;
}

void CBudgetVote::Relay()
{
    CInv inv(MSG_BUDGET_VOTE, GetHash());
    RelayInv(inv, MIN_BUDGET_PEER_PROTO_VERSION);
}

bool CBudgetVote::Sign(CKey& keyMasternode, CPubKey& pubKeyMasternode)
{
    // Choose coins to use
    CPubKey pubKeyCollateralAddress;
    CKey keyCollateralAddress;

    std::string errorMessage;
    std::string strMessage = vin.prevout.ToStringShort() + nProposalHash.ToString() + boost::lexical_cast<std::string>(nVote) + boost::lexical_cast<std::string>(nTime);

    if(!legacySigner.SignMessage(strMessage, errorMessage, vchSig, keyMasternode)) {
        LogPrintf("CBudgetVote::Sign - Error upon calling SignMessage");
        return false;
    }

    if(!legacySigner.VerifyMessage(pubKeyMasternode, vchSig, strMessage, errorMessage)) {
        LogPrintf("CBudgetVote::Sign - Error upon calling VerifyMessage");
        return false;
    }

    return true;
}

bool CBudgetVote::SignatureValid(bool fSignatureCheck) const
{
    std::string errorMessage;
    std::string strMessage = vin.prevout.ToStringShort() + nProposalHash.ToString() + boost::lexical_cast<std::string>(nVote) + boost::lexical_cast<std::string>(nTime);

    CMasternode* pmn = mnodeman.Find(vin);

    if(pmn == NULL)
    {
        LogPrint("mnbudget", "CBudgetVote::SignatureValid() - Unknown Masternode - %s\n", vin.ToString());
        return false;
    }

    if(!fSignatureCheck) return true;

    if(!legacySigner.VerifyMessage(pmn->pubkey2, vchSig, strMessage, errorMessage)) {
        LogPrintf("CBudgetVote::SignatureValid() - Verify message failed\n");
        return false;
    }

    return true;
}

BudgetDraft::BudgetDraft()
{
    m_blockStart = 0;
    m_payments.clear();
    m_votes.clear();
    m_feeTransactionHash = uint256();
    fValid = true;
    m_autoChecked = false;
    m_voteSubmittedTime = boost::none;
}

BudgetDraft::BudgetDraft(int nBlockStart, const std::vector<CTxBudgetPayment>& vecBudgetPayments, uint256 nFeeTXHash)
    : fValid(true)
    , m_autoChecked(false)
    , m_payments(vecBudgetPayments)
    , m_blockStart(nBlockStart)
    , m_feeTransactionHash(nFeeTXHash)
{
    boost::sort(this->m_payments, ComparePayments);
}

BudgetDraft::BudgetDraft(int nBlockStart, const std::vector<CTxBudgetPayment>& vecBudgetPayments, const CTxIn& masternodeId, const CKey& keyMasternode)
    : fValid(true)
    , m_autoChecked(false)
    , m_payments(vecBudgetPayments)
    , m_blockStart(nBlockStart)
    , m_masternodeSubmittedId(masternodeId)
{
    boost::sort(this->m_payments, ComparePayments);

    if (!keyMasternode.SignCompact(GetHash(), m_signature))
        throw std::runtime_error("Cannot sign finalized budget: ");
}

BudgetDraft::BudgetDraft(int nBlockStart, const std::vector<CTxBudgetPayment>& vecBudgetPayments, const CTxIn& masternodeId, const std::vector<unsigned char>& signature)
    : fValid(true)
    , m_autoChecked(false)
    , m_payments(vecBudgetPayments)
    , m_blockStart(nBlockStart)
    , m_masternodeSubmittedId(masternodeId)
    , m_signature(signature)
{
    boost::sort(this->m_payments, ComparePayments);
}

BudgetDraft::BudgetDraft(const BudgetDraft& other)
    : fValid(true)
    , m_autoChecked(false)
    , m_payments(other.m_payments)
    , m_blockStart(other.m_blockStart)
    , m_votes(other.m_votes)
    , m_feeTransactionHash(other.m_feeTransactionHash)
    , m_signature(other.m_signature)
    , m_masternodeSubmittedId(other.m_masternodeSubmittedId)
    , m_voteSubmittedTime(boost::none)
{
    assert(boost::is_sorted(m_payments, ComparePayments));
}

void BudgetDraft::DiscontinueOlderVotes(const BudgetDraftVote& newerVote)
{
    LOCK(m_cs);

    std::map<uint256, BudgetDraftVote>::iterator found = m_votes.find(newerVote.vin.prevout.GetHash());
    if (found == m_votes.end())
        return;

    if (found->second.nTime < newerVote.nTime)
    {
        m_obsoleteVotes.insert(std::make_pair(newerVote.vin.prevout.GetHash(), found->second));
        m_votes.erase(found);
    }
}

bool BudgetDraft::AddOrUpdateVote(bool isOldVote, const BudgetDraftVote& vote, std::string& strError)
{
    LOCK(m_cs);

    if (isOldVote)
        return AddOrUpdateVote(m_obsoleteVotes, vote, strError);
    else
        return AddOrUpdateVote(m_votes, vote, strError);
}

bool BudgetDraft::AddOrUpdateVote(std::map<uint256, BudgetDraftVote>& votes, const BudgetDraftVote& vote, std::string& strError)
{
    uint256 masternodeHash = vote.vin.prevout.GetHash();
    map<uint256, BudgetDraftVote>::iterator found = votes.find(masternodeHash);

    if(found != votes.end()){
        const BudgetDraftVote& previousVote = found->second;
        if (previousVote.GetHash() == vote.GetHash()) {
            LogPrint("mnbudget", "BudgetDraft::AddOrUpdateVote - Already have the vote\n");
            return true;
        }
        if(previousVote.nTime > vote.nTime) {
            strError = strprintf("new vote older than existing vote - %s\n", vote.GetHash().ToString());
            LogPrint("mnbudget", "BudgetDraft::AddOrUpdateVote - %s\n", strError);
            return false;
        }
        if(vote.nTime - previousVote.nTime < FINAL_BUDGET_VOTE_UPDATE_MIN) {
            strError = strprintf("time between votes is too soon - %s - %lli\n", vote.GetHash().ToString(), vote.nTime - previousVote.nTime);
            LogPrint("mnbudget", "BudgetDraft::AddOrUpdateVote - %s\n", strError);
            return false;
        }
    }

    if(vote.nTime > GetTime() + (60*60)){
        strError = strprintf("new vote is too far ahead of current time - %s - nTime %lli - Max Time %lli\n", vote.GetHash().ToString(), vote.nTime, GetTime() + (60*60));
        LogPrint("mnbudget", "BudgetDraft::AddOrUpdateVote - %s\n", strError);
        return false;
    }

    votes.insert(found, std::make_pair(masternodeHash, vote));

    return true;
}

class SortByAmount
{
public:
    template <class T1, class T2>
    bool operator()(const T1& a, const T2& b) const
    {
        if (a->GetAmount() != b->GetAmount())
            return a->GetAmount() > b->GetAmount();
        else if (a->GetHash() != b->GetHash())
            return a->GetHash() < b->GetHash();
        else if (a->GetPayee() != b->GetPayee())
            return a->GetPayee() < b->GetPayee();
        else
            return false;
    }    
};

//evaluate if we should vote for this. Masternode only
bool BudgetDraft::AutoCheck()
{
    {
        LOCK(m_cs);
        assert(boost::is_sorted(m_payments, ComparePayments));

        CBlockIndex* pindexPrev = chainActive.Tip();
        if(!pindexPrev)
            return false;

        LogPrintf("BudgetDraft::AutoCheck - %lli - %d\n", pindexPrev->nHeight, m_autoChecked);

        if(!fMasterNode || m_autoChecked)
            return false;

        // Auto-check votes with an interval that does not allow to submit votes to soon
        if (m_voteSubmittedTime && GetTime() - m_voteSubmittedTime.get() < FINAL_BUDGET_VOTE_UPDATE_MIN)
            return false;

        m_autoChecked = true; //we only need to check this once
    }

    std::vector<CBudgetProposal*> vBudgetProposals = budget.GetBudget();

    {
        LOCK(m_cs);

        boost::sort(vBudgetProposals, SortByAmount());

        for(unsigned int i = 0; i < m_payments.size(); i++){
            LogPrintf("BudgetDraft::AutoCheck - nProp %d %s\n", i, m_payments[i].nProposalHash.ToString());
            LogPrintf("BudgetDraft::AutoCheck - Payee %d %s\n", i, m_payments[i].payee.ToString());
            LogPrintf("BudgetDraft::AutoCheck - nAmount %d %lli\n", i, m_payments[i].nAmount);
        }

        for(unsigned int i = 0; i < vBudgetProposals.size(); i++){
            LogPrintf("BudgetDraft::AutoCheck - nProp %d %s\n", i, vBudgetProposals[i]->GetHash().ToString());
            LogPrintf("BudgetDraft::AutoCheck - Payee %d %s\n", i, vBudgetProposals[i]->GetPayee().ToString());
            LogPrintf("BudgetDraft::AutoCheck - nAmount %d %lli\n", i, vBudgetProposals[i]->GetAmount());
        }

        if(vBudgetProposals.size() == 0) {
            LogPrintf("BudgetDraft::AutoCheck - Can't get Budget, aborting\n");
            return false;
        }

        if(vBudgetProposals.size() != m_payments.size()) {
            LogPrintf("BudgetDraft::AutoCheck - Budget length doesn't match\n");
            return false;
        }


        for(unsigned int i = 0; i < m_payments.size(); i++){
            if(i > vBudgetProposals.size() - 1) {
                LogPrintf("BudgetDraft::AutoCheck - Vector size mismatch, aborting\n");
                return false;
            }

            if(m_payments[i].nProposalHash != vBudgetProposals[i]->GetHash()){
                LogPrintf("BudgetDraft::AutoCheck - item #%d doesn't match %s %s\n", i, m_payments[i].nProposalHash.ToString(), vBudgetProposals[i]->GetHash().ToString());
                return false;
            }

            if(m_payments[i].payee.ToString() != vBudgetProposals[i]->GetPayee().ToString()){
                LogPrintf("BudgetDraft::AutoCheck - item #%d payee doesn't match %s %s\n", i, m_payments[i].payee.ToString(), vBudgetProposals[i]->GetPayee().ToString());
                return false;
            }

            if(m_payments[i].nAmount != vBudgetProposals[i]->GetAmount()){
                LogPrintf("BudgetDraft::AutoCheck - item #%d payee doesn't match %lli %lli\n", i, m_payments[i].nAmount, vBudgetProposals[i]->GetAmount());
                return false;
            }
        }

        LogPrintf("BudgetDraft::AutoCheck - Finalized Budget Matches! Submitting Vote.\n");
        SubmitVote();
        return true;
    }
}
// If masternode voted for a proposal, but is now invalid -- remove the vote
void BudgetDraft::CleanAndRemove(bool fSignatureCheck)
{
    LOCK(m_cs);
    std::map<uint256, BudgetDraftVote>::iterator it = m_votes.begin();

    while(it != m_votes.end()) {
        (*it).second.fValid = (*it).second.SignatureValid(fSignatureCheck);
        ++it;
    }
}


CAmount BudgetDraft::GetTotalPayout() const
{
    LOCK(m_cs);

    CAmount ret = 0;

    for(unsigned int i = 0; i < m_payments.size(); i++){
        ret += m_payments[i].nAmount;
    }

    return ret;
}

std::string BudgetDraft::GetProposals() const
{
    std::vector<CTxBudgetPayment> payments = GetBudgetPayments();
    std::string ret = "";

    BOOST_FOREACH(const CTxBudgetPayment& budgetPayment, payments)
    {
        CBudgetProposal* pbudgetProposal = budget.FindProposal(budgetPayment.nProposalHash);

        std::string token = budgetPayment.nProposalHash.ToString();

        if(pbudgetProposal) token = pbudgetProposal->GetName();
        if(ret == "") {ret = token;}
        else {ret += "," + token;}
    }
    return ret;
}

bool BudgetDraft::ComparePayments(const CTxBudgetPayment& a, const CTxBudgetPayment& b)
{
    if (a.nAmount != b.nAmount)
        return a.nAmount > b.nAmount;
    else if (a.nProposalHash != b.nProposalHash)
        return a.nProposalHash < b.nProposalHash;
    else if (a.payee != b.payee)
        return a.payee < b.payee;
    else
        return false;
}

std::string BudgetDraft::GetStatus() const
{
    std::vector<CTxBudgetPayment> payments = GetBudgetPayments();

    std::string retBadHashes = "";
    std::string retBadPayeeOrAmount = "";

    BOOST_FOREACH(const CTxBudgetPayment& payment, payments)
    {
        CBudgetProposal* pbudgetProposal =  budget.FindProposal(payment.nProposalHash);
        if(!pbudgetProposal){
            if(retBadHashes == ""){
                retBadHashes = "Unknown proposal hash! Check this proposal before voting" + payment.nProposalHash.ToString();
            } else {
                retBadHashes += "," + payment.nProposalHash.ToString();
            }
        } else {
            if(pbudgetProposal->GetPayee() != payment.payee || pbudgetProposal->GetAmount() != payment.nAmount)
            {
                if(retBadPayeeOrAmount == ""){
                    retBadPayeeOrAmount = "Budget payee/nAmount doesn't match our proposal! " + payment.nProposalHash.ToString();
                } else {
                    retBadPayeeOrAmount += "," + payment.nProposalHash.ToString();
                }
            }
        }
    }

    if(retBadHashes == "" && retBadPayeeOrAmount == "") return "OK";

    return retBadHashes + retBadPayeeOrAmount;
}

uint256 BudgetDraft::GetHash() const
{
    CHashWriter stream(SER_GETHASH, PROTOCOL_VERSION);
    stream << m_blockStart;
    stream << m_payments;

    return stream.GetHash();
}

bool BudgetDraft::IsValid(std::string& strError, bool fCheckCollateral) const
{
    LOCK(m_cs);

    assert(boost::is_sorted(m_payments, ComparePayments));
    //must be the correct block for payment to happen (once a month)
    if(m_blockStart % GetBudgetPaymentCycleBlocks() != 0) {strError = "Invalid BlockStart"; return false;}
    if(GetBlockEnd() - m_blockStart > 100) {strError = "Invalid BlockEnd"; return false;}
    if((int)m_payments.size() > 100) {strError = "Invalid budget payments count (too many)"; return false;}
    if(m_blockStart == 0) {strError = "Invalid BlockStart == 0"; return false;}

    //can only pay out 10% of the possible coins (min value of coins)
    if(GetTotalPayout() > budget.GetTotalBudget(m_blockStart)) {strError = "Invalid Payout (more than max)"; return false;}

    std::string strError2 = "";
    if(fCheckCollateral && !m_feeTransactionHash.IsNull()){
        int nConf = 0;
        int64_t nTime;
        if(!IsBudgetCollateralValid(m_feeTransactionHash, GetHash(), strError2, nTime, nConf)){
            {strError = "Invalid Collateral : " + strError2; return false;}
        }
    }

    if (m_feeTransactionHash.IsNull())
    {
        const CMasternode* producer = mnodeman.Find(m_masternodeSubmittedId);
        if (producer == NULL)
        {
            strError = "Cannot find masternode : " + m_masternodeSubmittedId.ToString();
            return false;
        }

        if (!VerifySignature(producer->pubkey2))
        {
            strError = "Masternode signature is not valid : " + GetHash().ToString();
            return false;
        }
    }

    //TODO: if N cycles old, invalid, invalid

    CBlockIndex* pindexPrev = chainActive.Tip();
    if(pindexPrev == NULL) return true;

    if(m_blockStart < pindexPrev->nHeight-100) {strError = "Older than current blockHeight"; return false;}

    return true;
}

bool BudgetDraft::IsValid(bool fCheckCollateral) const
{
    std::string dummy;
    return IsValid(dummy, fCheckCollateral);
}

bool BudgetDraft::IsSubmittedManually() const
{
    LOCK(m_cs);

    return m_feeTransactionHash != uint256();
}

bool BudgetDraft::VerifySignature(const CPubKey& pubKey) const
{
    CPubKey result;
    if (!result.RecoverCompact(GetHash(), m_signature))
        return false;

    return result.GetID() == pubKey.GetID();
}

void BudgetDraft::ResetAutoChecked()
{
    if (!IsValid())
        return;

    m_autoChecked = false;
}

bool BudgetDraft::IsTransactionValid(const CTransaction& txNew, int nBlockHeight) const
{
    LOCK(m_cs);

    assert(boost::is_sorted(m_payments, ComparePayments));

    if(nBlockHeight != GetBlockStart()) {
        LogPrintf("BudgetDraft::IsTransactionValid - Invalid block - height: %d start: %d\n", nBlockHeight, GetBlockStart());
        return false;
    }

    BOOST_FOREACH(const CTxBudgetPayment& payment, m_payments)
    {
        bool found = false;
        BOOST_FOREACH(const CTxOut& out, txNew.vout)
        {
            if(payment.payee == out.scriptPubKey && payment.nAmount == out.nValue)
                found = true;
        }
        if(!found)
        {
            LogPrintf("BudgetDraft::IsTransactionValid - Missing required payment - %s: %d\n", ScriptToAddress(payment.payee).ToString(), payment.nAmount);
            return false;
        }
    }

    return true;
}

const std::vector<CTxBudgetPayment>& BudgetDraft::GetBudgetPayments() const
{
    LOCK(m_cs);
    assert(boost::is_sorted(m_payments, ComparePayments));

    return m_payments;
}

void BudgetDraft::SubmitVote()
{
    CPubKey pubKeyMasternode;
    CKey keyMasternode;
    std::string errorMessage;

    if(!legacySigner.SetKey(strMasterNodePrivKey, errorMessage, keyMasternode, pubKeyMasternode)){
        LogPrintf("BudgetDraft::SubmitVote - Error upon calling SetKey\n");
        return;
    }

    BudgetDraftVote vote(activeMasternode.vin, GetHash());
    if(!vote.Sign(keyMasternode, pubKeyMasternode)){
        LogPrintf("BudgetDraft::SubmitVote - Failure to sign.");
        return;
    }

    std::string strError = "";
    if(budget.UpdateBudgetDraft(vote, NULL, strError)){
        LogPrintf("BudgetDraft::SubmitVote  - new finalized budget vote - %s\n", vote.GetHash().ToString());

        vote.Relay();
        m_voteSubmittedTime = GetTime();
    } else {
        LogPrintf("BudgetDraft::SubmitVote : Error submitting vote - %s\n", strError);
    }
}

void BudgetDraft::MarkSynced()
{
    LOCK(m_cs);

    if (!fValid)
        return;

    for(std::map<uint256,BudgetDraftVote>::iterator vote = m_votes.begin(); vote != m_votes.end(); ++vote)
    {
        if(vote->second.fValid)
            vote->second.fSynced = true;
    }
}

int BudgetDraft::Sync(CNode* pfrom, bool fPartial) const
{
    LOCK(m_cs);

    if (!fValid)
        return 0;

    int invCount = 0;
    pfrom->PushInventory(CInv(MSG_BUDGET_FINALIZED, GetHash()));
    ++invCount;

    //send votes
    for(std::map<uint256,BudgetDraftVote>::const_iterator vote = m_votes.begin(); vote != m_votes.end(); ++vote)
    {
        if(!vote->second.fValid)
            continue;

        if((fPartial && !vote->second.fSynced) || !fPartial)
        {
            pfrom->PushInventory(CInv(MSG_BUDGET_FINALIZED_VOTE, vote->second.GetHash()));
            ++invCount;
        }
    }

    return invCount;
}

void BudgetDraft::ResetSync()
{
    LOCK(m_cs);

    if (!fValid)
        return;

    for(std::map<uint256,BudgetDraftVote>::iterator vote = m_votes.begin(); vote != m_votes.end(); ++vote)
    {
        vote->second.fSynced = false;
    }
}

BudgetDraftBroadcast::BudgetDraftBroadcast()
{
}

BudgetDraftBroadcast::BudgetDraftBroadcast(int nBlockStart, const std::vector<CTxBudgetPayment>& vecBudgetPayments, uint256 nFeeTXHash)
    : m_blockStart(nBlockStart)
    , m_payments(vecBudgetPayments)
    , m_feeTransactionHash(nFeeTXHash)
{
    boost::sort(this->m_payments, BudgetDraft::ComparePayments);
}

BudgetDraftBroadcast::BudgetDraftBroadcast(int nBlockStart, const std::vector<CTxBudgetPayment>& vecBudgetPayments, const CTxIn& masternodeId, const CKey& keyMasternode)
    : m_blockStart(nBlockStart)
    , m_payments(vecBudgetPayments)
    , m_masternodeSubmittedId(masternodeId)
{
    boost::sort(this->m_payments, BudgetDraft::ComparePayments);

    if (!keyMasternode.SignCompact(GetHash(), m_signature))
        throw std::runtime_error("Cannot sign finalized budget: ");
}

BudgetDraft BudgetDraftBroadcast::Budget() const
{
    if (IsSubmittedManually())
        return BudgetDraft(m_blockStart, m_payments, m_feeTransactionHash);
    else
        return BudgetDraft(m_blockStart, m_payments, m_masternodeSubmittedId, m_signature);
}

uint256 BudgetDraftBroadcast::GetHash() const
{
    CHashWriter stream(SER_GETHASH, PROTOCOL_VERSION);
    stream << m_blockStart;
    stream << m_payments;

    return stream.GetHash();
}

bool BudgetDraftBroadcast::IsValid(std::string& strError, bool fCheckCollateral) const
{
    return Budget().IsValid(strError, fCheckCollateral);
}

bool BudgetDraftBroadcast::IsValid(bool fCheckCollateral) const
{
    return Budget().IsValid(fCheckCollateral);
}

bool BudgetDraftBroadcast::IsSubmittedManually() const
{
    return m_feeTransactionHash != uint256();
}

uint256 BudgetDraftBroadcast::GetFeeTxHash() const
{
    return m_feeTransactionHash;
}

int BudgetDraftBroadcast::GetBlockStart() const
{
    return m_blockStart;
}

const CTxIn& BudgetDraftBroadcast::MasternodeSubmittedId() const
{
    return m_masternodeSubmittedId;
}

const std::vector<CTxBudgetPayment>& BudgetDraftBroadcast::GetBudgetPayments() const
{
    return m_payments;
}

void BudgetDraftBroadcast::Relay()
{
    assert(boost::is_sorted(m_payments, BudgetDraft::ComparePayments));
    CInv inv(MSG_BUDGET_FINALIZED, GetHash());
    RelayInv(inv, MIN_BUDGET_PEER_PROTO_VERSION);
}

BudgetDraftVote::BudgetDraftVote()
{
    vin = CTxIn();
    nBudgetHash = uint256();
    nTime = 0;
    vchSig.clear();
    fValid = true;
    fSynced = false;
}

BudgetDraftVote::BudgetDraftVote(CTxIn vinIn, uint256 nBudgetHashIn)
{
    vin = vinIn;
    nBudgetHash = nBudgetHashIn;
    nTime = GetAdjustedTime();
    vchSig.clear();
    fValid = true;
    fSynced = false;
}

void BudgetDraftVote::Relay()
{
    CInv inv(MSG_BUDGET_FINALIZED_VOTE, GetHash());
    RelayInv(inv, MIN_BUDGET_PEER_PROTO_VERSION);
}

uint256 BudgetDraftVote::GetHash() const
{
    CHashWriter ss(SER_GETHASH, PROTOCOL_VERSION);
    ss << vin;
    ss << nBudgetHash;
    ss << nTime;
    return ss.GetHash();
}


bool BudgetDraftVote::Sign(CKey& keyMasternode, CPubKey& pubKeyMasternode)
{
    // Choose coins to use
    CPubKey pubKeyCollateralAddress;
    CKey keyCollateralAddress;

    std::string errorMessage;
    std::string strMessage = vin.prevout.ToStringShort() + nBudgetHash.ToString() + boost::lexical_cast<std::string>(nTime);

    if(!legacySigner.SignMessage(strMessage, errorMessage, vchSig, keyMasternode)) {
        LogPrintf("BudgetDraftVote::Sign - Error upon calling SignMessage");
        return false;
    }

    if(!legacySigner.VerifyMessage(pubKeyMasternode, vchSig, strMessage, errorMessage)) {
        LogPrintf("BudgetDraftVote::Sign - Error upon calling VerifyMessage");
        return false;
    }

    return true;
}

bool BudgetDraftVote::SignatureValid(bool fSignatureCheck)
{
    std::string errorMessage;

    std::string strMessage = vin.prevout.ToStringShort() + nBudgetHash.ToString() + boost::lexical_cast<std::string>(nTime);

    CMasternode* pmn = mnodeman.Find(vin);

    if(pmn == NULL)
    {
        LogPrint("mnbudget", "BudgetDraftVote::SignatureValid() - Unknown Masternode\n");
        return false;
    }

    if(!fSignatureCheck) return true;

    if(!legacySigner.VerifyMessage(pmn->pubkey2, vchSig, strMessage, errorMessage)) {
        LogPrintf("BudgetDraftVote::SignatureValid() - Verify message failed\n");
        return false;
    }

    return true;
}

std::string CBudgetManager::ToString() const
{
    LOCK(cs);

    std::ostringstream info;

    info << "Proposals: " << (int)mapProposals.size() <<
            ", Budgets: " << (int)mapBudgetDrafts.size() <<
            ", Seen Budgets: " << (int)mapSeenMasternodeBudgetProposals.size() <<
            ", Seen Budget Votes: " << (int)mapSeenMasternodeBudgetVotes.size() <<
            ", Seen Final Budgets: " << (int)mapSeenBudgetDrafts.size() <<
            ", Seen Final Budget Votes: " << (int)mapSeenBudgetDraftVotes.size();

    return info.str();
}

<|MERGE_RESOLUTION|>--- conflicted
+++ resolved
@@ -705,19 +705,15 @@
 
 CAmount CBudgetManager::GetTotalBudget(int nHeight)
 {
-
     if(chainActive.Tip() == NULL) return 0;
 
     //get min block value and calculate from that
     CAmount nSubsidy = 12 * COIN;
-<<<<<<< HEAD
-=======
     if (nHeight >= Params().PoSStartHeight())
     {
         nSubsidy = 10 * COIN;
     }
 
->>>>>>> 8fc02854
     int halvings = nHeight / Params().SubsidyHalvingInterval();
 
     // Subsidy is cut in half every 2,100,000 blocks which will occur approximately every 4 years.
@@ -1245,10 +1241,7 @@
         mapSeenMasternodeBudgetVotes.insert(make_pair(vote.GetHash(), vote));
         return true;
     }
-<<<<<<< HEAD
-=======
     return false;
->>>>>>> 8fc02854
 }
 
 bool CBudgetManager::CanSubmitVotes(int blockStart, int blockEnd)
