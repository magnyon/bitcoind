--- conflicted
+++ resolved
@@ -14,12 +14,9 @@
 #include <base58.h>
 #include <validation.h>
 #include <txmempool.h>
-<<<<<<< HEAD
 #include <tinyformat.h>
 #include <wallet/wallet.h>
-=======
 #include <boost/algorithm/string.hpp>
->>>>>>> cf179e5b
 #include "assets.h"
 #include "assetdb.h"
 #include "assettypes.h"
@@ -38,8 +35,6 @@
 static const std::regex UNIQUE_TAG_CHARACTERS("^[A-Za-z0-9!@$%&*()[\\]{}<>\\-_.;?\\\\:]+$");
 static const std::regex CHANNEL_TAG_CHARACTERS("^[A-Z0-9._]+$");
 
-<<<<<<< HEAD
-=======
 static const std::regex DOUBLE_PUNCTUATION("^.*[._]{2,}.*$");
 static const std::regex LEADING_PUNCTUATION("^[._].*$");
 static const std::regex TRAILING_PUNCTUATION("^.*[._]$");
@@ -122,7 +117,6 @@
     }
 }
 
->>>>>>> cf179e5b
 bool CNewAsset::IsNull() const
 {
     return strName == "";
@@ -816,17 +810,6 @@
     return size;
 }
 
-// Does static checking (length, characters, etc.)
-bool IsAssetNameValid(const std::string& name)
-{
-    return std::regex_match(name, ASSET_NAME_REGEX);
-}
-
-bool IsAssetNameSizeValid(const std::string& name)
-{
-    return name.size() >= 3 && name.size() <= 31;
-}
-
 // 1, 10, 100 ... COIN
 // (0.00000001, 0.0000001, ... 1)
 bool IsAssetUnitsValid(const CAmount& units)
@@ -876,7 +859,6 @@
     }
 
     return false;
-<<<<<<< HEAD
 }
 
 bool IsScriptTransferAsset(const CScript& scriptPubKey)
@@ -925,6 +907,4 @@
         }
 
     }
-=======
->>>>>>> cf179e5b
 }