--- conflicted
+++ resolved
@@ -23,24 +23,6 @@
      * None of the resulting prec group elements have a known scalar, and neither do any of
      * the intermediate sums while computing a*G.
      */
-<<<<<<< HEAD
-    secp256k1_ge_storage_t (*prec)[64][16]; /* prec[j][i] = 16^j * i * G + U_i */
-    secp256k1_scalar_t blind;
-    secp256k1_gej_t initial;
-} secp256k1_ecmult_gen_context_t;
-
-static void secp256k1_ecmult_gen_context_init(secp256k1_ecmult_gen_context_t* ctx);
-static void secp256k1_ecmult_gen_context_build(secp256k1_ecmult_gen_context_t* ctx);
-static void secp256k1_ecmult_gen_context_clone(secp256k1_ecmult_gen_context_t *dst,
-                                               const secp256k1_ecmult_gen_context_t* src);
-static void secp256k1_ecmult_gen_context_clear(secp256k1_ecmult_gen_context_t* ctx);
-static int secp256k1_ecmult_gen_context_is_built(const secp256k1_ecmult_gen_context_t* ctx);
-
-/** Multiply with the generator: R = a*G */
-static void secp256k1_ecmult_gen(const secp256k1_ecmult_gen_context_t* ctx, secp256k1_gej_t *r, const secp256k1_scalar_t *a);
-
-static void secp256k1_ecmult_gen_blind(secp256k1_ecmult_gen_context_t *ctx, const unsigned char *seed32);
-=======
     secp256k1_ge_storage (*prec)[64][16]; /* prec[j][i] = 16^j * i * G + U_i */
     secp256k1_scalar blind;
     secp256k1_gej initial;
@@ -57,6 +39,5 @@
 static void secp256k1_ecmult_gen(const secp256k1_ecmult_gen_context* ctx, secp256k1_gej *r, const secp256k1_scalar *a);
 
 static void secp256k1_ecmult_gen_blind(secp256k1_ecmult_gen_context *ctx, const unsigned char *seed32);
->>>>>>> 188ca9c3
 
 #endif