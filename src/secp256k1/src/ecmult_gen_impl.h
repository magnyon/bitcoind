--- conflicted
+++ resolved
@@ -11,18 +11,6 @@
 #include "group.h"
 #include "ecmult_gen.h"
 #include "hash_impl.h"
-<<<<<<< HEAD
-
-static void secp256k1_ecmult_gen_context_init(secp256k1_ecmult_gen_context_t *ctx) {
-    ctx->prec = NULL;
-}
-
-static void secp256k1_ecmult_gen_context_build(secp256k1_ecmult_gen_context_t *ctx) {
-    secp256k1_ge_t prec[1024];
-    secp256k1_gej_t gj;
-    secp256k1_gej_t nums_gej;
-    int i, j;
-=======
 #ifdef USE_ECMULT_STATIC_PRECOMPUTATION
 #include "ecmult_static_context.h"
 #endif
@@ -37,18 +25,12 @@
     secp256k1_gej nums_gej;
     int i, j;
 #endif
->>>>>>> 188ca9c3
 
     if (ctx->prec != NULL) {
         return;
     }
-<<<<<<< HEAD
-
-    ctx->prec = (secp256k1_ge_storage_t (*)[64][16])checked_malloc(sizeof(*ctx->prec));
-=======
 #ifndef USE_ECMULT_STATIC_PRECOMPUTATION
     ctx->prec = (secp256k1_ge_storage (*)[64][16])checked_malloc(cb, sizeof(*ctx->prec));
->>>>>>> 188ca9c3
 
     /* get the generator */
     secp256k1_gej_set_ge(&gj, &secp256k1_ge_const_g);
@@ -56,15 +38,6 @@
     /* Construct a group element with no known corresponding scalar (nothing up my sleeve). */
     {
         static const unsigned char nums_b32[33] = "The scalar for this x is unknown";
-<<<<<<< HEAD
-        secp256k1_fe_t nums_x;
-        secp256k1_ge_t nums_ge;
-        VERIFY_CHECK(secp256k1_fe_set_b32(&nums_x, nums_b32));
-        VERIFY_CHECK(secp256k1_ge_set_xo_var(&nums_ge, &nums_x, 0));
-        secp256k1_gej_set_ge(&nums_gej, &nums_ge);
-        /* Add G to make the bits in x uniformly distributed. */
-        secp256k1_gej_add_ge_var(&nums_gej, &nums_gej, &secp256k1_ge_const_g);
-=======
         secp256k1_fe nums_x;
         secp256k1_ge nums_ge;
         int r;
@@ -77,50 +50,31 @@
         secp256k1_gej_set_ge(&nums_gej, &nums_ge);
         /* Add G to make the bits in x uniformly distributed. */
         secp256k1_gej_add_ge_var(&nums_gej, &nums_gej, &secp256k1_ge_const_g, NULL);
->>>>>>> 188ca9c3
     }
 
     /* compute prec. */
     {
-<<<<<<< HEAD
-        secp256k1_gej_t precj[1024]; /* Jacobian versions of prec. */
-        secp256k1_gej_t gbase;
-        secp256k1_gej_t numsbase;
-=======
         secp256k1_gej precj[1024]; /* Jacobian versions of prec. */
         secp256k1_gej gbase;
         secp256k1_gej numsbase;
->>>>>>> 188ca9c3
         gbase = gj; /* 16^j * G */
         numsbase = nums_gej; /* 2^j * nums. */
         for (j = 0; j < 64; j++) {
             /* Set precj[j*16 .. j*16+15] to (numsbase, numsbase + gbase, ..., numsbase + 15*gbase). */
             precj[j*16] = numsbase;
             for (i = 1; i < 16; i++) {
-<<<<<<< HEAD
-                secp256k1_gej_add_var(&precj[j*16 + i], &precj[j*16 + i - 1], &gbase);
-            }
-            /* Multiply gbase by 16. */
-            for (i = 0; i < 4; i++) {
-                secp256k1_gej_double_var(&gbase, &gbase);
-=======
                 secp256k1_gej_add_var(&precj[j*16 + i], &precj[j*16 + i - 1], &gbase, NULL);
             }
             /* Multiply gbase by 16. */
             for (i = 0; i < 4; i++) {
                 secp256k1_gej_double_var(&gbase, &gbase, NULL);
->>>>>>> 188ca9c3
             }
             /* Multiply numbase by 2. */
             secp256k1_gej_double_var(&numsbase, &numsbase, NULL);
             if (j == 62) {
                 /* In the last iteration, numsbase is (1 - 2^j) * nums instead. */
                 secp256k1_gej_neg(&numsbase, &numsbase);
-<<<<<<< HEAD
-                secp256k1_gej_add_var(&numsbase, &numsbase, &nums_gej);
-=======
                 secp256k1_gej_add_var(&numsbase, &numsbase, &nums_gej, NULL);
->>>>>>> 188ca9c3
             }
         }
         secp256k1_ge_set_all_gej_var(1024, prec, precj, cb);
@@ -130,22 +84,6 @@
             secp256k1_ge_to_storage(&(*ctx->prec)[j][i], &prec[j*16 + i]);
         }
     }
-<<<<<<< HEAD
-    secp256k1_ecmult_gen_blind(ctx, NULL);
-}
-
-static int secp256k1_ecmult_gen_context_is_built(const secp256k1_ecmult_gen_context_t* ctx) {
-    return ctx->prec != NULL;
-}
-
-static void secp256k1_ecmult_gen_context_clone(secp256k1_ecmult_gen_context_t *dst,
-                                               const secp256k1_ecmult_gen_context_t *src) {
-    if (src->prec == NULL) {
-        dst->prec = NULL;
-    } else {
-        dst->prec = (secp256k1_ge_storage_t (*)[64][16])checked_malloc(sizeof(*dst->prec));
-        memcpy(dst->prec, src->prec, sizeof(*dst->prec));
-=======
 #else
     (void)cb;
     ctx->prec = (secp256k1_ge_storage (*)[64][16])secp256k1_ecmult_static_context;
@@ -169,37 +107,24 @@
         (void)cb;
         dst->prec = src->prec;
 #endif
->>>>>>> 188ca9c3
         dst->initial = src->initial;
         dst->blind = src->blind;
     }
 }
 
-<<<<<<< HEAD
-static void secp256k1_ecmult_gen_context_clear(secp256k1_ecmult_gen_context_t *ctx) {
+static void secp256k1_ecmult_gen_context_clear(secp256k1_ecmult_gen_context *ctx) {
+#ifndef USE_ECMULT_STATIC_PRECOMPUTATION
     free(ctx->prec);
-=======
-static void secp256k1_ecmult_gen_context_clear(secp256k1_ecmult_gen_context *ctx) {
-#ifndef USE_ECMULT_STATIC_PRECOMPUTATION
-    free(ctx->prec);
-#endif
->>>>>>> 188ca9c3
+#endif
     secp256k1_scalar_clear(&ctx->blind);
     secp256k1_gej_clear(&ctx->initial);
     ctx->prec = NULL;
 }
 
-<<<<<<< HEAD
-static void secp256k1_ecmult_gen(const secp256k1_ecmult_gen_context_t *ctx, secp256k1_gej_t *r, const secp256k1_scalar_t *gn) {
-    secp256k1_ge_t add;
-    secp256k1_ge_storage_t adds;
-    secp256k1_scalar_t gnb;
-=======
 static void secp256k1_ecmult_gen(const secp256k1_ecmult_gen_context *ctx, secp256k1_gej *r, const secp256k1_scalar *gn) {
     secp256k1_ge add;
     secp256k1_ge_storage adds;
     secp256k1_scalar gnb;
->>>>>>> 188ca9c3
     int bits;
     int i, j;
     memset(&adds, 0, sizeof(adds));
@@ -231,16 +156,6 @@
 }
 
 /* Setup blinding values for secp256k1_ecmult_gen. */
-<<<<<<< HEAD
-static void secp256k1_ecmult_gen_blind(secp256k1_ecmult_gen_context_t *ctx, const unsigned char *seed32) {
-    secp256k1_scalar_t b;
-    secp256k1_gej_t gb;
-    secp256k1_fe_t s;
-    unsigned char nonce32[32];
-    secp256k1_rfc6979_hmac_sha256_t rng;
-    int retry;
-    if (!seed32) {
-=======
 static void secp256k1_ecmult_gen_blind(secp256k1_ecmult_gen_context *ctx, const unsigned char *seed32) {
     secp256k1_scalar b;
     secp256k1_gej gb;
@@ -250,7 +165,6 @@
     int retry;
     unsigned char keydata[64] = {0};
     if (seed32 == NULL) {
->>>>>>> 188ca9c3
         /* When seed is NULL, reset the initial point and blinding value. */
         secp256k1_gej_set_ge(&ctx->initial, &secp256k1_ge_const_g);
         secp256k1_gej_neg(&ctx->initial, &ctx->initial);
@@ -262,26 +176,18 @@
      *   and guards against weak or adversarial seeds.  This is a simpler and safer interface than
      *   asking the caller for blinding values directly and expecting them to retry on failure.
      */
-<<<<<<< HEAD
-    secp256k1_rfc6979_hmac_sha256_initialize(&rng, seed32 ? seed32 : nonce32, 32, nonce32, 32, NULL, 0);
-=======
     memcpy(keydata, nonce32, 32);
     if (seed32 != NULL) {
         memcpy(keydata + 32, seed32, 32);
     }
     secp256k1_rfc6979_hmac_sha256_initialize(&rng, keydata, seed32 ? 64 : 32);
     memset(keydata, 0, sizeof(keydata));
->>>>>>> 188ca9c3
     /* Retry for out of range results to achieve uniformity. */
     do {
         secp256k1_rfc6979_hmac_sha256_generate(&rng, nonce32, 32);
         retry = !secp256k1_fe_set_b32(&s, nonce32);
         retry |= secp256k1_fe_is_zero(&s);
-<<<<<<< HEAD
-    } while (retry);
-=======
     } while (retry); /* This branch true is cryptographically unreachable. Requires sha256_hmac output > Fp. */
->>>>>>> 188ca9c3
     /* Randomize the projection to defend against multiplier sidechannels. */
     secp256k1_gej_rescale(&ctx->initial, &s);
     secp256k1_fe_clear(&s);
@@ -290,11 +196,7 @@
         secp256k1_scalar_set_b32(&b, nonce32, &retry);
         /* A blinding value of 0 works, but would undermine the projection hardening. */
         retry |= secp256k1_scalar_is_zero(&b);
-<<<<<<< HEAD
-    } while (retry);
-=======
     } while (retry); /* This branch true is cryptographically unreachable. Requires sha256_hmac output > order. */
->>>>>>> 188ca9c3
     secp256k1_rfc6979_hmac_sha256_finalize(&rng);
     memset(nonce32, 0, 32);
     secp256k1_ecmult_gen(ctx, &gb, &b);
