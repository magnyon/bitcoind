--- conflicted
+++ resolved
@@ -101,11 +101,7 @@
 #endif
 }
 
-<<<<<<< HEAD
-static void secp256k1_fe_normalize_weak(secp256k1_fe_t *r) {
-=======
 static void secp256k1_fe_normalize_weak(secp256k1_fe *r) {
->>>>>>> 188ca9c3
     uint32_t t0 = r->n[0], t1 = r->n[1], t2 = r->n[2], t3 = r->n[3], t4 = r->n[4],
              t5 = r->n[5], t6 = r->n[6], t7 = r->n[7], t8 = r->n[8], t9 = r->n[9];
 
@@ -136,11 +132,7 @@
 #endif
 }
 
-<<<<<<< HEAD
-static void secp256k1_fe_normalize_var(secp256k1_fe_t *r) {
-=======
 static void secp256k1_fe_normalize_var(secp256k1_fe *r) {
->>>>>>> 188ca9c3
     uint32_t t0 = r->n[0], t1 = r->n[1], t2 = r->n[2], t3 = r->n[3], t4 = r->n[4],
              t5 = r->n[5], t6 = r->n[6], t7 = r->n[7], t8 = r->n[8], t9 = r->n[9];
 
@@ -196,11 +188,7 @@
 #endif
 }
 
-<<<<<<< HEAD
-static int secp256k1_fe_normalizes_to_zero(secp256k1_fe_t *r) {
-=======
 static int secp256k1_fe_normalizes_to_zero(secp256k1_fe *r) {
->>>>>>> 188ca9c3
     uint32_t t0 = r->n[0], t1 = r->n[1], t2 = r->n[2], t3 = r->n[3], t4 = r->n[4],
              t5 = r->n[5], t6 = r->n[6], t7 = r->n[7], t8 = r->n[8], t9 = r->n[9];
 
@@ -229,11 +217,7 @@
     return (z0 == 0) | (z1 == 0x3FFFFFFUL);
 }
 
-<<<<<<< HEAD
-static int secp256k1_fe_normalizes_to_zero_var(secp256k1_fe_t *r) {
-=======
 static int secp256k1_fe_normalizes_to_zero_var(secp256k1_fe *r) {
->>>>>>> 188ca9c3
     uint32_t t0, t1, t2, t3, t4, t5, t6, t7, t8, t9;
     uint32_t z0, z1;
     uint32_t x;
@@ -268,11 +252,7 @@
     t9 &= 0x03FFFFFUL;
     t1 += (x << 6);
 
-<<<<<<< HEAD
-    t1 += (t0 >> 26); t0  = z0;
-=======
     t1 += (t0 >> 26);
->>>>>>> 188ca9c3
     t2 += (t1 >> 26); t1 &= 0x3FFFFFFUL; z0 |= t1; z1 &= t1 ^ 0x40UL;
     t3 += (t2 >> 26); t2 &= 0x3FFFFFFUL; z0 |= t2; z1 &= t2;
     t4 += (t3 >> 26); t3 &= 0x3FFFFFFUL; z0 |= t3; z1 &= t3;
@@ -289,11 +269,7 @@
     return (z0 == 0) | (z1 == 0x3FFFFFFUL);
 }
 
-<<<<<<< HEAD
-SECP256K1_INLINE static void secp256k1_fe_set_int(secp256k1_fe_t *r, int a) {
-=======
 SECP256K1_INLINE static void secp256k1_fe_set_int(secp256k1_fe *r, int a) {
->>>>>>> 188ca9c3
     r->n[0] = a;
     r->n[1] = r->n[2] = r->n[3] = r->n[4] = r->n[5] = r->n[6] = r->n[7] = r->n[8] = r->n[9] = 0;
 #ifdef VERIFY
@@ -303,11 +279,7 @@
 #endif
 }
 
-<<<<<<< HEAD
-SECP256K1_INLINE static int secp256k1_fe_is_zero(const secp256k1_fe_t *a) {
-=======
 SECP256K1_INLINE static int secp256k1_fe_is_zero(const secp256k1_fe *a) {
->>>>>>> 188ca9c3
     const uint32_t *t = a->n;
 #ifdef VERIFY
     VERIFY_CHECK(a->normalized);
@@ -324,11 +296,7 @@
     return a->n[0] & 1;
 }
 
-<<<<<<< HEAD
-SECP256K1_INLINE static void secp256k1_fe_clear(secp256k1_fe_t *a) {
-=======
 SECP256K1_INLINE static void secp256k1_fe_clear(secp256k1_fe *a) {
->>>>>>> 188ca9c3
     int i;
 #ifdef VERIFY
     a->magnitude = 0;
@@ -339,11 +307,7 @@
     }
 }
 
-<<<<<<< HEAD
-static int secp256k1_fe_cmp_var(const secp256k1_fe_t *a, const secp256k1_fe_t *b) {
-=======
 static int secp256k1_fe_cmp_var(const secp256k1_fe *a, const secp256k1_fe *b) {
->>>>>>> 188ca9c3
     int i;
 #ifdef VERIFY
     VERIFY_CHECK(a->normalized);
@@ -362,11 +326,7 @@
     return 0;
 }
 
-<<<<<<< HEAD
-static int secp256k1_fe_set_b32(secp256k1_fe_t *r, const unsigned char *a) {
-=======
 static int secp256k1_fe_set_b32(secp256k1_fe *r, const unsigned char *a) {
->>>>>>> 188ca9c3
     int i;
     r->n[0] = r->n[1] = r->n[2] = r->n[3] = r->n[4] = 0;
     r->n[5] = r->n[6] = r->n[7] = r->n[8] = r->n[9] = 0;
@@ -390,11 +350,7 @@
 }
 
 /** Convert a field element to a 32-byte big endian value. Requires the input to be normalized */
-<<<<<<< HEAD
-static void secp256k1_fe_get_b32(unsigned char *r, const secp256k1_fe_t *a) {
-=======
 static void secp256k1_fe_get_b32(unsigned char *r, const secp256k1_fe *a) {
->>>>>>> 188ca9c3
     int i;
 #ifdef VERIFY
     VERIFY_CHECK(a->normalized);
@@ -1112,11 +1068,7 @@
 #endif
 }
 
-<<<<<<< HEAD
-static SECP256K1_INLINE void secp256k1_fe_cmov(secp256k1_fe_t *r, const secp256k1_fe_t *a, int flag) {
-=======
 static SECP256K1_INLINE void secp256k1_fe_cmov(secp256k1_fe *r, const secp256k1_fe *a, int flag) {
->>>>>>> 188ca9c3
     uint32_t mask0, mask1;
     mask0 = flag + ~((uint32_t)0);
     mask1 = ~mask0;
@@ -1131,14 +1083,6 @@
     r->n[8] = (r->n[8] & mask0) | (a->n[8] & mask1);
     r->n[9] = (r->n[9] & mask0) | (a->n[9] & mask1);
 #ifdef VERIFY
-<<<<<<< HEAD
-    r->magnitude = (r->magnitude & mask0) | (a->magnitude & mask1);
-    r->normalized = (r->normalized & mask0) | (a->normalized & mask1);
-#endif
-}
-
-static SECP256K1_INLINE void secp256k1_fe_storage_cmov(secp256k1_fe_storage_t *r, const secp256k1_fe_storage_t *a, int flag) {
-=======
     if (a->magnitude > r->magnitude) {
         r->magnitude = a->magnitude;
     }
@@ -1147,7 +1091,6 @@
 }
 
 static SECP256K1_INLINE void secp256k1_fe_storage_cmov(secp256k1_fe_storage *r, const secp256k1_fe_storage *a, int flag) {
->>>>>>> 188ca9c3
     uint32_t mask0, mask1;
     mask0 = flag + ~((uint32_t)0);
     mask1 = ~mask0;
@@ -1161,11 +1104,7 @@
     r->n[7] = (r->n[7] & mask0) | (a->n[7] & mask1);
 }
 
-<<<<<<< HEAD
-static void secp256k1_fe_to_storage(secp256k1_fe_storage_t *r, const secp256k1_fe_t *a) {
-=======
 static void secp256k1_fe_to_storage(secp256k1_fe_storage *r, const secp256k1_fe *a) {
->>>>>>> 188ca9c3
 #ifdef VERIFY
     VERIFY_CHECK(a->normalized);
 #endif
@@ -1179,11 +1118,7 @@
     r->n[7] = a->n[8] >> 16 | a->n[9] << 10;
 }
 
-<<<<<<< HEAD
-static SECP256K1_INLINE void secp256k1_fe_from_storage(secp256k1_fe_t *r, const secp256k1_fe_storage_t *a) {
-=======
 static SECP256K1_INLINE void secp256k1_fe_from_storage(secp256k1_fe *r, const secp256k1_fe_storage *a) {
->>>>>>> 188ca9c3
     r->n[0] = a->n[0] & 0x3FFFFFFUL;
     r->n[1] = a->n[0] >> 26 | ((a->n[1] << 6) & 0x3FFFFFFUL);
     r->n[2] = a->n[1] >> 20 | ((a->n[2] << 12) & 0x3FFFFFFUL);
