--- conflicted
+++ resolved
@@ -1080,12 +1080,8 @@
     for (const auto& recipient : vecSend)
     {
         // SYSCOIN
-<<<<<<< HEAD
         const auto &destination = GetScriptForDestination(recipient.dest);
         CTxOut txout(recipient.nAmount, destination);
-=======
-        CTxOut txout(recipient.nAmount, GetScriptForDestination(recipient.dest));
->>>>>>> 17dc4b0d
         // add poda data to opreturn output
         if(!coin_control.m_nevmdata.empty() && destination.IsUnspendable()) {
             txout.vchNEVMData = coin_control.m_nevmdata;
