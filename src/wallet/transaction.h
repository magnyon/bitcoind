// Copyright (c) 2021-2022 The Bitcoin Core developers
// Distributed under the MIT software license, see the accompanying
// file COPYING or http://www.opensource.org/licenses/mit-license.php.

#ifndef BITCOIN_WALLET_TRANSACTION_H
#define BITCOIN_WALLET_TRANSACTION_H

<<<<<<< HEAD
#include <attributes.h>
=======
#include <bitset>
#include <blsct/range_proof/bulletproofs/range_proof_logic.h>
>>>>>>> de5b69d8
#include <consensus/amount.h>
#include <cstdint>
#include <primitives/transaction.h>
<<<<<<< HEAD
=======
#include <serialize.h>
#include <threadsafety.h>
>>>>>>> de5b69d8
#include <tinyformat.h>
#include <uint256.h>
#include <util/overloaded.h>
#include <util/strencodings.h>
#include <util/string.h>
#include <wallet/types.h>

#include <bitset>
#include <cstdint>
#include <map>
#include <utility>
#include <variant>
#include <vector>

namespace interfaces {
class Chain;
} // namespace interfaces

namespace wallet {
//! State of transaction confirmed in a block.
struct TxStateConfirmed {
    uint256 confirmed_block_hash;
    int confirmed_block_height;
    int position_in_block;

    explicit TxStateConfirmed(const uint256& block_hash, int height, int index) : confirmed_block_hash(block_hash), confirmed_block_height(height), position_in_block(index) {}
    std::string toString() const { return strprintf("Confirmed (block=%s, height=%i, index=%i)", confirmed_block_hash.ToString(), confirmed_block_height, position_in_block); }
};

//! State of transaction added to mempool.
struct TxStateInMempool {
    std::string toString() const { return strprintf("InMempool"); }
};

//! State of rejected transaction that conflicts with a confirmed block.
struct TxStateConflicted {
    uint256 conflicting_block_hash;
    int conflicting_block_height;

    explicit TxStateConflicted(const uint256& block_hash, int height) : conflicting_block_hash(block_hash), conflicting_block_height(height) {}
    std::string toString() const { return strprintf("Conflicted (block=%s, height=%i)", conflicting_block_hash.ToString(), conflicting_block_height); }
};

//! State of transaction not confirmed or conflicting with a known block and
//! not in the mempool. May conflict with the mempool, or with an unknown block,
//! or be abandoned, never broadcast, or rejected from the mempool for another
//! reason.
struct TxStateInactive {
    bool abandoned;

    explicit TxStateInactive(bool abandoned = false) : abandoned(abandoned) {}
    std::string toString() const { return strprintf("Inactive (abandoned=%i)", abandoned); }
};

//! State of transaction loaded in an unrecognized state with unexpected hash or
//! index values. Treated as inactive (with serialized hash and index values
//! preserved) by default, but may enter another state if transaction is added
//! to the mempool, or confirmed, or abandoned, or found conflicting.
struct TxStateUnrecognized {
    uint256 block_hash;
    int index;

    TxStateUnrecognized(const uint256& block_hash, int index) : block_hash(block_hash), index(index) {}
    std::string toString() const { return strprintf("Unrecognized (block=%s, index=%i)", block_hash.ToString(), index); }
};

//! All possible CWalletTx states
using TxState = std::variant<TxStateConfirmed, TxStateInMempool, TxStateConflicted, TxStateInactive, TxStateUnrecognized>;

//! Subset of states transaction sync logic is implemented to handle.
using SyncTxState = std::variant<TxStateConfirmed, TxStateInMempool, TxStateInactive>;

//! Try to interpret deserialized TxStateUnrecognized data as a recognized state.
static inline TxState TxStateInterpretSerialized(TxStateUnrecognized data)
{
    if (data.block_hash == uint256::ZERO) {
        if (data.index == 0) return TxStateInactive{};
    } else if (data.block_hash == uint256::ONE) {
        if (data.index == -1) return TxStateInactive{/*abandoned=*/true};
    } else if (data.index >= 0) {
        return TxStateConfirmed{data.block_hash, /*height=*/-1, data.index};
    } else if (data.index == -1) {
        return TxStateConflicted{data.block_hash, /*height=*/-1};
    }
    return data;
}

//! Get TxState serialized block hash. Inverse of TxStateInterpretSerialized.
static inline uint256 TxStateSerializedBlockHash(const TxState& state)
{
    return std::visit(util::Overloaded{
        [](const TxStateInactive& inactive) { return inactive.abandoned ? uint256::ONE : uint256::ZERO; },
        [](const TxStateInMempool& in_mempool) { return uint256::ZERO; },
        [](const TxStateConfirmed& confirmed) { return confirmed.confirmed_block_hash; },
        [](const TxStateConflicted& conflicted) { return conflicted.conflicting_block_hash; },
        [](const TxStateUnrecognized& unrecognized) { return unrecognized.block_hash; }
    }, state);
}

//! Get TxState serialized block index. Inverse of TxStateInterpretSerialized.
static inline int TxStateSerializedIndex(const TxState& state)
{
    return std::visit(util::Overloaded{
        [](const TxStateInactive& inactive) { return inactive.abandoned ? -1 : 0; },
        [](const TxStateInMempool& in_mempool) { return 0; },
        [](const TxStateConfirmed& confirmed) { return confirmed.position_in_block; },
        [](const TxStateConflicted& conflicted) { return -1; },
        [](const TxStateUnrecognized& unrecognized) { return unrecognized.index; }
    }, state);
}

//! Return TxState or SyncTxState as a string for logging or debugging.
template<typename T>
std::string TxStateString(const T& state)
{
    return std::visit([](const auto& s) { return s.toString(); }, state);
}

/**
 * Cachable amount subdivided into watchonly and spendable parts.
 */
struct CachableAmount
{
    // NO and ALL are never (supposed to be) cached
    std::bitset<ISMINE_ENUM_ELEMENTS> m_cached;
    CAmount m_value[ISMINE_ENUM_ELEMENTS];
    inline void Reset()
    {
        m_cached.reset();
    }
    void Set(isminefilter filter, CAmount value)
    {
        m_cached.set(filter);
        m_value[filter] = value;
    }
};


typedef std::map<std::string, std::string> mapValue_t;


/** Legacy class used for deserializing vtxPrev for backwards compatibility.
 * vtxPrev was removed in commit 93a18a3650292afbb441a47d1fa1b94aeb0164e3,
 * but old wallet.dat files may still contain vtxPrev vectors of CMerkleTxs.
 * These need to get deserialized for field alignment when deserializing
 * a CWalletTx, but the deserialized values are discarded.**/
class CMerkleTx
{
public:
    template<typename Stream>
    void Unserialize(Stream& s)
    {
        CTransactionRef tx;
        uint256 hashBlock;
        std::vector<uint256> vMerkleBranch;
        int nIndex;

        s >> TX_WITH_WITNESS(tx) >> hashBlock >> vMerkleBranch >> nIndex;
    }
};

/**
 * A transaction with a bunch of additional info that only the owner cares about.
 * It includes any unrecorded transactions needed to link it back to the block chain.
 */
class CWalletTx
{
public:
    /**
     * Key/value map with information about the transaction.
     *
     * The following keys can be read and written through the map and are
     * serialized in the wallet database:
     *
     *     "comment", "to"   - comment strings provided to sendtoaddress,
     *                         and sendmany wallet RPCs
     *     "replaces_txid"   - txid (as HexStr) of transaction replaced by
     *                         bumpfee on transaction created by bumpfee
     *     "replaced_by_txid" - txid (as HexStr) of transaction created by
     *                         bumpfee on transaction replaced by bumpfee
     *     "from", "message" - obsolete fields that could be set in UI prior to
     *                         2011 (removed in commit 4d9b223)
     *
     * The following keys are serialized in the wallet database, but shouldn't
     * be read or written through the map (they will be temporarily added and
     * removed from the map during serialization):
     *
     *     "fromaccount"     - serialized strFromAccount value
     *     "n"               - serialized nOrderPos value
     *     "timesmart"       - serialized nTimeSmart value
     *     "spent"           - serialized vfSpent value that existed prior to
     *                         2014 (removed in commit 93a18a3)
     */
    mapValue_t mapValue;
    std::vector<std::pair<std::string, std::string> > vOrderForm;
    unsigned int fTimeReceivedIsTxTime;
    unsigned int nTimeReceived; //!< time received by this node
    /**
     * Stable timestamp that never changes, and reflects the order a transaction
     * was added to the wallet. Timestamp is based on the block time for a
     * transaction added as part of a block, or else the time when the
     * transaction was received if it wasn't part of a block, with the timestamp
     * adjusted in both cases so timestamp order matches the order transactions
     * were added to the wallet. More details can be found in
     * CWallet::ComputeTimeSmart().
     */
    unsigned int nTimeSmart;
    /**
     * From me flag is set to 1 for transactions that were created by the wallet
     * on this bitcoin node, and set to 0 for transactions that were created
     * externally and came in through the network or sendrawtransaction RPC.
     */
    bool fFromMe;
    int64_t nOrderPos; //!< position in ordered transaction list
    std::multimap<int64_t, CWalletTx*>::const_iterator m_it_wtxOrdered;

    // memory only
    enum AmountType { DEBIT, CREDIT, IMMATURE_CREDIT, AVAILABLE_CREDIT, AMOUNTTYPE_ENUM_ELEMENTS };
    mutable CachableAmount m_amounts[AMOUNTTYPE_ENUM_ELEMENTS];
    /**
     * This flag is true if all m_amounts caches are empty. This is particularly
     * useful in places where MarkDirty is conditionally called and the
     * condition can be expensive and thus can be skipped if the flag is true.
     * See MarkDestinationsDirty.
     */
    mutable bool m_is_cache_empty{true};
    mutable bool fChangeCached;
    mutable CAmount nChangeCached;

    CWalletTx(CTransactionRef tx, const TxState& state) : tx(std::move(tx)), m_state(state)
    {
        Init();
    }

    void Init()
    {
        mapValue.clear();
        vOrderForm.clear();
        fTimeReceivedIsTxTime = false;
        nTimeReceived = 0;
        nTimeSmart = 0;
        fFromMe = false;
        fChangeCached = false;
        nChangeCached = 0;
        nOrderPos = -1;
    }

    CTransactionRef tx;
    std::map<uint32_t, range_proof::RecoveredData<Mcl>> blsctRecoveryData;
    TxState m_state;

    range_proof::RecoveredData<Mcl> GetBLSCTRecoveryData(const uint32_t& forOutput) const
    {
        if (blsctRecoveryData.find(forOutput) == blsctRecoveryData.end())
            return range_proof::RecoveredData<Mcl>{0, 0, 0, ""};
        return blsctRecoveryData.at(forOutput);
    };

    template <typename Stream>
    void Serialize(Stream& s) const
    {
        mapValue_t mapValueCopy = mapValue;

        mapValueCopy["fromaccount"] = "";
        if (nOrderPos != -1) {
            mapValueCopy["n"] = ToString(nOrderPos);
        }
        if (nTimeSmart) {
            mapValueCopy["timesmart"] = strprintf("%u", nTimeSmart);
        }

        std::vector<uint8_t> dummy_vector1; //!< Used to be vMerkleBranch
        std::vector<uint8_t> dummy_vector2; //!< Used to be vtxPrev
        bool dummy_bool = false; //!< Used to be fSpent
        uint256 serializedHash = TxStateSerializedBlockHash(m_state);
        int serializedIndex = TxStateSerializedIndex(m_state);
<<<<<<< HEAD
        s << TX_WITH_WITNESS(tx) << serializedHash << dummy_vector1 << serializedIndex << dummy_vector2 << mapValueCopy << vOrderForm << fTimeReceivedIsTxTime << nTimeReceived << fFromMe << dummy_bool;
=======
        s << tx << serializedHash << dummy_vector1 << serializedIndex << dummy_vector2 << mapValueCopy << vOrderForm << fTimeReceivedIsTxTime << nTimeReceived << fFromMe << dummy_bool << blsctRecoveryData;
>>>>>>> de5b69d8
    }

    template<typename Stream>
    void Unserialize(Stream& s)
    {
        Init();

        std::vector<uint256> dummy_vector1; //!< Used to be vMerkleBranch
        std::vector<CMerkleTx> dummy_vector2; //!< Used to be vtxPrev
        bool dummy_bool; //! Used to be fSpent
        uint256 serialized_block_hash;
        int serializedIndex;
<<<<<<< HEAD
        s >> TX_WITH_WITNESS(tx) >> serialized_block_hash >> dummy_vector1 >> serializedIndex >> dummy_vector2 >> mapValue >> vOrderForm >> fTimeReceivedIsTxTime >> nTimeReceived >> fFromMe >> dummy_bool;
=======
        s >> tx >> serialized_block_hash >> dummy_vector1 >> serializedIndex >> dummy_vector2 >> mapValue >> vOrderForm >> fTimeReceivedIsTxTime >> nTimeReceived >> fFromMe >> dummy_bool >> blsctRecoveryData;
>>>>>>> de5b69d8

        m_state = TxStateInterpretSerialized({serialized_block_hash, serializedIndex});

        const auto it_op = mapValue.find("n");
        nOrderPos = (it_op != mapValue.end()) ? LocaleIndependentAtoi<int64_t>(it_op->second) : -1;
        const auto it_ts = mapValue.find("timesmart");
        nTimeSmart = (it_ts != mapValue.end()) ? static_cast<unsigned int>(LocaleIndependentAtoi<int64_t>(it_ts->second)) : 0;

        mapValue.erase("fromaccount");
        mapValue.erase("spent");
        mapValue.erase("n");
        mapValue.erase("timesmart");
    }

    void SetTx(CTransactionRef arg)
    {
        tx = std::move(arg);
    }

    //! make sure balances are recalculated
    void MarkDirty()
    {
        m_amounts[DEBIT].Reset();
        m_amounts[CREDIT].Reset();
        m_amounts[IMMATURE_CREDIT].Reset();
        m_amounts[AVAILABLE_CREDIT].Reset();
        fChangeCached = false;
        m_is_cache_empty = true;
    }

    /** True if only scriptSigs are different */
    bool IsEquivalentTo(const CWalletTx& tx) const;

    bool InMempool() const;

    int64_t GetTxTime() const;

    template<typename T> const T* state() const { return std::get_if<T>(&m_state); }
    template<typename T> T* state() { return std::get_if<T>(&m_state); }

    //! Update transaction state when attaching to a chain, filling in heights
    //! of conflicted and confirmed blocks
    void updateState(interfaces::Chain& chain);

    bool isAbandoned() const { return state<TxStateInactive>() && state<TxStateInactive>()->abandoned; }
    bool isConflicted() const { return state<TxStateConflicted>(); }
    bool isInactive() const { return state<TxStateInactive>(); }
    bool isUnconfirmed() const { return !isAbandoned() && !isConflicted() && !isConfirmed(); }
    bool isConfirmed() const { return state<TxStateConfirmed>(); }
    const Txid& GetHash() const LIFETIMEBOUND { return tx->GetHash(); }
    const Wtxid& GetWitnessHash() const LIFETIMEBOUND { return tx->GetWitnessHash(); }
    bool IsCoinBase() const { return tx->IsCoinBase(); }

<<<<<<< HEAD
private:
=======
    CAmount GetValueOut() const
    {
        CAmount ret = 0;
        size_t i = 0;
        for (auto& output : tx->vout) {
            if (tx->IsBLSCT() && output.scriptPubKey.IsFee()) {
                i++;
                continue;
            }
            ret += output.IsBLSCT() ? GetBLSCTRecoveryData(i).amount : output.nValue;
            i++;
        }
        return ret;
    }

>>>>>>> de5b69d8
    // Disable copying of CWalletTx objects to prevent bugs where instances get
    // copied in and out of the mapWallet map, and fields are updated in the
    // wrong copy.
    CWalletTx(const CWalletTx&) = default;
    CWalletTx& operator=(const CWalletTx&) = default;
public:
    // Instead have an explicit copy function
    void CopyFrom(const CWalletTx&);
};

struct WalletTxOrderComparator {
    bool operator()(const CWalletTx* a, const CWalletTx* b) const
    {
        return a->nOrderPos < b->nOrderPos;
    }
};
} // namespace wallet

#endif // BITCOIN_WALLET_TRANSACTION_H<|MERGE_RESOLUTION|>--- conflicted
+++ resolved
@@ -5,20 +5,14 @@
 #ifndef BITCOIN_WALLET_TRANSACTION_H
 #define BITCOIN_WALLET_TRANSACTION_H
 
-<<<<<<< HEAD
 #include <attributes.h>
-=======
 #include <bitset>
 #include <blsct/range_proof/bulletproofs/range_proof_logic.h>
->>>>>>> de5b69d8
 #include <consensus/amount.h>
 #include <cstdint>
 #include <primitives/transaction.h>
-<<<<<<< HEAD
-=======
 #include <serialize.h>
 #include <threadsafety.h>
->>>>>>> de5b69d8
 #include <tinyformat.h>
 #include <uint256.h>
 #include <util/overloaded.h>
@@ -295,11 +289,7 @@
         bool dummy_bool = false; //!< Used to be fSpent
         uint256 serializedHash = TxStateSerializedBlockHash(m_state);
         int serializedIndex = TxStateSerializedIndex(m_state);
-<<<<<<< HEAD
-        s << TX_WITH_WITNESS(tx) << serializedHash << dummy_vector1 << serializedIndex << dummy_vector2 << mapValueCopy << vOrderForm << fTimeReceivedIsTxTime << nTimeReceived << fFromMe << dummy_bool;
-=======
-        s << tx << serializedHash << dummy_vector1 << serializedIndex << dummy_vector2 << mapValueCopy << vOrderForm << fTimeReceivedIsTxTime << nTimeReceived << fFromMe << dummy_bool << blsctRecoveryData;
->>>>>>> de5b69d8
+        s << TX_WITH_WITNESS(tx) << serializedHash << dummy_vector1 << serializedIndex << dummy_vector2 << mapValueCopy << vOrderForm << fTimeReceivedIsTxTime << nTimeReceived << fFromMe << dummy_bool << blsctRecoveryData;
     }
 
     template<typename Stream>
@@ -312,11 +302,7 @@
         bool dummy_bool; //! Used to be fSpent
         uint256 serialized_block_hash;
         int serializedIndex;
-<<<<<<< HEAD
-        s >> TX_WITH_WITNESS(tx) >> serialized_block_hash >> dummy_vector1 >> serializedIndex >> dummy_vector2 >> mapValue >> vOrderForm >> fTimeReceivedIsTxTime >> nTimeReceived >> fFromMe >> dummy_bool;
-=======
-        s >> tx >> serialized_block_hash >> dummy_vector1 >> serializedIndex >> dummy_vector2 >> mapValue >> vOrderForm >> fTimeReceivedIsTxTime >> nTimeReceived >> fFromMe >> dummy_bool >> blsctRecoveryData;
->>>>>>> de5b69d8
+        s >> TX_WITH_WITNESS(tx) >> serialized_block_hash >> dummy_vector1 >> serializedIndex >> dummy_vector2 >> mapValue >> vOrderForm >> fTimeReceivedIsTxTime >> nTimeReceived >> fFromMe >> dummy_bool >> blsctRecoveryData;
 
         m_state = TxStateInterpretSerialized({serialized_block_hash, serializedIndex});
 
@@ -370,9 +356,6 @@
     const Wtxid& GetWitnessHash() const LIFETIMEBOUND { return tx->GetWitnessHash(); }
     bool IsCoinBase() const { return tx->IsCoinBase(); }
 
-<<<<<<< HEAD
-private:
-=======
     CAmount GetValueOut() const
     {
         CAmount ret = 0;
@@ -388,7 +371,7 @@
         return ret;
     }
 
->>>>>>> de5b69d8
+private:
     // Disable copying of CWalletTx objects to prevent bugs where instances get
     // copied in and out of the mapWallet map, and fields are updated in the
     // wrong copy.
