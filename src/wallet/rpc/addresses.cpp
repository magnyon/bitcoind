--- conflicted
+++ resolved
@@ -644,7 +644,6 @@
 
             LOCK(pwallet->cs_wallet);
 
-<<<<<<< HEAD
             const std::string label{LabelFromValue(request.params[0])};
 
             // Find all addresses that have the given label
@@ -661,36 +660,13 @@
                     CHECK_NONFATAL(unique);
                     // UniValue::pushKV checks if the key exists in O(N)
                     // and since duplicate addresses are unexpected (checked with
-                    // std::set in O(log(N))), UniValue::__pushKV is used instead,
+                    // std::set in O(log(N))), UniValue::pushKVEnd is used instead,
                     // which currently is O(1).
                     UniValue value(UniValue::VOBJ);
                     value.pushKV("purpose", _purpose ? PurposeToString(*_purpose) : "unknown");
-                    ret.__pushKV(address, value);
+                    ret.pushKVEnd(address, value);
                 }
             });
-=======
-    // Find all addresses that have the given label
-    UniValue ret(UniValue::VOBJ);
-    std::set<std::string> addresses;
-    pwallet->ForEachAddrBookEntry([&](const CTxDestination& _dest, const std::string& _label, bool _is_change, const std::optional<AddressPurpose>& _purpose) {
-        if (_is_change) return;
-        if (_label == label) {
-            std::string address = EncodeDestination(_dest);
-            // CWallet::m_address_book is not expected to contain duplicate
-            // address strings, but build a separate set as a precaution just in
-            // case it does.
-            bool unique = addresses.emplace(address).second;
-            CHECK_NONFATAL(unique);
-            // UniValue::pushKV checks if the key exists in O(N)
-            // and since duplicate addresses are unexpected (checked with
-            // std::set in O(log(N))), UniValue::pushKVEnd is used instead,
-            // which currently is O(1).
-            UniValue value(UniValue::VOBJ);
-            value.pushKV("purpose", _purpose ? PurposeToString(*_purpose) : "unknown");
-            ret.pushKVEnd(address, value);
-        }
-    });
->>>>>>> 3e691258
 
             if (ret.empty()) {
                 throw JSONRPCError(RPC_WALLET_INVALID_LABEL_NAME, std::string("No addresses with label " + label));
