// Copyright (c) 2009-2010 Satoshi Nakamoto
// Copyright (c) 2009-2017 The Bitcoin Core developers
// Distributed under the MIT software license, see the accompanying
// file COPYING or http://www.opensource.org/licenses/mit-license.php.

#include <wallet/wallet.h>

#include <checkpoints.h>
#include <chain.h>
#include <wallet/coincontrol.h>
#include <consensus/consensus.h>
#include <consensus/validation.h>
#include <fs.h>
#include <key.h>
#include <key_io.h>
#include <keystore.h>
#include <validation.h>
#include <net.h>
#include <policy/fees.h>
#include <policy/policy.h>
#include <policy/rbf.h>
#include <primitives/block.h>
#include <primitives/transaction.h>
#include <script/script.h>
#include <scheduler.h>
#include <timedata.h>
#include <txmempool.h>
#include <utilmoneystr.h>
#include <wallet/fees.h>

#include <algorithm>
#include <assert.h>
#include <future>

#include <boost/algorithm/string/replace.hpp>

static std::vector<CWallet*> vpwallets;

bool AddWallet(CWallet* wallet)
{
    assert(wallet);
    std::vector<CWallet*>::const_iterator i = std::find(vpwallets.begin(), vpwallets.end(), wallet);
    if (i != vpwallets.end()) return false;
    vpwallets.push_back(wallet);
    return true;
}

bool RemoveWallet(CWallet* wallet)
{
    assert(wallet);
    std::vector<CWallet*>::iterator i = std::find(vpwallets.begin(), vpwallets.end(), wallet);
    if (i == vpwallets.end()) return false;
    vpwallets.erase(i);
    return true;
}

bool HasWallets()
{
    return !vpwallets.empty();
}

std::vector<CWallet*> GetWallets()
{
    return vpwallets;
}

CWallet* GetWallet(const std::string& name)
{
    for (CWallet* wallet : vpwallets) {
        if (wallet->GetName() == name) return wallet;
    }
    return nullptr;
}

const uint32_t BIP32_HARDENED_KEY_LIMIT = 0x80000000;

<<<<<<< HEAD
/**
 * Fees smaller than this (in satoshi) are considered zero fee (for transaction creation)
 * Override with -mintxfee
 */
CFeeRate CWallet::minTxFee = CFeeRate(DEFAULT_TRANSACTION_MINFEE);
/**
 * If fee estimation does not have enough data to provide estimates, use this fee instead.
 * Has no effect if not using fee estimation
 * Override with -fallbackfee
 */
CFeeRate CWallet::fallbackFee = CFeeRate(DEFAULT_FALLBACK_FEE);
CFeeRate CWallet::m_discard_rate = CFeeRate(DEFAULT_DISCARD_FEE);

const uint256 ABANDON_HASH(uint256S("0000000000000000000000000000000000000000000000000000000000000001"));
//const uint256 CMerkleTx::ABANDON_HASH(uint256S("0000000000000000000000000000000000000000000000000000000000000001"));


=======
const uint256 CMerkleTx::ABANDON_HASH(uint256S("0000000000000000000000000000000000000000000000000000000000000001"));
>>>>>>> 6f8b3453

/** @defgroup mapWallet
 *
 * @{
 */

std::string COutput::ToString() const
{
    return strprintf("COutput(%s, %d, %d) [%s]", tx->GetHash().ToString(), i, nDepth, FormatMoney(tx->tx->vout[i].nValue));
}

class CAffectedKeysVisitor : public boost::static_visitor<void> {
private:
    const CKeyStore &keystore;
    std::vector<CKeyID> &vKeys;

public:
    CAffectedKeysVisitor(const CKeyStore &keystoreIn, std::vector<CKeyID> &vKeysIn) : keystore(keystoreIn), vKeys(vKeysIn) {}

    void Process(const CScript &script) {
        txnouttype type;
        std::vector<CTxDestination> vDest;
        int nRequired;
        if (ExtractDestinations(script, type, vDest, nRequired)) {
            for (const CTxDestination &dest : vDest)
                boost::apply_visitor(*this, dest);
        }
    }

    void operator()(const CKeyID &keyId) {
        if (keystore.HaveKey(keyId))
            vKeys.push_back(keyId);
    }

    void operator()(const CScriptID &scriptId) {
        CScript script;
        if (keystore.GetCScript(scriptId, script))
            Process(script);
    }


    void operator()(const CKeyID256 &keyId) {
        //if (keystore.HaveKey(keyId))
        //    vKeys.push_back(keyId);
    }

    void operator()(const CScriptID256 &scriptId) {
        //CScript script;
        //if (keystore.GetCScript(scriptId, script))
        //    Process(script);
    }

    void operator()(const CNoDestination &none) {}

    void operator()(const CExtKeyPair &none) {}
    void operator()(const CStealthAddress &sxAddr) {}

    void operator()(const WitnessV0ScriptHash& scriptID)
    {
        CScriptID id;
        CRIPEMD160().Write(scriptID.begin(), 32).Finalize(id.begin());
        CScript script;
        if (keystore.GetCScript(id, script)) {
            Process(script);
        }
    }

    void operator()(const WitnessV0KeyHash& keyid)
    {
        CKeyID id(keyid);
        if (keystore.HaveKey(id)) {
            vKeys.push_back(id);
        }
    }

    template<typename X>
    void operator()(const X &none) {}
};

const CWalletTx* CWallet::GetWalletTx(const uint256& hash) const
{
    LOCK(cs_wallet);
    std::map<uint256, CWalletTx>::const_iterator it = mapWallet.find(hash);
    if (it == mapWallet.end())
        return nullptr;
    return &(it->second);
}

CPubKey CWallet::GenerateNewKey(WalletBatch &batch, bool internal)
{
    AssertLockHeld(cs_wallet); // mapKeyMetadata
    bool fCompressed = CanSupportFeature(FEATURE_COMPRPUBKEY); // default to compressed public keys if we want 0.6.0 wallets

    CKey secret;

    // Create new metadata
    int64_t nCreationTime = GetTime();
    CKeyMetadata metadata(nCreationTime);

    // use HD key derivation if HD was enabled during wallet creation
    if (IsHDEnabled()) {
        DeriveNewChildKey(batch, metadata, secret, (CanSupportFeature(FEATURE_HD_SPLIT) ? internal : false));
    } else {
        secret.MakeNewKey(fCompressed);
    }

    // Compressed public keys were introduced in version 0.6.0
    if (fCompressed) {
        SetMinVersion(FEATURE_COMPRPUBKEY);
    }

    CPubKey pubkey = secret.GetPubKey();
    assert(secret.VerifyPubKey(pubkey));

    mapKeyMetadata[pubkey.GetID()] = metadata;
    UpdateTimeFirstKey(nCreationTime);

    if (!AddKeyPubKeyWithDB(batch, secret, pubkey)) {
        throw std::runtime_error(std::string(__func__) + ": AddKey failed");
    }
    return pubkey;
}

void CWallet::DeriveNewChildKey(WalletBatch &batch, CKeyMetadata& metadata, CKey& secret, bool internal)
{
    // for now we use a fixed keypath scheme of m/0'/0'/k
    CKey key;                      //master key seed (256bit)
    CExtKey masterKey;             //hd master key
    CExtKey accountKey;            //key at m/0'
    CExtKey chainChildKey;         //key at m/0'/0' (external) or m/0'/1' (internal)
    CExtKey childKey;              //key at m/0'/0'/<n>'

    // try to get the master key
    if (!GetKey(hdChain.masterKeyID, key))
        throw std::runtime_error(std::string(__func__) + ": Master key not found");

    masterKey.SetMaster(key.begin(), key.size());

    // derive m/0'
    // use hardened derivation (child keys >= 0x80000000 are hardened after bip32)
    masterKey.Derive(accountKey, BIP32_HARDENED_KEY_LIMIT);

    // derive m/0'/0' (external chain) OR m/0'/1' (internal chain)
    assert(internal ? CanSupportFeature(FEATURE_HD_SPLIT) : true);
    accountKey.Derive(chainChildKey, BIP32_HARDENED_KEY_LIMIT+(internal ? 1 : 0));

    // derive child key at next index, skip keys already known to the wallet
    do {
        // always derive hardened keys
        // childIndex | BIP32_HARDENED_KEY_LIMIT = derive childIndex in hardened child-index-range
        // example: 1 | BIP32_HARDENED_KEY_LIMIT == 0x80000001 == 2147483649
        if (internal) {
            chainChildKey.Derive(childKey, hdChain.nInternalChainCounter | BIP32_HARDENED_KEY_LIMIT);
            metadata.hdKeypath = "m/0'/1'/" + std::to_string(hdChain.nInternalChainCounter) + "'";
            hdChain.nInternalChainCounter++;
        }
        else {
            chainChildKey.Derive(childKey, hdChain.nExternalChainCounter | BIP32_HARDENED_KEY_LIMIT);
            metadata.hdKeypath = "m/0'/0'/" + std::to_string(hdChain.nExternalChainCounter) + "'";
            hdChain.nExternalChainCounter++;
        }
    } while (HaveKey(childKey.key.GetPubKey().GetID()));
    secret = childKey.key;
    metadata.hdMasterKeyID = hdChain.masterKeyID;
    // update the chain model in the database
    if (!batch.WriteHDChain(hdChain))
        throw std::runtime_error(std::string(__func__) + ": Writing HD chain model failed");
}

bool CWallet::AddKeyPubKeyWithDB(WalletBatch &batch, const CKey& secret, const CPubKey &pubkey)
{
    AssertLockHeld(cs_wallet); // mapKeyMetadata

    // CCryptoKeyStore has no concept of wallet databases, but calls AddCryptedKey
    // which is overridden below.  To avoid flushes, the database handle is
    // tunneled through to it.
    bool needsDB = !encrypted_batch;
    if (needsDB) {
        encrypted_batch = &batch;
    }
    if (!CCryptoKeyStore::AddKeyPubKey(secret, pubkey)) {
        if (needsDB) encrypted_batch = nullptr;
        return false;
    }
    if (needsDB) encrypted_batch = nullptr;

    // check if we need to remove from watch-only
    CScript script;
    script = GetScriptForDestination(pubkey.GetID());
    if (HaveWatchOnly(script)) {
        RemoveWatchOnly(script);
    }
    script = GetScriptForRawPubKey(pubkey);
    if (HaveWatchOnly(script)) {
        RemoveWatchOnly(script);
    }

    if (!IsCrypted()) {
        return batch.WriteKey(pubkey,
                              secret.GetPrivKey(),
                              mapKeyMetadata[pubkey.GetID()]);
    }
    return true;
}

bool CWallet::AddKeyPubKey(const CKey& secret, const CPubKey &pubkey)
{
    WalletBatch batch(*database);
    return CWallet::AddKeyPubKeyWithDB(batch, secret, pubkey);
}

bool CWallet::AddCryptedKey(const CPubKey &vchPubKey,
                            const std::vector<unsigned char> &vchCryptedSecret)
{
    if (!CCryptoKeyStore::AddCryptedKey(vchPubKey, vchCryptedSecret))
        return false;
    {
        LOCK(cs_wallet);
        if (encrypted_batch)
            return encrypted_batch->WriteCryptedKey(vchPubKey,
                                                        vchCryptedSecret,
                                                        mapKeyMetadata[vchPubKey.GetID()]);
        else
            return WalletBatch(*database).WriteCryptedKey(vchPubKey,
                                                            vchCryptedSecret,
                                                            mapKeyMetadata[vchPubKey.GetID()]);
    }
}

bool CWallet::LoadKeyMetadata(const CKeyID& keyID, const CKeyMetadata &meta)
{
    AssertLockHeld(cs_wallet); // mapKeyMetadata
    UpdateTimeFirstKey(meta.nCreateTime);
    mapKeyMetadata[keyID] = meta;
    return true;
}

bool CWallet::LoadScriptMetadata(const CScriptID& script_id, const CKeyMetadata &meta)
{
    AssertLockHeld(cs_wallet); // m_script_metadata
    UpdateTimeFirstKey(meta.nCreateTime);
    m_script_metadata[script_id] = meta;
    return true;
}

bool CWallet::LoadCryptedKey(const CPubKey &vchPubKey, const std::vector<unsigned char> &vchCryptedSecret)
{
    return CCryptoKeyStore::AddCryptedKey(vchPubKey, vchCryptedSecret);
}

/**
 * Update wallet first key creation time. This should be called whenever keys
 * are added to the wallet, with the oldest key creation time.
 */
void CWallet::UpdateTimeFirstKey(int64_t nCreateTime)
{
    AssertLockHeld(cs_wallet);
    if (nCreateTime <= 1) {
        // Cannot determine birthday information, so set the wallet birthday to
        // the beginning of time.
        nTimeFirstKey = 1;
    } else if (!nTimeFirstKey || nCreateTime < nTimeFirstKey) {
        nTimeFirstKey = nCreateTime;
    }
}

bool CWallet::AddCScript(const CScript& redeemScript)
{
    if (!CCryptoKeyStore::AddCScript(redeemScript))
        return false;
    return WalletBatch(*database).WriteCScript(Hash160(redeemScript), redeemScript);
}

bool CWallet::LoadCScript(const CScript& redeemScript)
{
    /* A sanity check was added in pull #3843 to avoid adding redeemScripts
     * that never can be redeemed. However, old wallets may still contain
     * these. Do not add them to the wallet and warn. */
    if (redeemScript.size() > MAX_SCRIPT_ELEMENT_SIZE)
    {
        std::string strAddr = EncodeDestination(CScriptID(redeemScript));
        LogPrintf("%s: Warning: This wallet contains a redeemScript of size %i which exceeds maximum size %i thus can never be redeemed. Do not use address %s.\n",
            __func__, redeemScript.size(), MAX_SCRIPT_ELEMENT_SIZE, strAddr);
        return true;
    }

    return CCryptoKeyStore::AddCScript(redeemScript);
}

bool CWallet::AddWatchOnly(const CScript& dest)
{
    if (!CCryptoKeyStore::AddWatchOnly(dest))
        return false;
    const CKeyMetadata& meta = m_script_metadata[CScriptID(dest)];
    UpdateTimeFirstKey(meta.nCreateTime);
    NotifyWatchonlyChanged(true);
    return WalletBatch(*database).WriteWatchOnly(dest, meta);
}

bool CWallet::AddWatchOnly(const CScript& dest, int64_t nCreateTime)
{
    m_script_metadata[CScriptID(dest)].nCreateTime = nCreateTime;
    return AddWatchOnly(dest);
}

bool CWallet::RemoveWatchOnly(const CScript &dest)
{
    AssertLockHeld(cs_wallet);
    if (!CCryptoKeyStore::RemoveWatchOnly(dest))
        return false;
    if (!HaveWatchOnly())
        NotifyWatchonlyChanged(false);
    if (!WalletBatch(*database).EraseWatchOnly(dest))
        return false;

    return true;
}

bool CWallet::LoadWatchOnly(const CScript &dest)
{
    return CCryptoKeyStore::AddWatchOnly(dest);
}

bool CWallet::Unlock(const SecureString& strWalletPassphrase)
{
    CCrypter crypter;
    CKeyingMaterial _vMasterKey;

    {
        LOCK(cs_wallet);
        for (const MasterKeyMap::value_type& pMasterKey : mapMasterKeys)
        {
            if(!crypter.SetKeyFromPassphrase(strWalletPassphrase, pMasterKey.second.vchSalt, pMasterKey.second.nDeriveIterations, pMasterKey.second.nDerivationMethod))
                return false;
            if (!crypter.Decrypt(pMasterKey.second.vchCryptedKey, _vMasterKey))
                continue; // try another master key
            if (CCryptoKeyStore::Unlock(_vMasterKey))
                return true;
        }
    }
    return false;
}

bool CWallet::ChangeWalletPassphrase(const SecureString& strOldWalletPassphrase, const SecureString& strNewWalletPassphrase)
{
    bool fWasLocked = IsLocked();

    {
        LOCK(cs_wallet);
        Lock();

        CCrypter crypter;
        CKeyingMaterial _vMasterKey;
        for (MasterKeyMap::value_type& pMasterKey : mapMasterKeys)
        {
            if(!crypter.SetKeyFromPassphrase(strOldWalletPassphrase, pMasterKey.second.vchSalt, pMasterKey.second.nDeriveIterations, pMasterKey.second.nDerivationMethod))
                return false;
            if (!crypter.Decrypt(pMasterKey.second.vchCryptedKey, _vMasterKey))
                return false;
            if (0 == ExtKeyUnlock(_vMasterKey)
                && CCryptoKeyStore::Unlock(_vMasterKey))
            {
                int64_t nStartTime = GetTimeMillis();
                crypter.SetKeyFromPassphrase(strNewWalletPassphrase, pMasterKey.second.vchSalt, pMasterKey.second.nDeriveIterations, pMasterKey.second.nDerivationMethod);
                pMasterKey.second.nDeriveIterations = static_cast<unsigned int>(pMasterKey.second.nDeriveIterations * (100 / ((double)(GetTimeMillis() - nStartTime))));

                nStartTime = GetTimeMillis();
                crypter.SetKeyFromPassphrase(strNewWalletPassphrase, pMasterKey.second.vchSalt, pMasterKey.second.nDeriveIterations, pMasterKey.second.nDerivationMethod);
                pMasterKey.second.nDeriveIterations = (pMasterKey.second.nDeriveIterations + static_cast<unsigned int>(pMasterKey.second.nDeriveIterations * 100 / ((double)(GetTimeMillis() - nStartTime)))) / 2;

                if (pMasterKey.second.nDeriveIterations < 25000)
                    pMasterKey.second.nDeriveIterations = 25000;

                LogPrintf("Wallet passphrase changed to an nDeriveIterations of %i\n", pMasterKey.second.nDeriveIterations);

                if (!crypter.SetKeyFromPassphrase(strNewWalletPassphrase, pMasterKey.second.vchSalt, pMasterKey.second.nDeriveIterations, pMasterKey.second.nDerivationMethod))
                    return false;
                if (!crypter.Encrypt(_vMasterKey, pMasterKey.second.vchCryptedKey))
                    return false;
                WalletBatch(*database).WriteMasterKey(pMasterKey.first, pMasterKey.second);
                if (fWasLocked)
                    Lock();
                return true;
            }
        }
    }

    return false;
}

void CWallet::SetBestChain(const CBlockLocator& loc)
{
    WalletBatch batch(*database);
    batch.WriteBestBlock(loc);
}

bool CWallet::SetMinVersion(enum WalletFeature nVersion, WalletBatch* batch_in, bool fExplicit)
{
    LOCK(cs_wallet); // nWalletVersion
    if (nWalletVersion >= nVersion)
        return true;

    // when doing an explicit upgrade, if we pass the max version permitted, upgrade all the way
    if (fExplicit && nVersion > nWalletMaxVersion)
            nVersion = FEATURE_LATEST;

    nWalletVersion = nVersion;

    if (nVersion > nWalletMaxVersion)
        nWalletMaxVersion = nVersion;

    {
        WalletBatch* batch = batch_in ? batch_in : new WalletBatch(*database);
        if (nWalletVersion > 40000)
            batch->WriteMinVersion(nWalletVersion);
        if (!batch_in)
            delete batch;
    }

    return true;
}

bool CWallet::SetMaxVersion(int nVersion)
{
    LOCK(cs_wallet); // nWalletVersion, nWalletMaxVersion
    // cannot downgrade below current version
    if (nWalletVersion > nVersion)
        return false;

    nWalletMaxVersion = nVersion;

    return true;
}

std::set<uint256> CWallet::GetConflicts(const uint256& txid) const
{
    std::set<uint256> result;
    AssertLockHeld(cs_wallet);

    std::map<uint256, CWalletTx>::const_iterator it = mapWallet.find(txid);
    if (it == mapWallet.end())
        return result;
    const CWalletTx& wtx = it->second;

    std::pair<TxSpends::const_iterator, TxSpends::const_iterator> range;

    for (const CTxIn& txin : wtx.tx->vin)
    {
        if (mapTxSpends.count(txin.prevout) <= 1)
            continue;  // No conflict if zero or one spends
        range = mapTxSpends.equal_range(txin.prevout);
        for (TxSpends::const_iterator _it = range.first; _it != range.second; ++_it)
            result.insert(_it->second);
    }
    return result;
}

bool CWallet::HasWalletSpend(const uint256& txid) const
{
    AssertLockHeld(cs_wallet);
    auto iter = mapTxSpends.lower_bound(COutPoint(txid, 0));
    return (iter != mapTxSpends.end() && iter->first.hash == txid);
}

void CWallet::Flush(bool shutdown)
{
    database->Flush(shutdown);
}

void CWallet::SyncMetaData(std::pair<TxSpends::iterator, TxSpends::iterator> range)
{
    // We want all the wallet transactions in range to have the same metadata as
    // the oldest (smallest nOrderPos).
    // So: find smallest nOrderPos:

    int nMinOrderPos = std::numeric_limits<int>::max();
    const CWalletTx* copyFrom = nullptr;
    for (TxSpends::iterator it = range.first; it != range.second; ++it) {
        const CWalletTx* wtx = &mapWallet.at(it->second);
        if (wtx->nOrderPos < nMinOrderPos) {
            nMinOrderPos = wtx->nOrderPos;;
            copyFrom = wtx;
        }
    }

    assert(copyFrom);

    // Now copy data from copyFrom to rest:
    for (TxSpends::iterator it = range.first; it != range.second; ++it)
    {
        const uint256& hash = it->second;
        CWalletTx* copyTo = &mapWallet.at(hash);
        if (copyFrom == copyTo) continue;
        assert(copyFrom && "Oldest wallet transaction in range assumed to have been found.");
        if (!copyFrom->IsEquivalentTo(*copyTo)) continue;
        copyTo->mapValue = copyFrom->mapValue;
        copyTo->vOrderForm = copyFrom->vOrderForm;
        // fTimeReceivedIsTxTime not copied on purpose
        // nTimeReceived not copied on purpose
        copyTo->nTimeSmart = copyFrom->nTimeSmart;
        copyTo->fFromMe = copyFrom->fFromMe;
        copyTo->strFromAccount = copyFrom->strFromAccount;
        // nOrderPos not copied on purpose
        // cached members not copied on purpose
    }
}

/**
 * Outpoint is spent if any non-conflicted transaction
 * spends it:
 */
bool CWallet::IsSpent(const uint256& hash, unsigned int n) const
{
    const COutPoint outpoint(hash, n);
    std::pair<TxSpends::const_iterator, TxSpends::const_iterator> range;
    range = mapTxSpends.equal_range(outpoint);

    for (TxSpends::const_iterator it = range.first; it != range.second; ++it)
    {
        const uint256& wtxid = it->second;
        std::map<uint256, CWalletTx>::const_iterator mit = mapWallet.find(wtxid);
        if (mit != mapWallet.end()) {
            if (mit->second.isAbandoned())
                continue;

            int depth = mit->second.GetDepthInMainChain();
            if (depth > 0  || (depth == 0 && !mit->second.isAbandoned()))
                return true; // Spent
        }
    }
    return false;
}

void CWallet::AddToSpends(const COutPoint& outpoint, const uint256& wtxid)
{
    mapTxSpends.insert(std::make_pair(outpoint, wtxid));

    std::pair<TxSpends::iterator, TxSpends::iterator> range;
    range = mapTxSpends.equal_range(outpoint);
    SyncMetaData(range);
}


void CWallet::AddToSpends(const uint256& wtxid)
{
    auto it = mapWallet.find(wtxid);
    assert(it != mapWallet.end());
    CWalletTx& thisTx = it->second;
    if (thisTx.IsCoinBase()) // Coinbases don't spend anything!
        return;

    for (const CTxIn& txin : thisTx.tx->vin)
        AddToSpends(txin.prevout, wtxid);
}

bool CWallet::EncryptWallet(const SecureString& strWalletPassphrase)
{
    if (IsCrypted())
        return false;

    CKeyingMaterial _vMasterKey;

    _vMasterKey.resize(WALLET_CRYPTO_KEY_SIZE);
    GetStrongRandBytes(&_vMasterKey[0], WALLET_CRYPTO_KEY_SIZE);

    CMasterKey kMasterKey;

    kMasterKey.vchSalt.resize(WALLET_CRYPTO_SALT_SIZE);
    GetStrongRandBytes(&kMasterKey.vchSalt[0], WALLET_CRYPTO_SALT_SIZE);

    CCrypter crypter;
    int64_t nStartTime = GetTimeMillis();
    crypter.SetKeyFromPassphrase(strWalletPassphrase, kMasterKey.vchSalt, 25000, kMasterKey.nDerivationMethod);
    kMasterKey.nDeriveIterations = static_cast<unsigned int>(2500000 / ((double)(GetTimeMillis() - nStartTime)));

    nStartTime = GetTimeMillis();
    crypter.SetKeyFromPassphrase(strWalletPassphrase, kMasterKey.vchSalt, kMasterKey.nDeriveIterations, kMasterKey.nDerivationMethod);
    kMasterKey.nDeriveIterations = (kMasterKey.nDeriveIterations + static_cast<unsigned int>(kMasterKey.nDeriveIterations * 100 / ((double)(GetTimeMillis() - nStartTime)))) / 2;

    if (kMasterKey.nDeriveIterations < 25000)
        kMasterKey.nDeriveIterations = 25000;

    LogPrintf("Encrypting Wallet with an nDeriveIterations of %i\n", kMasterKey.nDeriveIterations);

    if (!crypter.SetKeyFromPassphrase(strWalletPassphrase, kMasterKey.vchSalt, kMasterKey.nDeriveIterations, kMasterKey.nDerivationMethod))
        return false;
    if (!crypter.Encrypt(_vMasterKey, kMasterKey.vchCryptedKey))
        return false;

    {
        LOCK(cs_wallet);
        mapMasterKeys[++nMasterKeyMaxID] = kMasterKey;
        assert(!encrypted_batch);
        encrypted_batch = new WalletBatch(*database);
        if (!encrypted_batch->TxnBegin()) {
            delete encrypted_batch;
            encrypted_batch = nullptr;
            return false;
        }
        encrypted_batch->WriteMasterKey(nMasterKeyMaxID, kMasterKey);

        if (!EncryptKeys(_vMasterKey))
        {
            encrypted_batch->TxnAbort();
            delete encrypted_batch;
            // We now probably have half of our keys encrypted in memory, and half not...
            // die and let the user reload the unencrypted wallet.
            assert(false);
        }

        // Encryption was introduced in version 0.4.0
        SetMinVersion(FEATURE_WALLETCRYPT, encrypted_batch, true);

        if (!encrypted_batch->TxnCommit()) {
            delete encrypted_batch;
            // We now have keys encrypted in memory, but not on disk...
            // die to avoid confusion and let the user reload the unencrypted wallet.
            assert(false);
        }

        delete encrypted_batch;
        encrypted_batch = nullptr;

        Lock();
        Unlock(strWalletPassphrase);

        // if we are using HD, replace the HD master key (seed) with a new one
        if (IsHDEnabled()) {
            if (!SetHDMasterKey(GenerateNewHDMasterKey())) {
                return false;
            }
        }

        NewKeyPool();
        Lock();

        // Need to completely rewrite the wallet file; if we don't, bdb might keep
        // bits of the unencrypted private key in slack space in the database file.
        database->Rewrite();

    }
    NotifyStatusChanged(this);

    return true;
}

DBErrors CWallet::ReorderTransactions()
{
    LOCK(cs_wallet);
    WalletBatch batch(*database);

    // Old wallets didn't have any defined order for transactions
    // Probably a bad idea to change the output of this

    // First: get all CWalletTx and CAccountingEntry into a sorted-by-time multimap.
    typedef std::pair<CWalletTx*, CAccountingEntry*> TxPair;
    typedef std::multimap<int64_t, TxPair > TxItems;
    TxItems txByTime;

    for (auto& entry : mapWallet)
    {
        CWalletTx* wtx = &entry.second;
        txByTime.insert(std::make_pair(wtx->nTimeReceived, TxPair(wtx, nullptr)));
    }
    std::list<CAccountingEntry> acentries;
    batch.ListAccountCreditDebit("", acentries);
    for (CAccountingEntry& entry : acentries)
    {
        txByTime.insert(std::make_pair(entry.nTime, TxPair(nullptr, &entry)));
    }

    nOrderPosNext = 0;
    std::vector<int64_t> nOrderPosOffsets;
    for (TxItems::iterator it = txByTime.begin(); it != txByTime.end(); ++it)
    {
        CWalletTx *const pwtx = (*it).second.first;
        CAccountingEntry *const pacentry = (*it).second.second;
        int64_t& nOrderPos = (pwtx != nullptr) ? pwtx->nOrderPos : pacentry->nOrderPos;

        if (nOrderPos == -1)
        {
            nOrderPos = nOrderPosNext++;
            nOrderPosOffsets.push_back(nOrderPos);

            if (pwtx)
            {
                if (!batch.WriteTx(*pwtx))
                    return DBErrors::LOAD_FAIL;
            }
            else
                if (!batch.WriteAccountingEntry(pacentry->nEntryNo, *pacentry))
                    return DBErrors::LOAD_FAIL;
        }
        else
        {
            int64_t nOrderPosOff = 0;
            for (const int64_t& nOffsetStart : nOrderPosOffsets)
            {
                if (nOrderPos >= nOffsetStart)
                    ++nOrderPosOff;
            }
            nOrderPos += nOrderPosOff;
            nOrderPosNext = std::max(nOrderPosNext, nOrderPos + 1);

            if (!nOrderPosOff)
                continue;

            // Since we're changing the order, write it back
            if (pwtx)
            {
                if (!batch.WriteTx(*pwtx))
                    return DBErrors::LOAD_FAIL;
            }
            else
                if (!batch.WriteAccountingEntry(pacentry->nEntryNo, *pacentry))
                    return DBErrors::LOAD_FAIL;
        }
    }
    batch.WriteOrderPosNext(nOrderPosNext);

    return DBErrors::LOAD_OK;
}

int64_t CWallet::IncOrderPosNext(WalletBatch *batch)
{
    AssertLockHeld(cs_wallet); // nOrderPosNext
    int64_t nRet = nOrderPosNext++;
    if (batch) {
        batch->WriteOrderPosNext(nOrderPosNext);
    } else {
        WalletBatch(*database).WriteOrderPosNext(nOrderPosNext);
    }
    return nRet;
}

bool CWallet::AccountMove(std::string strFrom, std::string strTo, CAmount nAmount, std::string strComment)
{
    WalletBatch batch(*database);
    if (!batch.TxnBegin())
        return false;

    int64_t nNow = GetAdjustedTime();

    // Debit
    CAccountingEntry debit;
    debit.nOrderPos = IncOrderPosNext(&batch);
    debit.strAccount = strFrom;
    debit.nCreditDebit = -nAmount;
    debit.nTime = nNow;
    debit.strOtherAccount = strTo;
    debit.strComment = strComment;
    AddAccountingEntry(debit, &batch);

    // Credit
    CAccountingEntry credit;
    credit.nOrderPos = IncOrderPosNext(&batch);
    credit.strAccount = strTo;
    credit.nCreditDebit = nAmount;
    credit.nTime = nNow;
    credit.strOtherAccount = strFrom;
    credit.strComment = strComment;
    AddAccountingEntry(credit, &batch);

    if (!batch.TxnCommit())
        return false;

    return true;
}

bool CWallet::GetLabelDestination(CTxDestination &dest, const std::string& label, bool bForceNew)
{
    WalletBatch batch(*database);

    CAccount account;
    batch.ReadAccount(label, account);

    if (!bForceNew) {
        if (!account.vchPubKey.IsValid())
            bForceNew = true;
        else {
            // Check if the current key has been used (TODO: check other addresses with the same key)
            CScript scriptPubKey = GetScriptForDestination(GetDestinationForKey(account.vchPubKey, m_default_address_type));
            for (std::map<uint256, CWalletTx>::iterator it = mapWallet.begin();
                 it != mapWallet.end() && account.vchPubKey.IsValid();
                 ++it)
                for (const CTxOut& txout : (*it).second.tx->vout)
                    if (txout.scriptPubKey == scriptPubKey) {
                        bForceNew = true;
                        break;
                    }
        }
    }

    // Generate a new key
    if (bForceNew) {
        if (!GetKeyFromPool(account.vchPubKey, false))
            return false;

        LearnRelatedScripts(account.vchPubKey, m_default_address_type);
        dest = GetDestinationForKey(account.vchPubKey, m_default_address_type);
        SetAddressBook(dest, label, "receive");
        batch.WriteAccount(label, account);
    } else {
        dest = GetDestinationForKey(account.vchPubKey, m_default_address_type);
    }

    return true;
}

void CWallet::MarkDirty()
{
    {
        LOCK(cs_wallet);
        for (std::pair<const uint256, CWalletTx>& item : mapWallet)
            item.second.MarkDirty();
    }
}

bool CWallet::MarkReplaced(const uint256& originalHash, const uint256& newHash)
{
    LOCK(cs_wallet);

    auto mi = mapWallet.find(originalHash);

    // There is a bug if MarkReplaced is not called on an existing wallet transaction.
    assert(mi != mapWallet.end());

    CWalletTx& wtx = (*mi).second;

    // Ensure for now that we're not overwriting data
    assert(wtx.mapValue.count("replaced_by_txid") == 0);

    wtx.mapValue["replaced_by_txid"] = newHash.ToString();

    WalletBatch batch(*database, "r+");

    bool success = true;
    if (!batch.WriteTx(wtx)) {
        LogPrintf("%s: Updating batch tx %s failed\n", __func__, wtx.GetHash().ToString());
        success = false;
    }

    NotifyTransactionChanged(this, originalHash, CT_UPDATED);

    return success;
}

bool CWallet::AddToWallet(const CWalletTx& wtxIn, bool fFlushOnClose)
{
    LOCK(cs_wallet);

    WalletBatch batch(*database, "r+", fFlushOnClose);

    uint256 hash = wtxIn.GetHash();

    // Inserts only if not already there, returns tx inserted or tx found
    std::pair<std::map<uint256, CWalletTx>::iterator, bool> ret = mapWallet.insert(std::make_pair(hash, wtxIn));
    CWalletTx& wtx = (*ret.first).second;

    wtx.BindWallet(this);
    bool fInsertedNew = ret.second;
    if (fInsertedNew)
    {
        wtx.nTimeReceived = GetAdjustedTime();
        wtx.nOrderPos = IncOrderPosNext(&batch);
        wtxOrdered.insert(std::make_pair(wtx.nOrderPos, TxPair(&wtx, nullptr)));
        wtx.nTimeSmart = ComputeTimeSmart(wtx);
        AddToSpends(hash);
    }

    bool fUpdated = false;
    if (!fInsertedNew)
    {

        // Merge
        if (!wtxIn.hashUnset() && wtxIn.hashBlock != wtx.hashBlock)
        {
            wtx.hashBlock = wtxIn.hashBlock;
            fUpdated = true;
        }

        // If no longer abandoned, update
        //if (wtxIn.hashBlock.IsNull() && wtx.isAbandoned())
        if (!wtxIn.hashUnset() && wtx.isAbandoned())
        {
            LogPrintf("%s: Unabandoning txn %s\n", __func__, hash.ToString());
            wtx.hashBlock = wtxIn.hashBlock;
            fUpdated = true;
        }
        if (wtxIn.nIndex != -1 && (wtxIn.nIndex != wtx.nIndex))
        {
            wtx.nIndex = wtxIn.nIndex;
            fUpdated = true;
        }
        if (wtxIn.fFromMe && wtxIn.fFromMe != wtx.fFromMe)
        {
            wtx.fFromMe = wtxIn.fFromMe;
            fUpdated = true;
        }
        // If we have a witness-stripped version of this transaction, and we
        // see a new version with a witness, then we must be upgrading a pre-segwit
        // wallet.  Store the new version of the transaction with the witness,
        // as the stripped-version must be invalid.
        // TODO: Store all versions of the transaction, instead of just one.
        if (wtxIn.tx->HasWitness() && !wtx.tx->HasWitness()) {
            wtx.SetTx(wtxIn.tx);
            fUpdated = true;
        }
    }

    //// debug print
    LogPrintf("AddToWallet %s  %s%s\n", wtxIn.GetHash().ToString(), (fInsertedNew ? "new" : ""), (fUpdated ? "update" : ""));

    // Write to disk
    if (fInsertedNew || fUpdated)
        if (!batch.WriteTx(wtx))
            return false;

    // Break debit/credit balance caches:
    wtx.MarkDirty();
    // Notify UI of new or updated transaction
    NotifyTransactionChanged(this, hash, fInsertedNew ? CT_NEW : CT_UPDATED);
    // notify an external script when a wallet transaction comes in or is updated
    std::string strCmd = gArgs.GetArg("-walletnotify", "");

    if (!strCmd.empty())
    {
        boost::replace_all(strCmd, "%s", wtxIn.GetHash().GetHex());
        std::thread t(runCommand, strCmd);
        t.detach(); // thread runs free
    }

    std::string sName = GetName();
    GetMainSignals().TransactionAddedToWallet(sName, wtxIn.tx);

    return true;
}

bool CWallet::LoadToWallet(const CWalletTx& wtxIn)
{
    uint256 hash = wtxIn.GetHash();
    CWalletTx& wtx = mapWallet.emplace(hash, wtxIn).first->second;
    wtx.BindWallet(this);
    wtxOrdered.insert(std::make_pair(wtx.nOrderPos, TxPair(&wtx, nullptr)));
    AddToSpends(hash);
    for (const CTxIn& txin : wtx.tx->vin) {
        auto it = mapWallet.find(txin.prevout.hash);
        if (it != mapWallet.end()) {
            CWalletTx& prevtx = it->second;
            if (prevtx.nIndex == -1 && !prevtx.hashUnset()) {
                MarkConflicted(prevtx.hashBlock, wtx.GetHash());
            }
        }
    }

    return true;
}

/**
 * Add a transaction to the wallet, or update it.  pIndex and posInBlock should
 * be set when the transaction was known to be included in a block.  When
 * pIndex == nullptr, then wallet state is not updated in AddToWallet, but
 * notifications happen and cached balances are marked dirty.
 *
 * If fUpdate is true, existing transactions will be updated.
 * TODO: One exception to this is that the abandoned state is cleared under the
 * assumption that any further notification of a transaction that was considered
 * abandoned is an indication that it is not safe to be considered abandoned.
 * Abandoned state should probably be more carefully tracked via different
 * posInBlock signals or by checking mempool presence when necessary.
 */
bool CWallet::AddToWalletIfInvolvingMe(const CTransactionRef& ptx, const CBlockIndex* pIndex, int posInBlock, bool fUpdate)
{
    const CTransaction& tx = *ptx;
    {
        AssertLockHeld(cs_wallet);

        if (pIndex != nullptr) {
            for (const CTxIn& txin : tx.vin) {
                std::pair<TxSpends::const_iterator, TxSpends::const_iterator> range = mapTxSpends.equal_range(txin.prevout);
                while (range.first != range.second) {
                    if (range.first->second != tx.GetHash()) {
                        LogPrintf("Transaction %s (in block %s) conflicts with wallet transaction %s (both spend %s:%i)\n", tx.GetHash().ToString(), pIndex->GetBlockHash().ToString(), range.first->second.ToString(), range.first->first.hash.ToString(), range.first->first.n);
                        MarkConflicted(pIndex->GetBlockHash(), range.first->second);
                    }
                    range.first++;
                }
            }
        }

        bool fExisted = mapWallet.count(tx.GetHash()) != 0;
        if (fExisted && !fUpdate) return false;
        if (fExisted || IsMine(tx) || IsFromMe(tx))
        {
            /* Check if any keys in the wallet keypool that were supposed to be unused
             * have appeared in a new transaction. If so, remove those keys from the keypool.
             * This can happen when restoring an old wallet backup that does not contain
             * the mostly recently created transactions from newer versions of the wallet.
             */

            // loop though all outputs
            for (const CTxOut& txout: tx.vout) {
                // extract addresses and check if they match with an unused keypool key
                std::vector<CKeyID> vAffected;
                CAffectedKeysVisitor(*this, vAffected).Process(txout.scriptPubKey);
                for (const CKeyID &keyid : vAffected) {
                    std::map<CKeyID, int64_t>::const_iterator mi = m_pool_key_to_index.find(keyid);
                    if (mi != m_pool_key_to_index.end()) {
                        LogPrintf("%s: Detected a used keypool key, mark all keypool key up to this key as used\n", __func__);
                        MarkReserveKeysAsUsed(mi->second);

                        if (!TopUpKeyPool()) {
                            LogPrintf("%s: Topping up keypool failed (locked wallet)\n", __func__);
                        }
                    }
                }
            }

            CWalletTx wtx(this, ptx);

            // Get merkle branch if transaction was found in a block
            if (pIndex != nullptr)
                wtx.SetMerkleBranch(pIndex, posInBlock);

            return AddToWallet(wtx, false);
        }
    }
    return false;
}

bool CWallet::TransactionCanBeAbandoned(const uint256& hashTx) const
{
    LOCK2(cs_main, cs_wallet);
    const CWalletTx* wtx = GetWalletTx(hashTx);
    return wtx && !wtx->isAbandoned() && wtx->GetDepthInMainChain() == 0 && !wtx->InMempool();
}

bool CWallet::AbandonTransaction(const uint256& hashTx)
{
    LOCK2(cs_main, cs_wallet);

    WalletBatch batch(*database, "r+");

    std::set<uint256> todo;
    std::set<uint256> done;

    // Can't mark abandoned if confirmed or in mempool
    auto it = mapWallet.find(hashTx);
    assert(it != mapWallet.end());
    CWalletTx& origtx = it->second;
    if (origtx.GetDepthInMainChain() != 0 || origtx.InMempool()) {
        return false;
    }

    todo.insert(hashTx);

    while (!todo.empty()) {
        uint256 now = *todo.begin();
        todo.erase(now);
        done.insert(now);

        auto it = mapWallet.find(now);
        assert(it != mapWallet.end());
        CWalletTx& wtx = it->second;

        int currentconfirm = wtx.GetDepthInMainChain();
        // If the orig tx was not in block, none of its spends can be
        assert(currentconfirm <= 0);
        // if (currentconfirm < 0) {Tx and spends are already conflicted, no need to abandon}
        if (!wtx.isAbandoned()
            && currentconfirm == 0) {
            // If the orig tx was not in block/mempool, none of its spends can be in mempool
            assert(!wtx.InMempool());
            wtx.nIndex = -1;
            wtx.setAbandoned();
            wtx.MarkDirty();
            batch.WriteTx(wtx);
            NotifyTransactionChanged(this, wtx.GetHash(), CT_UPDATED);
            // Iterate over all its outputs, and mark transactions in the wallet that spend them abandoned too
            TxSpends::const_iterator iter = mapTxSpends.lower_bound(COutPoint(hashTx, 0));
            while (iter != mapTxSpends.end() && iter->first.hash == now) {
                if (!done.count(iter->second)) {
                    todo.insert(iter->second);
                }
                iter++;
            }
            // If a transaction changes 'conflicted' state, that changes the balance
            // available of the outputs it spends. So force those to be recomputed
            for (const CTxIn& txin : wtx.tx->vin)
            {
                auto it = mapWallet.find(txin.prevout.hash);
                if (it != mapWallet.end()) {
                    it->second.MarkDirty();
                }
            }
        } else
        {
        };
    }

    return true;
}

void CWallet::MarkConflicted(const uint256& hashBlock, const uint256& hashTx)
{
    LOCK2(cs_main, cs_wallet);

    int conflictconfirms = 0;
    CBlockIndex* pindex = LookupBlockIndex(hashBlock);
    if (pindex && chainActive.Contains(pindex)) {
        conflictconfirms = -(chainActive.Height() - pindex->nHeight + 1);
    }
    // If number of conflict confirms cannot be determined, this means
    // that the block is still unknown or not yet part of the main chain,
    // for example when loading the wallet during a reindex. Do nothing in that
    // case.
    if (conflictconfirms >= 0)
        return;

    // Do not flush the wallet here for performance reasons
    WalletBatch batch(*database, "r+", false);

    std::set<uint256> todo;
    std::set<uint256> done;

    todo.insert(hashTx);

    while (!todo.empty()) {
        uint256 now = *todo.begin();
        todo.erase(now);
        done.insert(now);
        auto it = mapWallet.find(now);
        assert(it != mapWallet.end());
        CWalletTx& wtx = it->second;
        int currentconfirm = wtx.GetDepthInMainChain();
        if (conflictconfirms < currentconfirm) {
            // Block is 'more conflicted' than current confirm; update.
            // Mark transaction as conflicted with this block.
            wtx.nIndex = -1;
            wtx.hashBlock = hashBlock;
            wtx.MarkDirty();
            batch.WriteTx(wtx);
            // Iterate over all its outputs, and mark transactions in the wallet that spend them conflicted too
            TxSpends::const_iterator iter = mapTxSpends.lower_bound(COutPoint(now, 0));
            while (iter != mapTxSpends.end() && iter->first.hash == now) {
                 if (!done.count(iter->second)) {
                     todo.insert(iter->second);
                 }
                 iter++;
            }
            // If a transaction changes 'conflicted' state, that changes the balance
            // available of the outputs it spends. So force those to be recomputed
            for (const CTxIn& txin : wtx.tx->vin) {
                auto it = mapWallet.find(txin.prevout.hash);
                if (it != mapWallet.end()) {
                    it->second.MarkDirty();
                }
            }
        }
    }
}

void CWallet::SyncTransaction(const CTransactionRef& ptx, const CBlockIndex *pindex, int posInBlock) {
    const CTransaction& tx = *ptx;

    if (!AddToWalletIfInvolvingMe(ptx, pindex, posInBlock, true))
        return; // Not one of ours

    // If a transaction changes 'conflicted' state, that changes the balance
    // available of the outputs it spends. So force those to be
    // recomputed, also:
    for (const CTxIn& txin : tx.vin) {
        auto it = mapWallet.find(txin.prevout.hash);
        if (it != mapWallet.end()) {
            it->second.MarkDirty();
        }
    }
}

void CWallet::TransactionAddedToMempool(const CTransactionRef& ptx) {
    LOCK2(cs_main, cs_wallet);
    SyncTransaction(ptx);

    auto it = mapWallet.find(ptx->GetHash());
    if (it != mapWallet.end()) {
        it->second.fInMempool = true;
    }
}

void CWallet::TransactionRemovedFromMempool(const CTransactionRef &ptx) {
    LOCK(cs_wallet);
    auto it = mapWallet.find(ptx->GetHash());
    if (it != mapWallet.end()) {
        it->second.fInMempool = false;
    }
}

void CWallet::BlockConnected(const std::shared_ptr<const CBlock>& pblock, const CBlockIndex *pindex, const std::vector<CTransactionRef>& vtxConflicted) {
    LOCK2(cs_main, cs_wallet);
    // TODO: Temporarily ensure that mempool removals are notified before
    // connected transactions.  This shouldn't matter, but the abandoned
    // state of transactions in our wallet is currently cleared when we
    // receive another notification and there is a race condition where
    // notification of a connected conflict might cause an outside process
    // to abandon a transaction and then have it inadvertently cleared by
    // the notification that the conflicted transaction was evicted.

    for (const CTransactionRef& ptx : vtxConflicted) {
        SyncTransaction(ptx);
        TransactionRemovedFromMempool(ptx);
    }
    for (size_t i = 0; i < pblock->vtx.size(); i++) {
        SyncTransaction(pblock->vtx[i], pindex, i);
        TransactionRemovedFromMempool(pblock->vtx[i]);
    }

    m_last_block_processed = pindex;
}

void CWallet::BlockDisconnected(const std::shared_ptr<const CBlock>& pblock) {
    LOCK2(cs_main, cs_wallet);

    for (const CTransactionRef& ptx : pblock->vtx) {
        SyncTransaction(ptx);
    }
}



void CWallet::BlockUntilSyncedToCurrentChain() {
    AssertLockNotHeld(cs_main);
    AssertLockNotHeld(cs_wallet);

    {
        // Skip the queue-draining stuff if we know we're caught up with
        // chainActive.Tip()...
        // We could also take cs_wallet here, and call m_last_block_processed
        // protected by cs_wallet instead of cs_main, but as long as we need
        // cs_main here anyway, it's easier to just call it cs_main-protected.
        LOCK(cs_main);
        const CBlockIndex* initialChainTip = chainActive.Tip();

        if (m_last_block_processed->GetAncestor(initialChainTip->nHeight) == initialChainTip) {
            return;
        }
    }

    // ...otherwise put a callback in the validation interface queue and wait
    // for the queue to drain enough to execute it (indicating we are caught up
    // at least with the time we entered this function).
    SyncWithValidationInterfaceQueue();
}


isminetype CWallet::IsMine(const CTxIn &txin) const
{
    {
        LOCK(cs_wallet);
        std::map<uint256, CWalletTx>::const_iterator mi = mapWallet.find(txin.prevout.hash);
        if (mi != mapWallet.end())
        {
            const CWalletTx& prev = (*mi).second;
            if (txin.prevout.n < prev.tx->vout.size())
                return IsMine(prev.tx->vout[txin.prevout.n]);
        }
    }
    return ISMINE_NO;
}

// Note that this function doesn't distinguish between a 0-valued input,
// and a not-"is mine" (according to the filter) input.
CAmount CWallet::GetDebit(const CTxIn &txin, const isminefilter& filter) const
{
    {
        LOCK(cs_wallet);
        std::map<uint256, CWalletTx>::const_iterator mi = mapWallet.find(txin.prevout.hash);
        if (mi != mapWallet.end())
        {
            const CWalletTx& prev = (*mi).second;
            if (txin.prevout.n < prev.tx->vout.size())
                if (IsMine(prev.tx->vout[txin.prevout.n]) & filter)
                    return prev.tx->vout[txin.prevout.n].nValue;
        }
    }
    return 0;
}

isminetype CWallet::IsMine(const CTxOut& txout) const
{
    return ::IsMine(*this, txout.scriptPubKey);
}

CAmount CWallet::GetCredit(const CTxOut& txout, const isminefilter& filter) const
{
    if (!MoneyRange(txout.nValue))
        throw std::runtime_error(std::string(__func__) + ": value out of range");
    return ((IsMine(txout) & filter) ? txout.nValue : 0);
}

bool CWallet::IsChange(const CTxOut& txout) const
{
    // TODO: fix handling of 'change' outputs. The assumption is that any
    // payment to a script that is ours, but is not in the address book
    // is change. That assumption is likely to break when we implement multisignature
    // wallets that return change back into a multi-signature-protected address;
    // a better way of identifying which outputs are 'the send' and which are
    // 'the change' will need to be implemented (maybe extend CWalletTx to remember
    // which output, if any, was change).
    if (::IsMine(*this, txout.scriptPubKey))
    {
        CTxDestination address;
        if (!ExtractDestination(txout.scriptPubKey, address))
            return true;

        LOCK(cs_wallet);
        if (!mapAddressBook.count(address))
            return true;
    }
    return false;
}

CAmount CWallet::GetChange(const CTxOut& txout) const
{
    if (!MoneyRange(txout.nValue))
        throw std::runtime_error(std::string(__func__) + ": value out of range");
    return (IsChange(txout) ? txout.nValue : 0);
}

bool CWallet::IsMine(const CTransaction& tx) const
{
    for (const CTxOut& txout : tx.vout)
        if (IsMine(txout))
            return true;
    return false;
}

bool CWallet::IsFromMe(const CTransaction& tx) const
{
    return (GetDebit(tx, ISMINE_ALL) > 0);
}

CAmount CWallet::GetDebit(const CTransaction& tx, const isminefilter& filter) const
{
    CAmount nDebit = 0;
    for (const CTxIn& txin : tx.vin)
    {
        nDebit += GetDebit(txin, filter);
        if (!MoneyRange(nDebit))
            throw std::runtime_error(std::string(__func__) + ": value out of range");
    }
    return nDebit;
}

bool CWallet::IsAllFromMe(const CTransaction& tx, const isminefilter& filter) const
{
    LOCK(cs_wallet);

    for (const CTxIn& txin : tx.vin)
    {
        auto mi = mapWallet.find(txin.prevout.hash);
        if (mi == mapWallet.end())
            return false; // any unknown inputs can't be from us

        const CWalletTx& prev = (*mi).second;

        if (txin.prevout.n >= prev.tx->vout.size())
            return false; // invalid input!

        if (!(IsMine(prev.tx->vout[txin.prevout.n]) & filter))
            return false;
    }
    return true;
}

CAmount CWallet::GetCredit(const CTransaction& tx, const isminefilter& filter) const
{
    CAmount nCredit = 0;
    for (const CTxOut& txout : tx.vout)
    {
        nCredit += GetCredit(txout, filter);
        if (!MoneyRange(nCredit))
            throw std::runtime_error(std::string(__func__) + ": value out of range");
    }
    return nCredit;
}

CAmount CWallet::GetChange(const CTransaction& tx) const
{
    CAmount nChange = 0;
    for (const CTxOut& txout : tx.vout)
    {
        nChange += GetChange(txout);
        if (!MoneyRange(nChange))
            throw std::runtime_error(std::string(__func__) + ": value out of range");
    }
    return nChange;
}

CPubKey CWallet::GenerateNewHDMasterKey()
{
    CKey key;
    key.MakeNewKey(true);

    int64_t nCreationTime = GetTime();
    CKeyMetadata metadata(nCreationTime);

    // calculate the pubkey
    CPubKey pubkey = key.GetPubKey();
    assert(key.VerifyPubKey(pubkey));

    // set the hd keypath to "m" -> Master, refers the masterkeyid to itself
    metadata.hdKeypath     = "m";
    metadata.hdMasterKeyID = pubkey.GetID();

    {
        LOCK(cs_wallet);

        // mem store the metadata
        mapKeyMetadata[pubkey.GetID()] = metadata;

        // write the key&metadata to the database
        if (!AddKeyPubKey(key, pubkey))
            throw std::runtime_error(std::string(__func__) + ": AddKeyPubKey failed");
    }

    return pubkey;
}

bool CWallet::SetHDMasterKey(const CPubKey& pubkey)
{
    LOCK(cs_wallet);
    // store the keyid (hash160) together with
    // the child index counter in the database
    // as a hdchain object
    CHDChain newHdChain;
    newHdChain.nVersion = CanSupportFeature(FEATURE_HD_SPLIT) ? CHDChain::VERSION_HD_CHAIN_SPLIT : CHDChain::VERSION_HD_BASE;
    newHdChain.masterKeyID = pubkey.GetID();
    SetHDChain(newHdChain, false);

    return true;
}

bool CWallet::SetHDChain(const CHDChain& chain, bool memonly)
{
    LOCK(cs_wallet);
    if (!memonly && !WalletBatch(*database).WriteHDChain(chain))
        throw std::runtime_error(std::string(__func__) + ": writing chain failed");

    hdChain = chain;
    return true;
}

bool CWallet::IsHDEnabled() const
{
    if (!gArgs.GetBoolArg("-legacymode", false))
        return true;

    return !hdChain.masterKeyID.IsNull();
}

int64_t CWalletTx::GetTxTime() const
{
    int64_t n = nTimeSmart;
    return n ? n : nTimeReceived;
}

int CWalletTx::GetRequestCount() const
{
    // Returns -1 if it wasn't being tracked
    int nRequests = -1;
    {
        LOCK(pwallet->cs_wallet);
        if (IsCoinBase() || IsCoinStake())
        {
            // Generated block
            if (!hashUnset())
            {
                std::map<uint256, int>::const_iterator mi = pwallet->mapRequestCount.find(hashBlock);
                if (mi != pwallet->mapRequestCount.end())
                    nRequests = (*mi).second;
            }
        }
        else
        {
            // Did anyone request this transaction?
            std::map<uint256, int>::const_iterator mi = pwallet->mapRequestCount.find(GetHash());
            if (mi != pwallet->mapRequestCount.end())
            {
                nRequests = (*mi).second;

                // How about the block it's in?
                if (nRequests == 0 && !hashUnset())
                {
                    std::map<uint256, int>::const_iterator _mi = pwallet->mapRequestCount.find(hashBlock);
                    if (_mi != pwallet->mapRequestCount.end())
                        nRequests = (*_mi).second;
                    else
                        nRequests = 1; // If it's in someone else's block it must have got out
                }
            }
        }
    }
    return nRequests;
}

// Helper for producing a max-sized low-S signature (eg 72 bytes)
bool CWallet::DummySignInput(CTxIn &tx_in, const CTxOut &txout) const
{
    // Fill in dummy signatures for fee calculation.
    const CScript& scriptPubKey = txout.scriptPubKey;
    SignatureData sigdata;

    if (!ProduceSignature(*this, DUMMY_SIGNATURE_CREATOR, scriptPubKey, sigdata))
    {
        return false;
    } else {
        UpdateInput(tx_in, sigdata);
    }
    return true;
}

// Helper for producing a bunch of max-sized low-S signatures (eg 72 bytes)
bool CWallet::DummySignTx(CMutableTransaction &txNew, const std::vector<CTxOut> &txouts) const
{
    // Fill in dummy signatures for fee calculation.
    int nIn = 0;
    for (const auto& txout : txouts)
    {
        if (!DummySignInput(txNew.vin[nIn], txout)) {
            return false;
        }

        nIn++;
    }
    return true;
}

int64_t CalculateMaximumSignedTxSize(const CTransaction &tx, const CWallet *wallet)
{
    std::vector<CTxOut> txouts;
    // Look up the inputs.  We should have already checked that this transaction
    // IsAllFromMe(ISMINE_SPENDABLE), so every input should already be in our
    // wallet, with a valid index into the vout array, and the ability to sign.
    for (auto& input : tx.vin) {
        const auto mi = wallet->mapWallet.find(input.prevout.hash);
        if (mi == wallet->mapWallet.end()) {
            return -1;
        }
        assert(input.prevout.n < mi->second.tx->vout.size());
        txouts.emplace_back(mi->second.tx->vout[input.prevout.n]);
    }
    return CalculateMaximumSignedTxSize(tx, wallet, txouts);
}

// txouts needs to be in the order of tx.vin
int64_t CalculateMaximumSignedTxSize(const CTransaction &tx, const CWallet *wallet, const std::vector<CTxOut>& txouts)
{
    CMutableTransaction txNew(tx);
    if (!wallet->DummySignTx(txNew, txouts)) {
        // This should never happen, because IsAllFromMe(ISMINE_SPENDABLE)
        // implies that we can sign for every input.
        return -1;
    }
    return GetVirtualTransactionSize(txNew);
}

int CalculateMaximumSignedInputSize(const CTxOut& txout, const CWallet* wallet)
{
    CMutableTransaction txn;
    txn.vin.push_back(CTxIn(COutPoint()));
    if (!wallet->DummySignInput(txn.vin[0], txout)) {
        // This should never happen, because IsAllFromMe(ISMINE_SPENDABLE)
        // implies that we can sign for every input.
        return -1;
    }
    return GetVirtualTransactionInputSize(txn.vin[0]);
}

void CWalletTx::GetAmounts(std::list<COutputEntry>& listReceived,
                           std::list<COutputEntry>& listSent,
                           std::list<COutputEntry>& listStaked, CAmount& nFee, std::string& strSentAccount, const isminefilter& filter, bool fForFilterTx) const
{
    nFee = 0;
    listReceived.clear();
    listSent.clear();
    strSentAccount = strFromAccount;

    // Compute fee:
    CAmount nDebit = GetDebit(filter);
    if (nDebit > 0) // debit>0 means we signed/sent this transaction
    {
        CAmount nValueOut = tx->GetValueOut();
        nFee = nDebit - nValueOut;
    };

    // staked
    if (tx->IsCoinStake())
    {
        CAmount nCredit = 0;
        CTxDestination address = CNoDestination();
        CTxDestination addressStake = CNoDestination();

        isminetype isMineAll = ISMINE_NO;
        for (unsigned int i = 0; i < tx->vpout.size(); ++i)
        {
            const CTxOutBase *txout = tx->vpout[i].get();
            if (!txout->IsType(OUTPUT_STANDARD))
                continue;

            isminetype mine = pwallet->IsMine(txout);
            if (!(mine & filter))
                continue;
            isMineAll = (isminetype)((uint8_t)isMineAll |(uint8_t)mine);

            if (fForFilterTx || address.type() == typeid(CNoDestination))
            {
                const CScript &scriptPubKey = *txout->GetPScriptPubKey();
                ExtractDestination(scriptPubKey, address);

                if (HasIsCoinstakeOp(scriptPubKey))
                {
                    CScript scriptOut;
                    if (GetCoinstakeScriptPath(scriptPubKey, scriptOut))
                        ExtractDestination(scriptOut, addressStake);
                };
            };
            nCredit += txout->GetValue();

            if (fForFilterTx)
            {
                COutputEntry output = {address, txout->GetValue(), (int)i, mine, addressStake};
                listStaked.push_back(output);
            };
        };
        // Recalc fee as GetValueOut might include foundation fund output
        nFee = nDebit - nCredit;

        if (fForFilterTx || !(isMineAll & filter))
            return;

        COutputEntry output = {address, nCredit, 1, isMineAll, addressStake};
        listStaked.push_back(output);
        return;
    };

    // Sent/received.
    if (tx->IsParticlVersion())
    {
        bool fFoundChange = false;
        for (unsigned int i = 0; i < tx->vpout.size(); ++i)
        {
            const CTxOutBase *txout = tx->vpout[i].get();
            if (!txout->IsStandardOutput())
                continue;

            isminetype fIsMine = pwallet->IsMine(txout);

            // Only need to handle txouts if AT LEAST one of these is true:
            //   1) they debit from us (sent)
            //   2) the output is to us (received)
            if (nDebit > 0)
            {
                // Don't report 'change' txouts
                // Only hide one change output per txn
                if (!fFoundChange && pwallet->IsChange(txout))
                {
                    fFoundChange = true;
                    continue;
                };
            } else
            if (!(fIsMine & filter))
                continue;

            // In either case, we need to get the destination address
            const CScript &scriptPubKey = *txout->GetPScriptPubKey();
            CTxDestination address;
            CTxDestination addressStake = CNoDestination();

            if (!ExtractDestination(scriptPubKey, address) && !scriptPubKey.IsUnspendable())
            {
                LogPrintf("CWalletTx::GetAmounts: Unknown transaction type found, txid %s\n",
                         this->GetHash().ToString());
                address = CNoDestination();
            };

            if (HasIsCoinstakeOp(scriptPubKey))
            {
                CScript scriptOut;
                if (GetCoinstakeScriptPath(scriptPubKey, scriptOut))
                    ExtractDestination(scriptOut, addressStake);
            };

            COutputEntry output = {address, txout->GetValue(), (int)i, fIsMine, addressStake};

            // If we are debited by the transaction, add the output as a "sent" entry
            if (nDebit > 0)
                listSent.push_back(output);


            // If we are receiving the output, add it as a "received" entry
            if (fIsMine & filter)
                listReceived.push_back(output);
        };
    } else
    {
        for (unsigned int i = 0; i < tx->vout.size(); ++i)
        {
            const CTxOut& txout = tx->vout[i];
            isminetype fIsMine = pwallet->IsMine(txout);
            // Only need to handle txouts if AT LEAST one of these is true:
            //   1) they debit from us (sent)
            //   2) the output is to us (received)
            if (nDebit > 0)
            {
                // Don't report 'change' txouts
                if (pwallet->IsChange(txout))
                    continue;
            }
            else if (!(fIsMine & filter))
                continue;

            // In either case, we need to get the destination address
            CTxDestination address;
            CTxDestination addressStake = CNoDestination();

            if (!ExtractDestination(txout.scriptPubKey, address) && !txout.scriptPubKey.IsUnspendable())
            {
                LogPrintf("CWalletTx::GetAmounts: Unknown transaction type found, txid %s\n",
                         this->GetHash().ToString());
                address = CNoDestination();
            }
            COutputEntry output = {address, txout.nValue, (int)i, fIsMine, addressStake};

            // If we are debited by the transaction, add the output as a "sent" entry
            if (nDebit > 0)
                listSent.push_back(output);

            // If we are receiving the output, add it as a "received" entry
            if (fIsMine & filter)
                listReceived.push_back(output);
        }
    }
}

/**
 * Scan active chain for relevant transactions after importing keys. This should
 * be called whenever new keys are added to the wallet, with the oldest key
 * creation time.
 *
 * @return Earliest timestamp that could be successfully scanned from. Timestamp
 * returned will be higher than startTime if relevant blocks could not be read.
 */
int64_t CWallet::RescanFromTime(int64_t startTime, const WalletRescanReserver& reserver, bool update)
{
    // Find starting block. May be null if nCreateTime is greater than the
    // highest blockchain timestamp, in which case there is nothing that needs
    // to be scanned.
    CBlockIndex* startBlock = nullptr;
    {
        LOCK(cs_main);
        startBlock = chainActive.FindEarliestAtLeast(startTime - TIMESTAMP_WINDOW);
        LogPrintf("%s: Rescanning last %i blocks\n", __func__, startBlock ? chainActive.Height() - startBlock->nHeight + 1 : 0);
    }

    if (startBlock) {
        const CBlockIndex* const failedBlock = ScanForWalletTransactions(startBlock, nullptr, reserver, update);
        if (failedBlock) {
            return failedBlock->GetBlockTimeMax() + TIMESTAMP_WINDOW + 1;
        }
    }
    return startTime;
}

/**
 * Scan the block chain (starting in pindexStart) for transactions
 * from or to us. If fUpdate is true, found transactions that already
 * exist in the wallet will be updated.
 *
 * Returns null if scan was successful. Otherwise, if a complete rescan was not
 * possible (due to pruning or corruption), returns pointer to the most recent
 * block that could not be scanned.
 *
 * If pindexStop is not a nullptr, the scan will stop at the block-index
 * defined by pindexStop
 *
 * Caller needs to make sure pindexStop (and the optional pindexStart) are on
 * the main chain after to the addition of any new keys you want to detect
 * transactions for.
 */
CBlockIndex* CWallet::ScanForWalletTransactions(CBlockIndex* pindexStart, CBlockIndex* pindexStop, const WalletRescanReserver &reserver, bool fUpdate)
{
    int64_t nNow = GetTime();
    const CChainParams& chainParams = Params();

    assert(reserver.isReserved());
    if (pindexStop) {
        assert(pindexStop->nHeight >= pindexStart->nHeight);
    }

    CBlockIndex* pindex = pindexStart;
    CBlockIndex* ret = nullptr;

    if (pindex) LogPrintf("Rescan started from block %d...\n", pindex->nHeight);

    {
        fAbortRescan = false;
        ShowProgress(_("Rescanning..."), 0); // show rescan progress in GUI as dialog or on splashscreen, if -rescan on startup
        CBlockIndex* tip = nullptr;
        double dProgressStart;
        double dProgressTip;
        {
            LOCK(cs_main);
            tip = chainActive.Tip();
            dProgressStart = GuessVerificationProgress(chainParams.TxData(), pindex);
            dProgressTip = GuessVerificationProgress(chainParams.TxData(), tip);
        }
        double gvp = dProgressStart;
        while (pindex && !fAbortRescan)
        {
            if (pindex->nHeight % 100 == 0 && dProgressTip - dProgressStart > 0.0) {
                ShowProgress(_("Rescanning..."), std::max(1, std::min(99, (int)((gvp - dProgressStart) / (dProgressTip - dProgressStart) * 100))));
            }
            if (GetTime() >= nNow + 60) {
                nNow = GetTime();
                LogPrintf("Still rescanning. At block %d. Progress=%f\n", pindex->nHeight, gvp);
            }

            CBlock block;
            if (ReadBlockFromDisk(block, pindex, Params().GetConsensus())) {
                LOCK2(cs_main, cs_wallet);
                if (pindex && !chainActive.Contains(pindex)) {
                    // Abort scan if current block is no longer active, to prevent
                    // marking transactions as coming from the wrong block.
                    ret = pindex;
                    break;
                }
                for (size_t posInBlock = 0; posInBlock < block.vtx.size(); ++posInBlock) {
                    AddToWalletIfInvolvingMe(block.vtx[posInBlock], pindex, posInBlock, fUpdate);

                    // Fix unrecorded spends after rescanblockchain
                    // gui caches balances
                    if (fUpdate) {
                        const CTransactionRef& ptx = block.vtx[posInBlock];
                        for (const CTxIn& txin : ptx->vin) {
                            auto it = mapWallet.find(txin.prevout.hash);
                            if (it != mapWallet.end()) {
                                it->second.MarkDirty();
                            }
                        }
                    }
                }
            } else {
                ret = pindex;
            }
            if (pindex == pindexStop) {
                break;
            }
            {
                LOCK(cs_main);
                pindex = chainActive.Next(pindex);
                gvp = GuessVerificationProgress(chainParams.TxData(), pindex);
                if (tip != chainActive.Tip()) {
                    tip = chainActive.Tip();
                    // in case the tip has changed, update progress max
                    dProgressTip = GuessVerificationProgress(chainParams.TxData(), tip);
                }
            }
        }
        if (pindex && fAbortRescan) {
            LogPrintf("Rescan aborted at block %d. Progress=%f\n", pindex->nHeight, gvp);
        }
        ShowProgress(_("Rescanning..."), 100); // hide progress dialog in GUI
    }
    return ret;
}

void CWallet::ReacceptWalletTransactions()
{
    // If transactions aren't being broadcasted, don't let them into local mempool either
    if (!fBroadcastTransactions)
        return;
    LOCK2(cs_main, cs_wallet);
    std::map<int64_t, CWalletTx*> mapSorted;

    // Sort pending wallet transactions based on their initial wallet insertion order
    for (std::pair<const uint256, CWalletTx>& item : mapWallet)
    {
        const uint256& wtxid = item.first;
        CWalletTx& wtx = item.second;
        assert(wtx.GetHash() == wtxid);

        int nDepth = wtx.GetDepthInMainChain();

        if (!wtx.IsCoinBase() && !wtx.IsCoinStake() && (nDepth == 0 && !wtx.isAbandoned())) {
            mapSorted.insert(std::make_pair(wtx.nOrderPos, &wtx));
        }
    }

    // Try to add wallet transactions to memory pool
    for (std::pair<const int64_t, CWalletTx*>& item : mapSorted) {
        CWalletTx& wtx = *(item.second);
        CValidationState state;
        wtx.AcceptToMemoryPool(maxTxFee, state);
    }
}

bool CWalletTx::RelayWalletTransaction(CConnman* connman)
{
    assert(pwallet->GetBroadcastTransactions());
    if (!IsCoinBase() && !IsCoinStake() && !isAbandoned() && GetDepthInMainChain() == 0)
    {
        CValidationState state;
        /* GetDepthInMainChain already catches known conflicts. */
        if (InMempool() || AcceptToMemoryPool(maxTxFee, state)) {
            LogPrintf("Relaying wtx %s\n", GetHash().ToString());
            if (connman) {
                CInv inv(MSG_TX, GetHash());
                connman->ForEachNode([&inv](CNode* pnode)
                {
                    pnode->PushInventory(inv);
                });
                return true;
            }
        }
    }
    return false;
}

std::set<uint256> CWalletTx::GetConflicts() const
{
    std::set<uint256> result;
    if (pwallet != nullptr)
    {
        uint256 myHash = GetHash();
        result = pwallet->GetConflicts(myHash);
        result.erase(myHash);
    }
    return result;
}

CAmount CWalletTx::GetDebit(const isminefilter& filter) const
{
    if (tx->vin.empty())
        return 0;

    CAmount debit = 0;
    if(filter & ISMINE_SPENDABLE)
    {
        if (fDebitCached)
            debit += nDebitCached;
        else
        {
            nDebitCached = pwallet->GetDebit(*tx, ISMINE_SPENDABLE);
            fDebitCached = true;
            debit += nDebitCached;
        }
    }
    if(filter & ISMINE_WATCH_ONLY)
    {
        if(fWatchDebitCached)
            debit += nWatchDebitCached;
        else
        {
            nWatchDebitCached = pwallet->GetDebit(*tx, ISMINE_WATCH_ONLY);
            fWatchDebitCached = true;
            debit += nWatchDebitCached;
        }
    }
    return debit;
}

CAmount CWalletTx::GetCredit(const isminefilter& filter) const
{
    // Must wait until coinbase is safely deep enough in the chain before valuing it
    if (GetBlocksToMaturity() > 0)
        return 0;

    CAmount credit = 0;
    if (filter & ISMINE_SPENDABLE)
    {
        // GetBalance can assume transactions in mapWallet won't change
        if (fCreditCached)
            credit += nCreditCached;
        else
        {
            nCreditCached = pwallet->GetCredit(*tx, ISMINE_SPENDABLE);
            fCreditCached = true;
            credit += nCreditCached;
        }
    }
    if (filter & ISMINE_WATCH_ONLY)
    {
        if (fWatchCreditCached)
            credit += nWatchCreditCached;
        else
        {
            nWatchCreditCached = pwallet->GetCredit(*tx, ISMINE_WATCH_ONLY);
            fWatchCreditCached = true;
            credit += nWatchCreditCached;
        }
    }
    return credit;
}

CAmount CWalletTx::GetImmatureCredit(bool fUseCache) const
{
    if (tx->IsCoinBase() && GetBlocksToMaturity() > 0 && IsInMainChain())
    {
        if (fUseCache && fImmatureCreditCached)
            return nImmatureCreditCached;
        nImmatureCreditCached = pwallet->GetCredit(*tx, ISMINE_SPENDABLE);
        fImmatureCreditCached = true;
        return nImmatureCreditCached;
    }

    return 0;
}

CAmount CWalletTx::GetAvailableCredit(bool fUseCache) const
{
    if (pwallet == nullptr)
        return 0;
    // Must wait until coinbase is safely deep enough in the chain before valuing it
    if (GetBlocksToMaturity() > 0)
        return 0;

    if (fUseCache && fAvailableCreditCached)
        return nAvailableCreditCached;

    CAmount nCredit = 0;
    const uint256 &hashTx = GetHash();

    if (fParticlWallet)
    {
        for (unsigned int i = 0; i < tx->vpout.size(); i++)
        {
            if (!pwallet->IsSpent(hashTx, i))
            {
                nCredit += pwallet->GetCredit(tx->vpout[i].get(), ISMINE_SPENDABLE);
                if (!MoneyRange(nCredit))
                    throw std::runtime_error("CWalletTx::GetAvailableCredit() : value out of range");
            };
        };
    } else
    for (unsigned int i = 0; i < tx->vout.size(); i++)
    {
        if (!pwallet->IsSpent(hashTx, i))
        {
            const CTxOut &txout = tx->vout[i];
            nCredit += pwallet->GetCredit(txout, ISMINE_SPENDABLE);
            if (!MoneyRange(nCredit))
                throw std::runtime_error(std::string(__func__) + " : value out of range");
        }
    }

    nAvailableCreditCached = nCredit;
    fAvailableCreditCached = true;
    return nCredit;
}

CAmount CWalletTx::GetImmatureWatchOnlyCredit(const bool fUseCache) const
{
    if (GetBlocksToMaturity() > 0 && IsInMainChain())
    {
        if (fUseCache && fImmatureWatchCreditCached)
            return nImmatureWatchCreditCached;
        nImmatureWatchCreditCached = pwallet->GetCredit(*tx, ISMINE_WATCH_ONLY);
        fImmatureWatchCreditCached = true;
        return nImmatureWatchCreditCached;
    }

    return 0;
}

CAmount CWalletTx::GetAvailableWatchOnlyCredit(const bool fUseCache) const
{
    if (pwallet == nullptr)
        return 0;

    // Must wait until coinbase is safely deep enough in the chain before valuing it
    if (GetBlocksToMaturity() > 0)
        return 0;

    if (fUseCache && fAvailableWatchCreditCached)
        return nAvailableWatchCreditCached;

    const uint256 &hashTx = GetHash();
    CAmount nCredit = 0;
    if (fParticlWallet)
    {
        for (unsigned int i = 0; i < tx->vpout.size(); i++)
        {
            if (!pwallet->IsSpent(hashTx, i))
            {
                nCredit += pwallet->GetCredit(tx->vpout[i].get(), ISMINE_WATCH_ONLY);
                if (!MoneyRange(nCredit))
                    throw std::runtime_error(std::string(__func__) + ": value out of range");
            };
        };
    } else
    for (unsigned int i = 0; i < tx->vout.size(); i++)
    {
        if (!pwallet->IsSpent(GetHash(), i))
        {
            const CTxOut &txout = tx->vout[i];
            nCredit += pwallet->GetCredit(txout, ISMINE_WATCH_ONLY);
            if (!MoneyRange(nCredit))
                throw std::runtime_error(std::string(__func__) + ": value out of range");
        }
    }

    nAvailableWatchCreditCached = nCredit;
    fAvailableWatchCreditCached = true;
    return nCredit;
}

CAmount CWalletTx::GetChange() const
{
    if (fChangeCached)
        return nChangeCached;
    nChangeCached = pwallet->GetChange(*tx);
    fChangeCached = true;
    return nChangeCached;
}

bool CWalletTx::InMempool() const
{
    return fInMempool;
}

bool CWalletTx::IsTrusted() const
{
    // Quick answer in most cases
    if (!CheckFinalTx(*tx))
        return false;
    if (tx->IsCoinStake() && hashUnset()) // ignore failed stakes
        return false;
    int nDepth = GetDepthInMainChain();
    if (nDepth >= 1)
        return true;
    if (nDepth < 0)
        return false;
    if (!pwallet->m_spend_zero_conf_change || !IsFromMe(ISMINE_ALL)) // using wtx's cached debit
        return false;

    // Don't trust unconfirmed transactions from us unless they are in the mempool.
    if (!InMempool())
        return false;

    // Trusted if all inputs are from us and are in the mempool:
    for (const CTxIn& txin : tx->vin)
    {
        // Transactions not sent by us: not trusted
        const CWalletTx* parent = pwallet->GetWalletTx(txin.prevout.hash);
        if (parent == nullptr)
            return false;

        if (tx->IsParticlVersion())
        {
            const CTxOutBase *parentOut = parent->tx->vpout[txin.prevout.n].get();
            if (pwallet->IsMine(parentOut) != ISMINE_SPENDABLE)
                return false;
        } else
        {
            const CTxOut& parentOut = parent->tx->vout[txin.prevout.n];
            if (pwallet->IsMine(parentOut) != ISMINE_SPENDABLE)
                return false;
        };
    }
    return true;
}

bool CWalletTx::IsEquivalentTo(const CWalletTx& _tx) const
{
        CMutableTransaction tx1 = *this->tx;
        CMutableTransaction tx2 = *_tx.tx;
        for (auto& txin : tx1.vin) txin.scriptSig = CScript();
        for (auto& txin : tx2.vin) txin.scriptSig = CScript();
        return CTransaction(tx1) == CTransaction(tx2);
}

std::vector<uint256> CWallet::ResendWalletTransactionsBefore(int64_t nTime, CConnman* connman)
{
    std::vector<uint256> result;

    LOCK(cs_wallet);

    // Sort them in chronological order
    std::multimap<unsigned int, CWalletTx*> mapSorted;
    for (std::pair<const uint256, CWalletTx>& item : mapWallet)
    {
        CWalletTx& wtx = item.second;
        // Don't rebroadcast if newer than nTime:
        if (wtx.nTimeReceived > nTime)
            continue;
        mapSorted.insert(std::make_pair(wtx.nTimeReceived, &wtx));
    }
    for (std::pair<const unsigned int, CWalletTx*>& item : mapSorted)
    {
        CWalletTx& wtx = *item.second;
        if (wtx.RelayWalletTransaction(connman))
            result.push_back(wtx.GetHash());
    }
    return result;
}

void CWallet::ResendWalletTransactions(int64_t nBestBlockTime, CConnman* connman)
{
    // Do this infrequently and randomly to avoid giving away
    // that these are our transactions.
    if (GetTime() < nNextResend || !fBroadcastTransactions)
        return;
    bool fFirst = (nNextResend == 0);
    nNextResend = GetTime() + GetRand(30 * 60);
    if (fFirst)
        return;

    // Only do it if there's been a new block since last time
    if (nBestBlockTime < nLastResend)
        return;
    nLastResend = GetTime();

    // Rebroadcast unconfirmed txes older than 5 minutes before the last
    // block was found:
    std::vector<uint256> relayed = ResendWalletTransactionsBefore(nBestBlockTime-5*60, connman);
    if (!relayed.empty())
        LogPrintf("%s: rebroadcast %u unconfirmed transactions\n", __func__, relayed.size());
}

/** @} */ // end of mapWallet




/** @defgroup Actions
 *
 * @{
 */

CAmount CWallet::GetBalance() const
{
    CAmount nTotal = 0;
    {
        LOCK2(cs_main, cs_wallet);
        for (const auto& entry : mapWallet)
        {
            const CWalletTx* pcoin = &entry.second;
            if (pcoin->IsTrusted())
                nTotal += pcoin->GetAvailableCredit();
        }
    }
    return nTotal;
}

CAmount CWallet::GetUnconfirmedBalance() const
{
    CAmount nTotal = 0;
    {
        LOCK2(cs_main, cs_wallet);
        for (const auto& entry : mapWallet)
        {
            const CWalletTx* pcoin = &entry.second;
            if (!pcoin->IsTrusted() && pcoin->GetDepthInMainChain() == 0 && pcoin->InMempool())
                nTotal += pcoin->GetAvailableCredit();
        }
    }
    return nTotal;
}

CAmount CWallet::GetImmatureBalance() const
{
    CAmount nTotal = 0;
    {
        LOCK2(cs_main, cs_wallet);
        for (const auto& entry : mapWallet)
        {
            const CWalletTx* pcoin = &entry.second;
            nTotal += pcoin->GetImmatureCredit();
        }
    }
    return nTotal;
}

CAmount CWallet::GetWatchOnlyBalance() const
{
    CAmount nTotal = 0;
    {
        LOCK2(cs_main, cs_wallet);
        for (const auto& entry : mapWallet)
        {
            const CWalletTx* pcoin = &entry.second;
            if (pcoin->IsTrusted())
                nTotal += pcoin->GetAvailableWatchOnlyCredit();
        }
    }

    return nTotal;
}

CAmount CWallet::GetUnconfirmedWatchOnlyBalance() const
{
    CAmount nTotal = 0;
    {
        LOCK2(cs_main, cs_wallet);
        for (const auto& entry : mapWallet)
        {
            const CWalletTx* pcoin = &entry.second;
            if (!pcoin->IsTrusted() && pcoin->GetDepthInMainChain() == 0 && pcoin->InMempool())
                nTotal += pcoin->GetAvailableWatchOnlyCredit();
        }
    }
    return nTotal;
}

CAmount CWallet::GetImmatureWatchOnlyBalance() const
{
    CAmount nTotal = 0;
    {
        LOCK2(cs_main, cs_wallet);
        for (const auto& entry : mapWallet)
        {
            const CWalletTx* pcoin = &entry.second;
            nTotal += pcoin->GetImmatureWatchOnlyCredit();
        }
    }
    return nTotal;
}

// Calculate total balance in a different way from GetBalance. The biggest
// difference is that GetBalance sums up all unspent TxOuts paying to the
// wallet, while this sums up both spent and unspent TxOuts paying to the
// wallet, and then subtracts the values of TxIns spending from the wallet. This
// also has fewer restrictions on which unconfirmed transactions are considered
// trusted.
CAmount CWallet::GetLegacyBalance(const isminefilter& filter, int minDepth, const std::string* account) const
{
    LOCK2(cs_main, cs_wallet);

    CAmount balance = 0;
    for (const auto& entry : mapWallet) {
        const CWalletTx& wtx = entry.second;
        const int depth = wtx.GetDepthInMainChain();
        if (depth < 0 || !CheckFinalTx(*wtx.tx) || wtx.GetBlocksToMaturity() > 0) {
            continue;
        }

        // Loop through tx outputs and add incoming payments. For outgoing txs,
        // treat change outputs specially, as part of the amount debited.
        CAmount debit = wtx.GetDebit(filter);
        const bool outgoing = debit > 0;
        for (const CTxOut& out : wtx.tx->vout) {
            if (outgoing && IsChange(out)) {
                debit -= out.nValue;
            } else if (IsMine(out) & filter && depth >= minDepth && (!account || *account == GetLabelName(out.scriptPubKey))) {
                balance += out.nValue;
            }
        }

        // For outgoing txs, subtract amount debited.
        if (outgoing && (!account || *account == wtx.strFromAccount)) {
            balance -= debit;
        }
    }

    if (account) {
        balance += WalletBatch(*database).GetAccountCreditDebit(*account);
    }

    return balance;
}

CAmount CWallet::GetAvailableBalance(const CCoinControl* coinControl) const
{
    LOCK2(cs_main, cs_wallet);

    CAmount balance = 0;
    std::vector<COutput> vCoins;
    AvailableCoins(vCoins, true, coinControl);
    for (const COutput& out : vCoins) {
        if (out.fSpendable) {
            balance += out.tx->tx->vout[out.i].nValue;
        }
    }
    return balance;
}

void CWallet::AvailableCoins(std::vector<COutput> &vCoins, bool fOnlySafe, const CCoinControl *coinControl, const CAmount &nMinimumAmount, const CAmount &nMaximumAmount, const CAmount &nMinimumSumAmount, const uint64_t nMaximumCount, const int nMinDepth, const int nMaxDepth, bool fIncludeImmature) const
{
    AssertLockHeld(cs_main);
    AssertLockHeld(cs_wallet);

    vCoins.clear();
    CAmount nTotal = 0;

    for (const auto& entry : mapWallet)
    {
        const uint256& wtxid = entry.first;
        const CWalletTx* pcoin = &entry.second;

        if (!CheckFinalTx(*pcoin->tx))
            continue;

        if (pcoin->IsCoinBase() && pcoin->GetBlocksToMaturity() > 0)
            continue;

        int nDepth = pcoin->GetDepthInMainChain();
        if (nDepth < 0)
            continue;

        // We should not consider coins which aren't at least in our mempool
        // It's possible for these to be conflicted via ancestors which we may never be able to detect
        if (nDepth == 0 && !pcoin->InMempool())
            continue;

        bool safeTx = pcoin->IsTrusted();

        // We should not consider coins from transactions that are replacing
        // other transactions.
        //
        // Example: There is a transaction A which is replaced by bumpfee
        // transaction B. In this case, we want to prevent creation of
        // a transaction B' which spends an output of B.
        //
        // Reason: If transaction A were initially confirmed, transactions B
        // and B' would no longer be valid, so the user would have to create
        // a new transaction C to replace B'. However, in the case of a
        // one-block reorg, transactions B' and C might BOTH be accepted,
        // when the user only wanted one of them. Specifically, there could
        // be a 1-block reorg away from the chain where transactions A and C
        // were accepted to another chain where B, B', and C were all
        // accepted.
        if (nDepth == 0 && pcoin->mapValue.count("replaces_txid")) {
            safeTx = false;
        }

        // Similarly, we should not consider coins from transactions that
        // have been replaced. In the example above, we would want to prevent
        // creation of a transaction A' spending an output of A, because if
        // transaction B were initially confirmed, conflicting with A and
        // A', we wouldn't want to the user to create a transaction D
        // intending to replace A', but potentially resulting in a scenario
        // where A, A', and D could all be accepted (instead of just B and
        // D, or just A and A' like the user would want).
        if (nDepth == 0 && pcoin->mapValue.count("replaced_by_txid")) {
            safeTx = false;
        }

        if (fOnlySafe && !safeTx) {
            continue;
        }

        if (nDepth < nMinDepth || nDepth > nMaxDepth)
            continue;

        for (unsigned int i = 0; i < pcoin->tx->vout.size(); i++) {
            if (pcoin->tx->vout[i].nValue < nMinimumAmount || pcoin->tx->vout[i].nValue > nMaximumAmount)
                continue;

            if (coinControl && coinControl->HasSelected() && !coinControl->fAllowOtherInputs && !coinControl->IsSelected(COutPoint(entry.first, i)))
                continue;

            if (IsLockedCoin(entry.first, i))
                continue;

            if (IsSpent(wtxid, i))
                continue;

            isminetype mine = IsMine(pcoin->tx->vout[i]);

            if (mine == ISMINE_NO) {
                continue;
            }

            bool fSpendableIn = ((mine & ISMINE_SPENDABLE) != ISMINE_NO) || (coinControl && coinControl->fAllowWatchOnly && (mine & ISMINE_WATCH_SOLVABLE) != ISMINE_NO);
            bool fSolvableIn = (mine & (ISMINE_SPENDABLE | ISMINE_WATCH_SOLVABLE)) != ISMINE_NO;

            vCoins.push_back(COutput(pcoin, i, nDepth, fSpendableIn, fSolvableIn, safeTx));

            // Checks the sum amount of all UTXO's.
            if (nMinimumSumAmount != MAX_MONEY) {
                nTotal += pcoin->tx->vout[i].nValue;

                if (nTotal >= nMinimumSumAmount) {
                    return;
                }
            }

            // Checks the maximum number of UTXO's.
            if (nMaximumCount > 0 && vCoins.size() >= nMaximumCount) {
                return;
            }
        }
    }
}

std::map<CTxDestination, std::vector<COutput>> CWallet::ListCoins() const
{
    // TODO: Add AssertLockHeld(cs_wallet) here.
    //
    // Because the return value from this function contains pointers to
    // CWalletTx objects, callers to this function really should acquire the
    // cs_wallet lock before calling it. However, the current caller doesn't
    // acquire this lock yet. There was an attempt to add the missing lock in
    // https://github.com/bitcoin/bitcoin/pull/10340, but that change has been
    // postponed until after https://github.com/bitcoin/bitcoin/pull/10244 to
    // avoid adding some extra complexity to the Qt code.

    std::map<CTxDestination, std::vector<COutput>> result;
    std::vector<COutput> availableCoins;

    LOCK2(cs_main, cs_wallet);
    AvailableCoins(availableCoins);

    for (auto& coin : availableCoins) {
        CTxDestination address;
        if (coin.fSpendable &&
            ExtractDestination(FindNonChangeParentOutput(*coin.tx->tx, coin.i).scriptPubKey, address)) {
            result[address].emplace_back(std::move(coin));
        }
    }

    std::vector<COutPoint> lockedCoins;
    ListLockedCoins(lockedCoins);
    for (const auto& output : lockedCoins) {
        auto it = mapWallet.find(output.hash);
        if (it != mapWallet.end()) {
            int depth = it->second.GetDepthInMainChain();
            if (depth >= 0 && output.n < it->second.tx->vout.size() &&
                IsMine(it->second.tx->vout[output.n]) == ISMINE_SPENDABLE) {
                CTxDestination address;
                if (ExtractDestination(FindNonChangeParentOutput(*it->second.tx, output.n).scriptPubKey, address)) {
                    result[address].emplace_back(
                        &it->second, output.n, depth, true /* spendable */, true /* solvable */, false /* safe */);
                }
            }
        }
    }

    return result;
}

const CTxOut& CWallet::FindNonChangeParentOutput(const CTransaction& tx, int output) const
{
    const CTransaction* ptx = &tx;
    int n = output;
    while (IsChange(ptx->vout[n]) && ptx->vin.size() > 0) {
        const COutPoint& prevout = ptx->vin[0].prevout;
        auto it = mapWallet.find(prevout.hash);
        if (it == mapWallet.end() || it->second.tx->vout.size() <= prevout.n ||
            !IsMine(it->second.tx->vout[prevout.n])) {
            break;
        }
        ptx = it->second.tx.get();
        n = prevout.n;
    }
    return ptx->vout[n];
}

bool CWallet::OutputEligibleForSpending(const COutput& output, const CoinEligibilityFilter& eligibility_filter) const
{
    if (!output.fSpendable)
        return false;

    if (output.nDepth < (output.tx->IsFromMe(ISMINE_ALL) ? eligibility_filter.conf_mine : eligibility_filter.conf_theirs))
        return false;

    if (!mempool.TransactionWithinChainLimit(output.tx->GetHash(), eligibility_filter.max_ancestors))
        return false;

    return true;
}

bool CWallet::SelectCoinsMinConf(const CAmount& nTargetValue, const CoinEligibilityFilter& eligibility_filter, std::vector<COutput> vCoins,
                                 std::set<CInputCoin>& setCoinsRet, CAmount& nValueRet, const CoinSelectionParams& coin_selection_params, bool& bnb_used) const
{
    setCoinsRet.clear();
    nValueRet = 0;

    std::vector<CInputCoin> utxo_pool;
    if (coin_selection_params.use_bnb) {

        // Get long term estimate
        FeeCalculation feeCalc;
        CCoinControl temp;
        temp.m_confirm_target = 1008;
        CFeeRate long_term_feerate = GetMinimumFeeRate(*this, temp, ::mempool, ::feeEstimator, &feeCalc);

        // Calculate cost of change
        CAmount cost_of_change = GetDiscardRate(*this, ::feeEstimator).GetFee(coin_selection_params.change_spend_size) + coin_selection_params.effective_fee.GetFee(coin_selection_params.change_output_size);

        // Filter by the min conf specs and add to utxo_pool and calculate effective value
        for (const COutput &output : vCoins)
        {
            if (!OutputEligibleForSpending(output, eligibility_filter))
                continue;

            CInputCoin coin(output.tx->tx, output.i);
            coin.effective_value = coin.txout.nValue - (output.nInputBytes < 0 ? 0 : coin_selection_params.effective_fee.GetFee(output.nInputBytes));
            // Only include outputs that are positive effective value (i.e. not dust)
            if (coin.effective_value > 0) {
                coin.fee = output.nInputBytes < 0 ? 0 : coin_selection_params.effective_fee.GetFee(output.nInputBytes);
                coin.long_term_fee = output.nInputBytes < 0 ? 0 : long_term_feerate.GetFee(output.nInputBytes);
                utxo_pool.push_back(coin);
            }
        }
        // Calculate the fees for things that aren't inputs
        CAmount not_input_fees = coin_selection_params.effective_fee.GetFee(coin_selection_params.tx_noinputs_size);
        bnb_used = true;
        return SelectCoinsBnB(utxo_pool, nTargetValue, cost_of_change, setCoinsRet, nValueRet, not_input_fees);
    } else {
        // Filter by the min conf specs and add to utxo_pool
        for (const COutput &output : vCoins)
        {
            if (!OutputEligibleForSpending(output, eligibility_filter))
                continue;

            CInputCoin coin = CInputCoin(output.tx->tx, output.i);
            utxo_pool.push_back(coin);
        }
        bnb_used = false;
        return KnapsackSolver(nTargetValue, utxo_pool, setCoinsRet, nValueRet);
    }
}

bool CWallet::SelectCoins(const std::vector<COutput>& vAvailableCoins, const CAmount& nTargetValue, std::set<CInputCoin>& setCoinsRet, CAmount& nValueRet, const CCoinControl& coin_control, CoinSelectionParams& coin_selection_params, bool& bnb_used) const
{
    std::vector<COutput> vCoins(vAvailableCoins);

    // coin control -> return all selected outputs (we want all selected to go into the transaction for sure)
    if (coin_control.HasSelected() && !coin_control.fAllowOtherInputs)
    {
        // We didn't use BnB here, so set it to false.
        bnb_used = false;

        for (const COutput& out : vCoins)
        {
            if (!out.fSpendable)
                 continue;
            nValueRet += out.tx->tx->vout[out.i].nValue;
            setCoinsRet.insert(CInputCoin(out.tx->tx, out.i));
        }
        return (nValueRet >= nTargetValue);
    }

    // calculate value from preset inputs and store them
    std::set<CInputCoin> setPresetCoins;
    CAmount nValueFromPresetInputs = 0;

    std::vector<COutPoint> vPresetInputs;
    coin_control.ListSelected(vPresetInputs);
    for (const COutPoint& outpoint : vPresetInputs)
    {
        // For now, don't use BnB if preset inputs are selected. TODO: Enable this later
        bnb_used = false;
        coin_selection_params.use_bnb = false;

        std::map<uint256, CWalletTx>::const_iterator it = mapWallet.find(outpoint.hash);
        if (it != mapWallet.end())
        {
            const CWalletTx* pcoin = &it->second;
            // Clearly invalid input, fail
            if (pcoin->tx->vout.size() <= outpoint.n)
                return false;
            // Just to calculate the marginal byte size
            nValueFromPresetInputs += pcoin->tx->vout[outpoint.n].nValue;
            setPresetCoins.insert(CInputCoin(pcoin->tx, outpoint.n));
        } else
            return false; // TODO: Allow non-wallet inputs
    }

    // remove preset inputs from vCoins
    for (std::vector<COutput>::iterator it = vCoins.begin(); it != vCoins.end() && coin_control.HasSelected();)
    {
        if (setPresetCoins.count(CInputCoin(it->tx->tx, it->i)))
            it = vCoins.erase(it);
        else
            ++it;
    }

    size_t nMaxChainLength = std::min(gArgs.GetArg("-limitancestorcount", DEFAULT_ANCESTOR_LIMIT), gArgs.GetArg("-limitdescendantcount", DEFAULT_DESCENDANT_LIMIT));
    bool fRejectLongChains = gArgs.GetBoolArg("-walletrejectlongchains", DEFAULT_WALLET_REJECT_LONG_CHAINS);

    bool res = nTargetValue <= nValueFromPresetInputs ||
        SelectCoinsMinConf(nTargetValue - nValueFromPresetInputs, CoinEligibilityFilter(1, 6, 0), vCoins, setCoinsRet, nValueRet, coin_selection_params, bnb_used) ||
        SelectCoinsMinConf(nTargetValue - nValueFromPresetInputs, CoinEligibilityFilter(1, 1, 0), vCoins, setCoinsRet, nValueRet, coin_selection_params, bnb_used) ||
        (m_spend_zero_conf_change && SelectCoinsMinConf(nTargetValue - nValueFromPresetInputs, CoinEligibilityFilter(0, 1, 2), vCoins, setCoinsRet, nValueRet, coin_selection_params, bnb_used)) ||
        (m_spend_zero_conf_change && SelectCoinsMinConf(nTargetValue - nValueFromPresetInputs, CoinEligibilityFilter(0, 1, std::min((size_t)4, nMaxChainLength/3)), vCoins, setCoinsRet, nValueRet, coin_selection_params, bnb_used)) ||
        (m_spend_zero_conf_change && SelectCoinsMinConf(nTargetValue - nValueFromPresetInputs, CoinEligibilityFilter(0, 1, nMaxChainLength/2), vCoins, setCoinsRet, nValueRet, coin_selection_params, bnb_used)) ||
        (m_spend_zero_conf_change && SelectCoinsMinConf(nTargetValue - nValueFromPresetInputs, CoinEligibilityFilter(0, 1, nMaxChainLength), vCoins, setCoinsRet, nValueRet, coin_selection_params, bnb_used)) ||
        (m_spend_zero_conf_change && !fRejectLongChains && SelectCoinsMinConf(nTargetValue - nValueFromPresetInputs, CoinEligibilityFilter(0, 1, std::numeric_limits<uint64_t>::max()), vCoins, setCoinsRet, nValueRet, coin_selection_params, bnb_used));

    // because SelectCoinsMinConf clears the setCoinsRet, we now add the possible inputs to the coinset
    setCoinsRet.insert(setPresetCoins.begin(), setPresetCoins.end());

    // add preset inputs to the total value selected
    nValueRet += nValueFromPresetInputs;

    return res;
}

bool CWallet::SignTransaction(CMutableTransaction &tx)
{
    AssertLockHeld(cs_wallet); // mapWallet

    // sign the new tx
    CTransaction txNewConst(tx);
    int nIn = 0;
    for (const auto& input : tx.vin) {
        std::map<uint256, CWalletTx>::const_iterator mi = mapWallet.find(input.prevout.hash);
        if(mi == mapWallet.end() || input.prevout.n >= mi->second.tx->vout.size()) {
            return false;
        }
        const CScript& scriptPubKey = mi->second.tx->vout[input.prevout.n].scriptPubKey;
        const CAmount& amount = mi->second.tx->vout[input.prevout.n].nValue;
        SignatureData sigdata;

        std::vector<uint8_t> vchAmount(8);
        memcpy(&vchAmount[0], &amount, 8);
        if (!ProduceSignature(*this, TransactionSignatureCreator(&txNewConst, nIn, vchAmount, SIGHASH_ALL), scriptPubKey, sigdata)) {
            return false;
        }
        UpdateTransaction(tx, nIn, sigdata);
        nIn++;
    }
    return true;
}

bool CWallet::FundTransaction(CMutableTransaction& tx, CAmount& nFeeRet, int& nChangePosInOut, std::string& strFailReason, bool lockUnspents, const std::set<int>& setSubtractFeeFromOutputs, CCoinControl coinControl)
{
    std::vector<CRecipient> vecSend;

    // Turn the txout set into a CRecipient vector.
    for (size_t idx = 0; idx < tx.vout.size(); idx++) {
        const CTxOut& txOut = tx.vout[idx];
        CRecipient recipient(txOut.scriptPubKey, txOut.nValue, setSubtractFeeFromOutputs.count(idx) == 1);
        vecSend.push_back(recipient);
    }

    coinControl.fAllowOtherInputs = true;

    for (const CTxIn& txin : tx.vin) {
        coinControl.Select(txin.prevout);
    }

    // Acquire the locks to prevent races to the new locked unspents between the
    // CreateTransaction call and LockCoin calls (when lockUnspents is true).
    LOCK2(cs_main, cs_wallet);

    CReserveKey reservekey(this);
    CTransactionRef tx_new;
    if (!CreateTransaction(vecSend, tx_new, reservekey, nFeeRet, nChangePosInOut, strFailReason, coinControl, false)) {
        return false;
    }

    if (nChangePosInOut != -1) {
        tx.vout.insert(tx.vout.begin() + nChangePosInOut, tx_new->vout[nChangePosInOut]);
        // We don't have the normal Create/Commit cycle, and don't want to risk
        // reusing change, so just remove the key from the keypool here.
        reservekey.KeepKey();
    }

    // Copy output sizes from new transaction; they may have had the fee
    // subtracted from them.
    for (unsigned int idx = 0; idx < tx.vout.size(); idx++) {
        tx.vout[idx].nValue = tx_new->vout[idx].nValue;
    }

    // Add new txins while keeping original txin scriptSig/order.
    for (const CTxIn& txin : tx_new->vin) {
        if (!coinControl.IsSelected(txin.prevout)) {
            tx.vin.push_back(txin);

            if (lockUnspents) {
                LockCoin(txin.prevout);
            }
        }
    }

    return true;
}

OutputType CWallet::TransactionChangeType(OutputType change_type, const std::vector<CRecipient>& vecSend)
{
    // If -changetype is specified, always use that change type.
    if (change_type != OutputType::NONE) {
        return change_type;
    }

    // if m_default_address_type is legacy, use legacy address as change (even
    // if some of the outputs are P2WPKH or P2WSH).
    if (m_default_address_type == OutputType::LEGACY) {
        return OutputType::LEGACY;
    }

    // if any destination is P2WPKH or P2WSH, use P2WPKH for the change
    // output.
    for (const auto& recipient : vecSend) {
        // Check if any destination contains a witness program:
        int witnessversion = 0;
        std::vector<unsigned char> witnessprogram;
        if (recipient.scriptPubKey.IsWitnessProgram(witnessversion, witnessprogram)) {
            return OutputType::BECH32;
        }
    }

    // else use m_default_address_type for change
    return m_default_address_type;
}

bool CWallet::CreateTransaction(const std::vector<CRecipient>& vecSend, CTransactionRef& tx, CReserveKey& reservekey, CAmount& nFeeRet,
                                int& nChangePosInOut, std::string& strFailReason, const CCoinControl& coin_control, bool sign)
{
    CAmount nValue = 0;
    int nChangePosRequest = nChangePosInOut;
    unsigned int nSubtractFeeFromAmount = 0;
    for (const auto& recipient : vecSend)
    {
        if (nValue < 0 || recipient.nAmount < 0)
        {
            strFailReason = _("Transaction amounts must not be negative");
            return false;
        }
        nValue += recipient.nAmount;

        if (recipient.fSubtractFeeFromAmount)
            nSubtractFeeFromAmount++;
    }
    if (vecSend.empty())
    {
        strFailReason = _("Transaction must have at least one recipient");
        return false;
    }

    CMutableTransaction txNew;

    // Discourage fee sniping.
    //
    // For a large miner the value of the transactions in the best block and
    // the mempool can exceed the cost of deliberately attempting to mine two
    // blocks to orphan the current best block. By setting nLockTime such that
    // only the next block can include the transaction, we discourage this
    // practice as the height restricted and limited blocksize gives miners
    // considering fee sniping fewer options for pulling off this attack.
    //
    // A simple way to think about this is from the wallet's point of view we
    // always want the blockchain to move forward. By setting nLockTime this
    // way we're basically making the statement that we only want this
    // transaction to appear in the next block; we don't want to potentially
    // encourage reorgs by allowing transactions to appear at lower heights
    // than the next block in forks of the best chain.
    //
    // Of course, the subsidy is high enough, and transaction volume low
    // enough, that fee sniping isn't a problem yet, but by implementing a fix
    // now we ensure code won't be written that makes assumptions about
    // nLockTime that preclude a fix later.
    txNew.nLockTime = chainActive.Height();

    // Secondly occasionally randomly pick a nLockTime even further back, so
    // that transactions that are delayed after signing for whatever reason,
    // e.g. high-latency mix networks and some CoinJoin implementations, have
    // better privacy.
    if (GetRandInt(10) == 0)
        txNew.nLockTime = std::max(0, (int)txNew.nLockTime - GetRandInt(100));

    assert(txNew.nLockTime <= (unsigned int)chainActive.Height());
    assert(txNew.nLockTime < LOCKTIME_THRESHOLD);
    FeeCalculation feeCalc;
    CAmount nFeeNeeded;
    int nBytes;
    {
        std::set<CInputCoin> setCoins;
        LOCK2(cs_main, cs_wallet);
        {
            std::vector<COutput> vAvailableCoins;
            AvailableCoins(vAvailableCoins, true, &coin_control);
            CoinSelectionParams coin_selection_params; // Parameters for coin selection, init with dummy

            // Create change script that will be used if we need change
            // TODO: pass in scriptChange instead of reservekey so
            // change transaction isn't always pay-to-bitcoin-address
            CScript scriptChange;

            // coin control: send change to custom address
            if (!boost::get<CNoDestination>(&coin_control.destChange)) {
                scriptChange = GetScriptForDestination(coin_control.destChange);
            } else { // no coin control: send change to newly generated address
                // Note: We use a new key here to keep it from being obvious which side is the change.
                //  The drawback is that by not reusing a previous key, the change may be lost if a
                //  backup is restored, if the backup doesn't have the new private key for the change.
                //  If we reused the old key, it would be possible to add code to look for and
                //  rediscover unknown transactions that were written with keys of ours to recover
                //  post-backup change.

                // Reserve a new key pair from key pool
                CPubKey vchPubKey;
                bool ret;
                ret = reservekey.GetReservedKey(vchPubKey, true);
                if (!ret)
                {
                    strFailReason = _("Keypool ran out, please call keypoolrefill first");
                    return false;
                }

                const OutputType change_type = TransactionChangeType(coin_control.m_change_type ? *coin_control.m_change_type : m_default_change_type, vecSend);

                LearnRelatedScripts(vchPubKey, change_type);
                scriptChange = GetScriptForDestination(GetDestinationForKey(vchPubKey, change_type));
            }
            CTxOut change_prototype_txout(0, scriptChange);
            coin_selection_params.change_output_size = GetSerializeSize(change_prototype_txout, SER_DISK, 0);

            CFeeRate discard_rate = GetDiscardRate(*this, ::feeEstimator);

            // Get the fee rate to use effective values in coin selection
            CFeeRate nFeeRateNeeded = GetMinimumFeeRate(*this, coin_control, ::mempool, ::feeEstimator, &feeCalc);

            nFeeRet = 0;
            bool pick_new_inputs = true;
            CAmount nValueIn = 0;

            // BnB selector is the only selector used when this is true.
            // That should only happen on the first pass through the loop.
            coin_selection_params.use_bnb = nSubtractFeeFromAmount == 0; // If we are doing subtract fee from recipient, then don't use BnB
            // Start with no fee and loop until there is enough fee
            while (true)
            {
                nChangePosInOut = nChangePosRequest;
                txNew.vin.clear();
                txNew.vout.clear();
                bool fFirst = true;

                CAmount nValueToSelect = nValue;
                if (nSubtractFeeFromAmount == 0)
                    nValueToSelect += nFeeRet;

                // vouts to the payees
                coin_selection_params.tx_noinputs_size = 11; // Static vsize overhead + outputs vsize. 4 nVersion, 4 nLocktime, 1 input count, 1 output count, 1 witness overhead (dummy, flag, stack size)
                for (const auto& recipient : vecSend)
                {
                    CTxOut txout(recipient.nAmount, recipient.scriptPubKey);

                    if (recipient.fSubtractFeeFromAmount)
                    {
                        assert(nSubtractFeeFromAmount != 0);
                        txout.nValue -= nFeeRet / nSubtractFeeFromAmount; // Subtract fee equally from each selected recipient

                        if (fFirst) // first receiver pays the remainder not divisible by output count
                        {
                            fFirst = false;
                            txout.nValue -= nFeeRet % nSubtractFeeFromAmount;
                        }
                    }
                    // Include the fee cost for outputs. Note this is only used for BnB right now
                    coin_selection_params.tx_noinputs_size += ::GetSerializeSize(txout, SER_NETWORK, PROTOCOL_VERSION);

                    if (IsDust(txout, ::dustRelayFee))
                    {
                        if (recipient.fSubtractFeeFromAmount && nFeeRet > 0)
                        {
                            if (txout.nValue < 0)
                                strFailReason = _("The transaction amount is too small to pay the fee");
                            else
                                strFailReason = _("The transaction amount is too small to send after the fee has been deducted");
                        }
                        else
                            strFailReason = _("Transaction amount too small");
                        return false;
                    }
                    txNew.vout.push_back(txout);
                }

                // Choose coins to use
                bool bnb_used;
                if (pick_new_inputs) {
                    nValueIn = 0;
                    setCoins.clear();
                    coin_selection_params.change_spend_size = CalculateMaximumSignedInputSize(change_prototype_txout, this);
                    coin_selection_params.effective_fee = nFeeRateNeeded;
                    if (!SelectCoins(vAvailableCoins, nValueToSelect, setCoins, nValueIn, coin_control, coin_selection_params, bnb_used))
                    {
                        // If BnB was used, it was the first pass. No longer the first pass and continue loop with knapsack.
                        if (bnb_used) {
                            coin_selection_params.use_bnb = false;
                            continue;
                        }
                        else {
                            strFailReason = _("Insufficient funds");
                            return false;
                        }
                    }
                }

                const CAmount nChange = nValueIn - nValueToSelect;
                if (nChange > 0)
                {
                    // Fill a vout to ourself
                    CTxOut newTxOut(nChange, scriptChange);

                    // Never create dust outputs; if we would, just
                    // add the dust to the fee.
                    // The nChange when BnB is used is always going to go to fees.
                    if (IsDust(newTxOut, discard_rate) || bnb_used)
                    {
                        nChangePosInOut = -1;
                        nFeeRet += nChange;
                    }
                    else
                    {
                        if (nChangePosInOut == -1)
                        {
                            // Insert change txn at random position:
                            nChangePosInOut = GetRandInt(txNew.vout.size()+1);
                        }
                        else if ((unsigned int)nChangePosInOut > txNew.vout.size())
                        {
                            strFailReason = _("Change index out of range");
                            return false;
                        }

                        std::vector<CTxOut>::iterator position = txNew.vout.begin()+nChangePosInOut;
                        txNew.vout.insert(position, newTxOut);
                    }
                } else {
                    nChangePosInOut = -1;
                }

                // Dummy fill vin for maximum size estimation
                //
                for (const auto& coin : setCoins) {
                    txNew.vin.push_back(CTxIn(coin.outpoint,CScript()));
                }

                nBytes = CalculateMaximumSignedTxSize(txNew, this);
                if (nBytes < 0) {
                    strFailReason = _("Signing transaction failed");
                    return false;
                }

                nFeeNeeded = GetMinimumFee(*this, nBytes, coin_control, ::mempool, ::feeEstimator, &feeCalc);
                if (feeCalc.reason == FeeReason::FALLBACK && !m_allow_fallback_fee) {
                    // eventually allow a fallback fee
                    strFailReason = _("Fee estimation failed. Fallbackfee is disabled. Wait a few blocks or enable -fallbackfee.");
                    return false;
                }

                // If we made it here and we aren't even able to meet the relay fee on the next pass, give up
                // because we must be at the maximum allowed fee.
                if (nFeeNeeded < ::minRelayTxFee.GetFee(nBytes))
                {
                    strFailReason = _("Transaction too large for fee policy");
                    return false;
                }

                if (nFeeRet >= nFeeNeeded) {
                    // Reduce fee to only the needed amount if possible. This
                    // prevents potential overpayment in fees if the coins
                    // selected to meet nFeeNeeded result in a transaction that
                    // requires less fee than the prior iteration.

                    // If we have no change and a big enough excess fee, then
                    // try to construct transaction again only without picking
                    // new inputs. We now know we only need the smaller fee
                    // (because of reduced tx size) and so we should add a
                    // change output. Only try this once.
                    if (nChangePosInOut == -1 && nSubtractFeeFromAmount == 0 && pick_new_inputs) {
                        unsigned int tx_size_with_change = nBytes + coin_selection_params.change_output_size + 2; // Add 2 as a buffer in case increasing # of outputs changes compact size
                        CAmount fee_needed_with_change = GetMinimumFee(*this, tx_size_with_change, coin_control, ::mempool, ::feeEstimator, nullptr);
                        CAmount minimum_value_for_change = GetDustThreshold(change_prototype_txout, discard_rate);
                        if (nFeeRet >= fee_needed_with_change + minimum_value_for_change) {
                            pick_new_inputs = false;
                            nFeeRet = fee_needed_with_change;
                            continue;
                        }
                    }

                    // If we have change output already, just increase it
                    if (nFeeRet > nFeeNeeded && nChangePosInOut != -1 && nSubtractFeeFromAmount == 0) {
                        CAmount extraFeePaid = nFeeRet - nFeeNeeded;
                        std::vector<CTxOut>::iterator change_position = txNew.vout.begin()+nChangePosInOut;
                        change_position->nValue += extraFeePaid;
                        nFeeRet -= extraFeePaid;
                    }
                    break; // Done, enough fee included.
                }
                else if (!pick_new_inputs) {
                    // This shouldn't happen, we should have had enough excess
                    // fee to pay for the new output and still meet nFeeNeeded
                    // Or we should have just subtracted fee from recipients and
                    // nFeeNeeded should not have changed
                    strFailReason = _("Transaction fee and change calculation failed");
                    return false;
                }

                // Try to reduce change to include necessary fee
                if (nChangePosInOut != -1 && nSubtractFeeFromAmount == 0) {
                    CAmount additionalFeeNeeded = nFeeNeeded - nFeeRet;
                    std::vector<CTxOut>::iterator change_position = txNew.vout.begin()+nChangePosInOut;
                    // Only reduce change if remaining amount is still a large enough output.
                    if (change_position->nValue >= MIN_FINAL_CHANGE + additionalFeeNeeded) {
                        change_position->nValue -= additionalFeeNeeded;
                        nFeeRet += additionalFeeNeeded;
                        break; // Done, able to increase fee from change
                    }
                }

                // If subtracting fee from recipients, we now know what fee we
                // need to subtract, we have no reason to reselect inputs
                if (nSubtractFeeFromAmount > 0) {
                    pick_new_inputs = false;
                }

                // Include more fee and try again.
                nFeeRet = nFeeNeeded;
                coin_selection_params.use_bnb = false;
                continue;
            }
        }

        if (nChangePosInOut == -1) reservekey.ReturnKey(); // Return any reserved key if we don't have change

        // Shuffle selected coins and fill in final vin
        txNew.vin.clear();
        std::vector<CInputCoin> selected_coins(setCoins.begin(), setCoins.end());
        std::shuffle(selected_coins.begin(), selected_coins.end(), FastRandomContext());

        // Note how the sequence number is set to non-maxint so that
        // the nLockTime set above actually works.
        //
        // BIP125 defines opt-in RBF as any nSequence < maxint-1, so
        // we use the highest possible value in that range (maxint-2)
        // to avoid conflicting with other possible uses of nSequence,
        // and in the spirit of "smallest possible change from prior
        // behavior."
        const uint32_t nSequence = coin_control.m_signal_bip125_rbf.get_value_or(m_signal_rbf) ? MAX_BIP125_RBF_SEQUENCE : (CTxIn::SEQUENCE_FINAL - 1);
        for (const auto& coin : selected_coins) {
            txNew.vin.push_back(CTxIn(coin.outpoint, CScript(), nSequence));
        }

        if (sign)
        {
            CTransaction txNewConst(txNew);
            int nIn = 0;
            for (const auto& coin : selected_coins)
            {
                const CScript& scriptPubKey = coin.txout.scriptPubKey;
                SignatureData sigdata;

                CAmount nValue = coin.GetValue();
                std::vector<uint8_t> vchAmount(8);
                memcpy(&vchAmount[0], &nValue, 8);
                if (!ProduceSignature(*this, TransactionSignatureCreator(&txNewConst, nIn, vchAmount, SIGHASH_ALL), scriptPubKey, sigdata))
                {
                    strFailReason = _("Signing transaction failed");
                    return false;
                } else {
                    UpdateTransaction(txNew, nIn, sigdata);
                }

                nIn++;
            }
        }

        // Return the constructed transaction data.
        tx = MakeTransactionRef(std::move(txNew));

        // Limit size
        if (GetTransactionWeight(*tx) >= MAX_STANDARD_TX_WEIGHT)
        {
            strFailReason = _("Transaction too large");
            return false;
        }
    }

    if (gArgs.GetBoolArg("-walletrejectlongchains", DEFAULT_WALLET_REJECT_LONG_CHAINS)) {
        // Lastly, ensure this tx will pass the mempool's chain limits
        LockPoints lp;
        CTxMemPoolEntry entry(tx, 0, 0, 0, false, 0, lp);
        CTxMemPool::setEntries setAncestors;
        size_t nLimitAncestors = gArgs.GetArg("-limitancestorcount", DEFAULT_ANCESTOR_LIMIT);
        size_t nLimitAncestorSize = gArgs.GetArg("-limitancestorsize", DEFAULT_ANCESTOR_SIZE_LIMIT)*1000;
        size_t nLimitDescendants = gArgs.GetArg("-limitdescendantcount", DEFAULT_DESCENDANT_LIMIT);
        size_t nLimitDescendantSize = gArgs.GetArg("-limitdescendantsize", DEFAULT_DESCENDANT_SIZE_LIMIT)*1000;
        std::string errString;
        if (!mempool.CalculateMemPoolAncestors(entry, setAncestors, nLimitAncestors, nLimitAncestorSize, nLimitDescendants, nLimitDescendantSize, errString)) {
            strFailReason = _("Transaction has too long of a mempool chain");
            return false;
        }
    }

    LogPrintf("Fee Calculation: Fee:%d Bytes:%u Needed:%d Tgt:%d (requested %d) Reason:\"%s\" Decay %.5f: Estimation: (%g - %g) %.2f%% %.1f/(%.1f %d mem %.1f out) Fail: (%g - %g) %.2f%% %.1f/(%.1f %d mem %.1f out)\n",
              nFeeRet, nBytes, nFeeNeeded, feeCalc.returnedTarget, feeCalc.desiredTarget, StringForFeeReason(feeCalc.reason), feeCalc.est.decay,
              feeCalc.est.pass.start, feeCalc.est.pass.end,
              100 * feeCalc.est.pass.withinTarget / (feeCalc.est.pass.totalConfirmed + feeCalc.est.pass.inMempool + feeCalc.est.pass.leftMempool),
              feeCalc.est.pass.withinTarget, feeCalc.est.pass.totalConfirmed, feeCalc.est.pass.inMempool, feeCalc.est.pass.leftMempool,
              feeCalc.est.fail.start, feeCalc.est.fail.end,
              100 * feeCalc.est.fail.withinTarget / (feeCalc.est.fail.totalConfirmed + feeCalc.est.fail.inMempool + feeCalc.est.fail.leftMempool),
              feeCalc.est.fail.withinTarget, feeCalc.est.fail.totalConfirmed, feeCalc.est.fail.inMempool, feeCalc.est.fail.leftMempool);
    return true;
}

/**
 * Call after CreateTransaction unless you want to abort
 */
bool CWallet::CommitTransaction(CTransactionRef tx, mapValue_t mapValue, std::vector<std::pair<std::string, std::string>> orderForm, std::string fromAccount, CReserveKey& reservekey, CConnman* connman, CValidationState& state)
{
    {
        LOCK2(cs_main, cs_wallet);

        CWalletTx wtxNew(this, std::move(tx));
        wtxNew.mapValue = std::move(mapValue);
        wtxNew.vOrderForm = std::move(orderForm);
        wtxNew.strFromAccount = std::move(fromAccount);
        wtxNew.fTimeReceivedIsTxTime = true;
        wtxNew.fFromMe = true;

        LogPrintf("CommitTransaction:\n%s", wtxNew.tx->ToString()); /* Continued */
        {
            // Take key pair from key pool so it won't be used again
            reservekey.KeepKey();

            // Add tx to wallet, because if it has change it's also ours,
            // otherwise just for transaction history.
            AddToWallet(wtxNew);

            // Notify that old coins are spent
            for (const CTxIn& txin : wtxNew.tx->vin)
            {
                CWalletTx &coin = mapWallet.at(txin.prevout.hash);
                coin.BindWallet(this);
                NotifyTransactionChanged(this, coin.GetHash(), CT_UPDATED);
            }
        }

        // Track how many getdata requests our transaction gets
        mapRequestCount[wtxNew.GetHash()] = 0;

        // Get the inserted-CWalletTx from mapWallet so that the
        // fInMempool flag is cached properly
        CWalletTx& wtx = mapWallet.at(wtxNew.GetHash());

        if (fBroadcastTransactions)
        {
            CValidationState state;
            // Broadcast
            if (!wtx.AcceptToMemoryPool(maxTxFee, state)) {
                LogPrintf("CommitTransaction(): Transaction cannot be broadcast immediately, %s\n", FormatStateMessage(state));
                // TODO: if we expect the failure to be long term or permanent, instead delete wtx from the wallet and return failure.
            } else {
                wtx.RelayWalletTransaction(connman);
            }
        }
    }
    return true;
}

void CWallet::ListAccountCreditDebit(const std::string& strAccount, std::list<CAccountingEntry>& entries) {
    WalletBatch batch(*database);
    return batch.ListAccountCreditDebit(strAccount, entries);
}

bool CWallet::AddAccountingEntry(const CAccountingEntry& acentry)
{
    WalletBatch batch(*database);

    return AddAccountingEntry(acentry, &batch);
}

bool CWallet::AddAccountingEntry(const CAccountingEntry& acentry, WalletBatch *batch)
{
    if (!batch->WriteAccountingEntry(++nAccountingEntryNumber, acentry)) {
        return false;
    }

    laccentries.push_back(acentry);
    CAccountingEntry & entry = laccentries.back();
    wtxOrdered.insert(std::make_pair(entry.nOrderPos, TxPair(nullptr, &entry)));

    return true;
}


DBErrors CWallet::LoadWallet(bool& fFirstRunRet)
{
    LOCK2(cs_main, cs_wallet);

    fFirstRunRet = false;
    DBErrors nLoadWalletRet = WalletBatch(*database,"cr+").LoadWallet(this);
    if (nLoadWalletRet == DBErrors::NEED_REWRITE)
    {
        if (database->Rewrite("\x04pool"))
        {
            setInternalKeyPool.clear();
            setExternalKeyPool.clear();
            m_pool_key_to_index.clear();
            // Note: can't top-up keypool here, because wallet is locked.
            // User will be prompted to unlock wallet the next operation
            // that requires a new key.
        }
    }

    // This wallet is in its first run if all of these are empty
    fFirstRunRet = mapKeys.empty() && mapCryptedKeys.empty() && mapWatchKeys.empty() && setWatchOnly.empty() && mapScripts.empty();

    if (nLoadWalletRet != DBErrors::LOAD_OK)
        return nLoadWalletRet;

    uiInterface.LoadWallet(this);

    return DBErrors::LOAD_OK;
}

DBErrors CWallet::ZapSelectTx(std::vector<uint256>& vHashIn, std::vector<uint256>& vHashOut)
{
    AssertLockHeld(cs_wallet); // mapWallet
    DBErrors nZapSelectTxRet = WalletBatch(*database,"cr+").ZapSelectTx(vHashIn, vHashOut);
    for (uint256 hash : vHashOut)
        mapWallet.erase(hash);

    if (nZapSelectTxRet == DBErrors::NEED_REWRITE)
    {
        if (database->Rewrite("\x04pool"))
        {
            setInternalKeyPool.clear();
            setExternalKeyPool.clear();
            m_pool_key_to_index.clear();
            // Note: can't top-up keypool here, because wallet is locked.
            // User will be prompted to unlock wallet the next operation
            // that requires a new key.
        }
    }

    if (nZapSelectTxRet != DBErrors::LOAD_OK)
        return nZapSelectTxRet;

    MarkDirty();

    return DBErrors::LOAD_OK;

}

DBErrors CWallet::ZapWalletTx(std::vector<CWalletTx>& vWtx)
{
    DBErrors nZapWalletTxRet = WalletBatch(*database,"cr+").ZapWalletTx(vWtx);
    if (nZapWalletTxRet == DBErrors::NEED_REWRITE)
    {
        if (database->Rewrite("\x04pool"))
        {
            LOCK(cs_wallet);
            setInternalKeyPool.clear();
            setExternalKeyPool.clear();
            m_pool_key_to_index.clear();
            // Note: can't top-up keypool here, because wallet is locked.
            // User will be prompted to unlock wallet the next operation
            // that requires a new key.
        }
    }

    if (nZapWalletTxRet != DBErrors::LOAD_OK)
        return nZapWalletTxRet;

    return DBErrors::LOAD_OK;
}


bool CWallet::SetAddressBook(const CTxDestination& address, const std::string& strName, const std::string& strPurpose, bool fBech32)
{
    bool fUpdated = false;
    {
        LOCK(cs_wallet); // mapAddressBook
        std::map<CTxDestination, CAddressBookData>::iterator mi = mapAddressBook.find(address);
        fUpdated = mi != mapAddressBook.end();
        mapAddressBook[address].name = strName;
        if (!strPurpose.empty()) /* update purpose only if requested */
            mapAddressBook[address].purpose = strPurpose;
    }
    NotifyAddressBookChanged(this, address, strName, ::IsMine(*this, address) != ISMINE_NO,
                             strPurpose, (fUpdated ? CT_UPDATED : CT_NEW) );
    if (!strPurpose.empty() && !WalletBatch(*database).WritePurpose(EncodeDestination(address), strPurpose))
        return false;
    return WalletBatch(*database).WriteName(EncodeDestination(address), strName);
}

bool CWallet::DelAddressBook(const CTxDestination& address)
{
    {
        LOCK(cs_wallet); // mapAddressBook

        // Delete destdata tuples associated with address
        std::string strAddress = EncodeDestination(address);
        for (const std::pair<std::string, std::string> &item : mapAddressBook[address].destdata)
        {
            WalletBatch(*database).EraseDestData(strAddress, item.first);
        }
        mapAddressBook.erase(address);
    }

    NotifyAddressBookChanged(this, address, "", ::IsMine(*this, address) != ISMINE_NO, "", CT_DELETED);

    WalletBatch(*database).ErasePurpose(EncodeDestination(address));
    return WalletBatch(*database).EraseName(EncodeDestination(address));
}

const std::string& CWallet::GetLabelName(const CScript& scriptPubKey) const
{
    CTxDestination address;
    if (ExtractDestination(scriptPubKey, address) && !scriptPubKey.IsUnspendable()) {
        auto mi = mapAddressBook.find(address);
        if (mi != mapAddressBook.end()) {
            return mi->second.name;
        }
    }
    // A scriptPubKey that doesn't have an entry in the address book is
    // associated with the default label ("").
    const static std::string DEFAULT_LABEL_NAME;
    return DEFAULT_LABEL_NAME;
}

/**
 * Mark old keypool keys as used,
 * and generate all new keys
 */
bool CWallet::NewKeyPool()
{
    if (!gArgs.GetBoolArg("-legacymode", false))
        return false;

    {
        LOCK(cs_wallet);
        WalletBatch batch(*database);

        for (int64_t nIndex : setInternalKeyPool) {
            batch.ErasePool(nIndex);
        }
        setInternalKeyPool.clear();

        for (int64_t nIndex : setExternalKeyPool) {
            batch.ErasePool(nIndex);
        }
        setExternalKeyPool.clear();

        m_pool_key_to_index.clear();

        if (!TopUpKeyPool()) {
            return false;
        }
        LogPrintf("CWallet::NewKeyPool rewrote keypool\n");
    }
    return true;
}

size_t CWallet::KeypoolCountExternalKeys()
{
    AssertLockHeld(cs_wallet); // setExternalKeyPool
    return setExternalKeyPool.size();
}

void CWallet::LoadKeyPool(int64_t nIndex, const CKeyPool &keypool)
{
    AssertLockHeld(cs_wallet);
    if (keypool.fInternal) {
        setInternalKeyPool.insert(nIndex);
    } else {
        setExternalKeyPool.insert(nIndex);
    }
    m_max_keypool_index = std::max(m_max_keypool_index, nIndex);
    m_pool_key_to_index[keypool.vchPubKey.GetID()] = nIndex;

    // If no metadata exists yet, create a default with the pool key's
    // creation time. Note that this may be overwritten by actually
    // stored metadata for that key later, which is fine.
    CKeyID keyid = keypool.vchPubKey.GetID();
    if (mapKeyMetadata.count(keyid) == 0)
        mapKeyMetadata[keyid] = CKeyMetadata(keypool.nTime);
}

bool CWallet::TopUpKeyPool(unsigned int kpSize)
{
    if (!gArgs.GetBoolArg("-legacymode", false))
        return false;

    {
        LOCK(cs_wallet);

        if (IsLocked())
            return false;

        // Top up key pool
        unsigned int nTargetSize;
        if (kpSize > 0)
            nTargetSize = kpSize;
        else
            nTargetSize = std::max(gArgs.GetArg("-keypool", DEFAULT_KEYPOOL_SIZE), (int64_t) 0);

        // count amount of available keys (internal, external)
        // make sure the keypool of external and internal keys fits the user selected target (-keypool)
        int64_t missingExternal = std::max(std::max((int64_t) nTargetSize, (int64_t) 1) - (int64_t)setExternalKeyPool.size(), (int64_t) 0);
        int64_t missingInternal = std::max(std::max((int64_t) nTargetSize, (int64_t) 1) - (int64_t)setInternalKeyPool.size(), (int64_t) 0);

        if (!IsHDEnabled() || !CanSupportFeature(FEATURE_HD_SPLIT))
        {
            // don't create extra internal keys
            missingInternal = 0;
        }
        bool internal = false;
        WalletBatch batch(*database);
        for (int64_t i = missingInternal + missingExternal; i--;)
        {
            if (i < missingInternal) {
                internal = true;
            }

            assert(m_max_keypool_index < std::numeric_limits<int64_t>::max()); // How in the hell did you use so many keys?
            int64_t index = ++m_max_keypool_index;

            CPubKey pubkey(GenerateNewKey(batch, internal));
            if (!batch.WritePool(index, CKeyPool(pubkey, internal))) {
                throw std::runtime_error(std::string(__func__) + ": writing generated key failed");
            }

            if (internal) {
                setInternalKeyPool.insert(index);
            } else {
                setExternalKeyPool.insert(index);
            }
            m_pool_key_to_index[pubkey.GetID()] = index;
        }
        if (missingInternal + missingExternal > 0) {
            LogPrintf("keypool added %d keys (%d internal), size=%u (%u internal)\n", missingInternal + missingExternal, missingInternal, setInternalKeyPool.size() + setExternalKeyPool.size(), setInternalKeyPool.size());
        }
    }
    return true;
}

void CWallet::ReserveKeyFromKeyPool(int64_t& nIndex, CKeyPool& keypool, bool fRequestedInternal)
{
    nIndex = -1;
    keypool.vchPubKey = CPubKey();
    {
        LOCK(cs_wallet);

        if (!IsLocked())
            TopUpKeyPool();

        bool fReturningInternal = IsHDEnabled() && CanSupportFeature(FEATURE_HD_SPLIT) && fRequestedInternal;
        std::set<int64_t>& setKeyPool = fReturningInternal ? setInternalKeyPool : setExternalKeyPool;

        // Get the oldest key
        if(setKeyPool.empty())
            return;

        WalletBatch batch(*database);

        auto it = setKeyPool.begin();
        nIndex = *it;
        setKeyPool.erase(it);
        if (!batch.ReadPool(nIndex, keypool)) {
            throw std::runtime_error(std::string(__func__) + ": read failed");
        }
        if (!HaveKey(keypool.vchPubKey.GetID())) {
            throw std::runtime_error(std::string(__func__) + ": unknown key in key pool");
        }
        if (keypool.fInternal != fReturningInternal) {
            throw std::runtime_error(std::string(__func__) + ": keypool entry misclassified");
        }

        assert(keypool.vchPubKey.IsValid());
        m_pool_key_to_index.erase(keypool.vchPubKey.GetID());
        LogPrintf("keypool reserve %d\n", nIndex);
    }
}

void CWallet::KeepKey(int64_t nIndex)
{
    // Remove from key pool
    WalletBatch batch(*database);
    batch.ErasePool(nIndex);
    LogPrintf("keypool keep %d\n", nIndex);
}

void CWallet::ReturnKey(int64_t nIndex, bool fInternal, const CPubKey& pubkey)
{
    // Return to key pool
    {
        LOCK(cs_wallet);
        if (fInternal) {
            setInternalKeyPool.insert(nIndex);
        } else {
            setExternalKeyPool.insert(nIndex);
        }
        m_pool_key_to_index[pubkey.GetID()] = nIndex;
    }
    LogPrintf("keypool return %d\n", nIndex);
}

bool CWallet::GetKeyFromPool(CPubKey& result, bool internal)
{
    CKeyPool keypool;
    {
        LOCK(cs_wallet);
        int64_t nIndex = 0;
        ReserveKeyFromKeyPool(nIndex, keypool, internal);
        if (nIndex == -1)
        {
            if (IsLocked()) return false;
            WalletBatch batch(*database);
            result = GenerateNewKey(batch, internal);
            return true;
        }
        KeepKey(nIndex);
        result = keypool.vchPubKey;
    }
    return true;
}

static int64_t GetOldestKeyTimeInPool(const std::set<int64_t>& setKeyPool, WalletBatch& batch) {
    if (setKeyPool.empty()) {
        return GetTime();
    }

    CKeyPool keypool;
    int64_t nIndex = *(setKeyPool.begin());
    if (!batch.ReadPool(nIndex, keypool)) {
        throw std::runtime_error(std::string(__func__) + ": read oldest key in keypool failed");
    }
    assert(keypool.vchPubKey.IsValid());
    return keypool.nTime;
}

int64_t CWallet::GetOldestKeyPoolTime()
{
    LOCK(cs_wallet);

    WalletBatch batch(*database);

    // load oldest key from keypool, get time and return
    int64_t oldestKey = GetOldestKeyTimeInPool(setExternalKeyPool, batch);
    if (IsHDEnabled() && CanSupportFeature(FEATURE_HD_SPLIT)) {
        oldestKey = std::max(GetOldestKeyTimeInPool(setInternalKeyPool, batch), oldestKey);
    }

    return oldestKey;
}

std::map<CTxDestination, CAmount> CWallet::GetAddressBalances()
{
    std::map<CTxDestination, CAmount> balances;

    {
        LOCK(cs_wallet);
        for (const auto& walletEntry : mapWallet)
        {
            const CWalletTx *pcoin = &walletEntry.second;

            if (!pcoin->IsTrusted())
                continue;

            if (pcoin->GetBlocksToMaturity() > 0)
                continue;

            int nDepth = pcoin->GetDepthInMainChain();
            if (nDepth < (pcoin->IsFromMe(ISMINE_ALL) ? 0 : 1))
                continue;

            for (unsigned int i = 0; i < pcoin->tx->vout.size(); i++)
            {
                CTxDestination addr;
                if (!IsMine(pcoin->tx->vout[i]))
                    continue;
                if(!ExtractDestination(pcoin->tx->vout[i].scriptPubKey, addr))
                    continue;

                CAmount n = IsSpent(walletEntry.first, i) ? 0 : pcoin->tx->vout[i].nValue;

                if (!balances.count(addr))
                    balances[addr] = 0;
                balances[addr] += n;
            }
        }
    }

    return balances;
}

std::set< std::set<CTxDestination> > CWallet::GetAddressGroupings()
{
    AssertLockHeld(cs_wallet); // mapWallet
    std::set< std::set<CTxDestination> > groupings;
    std::set<CTxDestination> grouping;

    for (const auto& walletEntry : mapWallet)
    {
        const CWalletTx *pcoin = &walletEntry.second;

        if (pcoin->tx->vin.size() > 0)
        {
            bool any_mine = false;
            // group all input addresses with each other
            for (CTxIn txin : pcoin->tx->vin)
            {
                CTxDestination address;
                if(!IsMine(txin)) /* If this input isn't mine, ignore it */
                    continue;
                if(!ExtractDestination(mapWallet.at(txin.prevout.hash).tx->vout[txin.prevout.n].scriptPubKey, address))
                    continue;
                grouping.insert(address);
                any_mine = true;
            }

            // group change with input addresses
            if (any_mine)
            {
               for (CTxOut txout : pcoin->tx->vout)
                   if (IsChange(txout))
                   {
                       CTxDestination txoutAddr;
                       if(!ExtractDestination(txout.scriptPubKey, txoutAddr))
                           continue;
                       grouping.insert(txoutAddr);
                   }
            }
            if (grouping.size() > 0)
            {
                groupings.insert(grouping);
                grouping.clear();
            }
        }

        // group lone addrs by themselves
        for (const auto& txout : pcoin->tx->vout)
            if (IsMine(txout))
            {
                CTxDestination address;
                if(!ExtractDestination(txout.scriptPubKey, address))
                    continue;
                grouping.insert(address);
                groupings.insert(grouping);
                grouping.clear();
            }
    }

    std::set< std::set<CTxDestination>* > uniqueGroupings; // a set of pointers to groups of addresses
    std::map< CTxDestination, std::set<CTxDestination>* > setmap;  // map addresses to the unique group containing it
    for (std::set<CTxDestination> _grouping : groupings)
    {
        // make a set of all the groups hit by this new group
        std::set< std::set<CTxDestination>* > hits;
        std::map< CTxDestination, std::set<CTxDestination>* >::iterator it;
        for (CTxDestination address : _grouping)
            if ((it = setmap.find(address)) != setmap.end())
                hits.insert((*it).second);

        // merge all hit groups into a new single group and delete old groups
        std::set<CTxDestination>* merged = new std::set<CTxDestination>(_grouping);
        for (std::set<CTxDestination>* hit : hits)
        {
            merged->insert(hit->begin(), hit->end());
            uniqueGroupings.erase(hit);
            delete hit;
        }
        uniqueGroupings.insert(merged);

        // update setmap
        for (CTxDestination element : *merged)
            setmap[element] = merged;
    }

    std::set< std::set<CTxDestination> > ret;
    for (std::set<CTxDestination>* uniqueGrouping : uniqueGroupings)
    {
        ret.insert(*uniqueGrouping);
        delete uniqueGrouping;
    }

    return ret;
}

std::set<CTxDestination> CWallet::GetLabelAddresses(const std::string& label) const
{
    LOCK(cs_wallet);
    std::set<CTxDestination> result;
    for (const std::pair<CTxDestination, CAddressBookData>& item : mapAddressBook)
    {
        const CTxDestination& address = item.first;
        const std::string& strName = item.second.name;
        if (strName == label)
            result.insert(address);
    }
    return result;
}

void CWallet::DeleteLabel(const std::string& label)
{
    WalletBatch batch(*database);
    batch.EraseAccount(label);
}

bool CReserveKey::GetReservedKey(CPubKey& pubkey, bool internal)
{
    if (nIndex == -1)
    {
        CKeyPool keypool;
        pwallet->ReserveKeyFromKeyPool(nIndex, keypool, internal);
        if (nIndex != -1)
            vchPubKey = keypool.vchPubKey;
        else {
            return false;
        }
        fInternal = keypool.fInternal;
    }
    assert(vchPubKey.IsValid());
    pubkey = vchPubKey;
    return true;
}

void CReserveKey::KeepKey()
{
    if (nIndex != -1)
        pwallet->KeepKey(nIndex);
    nIndex = -1;
    vchPubKey = CPubKey();
}

void CReserveKey::ReturnKey()
{
    if (nIndex != -1) {
        pwallet->ReturnKey(nIndex, fInternal, vchPubKey);
    }
    nIndex = -1;
    vchPubKey = CPubKey();
}

void CWallet::MarkReserveKeysAsUsed(int64_t keypool_id)
{
    AssertLockHeld(cs_wallet);
    bool internal = setInternalKeyPool.count(keypool_id);
    if (!internal) assert(setExternalKeyPool.count(keypool_id));
    std::set<int64_t> *setKeyPool = internal ? &setInternalKeyPool : &setExternalKeyPool;
    auto it = setKeyPool->begin();

    WalletBatch batch(*database);
    while (it != std::end(*setKeyPool)) {
        const int64_t& index = *(it);
        if (index > keypool_id) break; // set*KeyPool is ordered

        CKeyPool keypool;
        if (batch.ReadPool(index, keypool)) { //TODO: This should be unnecessary
            m_pool_key_to_index.erase(keypool.vchPubKey.GetID());
        }
        LearnAllRelatedScripts(keypool.vchPubKey);
        batch.ErasePool(index);
        LogPrintf("keypool index %d removed\n", index);
        it = setKeyPool->erase(it);
    }
}

void CWallet::GetScriptForMining(std::shared_ptr<CReserveScript> &script)
{
    std::shared_ptr<CReserveKey> rKey = std::make_shared<CReserveKey>(this);
    CPubKey pubkey;
    if (!rKey->GetReservedKey(pubkey))
        return;


    script = rKey;
    script->reserveScript = CScript() << ToByteVector(pubkey) << OP_CHECKSIG;
}

void CWallet::LockCoin(const COutPoint& output)
{
    AssertLockHeld(cs_wallet); // setLockedCoins
    setLockedCoins.insert(output);
}

void CWallet::UnlockCoin(const COutPoint& output)
{
    AssertLockHeld(cs_wallet); // setLockedCoins
    setLockedCoins.erase(output);
}

void CWallet::UnlockAllCoins()
{
    AssertLockHeld(cs_wallet); // setLockedCoins
    setLockedCoins.clear();
}

bool CWallet::IsLockedCoin(uint256 hash, unsigned int n) const
{
    AssertLockHeld(cs_wallet); // setLockedCoins
    COutPoint outpt(hash, n);

    return (setLockedCoins.count(outpt) > 0);
}

void CWallet::ListLockedCoins(std::vector<COutPoint>& vOutpts) const
{
    AssertLockHeld(cs_wallet); // setLockedCoins
    for (std::set<COutPoint>::iterator it = setLockedCoins.begin();
         it != setLockedCoins.end(); it++) {
        COutPoint outpt = (*it);
        vOutpts.push_back(outpt);
    }
}

/** @} */ // end of Actions


void CWallet::GetKeyBirthTimes(std::map<CTxDestination, int64_t> &mapKeyBirth) const {
    AssertLockHeld(cs_wallet); // mapKeyMetadata
    mapKeyBirth.clear();

    // get birth times for keys with metadata
    for (const auto& entry : mapKeyMetadata) {
        if (entry.second.nCreateTime) {
            mapKeyBirth[entry.first] = entry.second.nCreateTime;
        }
    }

    // map in which we'll infer heights of other keys
    CBlockIndex *pindexMax = chainActive[std::max(0, chainActive.Height() - 144)]; // the tip can be reorganized; use a 144-block safety margin
    std::map<CKeyID, CBlockIndex*> mapKeyFirstBlock;
    for (const CKeyID &keyid : GetKeys()) {
        if (mapKeyBirth.count(keyid) == 0)
            mapKeyFirstBlock[keyid] = pindexMax;
    }

    // if there are no such keys, we're done
    if (mapKeyFirstBlock.empty())
        return;

    // find first block that affects those keys, if there are any left
    std::vector<CKeyID> vAffected;
    for (const auto& entry : mapWallet) {
        // iterate over all wallet transactions...
        const CWalletTx &wtx = entry.second;
        CBlockIndex* pindex = LookupBlockIndex(wtx.hashBlock);
        if (pindex && chainActive.Contains(pindex)) {
            // ... which are already in a block
            int nHeight = pindex->nHeight;
            for (const CTxOut &txout : wtx.tx->vout) {
                // iterate over all their outputs
                CAffectedKeysVisitor(*this, vAffected).Process(txout.scriptPubKey);
                for (const CKeyID &keyid : vAffected) {
                    // ... and all their affected keys
                    std::map<CKeyID, CBlockIndex*>::iterator rit = mapKeyFirstBlock.find(keyid);
                    if (rit != mapKeyFirstBlock.end() && nHeight < rit->second->nHeight)
                        rit->second = pindex;
                }
                vAffected.clear();
            }
        }
    }

    // Extract block timestamps for those keys
    for (const auto& entry : mapKeyFirstBlock)
        mapKeyBirth[entry.first] = entry.second->GetBlockTime() - TIMESTAMP_WINDOW; // block times can be 2h off
}

/**
 * Compute smart timestamp for a transaction being added to the wallet.
 *
 * Logic:
 * - If sending a transaction, assign its timestamp to the current time.
 * - If receiving a transaction outside a block, assign its timestamp to the
 *   current time.
 * - If receiving a block with a future timestamp, assign all its (not already
 *   known) transactions' timestamps to the current time.
 * - If receiving a block with a past timestamp, before the most recent known
 *   transaction (that we care about), assign all its (not already known)
 *   transactions' timestamps to the same timestamp as that most-recent-known
 *   transaction.
 * - If receiving a block with a past timestamp, but after the most recent known
 *   transaction, assign all its (not already known) transactions' timestamps to
 *   the block time.
 *
 * For more information see CWalletTx::nTimeSmart,
 * https://bitcointalk.org/?topic=54527, or
 * https://github.com/bitcoin/bitcoin/pull/1393.
 */
unsigned int CWallet::ComputeTimeSmart(const CWalletTx& wtx) const
{
    unsigned int nTimeSmart = wtx.nTimeReceived;
    if (!wtx.hashUnset()) {
        if (const CBlockIndex* pindex = LookupBlockIndex(wtx.hashBlock)) {
            int64_t latestNow = wtx.nTimeReceived;
            int64_t latestEntry = 0;

            // Tolerate times up to the last timestamp in the wallet not more than 5 minutes into the future
            int64_t latestTolerated = latestNow + 300;
            const TxItems& txOrdered = wtxOrdered;
            for (auto it = txOrdered.rbegin(); it != txOrdered.rend(); ++it) {
                CWalletTx* const pwtx = it->second.first;
                if (pwtx == &wtx) {
                    continue;
                }
                CAccountingEntry* const pacentry = it->second.second;
                int64_t nSmartTime;
                if (pwtx) {
                    nSmartTime = pwtx->nTimeSmart;
                    if (!nSmartTime) {
                        nSmartTime = pwtx->nTimeReceived;
                    }
                } else {
                    nSmartTime = pacentry->nTime;
                }
                if (nSmartTime <= latestTolerated) {
                    latestEntry = nSmartTime;
                    if (nSmartTime > latestNow) {
                        latestNow = nSmartTime;
                    }
                    break;
                }
            }

            int64_t blocktime = pindex->GetBlockTime();
            nTimeSmart = std::max(latestEntry, std::min(blocktime, latestNow));
        } else {
            LogPrintf("%s: found %s in block %s not in index\n", __func__, wtx.GetHash().ToString(), wtx.hashBlock.ToString());
        }
    }
    return nTimeSmart;
}

bool CWallet::AddDestData(const CTxDestination &dest, const std::string &key, const std::string &value)
{
    if (boost::get<CNoDestination>(&dest))
        return false;

    mapAddressBook[dest].destdata.insert(std::make_pair(key, value));
    return WalletBatch(*database).WriteDestData(EncodeDestination(dest), key, value);
}

bool CWallet::EraseDestData(const CTxDestination &dest, const std::string &key)
{
    if (!mapAddressBook[dest].destdata.erase(key))
        return false;
    return WalletBatch(*database).EraseDestData(EncodeDestination(dest), key);
}

bool CWallet::LoadDestData(const CTxDestination &dest, const std::string &key, const std::string &value)
{
    mapAddressBook[dest].destdata.insert(std::make_pair(key, value));
    return true;
}

bool CWallet::GetDestData(const CTxDestination &dest, const std::string &key, std::string *value) const
{
    std::map<CTxDestination, CAddressBookData>::const_iterator i = mapAddressBook.find(dest);
    if(i != mapAddressBook.end())
    {
        CAddressBookData::StringMap::const_iterator j = i->second.destdata.find(key);
        if(j != i->second.destdata.end())
        {
            if(value)
                *value = j->second;
            return true;
        }
    }
    return false;
}

std::vector<std::string> CWallet::GetDestValues(const std::string& prefix) const
{
    LOCK(cs_wallet);
    std::vector<std::string> values;
    for (const auto& address : mapAddressBook) {
        for (const auto& data : address.second.destdata) {
            if (!data.first.compare(0, prefix.size(), prefix)) {
                values.emplace_back(data.second);
            }
        }
    }
    return values;
}

CWallet* CWallet::CreateWalletFromFile(const std::string& name, const fs::path& path, CWallet *walletInstanceIn)
{
    const std::string& walletFile = name;

    // needed to restore wallet transaction meta data after -zapwallettxes
    std::vector<CWalletTx> vWtx;
    if (gArgs.GetBoolArg("-zapwallettxes", false)) {
        uiInterface.InitMessage(_("Zapping all transactions from wallet..."));

        std::unique_ptr<CWallet> tempWallet = MakeUnique<CWallet>(name, WalletDatabase::Create(path));
        DBErrors nZapWalletRet = tempWallet->ZapWalletTx(vWtx);
        if (nZapWalletRet != DBErrors::LOAD_OK) {
            InitError(strprintf(_("Error loading %s: Wallet corrupted"), walletFile));
            return nullptr;
        }
    }

    uiInterface.InitMessage(_("Loading wallet..."));

    int64_t nStart = GetTimeMillis();
    bool fFirstRun = true;
    CWallet *walletInstance = walletInstanceIn;
    if (!walletInstance)
       walletInstance = new CWallet(name, WalletDatabase::Create(path));

    DBErrors nLoadWalletRet = walletInstance->LoadWallet(fFirstRun);
    if (nLoadWalletRet != DBErrors::LOAD_OK)
    {
        if (nLoadWalletRet == DBErrors::CORRUPT) {
            InitError(strprintf(_("Error loading %s: Wallet corrupted"), walletFile));
            return nullptr;
        }
        else if (nLoadWalletRet == DBErrors::NONCRITICAL_ERROR)
        {
            InitWarning(strprintf(_("Error reading %s! All keys read correctly, but transaction data"
                                         " or address book entries might be missing or incorrect."),
                walletFile));
        }
        else if (nLoadWalletRet == DBErrors::TOO_NEW) {
            InitError(strprintf(_("Error loading %s: Wallet requires newer version of %s"), walletFile, _(PACKAGE_NAME)));
            return nullptr;
        }
        else if (nLoadWalletRet == DBErrors::NEED_REWRITE)
        {
            InitError(strprintf(_("Wallet needed to be rewritten: restart %s to complete"), _(PACKAGE_NAME)));
            return nullptr;
        }
        else {
            InitError(strprintf(_("Error loading %s"), walletFile));
            return nullptr;
        }
    }

    if (gArgs.GetBoolArg("-upgradewallet", fFirstRun))
    {
        int nMaxVersion = gArgs.GetArg("-upgradewallet", 0);
        if (nMaxVersion == 0) // the -upgradewallet without argument case
        {
            LogPrintf("Performing wallet upgrade to %i\n", FEATURE_LATEST);
            nMaxVersion = CLIENT_VERSION;
            walletInstance->SetMinVersion(FEATURE_LATEST); // permanently upgrade the wallet immediately
        }
        else
            LogPrintf("Allowing wallet upgrade up to %i\n", nMaxVersion);
        if (nMaxVersion < walletInstance->GetVersion())
        {
            InitError(_("Cannot downgrade wallet"));
            return nullptr;
        }
        walletInstance->SetMaxVersion(nMaxVersion);
    }

    if (fFirstRun && !walletInstanceIn)
    {
        // ensure this wallet.dat can only be opened by clients supporting HD with chain split and expects no default key
        if (!gArgs.GetBoolArg("-usehd", true)) {
            InitError(strprintf(_("Error creating %s: You can't create non-HD wallets with this version."), walletFile));
            return nullptr;
        }
        walletInstance->SetMinVersion(FEATURE_NO_DEFAULT_KEY);

        // generate a new master key
        CPubKey masterPubKey = walletInstance->GenerateNewHDMasterKey();
        if (!walletInstance->SetHDMasterKey(masterPubKey))
            throw std::runtime_error(std::string(__func__) + ": Storing master key failed");

        // Top up the keypool
        if (!walletInstance->TopUpKeyPool()) {
            InitError(_("Unable to generate initial keys") += "\n");
            return nullptr;
        }
        walletInstance->SetBestChain(chainActive.GetLocator());
    } else if (gArgs.IsArgSet("-usehd")) {
        bool useHD = gArgs.GetBoolArg("-usehd", true);
        if (walletInstance->IsHDEnabled() && !useHD) {
            InitError(strprintf(_("Error loading %s: You can't disable HD on an already existing HD wallet"), walletFile));
            return nullptr;
        }
        if (!walletInstance->IsHDEnabled() && useHD) {
            InitError(strprintf(_("Error loading %s: You can't enable HD on an already existing non-HD wallet"), walletFile));
            return nullptr;
        }
    }

    walletInstance->m_default_address_type = ParseOutputType(gArgs.GetArg("-addresstype", ""), DEFAULT_ADDRESS_TYPE);
    if (walletInstance->m_default_address_type == OutputType::NONE) {
        InitError(strprintf("Unknown address type '%s'", gArgs.GetArg("-addresstype", "")));
        return nullptr;
    }

    // If changetype is set in config file or parameter, check that it's valid.
    // Default to OutputType::NONE if not set.
    walletInstance->m_default_change_type = ParseOutputType(gArgs.GetArg("-changetype", ""), OutputType::NONE);
    if (walletInstance->m_default_change_type == OutputType::NONE && !gArgs.GetArg("-changetype", "").empty()) {
        InitError(strprintf("Unknown change type '%s'", gArgs.GetArg("-changetype", "")));
        return nullptr;
    }

    if (gArgs.IsArgSet("-mintxfee")) {
        CAmount n = 0;
        if (!ParseMoney(gArgs.GetArg("-mintxfee", ""), n) || 0 == n) {
            InitError(AmountErrMsg("mintxfee", gArgs.GetArg("-mintxfee", "")));
            return nullptr;
        }
        if (n > HIGH_TX_FEE_PER_KB) {
            InitWarning(AmountHighWarn("-mintxfee") + " " +
                        _("This is the minimum transaction fee you pay on every transaction."));
        }
        walletInstance->m_min_fee = CFeeRate(n);
    }

    walletInstance->m_allow_fallback_fee = Params().IsFallbackFeeEnabled();
    if (gArgs.IsArgSet("-fallbackfee")) {
        CAmount nFeePerK = 0;
        if (!ParseMoney(gArgs.GetArg("-fallbackfee", ""), nFeePerK)) {
            InitError(strprintf(_("Invalid amount for -fallbackfee=<amount>: '%s'"), gArgs.GetArg("-fallbackfee", "")));
            return nullptr;
        }
        if (nFeePerK > HIGH_TX_FEE_PER_KB) {
            InitWarning(AmountHighWarn("-fallbackfee") + " " +
                        _("This is the transaction fee you may pay when fee estimates are not available."));
        }
        walletInstance->m_fallback_fee = CFeeRate(nFeePerK);
        walletInstance->m_allow_fallback_fee = nFeePerK != 0; //disable fallback fee in case value was set to 0, enable if non-null value
    }
    if (gArgs.IsArgSet("-discardfee")) {
        CAmount nFeePerK = 0;
        if (!ParseMoney(gArgs.GetArg("-discardfee", ""), nFeePerK)) {
            InitError(strprintf(_("Invalid amount for -discardfee=<amount>: '%s'"), gArgs.GetArg("-discardfee", "")));
            return nullptr;
        }
        if (nFeePerK > HIGH_TX_FEE_PER_KB) {
            InitWarning(AmountHighWarn("-discardfee") + " " +
                        _("This is the transaction fee you may discard if change is smaller than dust at this level"));
        }
        walletInstance->m_discard_rate = CFeeRate(nFeePerK);
    }
    if (gArgs.IsArgSet("-paytxfee")) {
        CAmount nFeePerK = 0;
        if (!ParseMoney(gArgs.GetArg("-paytxfee", ""), nFeePerK)) {
            InitError(AmountErrMsg("paytxfee", gArgs.GetArg("-paytxfee", "")));
            return nullptr;
        }
        if (nFeePerK > HIGH_TX_FEE_PER_KB) {
            InitWarning(AmountHighWarn("-paytxfee") + " " +
                        _("This is the transaction fee you will pay if you send a transaction."));
        }
        walletInstance->m_pay_tx_fee = CFeeRate(nFeePerK, 1000);
        if (walletInstance->m_pay_tx_fee < ::minRelayTxFee) {
            InitError(strprintf(_("Invalid amount for -paytxfee=<amount>: '%s' (must be at least %s)"),
                gArgs.GetArg("-paytxfee", ""), ::minRelayTxFee.ToString()));
            return nullptr;
        }
    }
    walletInstance->m_confirm_target = gArgs.GetArg("-txconfirmtarget", DEFAULT_TX_CONFIRM_TARGET);
    walletInstance->m_spend_zero_conf_change = gArgs.GetBoolArg("-spendzeroconfchange", DEFAULT_SPEND_ZEROCONF_CHANGE);
    walletInstance->m_signal_rbf = gArgs.GetBoolArg("-walletrbf", DEFAULT_WALLET_RBF);

    LogPrintf(" wallet      %15dms\n", GetTimeMillis() - nStart);

    // Try to top up keypool. No-op if the wallet is locked.
    walletInstance->TopUpKeyPool();

    LOCK(cs_main);

    CBlockIndex *pindexRescan = chainActive.Genesis();
    if (!gArgs.GetBoolArg("-rescan", false))
    {
        WalletBatch batch(*walletInstance->database);
        CBlockLocator locator;
        if (batch.ReadBestBlock(locator))
            pindexRescan = FindForkInGlobalIndex(chainActive, locator);
    }

    walletInstance->m_last_block_processed = chainActive.Tip();
    RegisterValidationInterface(walletInstance);

    if (!fParticlMode) // Must rescan after hdwallet is loaded
    if (chainActive.Tip() && chainActive.Tip() != pindexRescan)
    {
        //We can't rescan beyond non-pruned blocks, stop and throw an error
        //this might happen if a user uses an old wallet within a pruned node
        // or if he ran -disablewallet for a longer time, then decided to re-enable
        if (fPruneMode)
        {
            CBlockIndex *block = chainActive.Tip();
            while (block && block->pprev && (block->pprev->nStatus & BLOCK_HAVE_DATA) && block->pprev->nTx > 0 && pindexRescan != block)
                block = block->pprev;

            if (pindexRescan != block) {
                InitError(_("Prune: last wallet synchronisation goes beyond pruned data. You need to -reindex (download the whole blockchain again in case of pruned node)"));
                return nullptr;
            }
        }

        uiInterface.InitMessage(_("Rescanning..."));
        LogPrintf("Rescanning last %i blocks (from block %i)...\n", chainActive.Height() - pindexRescan->nHeight, pindexRescan->nHeight);

        // No need to read and scan block if block was created before
        // our wallet birthday (as adjusted for block time variability)
        while (pindexRescan && walletInstance->nTimeFirstKey && (pindexRescan->GetBlockTime() < (walletInstance->nTimeFirstKey - TIMESTAMP_WINDOW))) {
            pindexRescan = chainActive.Next(pindexRescan);
        }

        nStart = GetTimeMillis();
        {
            WalletRescanReserver reserver(walletInstance);
            if (!reserver.reserve()) {
                InitError(_("Failed to rescan the wallet during initialization"));
                return nullptr;
            }
            walletInstance->ScanForWalletTransactions(pindexRescan, nullptr, reserver, true);
        }
        LogPrintf(" rescan      %15dms\n", GetTimeMillis() - nStart);
        walletInstance->SetBestChain(chainActive.GetLocator());
        walletInstance->database->IncrementUpdateCounter();

        // Restore wallet transaction metadata after -zapwallettxes=1
        if (gArgs.GetBoolArg("-zapwallettxes", false) && gArgs.GetArg("-zapwallettxes", "1") != "2")
        {
            WalletBatch batch(*walletInstance->database);

            for (const CWalletTx& wtxOld : vWtx)
            {
                uint256 hash = wtxOld.GetHash();
                std::map<uint256, CWalletTx>::iterator mi = walletInstance->mapWallet.find(hash);
                if (mi != walletInstance->mapWallet.end())
                {
                    const CWalletTx* copyFrom = &wtxOld;
                    CWalletTx* copyTo = &mi->second;
                    copyTo->mapValue = copyFrom->mapValue;
                    copyTo->vOrderForm = copyFrom->vOrderForm;
                    copyTo->nTimeReceived = copyFrom->nTimeReceived;
                    copyTo->nTimeSmart = copyFrom->nTimeSmart;
                    copyTo->fFromMe = copyFrom->fFromMe;
                    copyTo->strFromAccount = copyFrom->strFromAccount;
                    copyTo->nOrderPos = copyFrom->nOrderPos;
                    batch.WriteTx(*copyTo);
                }
            }
        }
    }
    walletInstance->SetBroadcastTransactions(gArgs.GetBoolArg("-walletbroadcast", DEFAULT_WALLETBROADCAST));

    {
        LOCK(walletInstance->cs_wallet);
        LogPrintf("setKeyPool.size() = %u\n",      walletInstance->GetKeyPoolSize());
        LogPrintf("mapWallet.size() = %u\n",       walletInstance->mapWallet.size());
        LogPrintf("mapAddressBook.size() = %u\n",  walletInstance->mapAddressBook.size());
    }

    return walletInstance;
}

std::atomic<bool> CWallet::fFlushScheduled(false);

void CWallet::postInitProcess(CScheduler& scheduler)
{
    // Add wallet transactions that aren't already in a block to mempool
    // Do this here as mempool requires genesis block to be loaded
    ReacceptWalletTransactions();

    // Run a thread to flush wallet periodically
    if (!CWallet::fFlushScheduled.exchange(true)) {
        scheduler.scheduleEvery(MaybeCompactWalletDB, 500);
    }
}

bool CWallet::BackupWallet(const std::string& strDest)
{
    return database->Backup(strDest);
}

CKeyPool::CKeyPool()
{
    nTime = GetTime();
    fInternal = false;
}

CKeyPool::CKeyPool(const CPubKey& vchPubKeyIn, bool internalIn)
{
    nTime = GetTime();
    vchPubKey = vchPubKeyIn;
    fInternal = internalIn;
}

CWalletKey::CWalletKey(int64_t nExpires)
{
    nTimeCreated = (nExpires ? GetTime() : 0);
    nTimeExpires = nExpires;
}

void CMerkleTx::SetMerkleBranch(const CBlockIndex* pindex, int posInBlock)
{
    // Update the tx's hashBlock
    hashBlock = pindex->GetBlockHash();

    // set the position of the transaction in the block
    nIndex = posInBlock;
}

int CMerkleTx::GetDepthInMainChainCached() const
{
    // NOTE: Don't use where accuracy is critical
    if (hashUnset())
        return 0;

    AssertLockHeld(cs_main);

    int nChainHeight = chainActive.Height();

    if (fHeightCached)
        return nChainHeight - nCachedHeight;

    const CBlockIndex *pindexRet;
    int nDepth = GetDepthInMainChain(pindexRet);

    if (nDepth > 0)
    {
        fHeightCached = true;
        nCachedHeight = nChainHeight - nDepth;
    };

    return nDepth;

};

int CMerkleTx::GetDepthInMainChain(const CBlockIndex* &pindexRet) const
{
    if (hashUnset())
        return 0;

    AssertLockHeld(cs_main);

    // Find the block it claims to be in
    CBlockIndex* pindex = LookupBlockIndex(hashBlock);
    if (!pindex || !chainActive.Contains(pindex))
        return 0;

    pindexRet = pindex;
    return ((nIndex == -1) ? (-1) : 1) * (chainActive.Height() - pindex->nHeight + 1);
}

int CMerkleTx::GetBlocksToMaturity() const
{
    if (!(IsCoinBase() || IsCoinStake()))
        return 0;

    if (fParticlMode && (chainActive.Height() < COINBASE_MATURITY * 2))
    {
        BlockMap::iterator mi = mapBlockIndex.find(hashBlock);
        if (mi == mapBlockIndex.end())
            return COINBASE_MATURITY;
        CBlockIndex *pindex = (*mi).second;
        int nRequiredDepth = (int)(pindex->nHeight / 2);
        return std::max(0, (nRequiredDepth+1) - GetDepthInMainChain());
    };

    return std::max(0, (COINBASE_MATURITY+1) - GetDepthInMainChain());
}


bool CWalletTx::AcceptToMemoryPool(const CAmount& nAbsurdFee, CValidationState& state)
{
    // We must set fInMempool here - while it will be re-set to true by the
    // entered-mempool callback, if we did not there would be a race where a
    // user could call sendmoney in a loop and hit spurious out of funds errors
    // because we think that this newly generated transaction's change is
    // unavailable as we're not yet aware that it is in the mempool.
    bool ret = ::AcceptToMemoryPool(mempool, state, tx, nullptr /* pfMissingInputs */,
                                nullptr /* plTxnReplaced */, false /* bypass_limits */, nAbsurdFee);
    fInMempool |= ret;
    return ret;
}

static const std::string OUTPUT_TYPE_STRING_LEGACY = "legacy";
static const std::string OUTPUT_TYPE_STRING_P2SH_SEGWIT = "p2sh-segwit";
static const std::string OUTPUT_TYPE_STRING_BECH32 = "bech32";

OutputType ParseOutputType(const std::string& type, OutputType default_type)
{
    if (type.empty()) {
        return default_type;
    } else if (type == OUTPUT_TYPE_STRING_LEGACY) {
        return OutputType::LEGACY;
    } else if (type == OUTPUT_TYPE_STRING_P2SH_SEGWIT) {
        return OutputType::P2SH_SEGWIT;
    } else if (type == OUTPUT_TYPE_STRING_BECH32) {
        return OutputType::BECH32;
    } else {
        return OutputType::NONE;
    }
}

const std::string& FormatOutputType(OutputType type)
{
    switch (type) {
    case OutputType::LEGACY: return OUTPUT_TYPE_STRING_LEGACY;
    case OutputType::P2SH_SEGWIT: return OUTPUT_TYPE_STRING_P2SH_SEGWIT;
    case OutputType::BECH32: return OUTPUT_TYPE_STRING_BECH32;
    default: assert(false);
    }
}

void CWallet::LearnRelatedScripts(const CPubKey& key, OutputType type)
{
    if (fParticlMode)
        return;
    if (key.IsCompressed() && (type == OutputType::P2SH_SEGWIT || type == OutputType::BECH32)) {
        CTxDestination witdest = WitnessV0KeyHash(key.GetID());
        CScript witprog = GetScriptForDestination(witdest);
        // Make sure the resulting program is solvable.
        assert(IsSolvable(*this, witprog));
        AddCScript(witprog);
    }
}

void CWallet::LearnAllRelatedScripts(const CPubKey& key)
{
    // OutputType::P2SH_SEGWIT always adds all necessary scripts for all types.
    LearnRelatedScripts(key, OutputType::P2SH_SEGWIT);
}

CTxDestination GetDestinationForKey(const CPubKey& key, OutputType type)
{
    if (fParticlMode)
        return key.GetID();

    switch (type) {
    case OutputType::LEGACY: return key.GetID();
    case OutputType::P2SH_SEGWIT:
    case OutputType::BECH32: {
        if (!key.IsCompressed()) return key.GetID();
        CTxDestination witdest = WitnessV0KeyHash(key.GetID());
        CScript witprog = GetScriptForDestination(witdest);
        if (type == OutputType::P2SH_SEGWIT) {
            return CScriptID(witprog);
        } else {
            return witdest;
        }
    }
    default: assert(false);
    }
}

std::vector<CTxDestination> GetAllDestinationsForKey(const CPubKey& key)
{
    CKeyID keyid = key.GetID();
    if (key.IsCompressed()) {
        CTxDestination segwit = WitnessV0KeyHash(keyid);
        CTxDestination p2sh = CScriptID(GetScriptForDestination(segwit));
        return std::vector<CTxDestination>{std::move(keyid), std::move(p2sh), std::move(segwit)};
    } else {
        return std::vector<CTxDestination>{std::move(keyid)};
    }
}

CTxDestination CWallet::AddAndGetDestinationForScript(const CScript& script, OutputType type)
{
    // Note that scripts over 520 bytes are not yet supported.
    switch (type) {
    case OutputType::LEGACY:
        return CScriptID(script);
    case OutputType::P2SH_SEGWIT:
    case OutputType::BECH32: {
        WitnessV0ScriptHash hash;
        CSHA256().Write(script.data(), script.size()).Finalize(hash.begin());
        CTxDestination witdest = hash;
        CScript witprog = GetScriptForDestination(witdest);
        // Check if the resulting program is solvable (i.e. doesn't use an uncompressed key)
        if (!IsSolvable(*this, witprog)) return CScriptID(script);
        // Add the redeemscript, so that P2WSH and P2SH-P2WSH outputs are recognized as ours.
        AddCScript(witprog);
        if (type == OutputType::BECH32) {
            return witdest;
        } else {
            return CScriptID(witprog);
        }
    }
    default: assert(false);
    }
}<|MERGE_RESOLUTION|>--- conflicted
+++ resolved
@@ -74,27 +74,7 @@
 
 const uint32_t BIP32_HARDENED_KEY_LIMIT = 0x80000000;
 
-<<<<<<< HEAD
-/**
- * Fees smaller than this (in satoshi) are considered zero fee (for transaction creation)
- * Override with -mintxfee
- */
-CFeeRate CWallet::minTxFee = CFeeRate(DEFAULT_TRANSACTION_MINFEE);
-/**
- * If fee estimation does not have enough data to provide estimates, use this fee instead.
- * Has no effect if not using fee estimation
- * Override with -fallbackfee
- */
-CFeeRate CWallet::fallbackFee = CFeeRate(DEFAULT_FALLBACK_FEE);
-CFeeRate CWallet::m_discard_rate = CFeeRate(DEFAULT_DISCARD_FEE);
-
 const uint256 ABANDON_HASH(uint256S("0000000000000000000000000000000000000000000000000000000000000001"));
-//const uint256 CMerkleTx::ABANDON_HASH(uint256S("0000000000000000000000000000000000000000000000000000000000000001"));
-
-
-=======
-const uint256 CMerkleTx::ABANDON_HASH(uint256S("0000000000000000000000000000000000000000000000000000000000000001"));
->>>>>>> 6f8b3453
 
 /** @defgroup mapWallet
  *
