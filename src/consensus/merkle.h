--- conflicted
+++ resolved
@@ -26,15 +26,4 @@
  */
 uint256 BlockWitnessMerkleRoot(const CBlock& block, bool* mutated = nullptr);
 
-<<<<<<< HEAD
-
-/*
- * Compute the Merkle branch for the tree of transactions in a block, for a
- * given position.
- * This can be verified using ComputeMerkleRootFromBranch.
- */
-std::vector<uint256> BlockMerkleBranch(const CBlock& block, uint32_t position);
-
-=======
->>>>>>> 0de7cc84
 #endif // BITCOIN_CONSENSUS_MERKLE_H