// Copyright (c) 2009-2010 Satoshi Nakamoto
// Copyright (c) 2009-2017 The Bitcoin Core developers
// Distributed under the MIT software license, see the accompanying
// file COPYING or http://www.opensource.org/licenses/mit-license.php.

#ifndef BITCOIN_SCRIPT_SIGN_H
#define BITCOIN_SCRIPT_SIGN_H

#include <script/interpreter.h>

class CKey;
class CKeyID;
class CScript;
class CScriptID;
class CTransaction;

struct CMutableTransaction;

/** An interface to be implemented by keystores that support signing. */
class SigningProvider
{
public:
    virtual ~SigningProvider() {}
    virtual bool GetCScript(const CScriptID &scriptid, CScript& script) const =0;
    virtual bool GetPubKey(const CKeyID &address, CPubKey& pubkey) const =0;
    virtual bool GetKey(const CKeyID &address, CKey& key) const =0;
};

/** Virtual base class for signature creators. */
class BaseSignatureCreator {
protected:
    const SigningProvider* m_provider;

public:
    explicit BaseSignatureCreator(const SigningProvider* provider) : m_provider(provider) {}
    const SigningProvider& Provider() const { return *m_provider; }
    virtual ~BaseSignatureCreator() {}
    virtual const BaseSignatureChecker& Checker() const =0;

    virtual bool IsParticlVersion() const { return false; }
    virtual bool IsCoinStake() const  { return false; }

    /** Create a singular (non-script) signature. */
    virtual bool CreateSig(std::vector<unsigned char>& vchSig, const CKeyID& keyid, const CScript& scriptCode, SigVersion sigversion) const =0;
};

/** A signature creator for transactions. */
class TransactionSignatureCreator : public BaseSignatureCreator {
    const CTransaction* txTo;
    unsigned int nIn;
    int nHashType;
    std::vector<uint8_t> amount;
    const TransactionSignatureChecker checker;

public:
<<<<<<< HEAD
    TransactionSignatureCreator(const CKeyStore* keystoreIn, const CTransaction* txToIn, unsigned int nInIn, const std::vector<uint8_t>& amountIn, int nHashTypeIn=SIGHASH_ALL);
    const BaseSignatureChecker& Checker() const { return checker; }

    bool IsParticlVersion() const { return txTo && txTo->IsParticlVersion(); }
    bool IsCoinStake() const { return txTo && txTo->IsCoinStake(); }

=======
    TransactionSignatureCreator(const SigningProvider* provider, const CTransaction* txToIn, unsigned int nInIn, const CAmount& amountIn, int nHashTypeIn=SIGHASH_ALL);
    const BaseSignatureChecker& Checker() const override { return checker; }
>>>>>>> 243c9bb7
    bool CreateSig(std::vector<unsigned char>& vchSig, const CKeyID& keyid, const CScript& scriptCode, SigVersion sigversion) const override;
};

class MutableTransactionSignatureCreator : public TransactionSignatureCreator {
    CTransaction tx;

public:
<<<<<<< HEAD
    bool IsParticlVersion() const { return tx.IsParticlVersion(); }

    MutableTransactionSignatureCreator(const CKeyStore* keystoreIn, const CMutableTransaction* txToIn, unsigned int nInIn, const std::vector<uint8_t>& amountIn, int nHashTypeIn) : TransactionSignatureCreator(keystoreIn, &tx, nInIn, amountIn, nHashTypeIn), tx(*txToIn) {}
    //MutableTransactionSignatureCreator(const CKeyStore* keystoreIn, const CMutableTransaction* txToIn, unsigned int nInIn, CAmount amountIn, int nHashTypeIn) : TransactionSignatureCreator(keystoreIn, &tx, nInIn, amountIn, nHashTypeIn), tx(*txToIn) {}
=======
    MutableTransactionSignatureCreator(const SigningProvider* provider, const CMutableTransaction* txToIn, unsigned int nInIn, const CAmount& amountIn, int nHashTypeIn) : TransactionSignatureCreator(provider, &tx, nInIn, amountIn, nHashTypeIn), tx(*txToIn) {}
>>>>>>> 243c9bb7
};

/** A signature creator that just produces 72-byte empty signatures. */
class DummySignatureCreator : public BaseSignatureCreator {
public:
    explicit DummySignatureCreator(const SigningProvider* provider) : BaseSignatureCreator(provider) {}
    const BaseSignatureChecker& Checker() const override;
    bool CreateSig(std::vector<unsigned char>& vchSig, const CKeyID& keyid, const CScript& scriptCode, SigVersion sigversion) const override;
};

class DummySignatureCreatorParticl : public DummySignatureCreator {
public:
    DummySignatureCreatorParticl(const CKeyStore* keystoreIn) : DummySignatureCreator(keystoreIn) {}
    const BaseSignatureChecker& Checker() const;
    bool IsParticlVersion() const { return true; }
};

struct SignatureData {
    CScript scriptSig;
    CScriptWitness scriptWitness;

    SignatureData() {}
    explicit SignatureData(const CScript& script) : scriptSig(script) {}
};

/** Produce a script signature using a generic signature creator. */
bool ProduceSignature(const BaseSignatureCreator& creator, const CScript& scriptPubKey, SignatureData& sigdata);

/** Produce a script signature for a transaction. */
<<<<<<< HEAD
bool SignSignature(const CKeyStore &keystore, const CScript& fromPubKey, CMutableTransaction& txTo, unsigned int nIn, const std::vector<uint8_t>& amount, int nHashType);
bool SignSignature(const CKeyStore& keystore, const CTransaction& txFrom, CMutableTransaction& txTo, unsigned int nIn, int nHashType);
=======
bool SignSignature(const SigningProvider &provider, const CScript& fromPubKey, CMutableTransaction& txTo, unsigned int nIn, const CAmount& amount, int nHashType);
bool SignSignature(const SigningProvider &provider, const CTransaction& txFrom, CMutableTransaction& txTo, unsigned int nIn, int nHashType);
>>>>>>> 243c9bb7



/** Combine two script signatures using a generic signature checker, intelligently, possibly with OP_0 placeholders. */
SignatureData CombineSignatures(const CScript& scriptPubKey, const BaseSignatureChecker& checker, const SignatureData& scriptSig1, const SignatureData& scriptSig2);

/** Extract signature data from a transaction, and insert it. */
SignatureData DataFromTransaction(const CMutableTransaction& tx, unsigned int nIn);
void UpdateTransaction(CMutableTransaction& tx, unsigned int nIn, const SignatureData& data);
void UpdateInput(CTxIn& input, const SignatureData& data);

/* Check whether we know how to sign for an output like this, assuming we
 * have all private keys. While this function does not need private keys, the passed
 * provider is used to look up public keys and redeemscripts by hash.
 * Solvability is unrelated to whether we consider this output to be ours. */
bool IsSolvable(const SigningProvider& provider, const CScript& script);

#endif // BITCOIN_SCRIPT_SIGN_H<|MERGE_RESOLUTION|>--- conflicted
+++ resolved
@@ -53,32 +53,22 @@
     const TransactionSignatureChecker checker;
 
 public:
-<<<<<<< HEAD
-    TransactionSignatureCreator(const CKeyStore* keystoreIn, const CTransaction* txToIn, unsigned int nInIn, const std::vector<uint8_t>& amountIn, int nHashTypeIn=SIGHASH_ALL);
+    TransactionSignatureCreator(const SigningProvider* provider, const CTransaction* txToIn, unsigned int nInIn, const std::vector<uint8_t>& amountIn, int nHashTypeIn=SIGHASH_ALL);
     const BaseSignatureChecker& Checker() const { return checker; }
+
+    bool CreateSig(std::vector<unsigned char>& vchSig, const CKeyID& keyid, const CScript& scriptCode, SigVersion sigversion) const override;
 
     bool IsParticlVersion() const { return txTo && txTo->IsParticlVersion(); }
     bool IsCoinStake() const { return txTo && txTo->IsCoinStake(); }
-
-=======
-    TransactionSignatureCreator(const SigningProvider* provider, const CTransaction* txToIn, unsigned int nInIn, const CAmount& amountIn, int nHashTypeIn=SIGHASH_ALL);
-    const BaseSignatureChecker& Checker() const override { return checker; }
->>>>>>> 243c9bb7
-    bool CreateSig(std::vector<unsigned char>& vchSig, const CKeyID& keyid, const CScript& scriptCode, SigVersion sigversion) const override;
 };
 
 class MutableTransactionSignatureCreator : public TransactionSignatureCreator {
     CTransaction tx;
 
 public:
-<<<<<<< HEAD
     bool IsParticlVersion() const { return tx.IsParticlVersion(); }
 
-    MutableTransactionSignatureCreator(const CKeyStore* keystoreIn, const CMutableTransaction* txToIn, unsigned int nInIn, const std::vector<uint8_t>& amountIn, int nHashTypeIn) : TransactionSignatureCreator(keystoreIn, &tx, nInIn, amountIn, nHashTypeIn), tx(*txToIn) {}
-    //MutableTransactionSignatureCreator(const CKeyStore* keystoreIn, const CMutableTransaction* txToIn, unsigned int nInIn, CAmount amountIn, int nHashTypeIn) : TransactionSignatureCreator(keystoreIn, &tx, nInIn, amountIn, nHashTypeIn), tx(*txToIn) {}
-=======
-    MutableTransactionSignatureCreator(const SigningProvider* provider, const CMutableTransaction* txToIn, unsigned int nInIn, const CAmount& amountIn, int nHashTypeIn) : TransactionSignatureCreator(provider, &tx, nInIn, amountIn, nHashTypeIn), tx(*txToIn) {}
->>>>>>> 243c9bb7
+    MutableTransactionSignatureCreator(const SigningProvider* provider, const CMutableTransaction* txToIn, unsigned int nInIn, const std::vector<uint8_t>& amountIn, int nHashTypeIn) : TransactionSignatureCreator(provider, &tx, nInIn, amountIn, nHashTypeIn), tx(*txToIn) {}
 };
 
 /** A signature creator that just produces 72-byte empty signatures. */
@@ -91,7 +81,7 @@
 
 class DummySignatureCreatorParticl : public DummySignatureCreator {
 public:
-    DummySignatureCreatorParticl(const CKeyStore* keystoreIn) : DummySignatureCreator(keystoreIn) {}
+    DummySignatureCreatorParticl(const SigningProvider* provider) : DummySignatureCreator(provider) {}
     const BaseSignatureChecker& Checker() const;
     bool IsParticlVersion() const { return true; }
 };
@@ -108,13 +98,8 @@
 bool ProduceSignature(const BaseSignatureCreator& creator, const CScript& scriptPubKey, SignatureData& sigdata);
 
 /** Produce a script signature for a transaction. */
-<<<<<<< HEAD
-bool SignSignature(const CKeyStore &keystore, const CScript& fromPubKey, CMutableTransaction& txTo, unsigned int nIn, const std::vector<uint8_t>& amount, int nHashType);
-bool SignSignature(const CKeyStore& keystore, const CTransaction& txFrom, CMutableTransaction& txTo, unsigned int nIn, int nHashType);
-=======
-bool SignSignature(const SigningProvider &provider, const CScript& fromPubKey, CMutableTransaction& txTo, unsigned int nIn, const CAmount& amount, int nHashType);
+bool SignSignature(const SigningProvider &provider, const CScript& fromPubKey, CMutableTransaction& txTo, unsigned int nIn, const std::vector<uint8_t>& amount, int nHashType);
 bool SignSignature(const SigningProvider &provider, const CTransaction& txFrom, CMutableTransaction& txTo, unsigned int nIn, int nHashType);
->>>>>>> 243c9bb7
 
 
 
