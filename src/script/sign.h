// Copyright (c) 2009-2010 Satoshi Nakamoto
// Copyright (c) 2009-2017 The Bitcoin Core developers
// Distributed under the MIT software license, see the accompanying
// file COPYING or http://www.opensource.org/licenses/mit-license.php.

#ifndef BITCOIN_SCRIPT_SIGN_H
#define BITCOIN_SCRIPT_SIGN_H

#include <script/interpreter.h>

class CKey;
class CKeyID;
class CScript;
class CScriptID;
class CTransaction;

struct CMutableTransaction;

/** An interface to be implemented by keystores that support signing. */
class SigningProvider
{
public:
    virtual ~SigningProvider() {}
    virtual bool GetCScript(const CScriptID &scriptid, CScript& script) const =0;
    virtual bool GetPubKey(const CKeyID &address, CPubKey& pubkey) const =0;
    virtual bool GetKey(const CKeyID &address, CKey& key) const =0;
};

/** Interface for signature creators. */
class BaseSignatureCreator {
public:
    virtual ~BaseSignatureCreator() {}
    virtual const BaseSignatureChecker& Checker() const =0;

    virtual bool IsParticlVersion() const { return false; }
    virtual bool IsCoinStake() const  { return false; }

    /** Create a singular (non-script) signature. */
    virtual bool CreateSig(const SigningProvider& provider, std::vector<unsigned char>& vchSig, const CKeyID& keyid, const CScript& scriptCode, SigVersion sigversion) const =0;
};

/** A signature creator for transactions. */
class TransactionSignatureCreator : public BaseSignatureCreator {
    const CTransaction* txTo;
    unsigned int nIn;
    int nHashType;
    std::vector<uint8_t> amount;
    const TransactionSignatureChecker checker;

public:
<<<<<<< HEAD
    TransactionSignatureCreator(const SigningProvider* provider, const CTransaction* txToIn, unsigned int nInIn, const std::vector<uint8_t>& amountIn, int nHashTypeIn=SIGHASH_ALL);
    const BaseSignatureChecker& Checker() const { return checker; }

    bool CreateSig(std::vector<unsigned char>& vchSig, const CKeyID& keyid, const CScript& scriptCode, SigVersion sigversion) const override;

    bool IsParticlVersion() const { return txTo && txTo->IsParticlVersion(); }
    bool IsCoinStake() const { return txTo && txTo->IsCoinStake(); }
=======
    TransactionSignatureCreator(const CTransaction* txToIn, unsigned int nInIn, const CAmount& amountIn, int nHashTypeIn=SIGHASH_ALL);
    const BaseSignatureChecker& Checker() const override { return checker; }
    bool CreateSig(const SigningProvider& provider, std::vector<unsigned char>& vchSig, const CKeyID& keyid, const CScript& scriptCode, SigVersion sigversion) const override;
>>>>>>> 5df84de5
};

class MutableTransactionSignatureCreator : public TransactionSignatureCreator {
    CTransaction tx;

public:
<<<<<<< HEAD
    bool IsParticlVersion() const { return tx.IsParticlVersion(); }

    MutableTransactionSignatureCreator(const SigningProvider* provider, const CMutableTransaction* txToIn, unsigned int nInIn, const std::vector<uint8_t>& amountIn, int nHashTypeIn) : TransactionSignatureCreator(provider, &tx, nInIn, amountIn, nHashTypeIn), tx(*txToIn) {}
=======
    MutableTransactionSignatureCreator(const CMutableTransaction* txToIn, unsigned int nInIn, const CAmount& amountIn, int nHashTypeIn) : TransactionSignatureCreator(&tx, nInIn, amountIn, nHashTypeIn), tx(*txToIn) {}
>>>>>>> 5df84de5
};

/** A signature creator that just produces 72-byte empty signatures. */
extern const BaseSignatureCreator& DUMMY_SIGNATURE_CREATOR;

class DummySignatureCreatorParticl : public DummySignatureCreator {
public:
    DummySignatureCreatorParticl(const SigningProvider* provider) : DummySignatureCreator(provider) {}
    const BaseSignatureChecker& Checker() const;
    bool IsParticlVersion() const { return true; }
};

struct SignatureData {
    CScript scriptSig;
    CScriptWitness scriptWitness;

    SignatureData() {}
    explicit SignatureData(const CScript& script) : scriptSig(script) {}
};

/** Produce a script signature using a generic signature creator. */
bool ProduceSignature(const SigningProvider& provider, const BaseSignatureCreator& creator, const CScript& scriptPubKey, SignatureData& sigdata);

/** Produce a script signature for a transaction. */
bool SignSignature(const SigningProvider &provider, const CScript& fromPubKey, CMutableTransaction& txTo, unsigned int nIn, const std::vector<uint8_t>& amount, int nHashType);
bool SignSignature(const SigningProvider &provider, const CTransaction& txFrom, CMutableTransaction& txTo, unsigned int nIn, int nHashType);



/** Combine two script signatures using a generic signature checker, intelligently, possibly with OP_0 placeholders. */
SignatureData CombineSignatures(const CScript& scriptPubKey, const BaseSignatureChecker& checker, const SignatureData& scriptSig1, const SignatureData& scriptSig2);

/** Extract signature data from a transaction, and insert it. */
SignatureData DataFromTransaction(const CMutableTransaction& tx, unsigned int nIn);
void UpdateTransaction(CMutableTransaction& tx, unsigned int nIn, const SignatureData& data);
void UpdateInput(CTxIn& input, const SignatureData& data);

/* Check whether we know how to sign for an output like this, assuming we
 * have all private keys. While this function does not need private keys, the passed
 * provider is used to look up public keys and redeemscripts by hash.
 * Solvability is unrelated to whether we consider this output to be ours. */
bool IsSolvable(const SigningProvider& provider, const CScript& script);

#endif // BITCOIN_SCRIPT_SIGN_H<|MERGE_RESOLUTION|>--- conflicted
+++ resolved
@@ -48,43 +48,26 @@
     const TransactionSignatureChecker checker;
 
 public:
-<<<<<<< HEAD
-    TransactionSignatureCreator(const SigningProvider* provider, const CTransaction* txToIn, unsigned int nInIn, const std::vector<uint8_t>& amountIn, int nHashTypeIn=SIGHASH_ALL);
+    TransactionSignatureCreator(const CTransaction* txToIn, unsigned int nInIn, const std::vector<uint8_t>& amountIn, int nHashTypeIn=SIGHASH_ALL);
     const BaseSignatureChecker& Checker() const { return checker; }
-
-    bool CreateSig(std::vector<unsigned char>& vchSig, const CKeyID& keyid, const CScript& scriptCode, SigVersion sigversion) const override;
+    bool CreateSig(const SigningProvider& provider, std::vector<unsigned char>& vchSig, const CKeyID& keyid, const CScript& scriptCode, SigVersion sigversion) const override;
 
     bool IsParticlVersion() const { return txTo && txTo->IsParticlVersion(); }
     bool IsCoinStake() const { return txTo && txTo->IsCoinStake(); }
-=======
-    TransactionSignatureCreator(const CTransaction* txToIn, unsigned int nInIn, const CAmount& amountIn, int nHashTypeIn=SIGHASH_ALL);
-    const BaseSignatureChecker& Checker() const override { return checker; }
-    bool CreateSig(const SigningProvider& provider, std::vector<unsigned char>& vchSig, const CKeyID& keyid, const CScript& scriptCode, SigVersion sigversion) const override;
->>>>>>> 5df84de5
 };
 
 class MutableTransactionSignatureCreator : public TransactionSignatureCreator {
     CTransaction tx;
 
 public:
-<<<<<<< HEAD
     bool IsParticlVersion() const { return tx.IsParticlVersion(); }
 
-    MutableTransactionSignatureCreator(const SigningProvider* provider, const CMutableTransaction* txToIn, unsigned int nInIn, const std::vector<uint8_t>& amountIn, int nHashTypeIn) : TransactionSignatureCreator(provider, &tx, nInIn, amountIn, nHashTypeIn), tx(*txToIn) {}
-=======
-    MutableTransactionSignatureCreator(const CMutableTransaction* txToIn, unsigned int nInIn, const CAmount& amountIn, int nHashTypeIn) : TransactionSignatureCreator(&tx, nInIn, amountIn, nHashTypeIn), tx(*txToIn) {}
->>>>>>> 5df84de5
+    MutableTransactionSignatureCreator(const CMutableTransaction* txToIn, unsigned int nInIn, const std::vector<uint8_t>& amountIn, int nHashTypeIn) : TransactionSignatureCreator(&tx, nInIn, amountIn, nHashTypeIn), tx(*txToIn) {}
 };
 
 /** A signature creator that just produces 72-byte empty signatures. */
 extern const BaseSignatureCreator& DUMMY_SIGNATURE_CREATOR;
-
-class DummySignatureCreatorParticl : public DummySignatureCreator {
-public:
-    DummySignatureCreatorParticl(const SigningProvider* provider) : DummySignatureCreator(provider) {}
-    const BaseSignatureChecker& Checker() const;
-    bool IsParticlVersion() const { return true; }
-};
+extern const BaseSignatureCreator& DUMMY_SIGNATURE_CREATOR_PARTICL;
 
 struct SignatureData {
     CScript scriptSig;
