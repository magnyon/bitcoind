// Copyright (c) 2009-2010 Satoshi Nakamoto
// Copyright (c) 2009-2012 The Bitcoin developers
// Distributed under the MIT/X11 software license, see the accompanying
// file COPYING or http://www.opensource.org/licenses/mit-license.php.

#include "util.h"
#include "sync.h"
#include "strlcpy.h"
#include "version.h"
#include "ui_interface.h"
#include <boost/algorithm/string/join.hpp>

// Work around clang compilation problem in Boost 1.46:
// /usr/include/boost/program_options/detail/config_file.hpp:163:17: error: call to function 'to_internal' that is neither visible in the template definition nor found by argument-dependent lookup
// See also: http://stackoverflow.com/questions/10020179/compilation-fail-in-boost-librairies-program-options
//           http://clang.debian.net/status.php?version=3.0&key=CANNOT_FIND_FUNCTION
namespace boost {
    namespace program_options {
        std::string to_internal(const std::string&);
    }
}

#include <boost/program_options/detail/config_file.hpp>
#include <boost/program_options/parsers.hpp>
#include <boost/filesystem.hpp>
#include <boost/filesystem/fstream.hpp>
#include <boost/foreach.hpp>
#include <openssl/crypto.h>
#include <openssl/rand.h>
#include <stdarg.h>

#ifdef WIN32
#ifdef _MSC_VER
#pragma warning(disable:4786)
#pragma warning(disable:4804)
#pragma warning(disable:4805)
#pragma warning(disable:4717)
#endif
#ifdef _WIN32_WINNT
#undef _WIN32_WINNT
#endif
#define _WIN32_WINNT 0x0501
#ifdef _WIN32_IE
#undef _WIN32_IE
#endif
#define _WIN32_IE 0x0501
#define WIN32_LEAN_AND_MEAN 1
#ifndef NOMINMAX
#define NOMINMAX
#endif
#include <io.h> /* for _commit */
#include "shlobj.h"
#endif

using namespace std;

map<string, string> mapArgs;
map<string, vector<string> > mapMultiArgs;
bool fDebug = false;
bool fPrintToConsole = false;
bool fPrintToDebugger = false;
bool fRequestShutdown = false;
bool fShutdown = false;
bool fDaemon = false;
bool fServer = false;
bool fCommandLine = false;
string strMiscWarning;
bool fTestNet = false;
bool fNoListen = false;
bool fLogTimestamps = false;
<<<<<<< HEAD
bool fQuietInitial = false;
=======
bool fLogTxPeer = false;
>>>>>>> d1d4721b
CMedianFilter<int64> vTimeOffsets(200,0);

// Init openssl library multithreading support
static CCriticalSection** ppmutexOpenSSL;
void locking_callback(int mode, int i, const char* file, int line)
{
    if (mode & CRYPTO_LOCK) {
        ENTER_CRITICAL_SECTION(*ppmutexOpenSSL[i]);
    } else {
        LEAVE_CRITICAL_SECTION(*ppmutexOpenSSL[i]);
    }
}

// Init
class CInit
{
public:
    CInit()
    {
        // Init openssl library multithreading support
        ppmutexOpenSSL = (CCriticalSection**)OPENSSL_malloc(CRYPTO_num_locks() * sizeof(CCriticalSection*));
        for (int i = 0; i < CRYPTO_num_locks(); i++)
            ppmutexOpenSSL[i] = new CCriticalSection();
        CRYPTO_set_locking_callback(locking_callback);

#ifdef WIN32
        // Seed random number generator with screen scrape and other hardware sources
        RAND_screen();
#endif

        // Seed random number generator with performance counter
        RandAddSeed();
    }
    ~CInit()
    {
        // Shutdown openssl library multithreading support
        CRYPTO_set_locking_callback(NULL);
        for (int i = 0; i < CRYPTO_num_locks(); i++)
            delete ppmutexOpenSSL[i];
        OPENSSL_free(ppmutexOpenSSL);
    }
}
instance_of_cinit;








void RandAddSeed()
{
    // Seed with CPU performance counter
    int64 nCounter = GetPerformanceCounter();
    RAND_add(&nCounter, sizeof(nCounter), 1.5);
    memset(&nCounter, 0, sizeof(nCounter));
}

void RandAddSeedPerfmon()
{
    RandAddSeed();

    // This can take up to 2 seconds, so only do it every 10 minutes
    static int64 nLastPerfmon;
    if (GetTime() < nLastPerfmon + 10 * 60)
        return;
    nLastPerfmon = GetTime();

#ifdef WIN32
    // Don't need this on Linux, OpenSSL automatically uses /dev/urandom
    // Seed with the entire set of perfmon data
    unsigned char pdata[250000];
    memset(pdata, 0, sizeof(pdata));
    unsigned long nSize = sizeof(pdata);
    long ret = RegQueryValueExA(HKEY_PERFORMANCE_DATA, "Global", NULL, NULL, pdata, &nSize);
    RegCloseKey(HKEY_PERFORMANCE_DATA);
    if (ret == ERROR_SUCCESS)
    {
        RAND_add(pdata, nSize, nSize/100.0);
        memset(pdata, 0, nSize);
        printf("RandAddSeed() %d bytes\n", nSize);
    }
#endif
}

uint64 GetRand(uint64 nMax)
{
    if (nMax == 0)
        return 0;

    // The range of the random source must be a multiple of the modulus
    // to give every possible output value an equal possibility
    uint64 nRange = (std::numeric_limits<uint64>::max() / nMax) * nMax;
    uint64 nRand = 0;
    do
        RAND_bytes((unsigned char*)&nRand, sizeof(nRand));
    while (nRand >= nRange);
    return (nRand % nMax);
}

int GetRandInt(int nMax)
{
    return GetRand(nMax);
}









inline int OutputDebugStringF(const char* pszFormat, ...)
{
    int ret = 0;
    if (fPrintToConsole)
    {
        // print to console
        va_list arg_ptr;
        va_start(arg_ptr, pszFormat);
        ret = vprintf(pszFormat, arg_ptr);
        va_end(arg_ptr);
    }
    else
    {
        // print to debug.log
        static FILE* fileout = NULL;

        if (!fileout)
        {
            boost::filesystem::path pathDebug = GetDataDir() / "debug.log";
            fileout = fopen(pathDebug.string().c_str(), "a");
            if (fileout) setbuf(fileout, NULL); // unbuffered
        }
        if (fileout)
        {
            static bool fStartedNewLine = true;

            // Debug print useful for profiling
            if (fLogTimestamps && fStartedNewLine)
                fprintf(fileout, "%s ", DateTimeStrFormat("%x %H:%M:%S", GetTime()).c_str());
            if (pszFormat[strlen(pszFormat) - 1] == '\n')
                fStartedNewLine = true;
            else
                fStartedNewLine = false;

            va_list arg_ptr;
            va_start(arg_ptr, pszFormat);
            ret = vfprintf(fileout, pszFormat, arg_ptr);
            va_end(arg_ptr);
        }
    }

#ifdef WIN32
    if (fPrintToDebugger)
    {
        static CCriticalSection cs_OutputDebugStringF;

        // accumulate and output a line at a time
        {
            LOCK(cs_OutputDebugStringF);
            static std::string buffer;

            va_list arg_ptr;
            va_start(arg_ptr, pszFormat);
            buffer += vstrprintf(pszFormat, arg_ptr);
            va_end(arg_ptr);

            int line_start = 0, line_end;
            while((line_end = buffer.find('\n', line_start)) != -1)
            {
                OutputDebugStringA(buffer.substr(line_start, line_end - line_start).c_str());
                line_start = line_end + 1;
            }
            buffer.erase(0, line_start);
        }
    }
#endif
    return ret;
}

string vstrprintf(const std::string &format, va_list ap)
{
    char buffer[50000];
    char* p = buffer;
    int limit = sizeof(buffer);
    int ret;
    loop
    {
        va_list arg_ptr;
        va_copy(arg_ptr, ap);
        ret = _vsnprintf(p, limit, format.c_str(), arg_ptr);
        va_end(arg_ptr);
        if (ret >= 0 && ret < limit)
            break;
        if (p != buffer)
            delete[] p;
        limit *= 2;
        p = new char[limit];
        if (p == NULL)
            throw std::bad_alloc();
    }
    string str(p, p+ret);
    if (p != buffer)
        delete[] p;
    return str;
}

string real_strprintf(const std::string &format, int dummy, ...)
{
    va_list arg_ptr;
    va_start(arg_ptr, dummy);
    string str = vstrprintf(format, arg_ptr);
    va_end(arg_ptr);
    return str;
}

bool error(const char *format, ...)
{
    va_list arg_ptr;
    va_start(arg_ptr, format);
    std::string str = vstrprintf(format, arg_ptr);
    va_end(arg_ptr);
    printf("ERROR: %s\n", str.c_str());
    return false;
}


void ParseString(const string& str, char c, vector<string>& v)
{
    if (str.empty())
        return;
    string::size_type i1 = 0;
    string::size_type i2;
    loop
    {
        i2 = str.find(c, i1);
        if (i2 == str.npos)
        {
            v.push_back(str.substr(i1));
            return;
        }
        v.push_back(str.substr(i1, i2-i1));
        i1 = i2+1;
    }
}


string FormatMoney(int64 n, bool fPlus)
{
    // Note: not using straight sprintf here because we do NOT want
    // localized number formatting.
    int64 n_abs = (n > 0 ? n : -n);
    int64 quotient = n_abs/COIN;
    int64 remainder = n_abs%COIN;
    string str = strprintf("%"PRI64d".%08"PRI64d, quotient, remainder);

    // Right-trim excess 0's before the decimal point:
    int nTrim = 0;
    for (int i = str.size()-1; (str[i] == '0' && isdigit(str[i-2])); --i)
        ++nTrim;
    if (nTrim)
        str.erase(str.size()-nTrim, nTrim);

    if (n < 0)
        str.insert((unsigned int)0, 1, '-');
    else if (fPlus && n > 0)
        str.insert((unsigned int)0, 1, '+');
    return str;
}


bool ParseMoney(const string& str, int64& nRet)
{
    return ParseMoney(str.c_str(), nRet);
}

bool ParseMoney(const char* pszIn, int64& nRet)
{
    string strWhole;
    int64 nUnits = 0;
    const char* p = pszIn;
    while (isspace(*p))
        p++;
    for (; *p; p++)
    {
        if (*p == '.')
        {
            p++;
            int64 nMult = CENT*10;
            while (isdigit(*p) && (nMult > 0))
            {
                nUnits += nMult * (*p++ - '0');
                nMult /= 10;
            }
            break;
        }
        if (isspace(*p))
            break;
        if (!isdigit(*p))
            return false;
        strWhole.insert(strWhole.end(), *p);
    }
    for (; *p; p++)
        if (!isspace(*p))
            return false;
    if (strWhole.size() > 10) // guard against 63 bit overflow
        return false;
    if (nUnits < 0 || nUnits > COIN)
        return false;
    int64 nWhole = atoi64(strWhole);
    int64 nValue = nWhole*COIN + nUnits;

    nRet = nValue;
    return true;
}


static signed char phexdigit[256] =
{ -1,-1,-1,-1,-1,-1,-1,-1,-1,-1,-1,-1,-1,-1,-1,-1,
  -1,-1,-1,-1,-1,-1,-1,-1,-1,-1,-1,-1,-1,-1,-1,-1,
  -1,-1,-1,-1,-1,-1,-1,-1,-1,-1,-1,-1,-1,-1,-1,-1,
  0,1,2,3,4,5,6,7,8,9,-1,-1,-1,-1,-1,-1,
  -1,0xa,0xb,0xc,0xd,0xe,0xf,-1,-1,-1,-1,-1,-1,-1,-1,-1,
  -1,-1,-1,-1,-1,-1,-1,-1,-1,-1,-1,-1,-1,-1,-1,-1,
  -1,0xa,0xb,0xc,0xd,0xe,0xf,-1,-1,-1,-1,-1,-1,-1,-1,-1,
  -1,-1,-1,-1,-1,-1,-1,-1,-1,-1,-1,-1,-1,-1,-1,-1,
  -1,-1,-1,-1,-1,-1,-1,-1,-1,-1,-1,-1,-1,-1,-1,-1,
  -1,-1,-1,-1,-1,-1,-1,-1,-1,-1,-1,-1,-1,-1,-1,-1,
  -1,-1,-1,-1,-1,-1,-1,-1,-1,-1,-1,-1,-1,-1,-1,-1,
  -1,-1,-1,-1,-1,-1,-1,-1,-1,-1,-1,-1,-1,-1,-1,-1,
  -1,-1,-1,-1,-1,-1,-1,-1,-1,-1,-1,-1,-1,-1,-1,-1,
  -1,-1,-1,-1,-1,-1,-1,-1,-1,-1,-1,-1,-1,-1,-1,-1,
  -1,-1,-1,-1,-1,-1,-1,-1,-1,-1,-1,-1,-1,-1,-1,-1,
  -1,-1,-1,-1,-1,-1,-1,-1,-1,-1,-1,-1,-1,-1,-1,-1, };

bool IsHex(const string& str)
{
    BOOST_FOREACH(unsigned char c, str)
    {
        if (phexdigit[c] < 0)
            return false;
    }
    return (str.size() > 0) && (str.size()%2 == 0);
}

vector<unsigned char> ParseHex(const char* psz)
{
    // convert hex dump to vector
    vector<unsigned char> vch;
    loop
    {
        while (isspace(*psz))
            psz++;
        signed char c = phexdigit[(unsigned char)*psz++];
        if (c == (signed char)-1)
            break;
        unsigned char n = (c << 4);
        c = phexdigit[(unsigned char)*psz++];
        if (c == (signed char)-1)
            break;
        n |= c;
        vch.push_back(n);
    }
    return vch;
}

vector<unsigned char> ParseHex(const string& str)
{
    return ParseHex(str.c_str());
}

static void InterpretNegativeSetting(string name, map<string, string>& mapSettingsRet)
{
    // interpret -nofoo as -foo=0 (and -nofoo=0 as -foo=1) as long as -foo not set
    if (name.find("-no") == 0)
    {
        std::string positive("-");
        positive.append(name.begin()+3, name.end());
        if (mapSettingsRet.count(positive) == 0)
        {
            bool value = !GetBoolArg(name);
            mapSettingsRet[positive] = (value ? "1" : "0");
        }
    }
}

void ParseParameters(int argc, const char* const argv[])
{
    mapArgs.clear();
    mapMultiArgs.clear();
    for (int i = 1; i < argc; i++)
    {
        char psz[10000];
        strlcpy(psz, argv[i], sizeof(psz));
        char* pszValue = (char*)"";
        if (strchr(psz, '='))
        {
            pszValue = strchr(psz, '=');
            *pszValue++ = '\0';
        }
        #ifdef WIN32
        _strlwr(psz);
        if (psz[0] == '/')
            psz[0] = '-';
        #endif
        if (psz[0] != '-')
            break;

        mapArgs[psz] = pszValue;
        mapMultiArgs[psz].push_back(pszValue);
    }

    // New 0.6 features:
    BOOST_FOREACH(const PAIRTYPE(string,string)& entry, mapArgs)
    {
        string name = entry.first;

        //  interpret --foo as -foo (as long as both are not set)
        if (name.find("--") == 0)
        {
            std::string singleDash(name.begin()+1, name.end());
            if (mapArgs.count(singleDash) == 0)
                mapArgs[singleDash] = entry.second;
            name = singleDash;
        }

        // interpret -nofoo as -foo=0 (and -nofoo=0 as -foo=1) as long as -foo not set
        InterpretNegativeSetting(name, mapArgs);
    }
}

std::string GetArg(const std::string& strArg, const std::string& strDefault)
{
    if (mapArgs.count(strArg))
        return mapArgs[strArg];
    return strDefault;
}

int64 GetArg(const std::string& strArg, int64 nDefault)
{
    if (mapArgs.count(strArg))
        return atoi64(mapArgs[strArg]);
    return nDefault;
}

bool GetBoolArg(const std::string& strArg, bool fDefault)
{
    if (mapArgs.count(strArg))
    {
        if (mapArgs[strArg].empty())
            return true;
        return (atoi(mapArgs[strArg]) != 0);
    }
    return fDefault;
}

bool SoftSetArg(const std::string& strArg, const std::string& strValue)
{
    if (mapArgs.count(strArg))
        return false;
    mapArgs[strArg] = strValue;
    return true;
}

bool SoftSetBoolArg(const std::string& strArg, bool fValue)
{
    if (fValue)
        return SoftSetArg(strArg, std::string("1"));
    else
        return SoftSetArg(strArg, std::string("0"));
}


string EncodeBase64(const unsigned char* pch, size_t len)
{
    static const char *pbase64 = "ABCDEFGHIJKLMNOPQRSTUVWXYZabcdefghijklmnopqrstuvwxyz0123456789+/";

    string strRet="";
    strRet.reserve((len+2)/3*4);

    int mode=0, left=0;
    const unsigned char *pchEnd = pch+len;

    while (pch<pchEnd)
    {
        int enc = *(pch++);
        switch (mode)
        {
            case 0: // we have no bits
                strRet += pbase64[enc >> 2];
                left = (enc & 3) << 4;
                mode = 1;
                break;

            case 1: // we have two bits
                strRet += pbase64[left | (enc >> 4)];
                left = (enc & 15) << 2;
                mode = 2;
                break;

            case 2: // we have four bits
                strRet += pbase64[left | (enc >> 6)];
                strRet += pbase64[enc & 63];
                mode = 0;
                break;
        }
    }

    if (mode)
    {
        strRet += pbase64[left];
        strRet += '=';
        if (mode == 1)
            strRet += '=';
    }

    return strRet;
}

string EncodeBase64(const string& str)
{
    return EncodeBase64((const unsigned char*)str.c_str(), str.size());
}

vector<unsigned char> DecodeBase64(const char* p, bool* pfInvalid)
{
    static const int decode64_table[256] =
    {
        -1, -1, -1, -1, -1, -1, -1, -1, -1, -1, -1, -1, -1, -1, -1, -1, -1, -1, -1, -1,
        -1, -1, -1, -1, -1, -1, -1, -1, -1, -1, -1, -1, -1, -1, -1, -1, -1, -1, -1, -1,
        -1, -1, -1, 62, -1, -1, -1, 63, 52, 53, 54, 55, 56, 57, 58, 59, 60, 61, -1, -1,
        -1, -1, -1, -1, -1,  0,  1,  2,  3,  4,  5,  6,  7,  8,  9, 10, 11, 12, 13, 14,
        15, 16, 17, 18, 19, 20, 21, 22, 23, 24, 25, -1, -1, -1, -1, -1, -1, 26, 27, 28,
        29, 30, 31, 32, 33, 34, 35, 36, 37, 38, 39, 40, 41, 42, 43, 44, 45, 46, 47, 48,
        49, 50, 51, -1, -1, -1, -1, -1, -1, -1, -1, -1, -1, -1, -1, -1, -1, -1, -1, -1,
        -1, -1, -1, -1, -1, -1, -1, -1, -1, -1, -1, -1, -1, -1, -1, -1, -1, -1, -1, -1,
        -1, -1, -1, -1, -1, -1, -1, -1, -1, -1, -1, -1, -1, -1, -1, -1, -1, -1, -1, -1,
        -1, -1, -1, -1, -1, -1, -1, -1, -1, -1, -1, -1, -1, -1, -1, -1, -1, -1, -1, -1,
        -1, -1, -1, -1, -1, -1, -1, -1, -1, -1, -1, -1, -1, -1, -1, -1, -1, -1, -1, -1,
        -1, -1, -1, -1, -1, -1, -1, -1, -1, -1, -1, -1, -1, -1, -1, -1, -1, -1, -1, -1,
        -1, -1, -1, -1, -1, -1, -1, -1, -1, -1, -1, -1, -1, -1, -1, -1
    };

    if (pfInvalid)
        *pfInvalid = false;

    vector<unsigned char> vchRet;
    vchRet.reserve(strlen(p)*3/4);

    int mode = 0;
    int left = 0;

    while (1)
    {
         int dec = decode64_table[(unsigned char)*p];
         if (dec == -1) break;
         p++;
         switch (mode)
         {
             case 0: // we have no bits and get 6
                 left = dec;
                 mode = 1;
                 break;

              case 1: // we have 6 bits and keep 4
                  vchRet.push_back((left<<2) | (dec>>4));
                  left = dec & 15;
                  mode = 2;
                  break;

             case 2: // we have 4 bits and get 6, we keep 2
                 vchRet.push_back((left<<4) | (dec>>2));
                 left = dec & 3;
                 mode = 3;
                 break;

             case 3: // we have 2 bits and get 6
                 vchRet.push_back((left<<6) | dec);
                 mode = 0;
                 break;
         }
    }

    if (pfInvalid)
        switch (mode)
        {
            case 0: // 4n base64 characters processed: ok
                break;

            case 1: // 4n+1 base64 character processed: impossible
                *pfInvalid = true;
                break;

            case 2: // 4n+2 base64 characters processed: require '=='
                if (left || p[0] != '=' || p[1] != '=' || decode64_table[(unsigned char)p[2]] != -1)
                    *pfInvalid = true;
                break;

            case 3: // 4n+3 base64 characters processed: require '='
                if (left || p[0] != '=' || decode64_table[(unsigned char)p[1]] != -1)
                    *pfInvalid = true;
                break;
        }

    return vchRet;
}

string DecodeBase64(const string& str)
{
    vector<unsigned char> vchRet = DecodeBase64(str.c_str());
    return string((const char*)&vchRet[0], vchRet.size());
}


bool WildcardMatch(const char* psz, const char* mask)
{
    loop
    {
        switch (*mask)
        {
        case '\0':
            return (*psz == '\0');
        case '*':
            return WildcardMatch(psz, mask+1) || (*psz && WildcardMatch(psz+1, mask));
        case '?':
            if (*psz == '\0')
                return false;
            break;
        default:
            if (*psz != *mask)
                return false;
            break;
        }
        psz++;
        mask++;
    }
}

bool WildcardMatch(const string& str, const string& mask)
{
    return WildcardMatch(str.c_str(), mask.c_str());
}








static std::string FormatException(std::exception* pex, const char* pszThread)
{
#ifdef WIN32
    char pszModule[MAX_PATH] = "";
    GetModuleFileNameA(NULL, pszModule, sizeof(pszModule));
#else
    const char* pszModule = "bitcoin";
#endif
    if (pex)
        return strprintf(
            "EXCEPTION: %s       \n%s       \n%s in %s       \n", typeid(*pex).name(), pex->what(), pszModule, pszThread);
    else
        return strprintf(
            "UNKNOWN EXCEPTION       \n%s in %s       \n", pszModule, pszThread);
}

void LogException(std::exception* pex, const char* pszThread)
{
    std::string message = FormatException(pex, pszThread);
    printf("\n%s", message.c_str());
}

void PrintException(std::exception* pex, const char* pszThread)
{
    std::string message = FormatException(pex, pszThread);
    printf("\n\n************************\n%s\n", message.c_str());
    fprintf(stderr, "\n\n************************\n%s\n", message.c_str());
    strMiscWarning = message;
    throw;
}

void PrintExceptionContinue(std::exception* pex, const char* pszThread)
{
    std::string message = FormatException(pex, pszThread);
    printf("\n\n************************\n%s\n", message.c_str());
    fprintf(stderr, "\n\n************************\n%s\n", message.c_str());
    strMiscWarning = message;
}

boost::filesystem::path GetDefaultDataDir()
{
    namespace fs = boost::filesystem;
    // Windows < Vista: C:\Documents and Settings\Username\Application Data\Bitcoin
    // Windows >= Vista: C:\Users\Username\AppData\Roaming\Bitcoin
    // Mac: ~/Library/Application Support/Bitcoin
    // Unix: ~/.bitcoin
#ifdef WIN32
    // Windows
    return GetSpecialFolderPath(CSIDL_APPDATA) / "Bitcoin";
#else
    fs::path pathRet;
    char* pszHome = getenv("HOME");
    if (pszHome == NULL || strlen(pszHome) == 0)
        pathRet = fs::path("/");
    else
        pathRet = fs::path(pszHome);
#ifdef MAC_OSX
    // Mac
    pathRet /= "Library/Application Support";
    fs::create_directory(pathRet);
    return pathRet / "Bitcoin";
#else
    // Unix
    return pathRet / ".bitcoin";
#endif
#endif
}

const boost::filesystem::path &GetDataDir(bool fNetSpecific)
{
    namespace fs = boost::filesystem;

    static fs::path pathCached[2];
    static CCriticalSection csPathCached;
    static bool cachedPath[2] = {false, false};

    fs::path &path = pathCached[fNetSpecific];

    // This can be called during exceptions by printf, so we cache the
    // value so we don't have to do memory allocations after that.
    if (cachedPath[fNetSpecific])
        return path;

    LOCK(csPathCached);

    if (mapArgs.count("-datadir")) {
        path = fs::system_complete(mapArgs["-datadir"]);
        if (!fs::is_directory(path)) {
            path = "";
            return path;
        }
    } else {
        path = GetDefaultDataDir();
    }
    if (fNetSpecific && GetBoolArg("-testnet", false))
        path /= "testnet";

    fs::create_directory(path);

    cachedPath[fNetSpecific]=true;
    return path;
}

boost::filesystem::path GetConfigFile()
{
    boost::filesystem::path pathConfigFile(GetArg("-conf", "bitcoin.conf"));
    if (!pathConfigFile.is_complete()) pathConfigFile = GetDataDir(false) / pathConfigFile;
    return pathConfigFile;
}

void ReadConfigFile(map<string, string>& mapSettingsRet,
                    map<string, vector<string> >& mapMultiSettingsRet)
{
    boost::filesystem::ifstream streamConfig(GetConfigFile());
    if (!streamConfig.good())
        return; // No bitcoin.conf file is OK

    set<string> setOptions;
    setOptions.insert("*");

    for (boost::program_options::detail::config_file_iterator it(streamConfig, setOptions), end; it != end; ++it)
    {
        // Don't overwrite existing settings so command line settings override bitcoin.conf
        string strKey = string("-") + it->string_key;
        if (mapSettingsRet.count(strKey) == 0)
        {
            mapSettingsRet[strKey] = it->value[0];
            // interpret nofoo=1 as foo=0 (and nofoo=0 as foo=1) as long as foo not set)
            InterpretNegativeSetting(strKey, mapSettingsRet);
        }
        mapMultiSettingsRet[strKey].push_back(it->value[0]);
    }
}

boost::filesystem::path GetPidFile()
{
    boost::filesystem::path pathPidFile(GetArg("-pid", "bitcoind.pid"));
    if (!pathPidFile.is_complete()) pathPidFile = GetDataDir() / pathPidFile;
    return pathPidFile;
}

void CreatePidFile(const boost::filesystem::path &path, pid_t pid)
{
    FILE* file = fopen(path.string().c_str(), "w");
    if (file)
    {
        fprintf(file, "%d\n", pid);
        fclose(file);
    }
}

bool RenameOver(boost::filesystem::path src, boost::filesystem::path dest)
{
#ifdef WIN32
    return MoveFileExA(src.string().c_str(), dest.string().c_str(),
                      MOVEFILE_REPLACE_EXISTING);
#else
    int rc = std::rename(src.string().c_str(), dest.string().c_str());
    return (rc == 0);
#endif /* WIN32 */
}

void FileCommit(FILE *fileout)
{
    fflush(fileout);                // harmless if redundantly called
#ifdef WIN32
    _commit(_fileno(fileout));
#else
    fsync(fileno(fileout));
#endif
}

int GetFilesize(FILE* file)
{
    int nSavePos = ftell(file);
    int nFilesize = -1;
    if (fseek(file, 0, SEEK_END) == 0)
        nFilesize = ftell(file);
    fseek(file, nSavePos, SEEK_SET);
    return nFilesize;
}

void ShrinkDebugFile()
{
    // Scroll debug.log if it's getting too big
    boost::filesystem::path pathLog = GetDataDir() / "debug.log";
    FILE* file = fopen(pathLog.string().c_str(), "r");
    if (file && GetFilesize(file) > 10 * 1000000)
    {
        // Restart the file with some of the end
        char pch[200000];
        fseek(file, -sizeof(pch), SEEK_END);
        int nBytes = fread(pch, 1, sizeof(pch), file);
        fclose(file);

        file = fopen(pathLog.string().c_str(), "w");
        if (file)
        {
            fwrite(pch, 1, nBytes, file);
            fclose(file);
        }
    }
}








//
// "Never go to sea with two chronometers; take one or three."
// Our three time sources are:
//  - System clock
//  - Median of other nodes's clocks
//  - The user (asking the user to fix the system clock if the first two disagree)
//
static int64 nMockTime = 0;  // For unit testing

int64 GetTime()
{
    if (nMockTime) return nMockTime;

    return time(NULL);
}

void SetMockTime(int64 nMockTimeIn)
{
    nMockTime = nMockTimeIn;
}

static int64 nTimeOffset = 0;

int64 GetAdjustedTime()
{
    return GetTime() + nTimeOffset;
}

void AddTimeData(const CNetAddr& ip, int64 nTime)
{
    int64 nOffsetSample = nTime - GetTime();

    // Ignore duplicates
    static set<CNetAddr> setKnown;
    if (!setKnown.insert(ip).second)
        return;

    // Add data
    vTimeOffsets.input(nOffsetSample);
    printf("Added time data, samples %d, offset %+"PRI64d" (%+"PRI64d" minutes)\n", vTimeOffsets.size(), nOffsetSample, nOffsetSample/60);
    if (vTimeOffsets.size() >= 5 && vTimeOffsets.size() % 2 == 1)
    {
        int64 nMedian = vTimeOffsets.median();
        std::vector<int64> vSorted = vTimeOffsets.sorted();
        // Only let other nodes change our time by so much
        if (abs64(nMedian) < 70 * 60)
        {
            nTimeOffset = nMedian;
        }
        else
        {
            nTimeOffset = 0;

            static bool fDone;
            if (!fDone)
            {
                // If nobody has a time different than ours but within 5 minutes of ours, give a warning
                bool fMatch = false;
                BOOST_FOREACH(int64 nOffset, vSorted)
                    if (nOffset != 0 && abs64(nOffset) < 5 * 60)
                        fMatch = true;

                if (!fMatch)
                {
                    fDone = true;
                    string strMessage = _("Warning: Please check that your computer's date and time are correct.  If your clock is wrong Bitcoin will not work properly.");
                    strMiscWarning = strMessage;
                    printf("*** %s\n", strMessage.c_str());
                    uiInterface.ThreadSafeMessageBox(strMessage+" ", string("Bitcoin"), CClientUIInterface::OK | CClientUIInterface::ICON_EXCLAMATION);
                }
            }
        }
        if (fDebug) {
            BOOST_FOREACH(int64 n, vSorted)
                printf("%+"PRI64d"  ", n);
            printf("|  ");
        }
        printf("nTimeOffset = %+"PRI64d"  (%+"PRI64d" minutes)\n", nTimeOffset, nTimeOffset/60);
    }
}








string FormatVersion(int nVersion)
{
    if (nVersion%100 == 0)
        return strprintf("%d.%d.%d", nVersion/1000000, (nVersion/10000)%100, (nVersion/100)%100);
    else
        return strprintf("%d.%d.%d.%d", nVersion/1000000, (nVersion/10000)%100, (nVersion/100)%100, nVersion%100);
}

string FormatFullVersion()
{
    return CLIENT_BUILD;
}

// Format the subversion field according to BIP 14 spec (https://en.bitcoin.it/wiki/BIP_0014)
std::string FormatSubVersion(const std::string& name, int nClientVersion, const std::vector<std::string>& comments)
{
    std::ostringstream ss;
    ss << "/";
    ss << name << ":" << FormatVersion(nClientVersion);
    if (!comments.empty())
        ss << "(" << boost::algorithm::join(comments, "; ") << ")";
    ss << "/";
    return ss.str();
}

#ifdef WIN32
boost::filesystem::path GetSpecialFolderPath(int nFolder, bool fCreate)
{
    namespace fs = boost::filesystem;

    char pszPath[MAX_PATH] = "";

    if(SHGetSpecialFolderPathA(NULL, pszPath, nFolder, fCreate))
    {
        return fs::path(pszPath);
    }

    printf("SHGetSpecialFolderPathA() failed, could not obtain requested path.\n");
    return fs::path("");
}
#endif<|MERGE_RESOLUTION|>--- conflicted
+++ resolved
@@ -68,11 +68,8 @@
 bool fTestNet = false;
 bool fNoListen = false;
 bool fLogTimestamps = false;
-<<<<<<< HEAD
 bool fQuietInitial = false;
-=======
 bool fLogTxPeer = false;
->>>>>>> d1d4721b
 CMedianFilter<int64> vTimeOffsets(200,0);
 
 // Init openssl library multithreading support
