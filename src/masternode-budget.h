--- conflicted
+++ resolved
@@ -137,28 +137,19 @@
     bool UpdateFinalizedBudget(CFinalizedBudgetVote &vote, CNode *pfrom, std::string &strError);
     void SubmitFinalBudget();
 
-<<<<<<< HEAD
     bool AddProposal(const CBudgetProposal &budgetProposal, bool checkCollateral = true);
-    bool UpdateProposal(const CBudgetVote &vote, CNode *pfrom, std::string &strError);
-    bool SubmitProposalVote(const CBudgetVote &vote, std::string &strError);
-
-    bool IsBudgetPaymentBlock(int nBlockHeight) const;
-    bool IsTransactionValid(const CTransaction &txNew, int nBlockHeight) const;
-    void FillBlockPayee(CMutableTransaction &txNew, CAmount nFees) const;
-
-    std::string GetRequiredPaymentsString(int nBlockHeight) const;
-    std::string ToString() const;
-=======
+
     // SubmitProposalVote is used when current node submits a vote. ReceiveProposalVote is used when
     // a vote is received from a peer
     bool SubmitProposalVote(const CBudgetVote& vote, std::string& strError);
     bool ReceiveProposalVote(const CBudgetVote &vote, CNode *pfrom, std::string &strError);
 
-    bool UpdateFinalizedBudget(CFinalizedBudgetVote& vote, CNode* pfrom, std::string& strError);
-    bool IsTransactionValid(const CTransaction& txNew, int nBlockHeight);
-    std::string GetRequiredPaymentsString(int nBlockHeight);
-    void FillBlockPayee(CMutableTransaction& txNew, CAmount nFees);
->>>>>>> ab9e08ee
+    bool IsBudgetPaymentBlock(int nBlockHeight) const;
+    bool IsTransactionValid(const CTransaction &txNew, int nBlockHeight) const;
+    void FillBlockPayee(CMutableTransaction &txNew, CAmount nFees) const;
+
+    std::string GetRequiredPaymentsString(int nBlockHeight) const;
+    std::string ToString() const;
 
     void CheckOrphanVotes();
     void CheckAndRemove();
