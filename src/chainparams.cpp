--- conflicted
+++ resolved
@@ -214,7 +214,6 @@
 };
 static CRegTestParams regTestParams;
 
-<<<<<<< HEAD
 /**
  * Unit test
  */
@@ -244,9 +243,6 @@
 };
 static CUnitTestParams unitTestParams;
 
-
-=======
->>>>>>> 7077fe6d
 static CChainParams *pCurrentParams = 0;
 
 const CChainParams &Params() {
