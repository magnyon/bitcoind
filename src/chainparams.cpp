--- conflicted
+++ resolved
@@ -1,234 +1,3 @@
-<<<<<<< HEAD
-// Copyright (c) 2010 Satoshi Nakamoto
-// Copyright (c) 2009-2014 The Crowncoin developers
-// Distributed under the MIT/X11 software license, see the accompanying
-// file COPYING or http://www.opensource.org/licenses/mit-license.php.
-
-#include "chainparams.h"
-
-#include "assert.h"
-#include "core.h"
-#include "protocol.h"
-#include "util.h"
-
-#include <boost/assign/list_of.hpp>
-
-using namespace boost::assign;
-
-//
-// Main network
-//
-
-unsigned int pnSeed[] =
-{
-    0x00000000
-};
-
-class CMainParams : public CChainParams {
-public:
-    CMainParams() {
-        // The message start string is designed to be unlikely to occur in normal data.
-        // The characters are rarely used upper ASCII, not valid as UTF-8, and produce
-        // a large 4-byte int at any alignment.
-        pchMessageStart[0] = 0xb8;
-        pchMessageStart[1] = 0xeb;
-        pchMessageStart[2] = 0xb3;
-        pchMessageStart[3] = 0xdf;
-        vAlertPubKey = ParseHex("04fc9702847840aaf195de8442ebecedf5b095cdbb9bc716bda9110971b28a49e0ead8564ff0db22209e0374782c093bb899692d524e9d6a6956e7c5ecbcd68284");
-        nDefaultPort = 9340;
-        nRPCPort = 9341;
-        bnProofOfWorkLimit = CBigNum(~uint256(0) >> 32);
-        nSubsidyHalvingInterval = 2100000;
-        nAuxpowStartHeight = 453273;
-        namesForkHeight = 600000;
-
-        // Build the genesis block. Note that the output of the genesis coinbase cannot
-        // be spent as it did not originally exist in the database.
-        //
-        // CBlock(hash=000000000019d6, ver=1, hashPrevBlock=00000000000000, hashMerkleRoot=4a5e1e, nTime=1408638282, nBits=1d00ffff, nNonce=1408638282, vtx=1)
-        //   CTransaction(hash=4a5e1e, ver=1, vin.size=1, vout.size=1, nLockTime=0)
-        //     CTxIn(COutPoint(000000, -1), coinbase 04ffff001d01042654686520696e63657074696f6e206f662043726f776e636f696e2032302f4175672f32303134)
-        //     CTxOut(nValue=50.00000000, scriptPubKey=0x5F1DF16B2B704C8A578D0B)
-        //   vMerkleTree: 4a5e1e
-        const char* pszTimestamp = "The inception of Crowncoin 10/Oct/2014";
-        CTransaction txNew;
-        txNew.vin.resize(1);
-        txNew.vout.resize(1);
-        txNew.vin[0].scriptSig = CScript() << 486604799 << CBigNum(4) << vector<unsigned char>((const unsigned char*)pszTimestamp, (const unsigned char*)pszTimestamp + strlen(pszTimestamp));
-        txNew.vout[0].nValue = 10 * COIN;
-        txNew.vout[0].scriptPubKey = CScript() << ParseHex("04678afdb0fe5548271967f1a67130b7105cd6a828e03909a67962e0ea1f61deb649f6bc3f4cef38c4f35504e51ec112de5c384df7ba0b8d578a4c702b6bf11d5f") << OP_CHECKSIG;
-        genesis.vtx.push_back(txNew);
-        genesis.hashPrevBlock = 0;
-        genesis.hashMerkleRoot = genesis.BuildMerkleTree();
-        genesis.nVersion.SetGenesisVersion(1);
-        genesis.nTime    = 1412760826;
-        genesis.nBits    = 0x1d00ffff;
-        genesis.nNonce   = 1612467894;
-
-        hashGenesisBlock = genesis.GetHash();
-
-        assert(hashGenesisBlock == uint256("0x0000000085370d5e122f64f4ab19c68614ff3df78c8d13cb814fd7e69a1dc6da"));
-        //assert(genesis.hashMerkleRoot == uint256("0xf2ce47889874027a63af9cc324eb43b57bf1cfe68234089d5d68d88d9aef704f"));
-
-        vSeeds.push_back(CDNSSeedData("crowncoin.org", "nodelist.crowncoin.org"));
-        vSeeds.push_back(CDNSSeedData("infernopool.com", "crw.infernopool.com"));
-
-        base58Prefixes[PUBKEY_ADDRESS] = list_of(0);
-        base58Prefixes[SCRIPT_ADDRESS] = list_of(5);
-        base58Prefixes[SECRET_KEY] =     list_of(128);
-        base58Prefixes[EXT_PUBLIC_KEY] = list_of(0x04)(0x88)(0xB2)(0x1E);
-        base58Prefixes[EXT_SECRET_KEY] = list_of(0x04)(0x88)(0xAD)(0xE4);
-
-        // Convert the pnSeeds array into usable address objects.
-        for (unsigned int i = 0; i < ARRAYLEN(pnSeed); i++)
-        {
-            // It'll only connect to one or two seed nodes because once it connects,
-            // it'll get a pile of addresses with newer timestamps.
-            // Seed nodes are given a random 'last seen time' of between one and two
-            // weeks ago.
-            const int64_t nOneWeek = 7*24*60*60;
-            struct in_addr ip;
-            memcpy(&ip, &pnSeed[i], sizeof(ip));
-            CAddress addr(CService(ip, GetDefaultPort()));
-            addr.nTime = GetTime() - GetRand(nOneWeek) - nOneWeek;
-            vFixedSeeds.push_back(addr);
-        }
-    }
-
-    virtual const CBlock& GenesisBlock() const { return genesis; }
-    virtual Network NetworkID() const { return CChainParams::MAIN; }
-
-    virtual const vector<CAddress>& FixedSeeds() const {
-        return vFixedSeeds;
-    }
-protected:
-    CBlock genesis;
-    vector<CAddress> vFixedSeeds;
-};
-static CMainParams mainParams;
-
-
-//
-// Testnet (v3)
-//
-class CTestNetParams : public CMainParams {
-public:
-    CTestNetParams() {
-        // The message start string is designed to be unlikely to occur in normal data.
-        // The characters are rarely used upper ASCII, not valid as UTF-8, and produce
-        // a large 4-byte int at any alignment.
-        pchMessageStart[0] = 0x0c;
-        pchMessageStart[1] = 0x17;
-        pchMessageStart[2] = 0x0f;
-        pchMessageStart[3] = 0x05;
-        vAlertPubKey = ParseHex("04302390343f91cc401d56d68b123028bf52e5fca1939df127f63c6467cdf9c8e2c14b61104cf817d0b780da337893ecc4aaff1309e536162dabbdb45200ca2b0a");
-        nDefaultPort = 19340;
-        nRPCPort = 19341;
-        nAuxpowStartHeight = 453273;
-        strDataDir = "testnet3";
-        namesForkHeight = 600000;
-
-        // Modify the testnet genesis block so the timestamp is valid for a later start.
-        genesis.nTime = 1405338325;
-        genesis.nNonce = 1678912305;
-        hashGenesisBlock = genesis.GetHash();
-        //assert(hashGenesisBlock == uint256("0x000000005f94b67f20bf3cad62cf7cf74fd7f2878574d3e81015d38ffacd7b6e"));
-
-        vFixedSeeds.clear();
-        vSeeds.clear();
-        // vSeeds.push_back(CDNSSeedData("crowncoin.petertodd.org", "testnet-seed.crowncoin.petertodd.org"));
-        // vSeeds.push_back(CDNSSeedData("bluematt.me", "testnet-seed.bluematt.me"));
-
-        base58Prefixes[PUBKEY_ADDRESS] = list_of(111);
-        base58Prefixes[SCRIPT_ADDRESS] = list_of(196);
-        base58Prefixes[SECRET_KEY]     = list_of(239);
-        base58Prefixes[EXT_PUBLIC_KEY] = list_of(0x04)(0x35)(0x87)(0xCF);
-        base58Prefixes[EXT_SECRET_KEY] = list_of(0x04)(0x35)(0x83)(0x94);
-    }
-    virtual Network NetworkID() const { return CChainParams::TESTNET; }
-};
-static CTestNetParams testNetParams;
-
-
-//
-// Regression test
-//
-class CRegTestParams : public CTestNetParams {
-public:
-    CRegTestParams() {
-        pchMessageStart[0] = 0xfb;
-        pchMessageStart[1] = 0xae;
-        pchMessageStart[2] = 0xc6;
-        pchMessageStart[3] = 0xdf;
-        nSubsidyHalvingInterval = 150;
-        bnProofOfWorkLimit = CBigNum(~uint256(0) >> 1);
-        genesis.nTime = 1296688602;
-        genesis.nBits = 0x207fffff;
-        genesis.nNonce = 1;
-        hashGenesisBlock = genesis.GetHash();
-        nDefaultPort = 19444;
-        nRPCPort = 19445;
-        nAuxpowStartHeight = 250;
-        namesForkHeight = 250;
-        strDataDir = "regtest";
-
-        hashGenesisBlock = genesis.GetHash();
-        assert(hashGenesisBlock == uint256("0x231de73ec08234a4adff3c71e57271a13fa73f5ae1ca6b0ded89275e557a6207"));
-
-        /* Fork height for names:  The regtest framework constructs initial
-           chains of height 200.  Use 250 here so that we can test both
-           before and after the fork.  */
-        namesForkHeight = 250;
-
-        vSeeds.clear();  // Regtest mode doesn't have any DNS seeds.
-    }
-
-    virtual bool RequireRPCPassword() const { return false; }
-    virtual Network NetworkID() const { return CChainParams::REGTEST; }
-};
-static CRegTestParams regTestParams;
-
-static CChainParams *pCurrentParams = &mainParams;
-
-const CChainParams &Params() {
-    return *pCurrentParams;
-}
-
-void SelectParams(CChainParams::Network network) {
-    switch (network) {
-        case CChainParams::MAIN:
-            pCurrentParams = &mainParams;
-            break;
-        case CChainParams::TESTNET:
-            pCurrentParams = &testNetParams;
-            break;
-        case CChainParams::REGTEST:
-            pCurrentParams = &regTestParams;
-            break;
-        default:
-            assert(false && "Unimplemented network");
-            return;
-    }
-}
-
-bool SelectParamsFromCommandLine() {
-    bool fRegTest = GetBoolArg("-regtest", false);
-    bool fTestNet = GetBoolArg("-testnet", false);
-
-    if (fTestNet && fRegTest) {
-        return false;
-    }
-
-    if (fRegTest) {
-        SelectParams(CChainParams::REGTEST);
-    } else if (fTestNet) {
-        SelectParams(CChainParams::TESTNET);
-    } else {
-        SelectParams(CChainParams::MAIN);
-    }
-    return true;
-}
-=======
 // Copyright (c) 2010 Satoshi Nakamoto
 // Copyright (c) 2009-2014 The Bitcoin developers
 // Copyright (c) 2014-2015 The Crown developers
@@ -690,5 +459,4 @@
 
     SelectParams(network);
     return true;
-}
->>>>>>> c7597817
+}