--- conflicted
+++ resolved
@@ -1535,13 +1535,8 @@
         vnThreadsRunning[THREAD_MESSAGEHANDLER]--;
         Sleep(100);
         if (fRequestShutdown)
-<<<<<<< HEAD
-            Shutdown(NULL);
+            StartShutdown();
         vnThreadsRunning[THREAD_MESSAGEHANDLER]++;
-=======
-            StartShutdown();
-        vnThreadsRunning[2]++;
->>>>>>> 994219f0
         if (fShutdown)
             return;
     }
