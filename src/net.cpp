--- conflicted
+++ resolved
@@ -1471,11 +1471,7 @@
             }
         }
 
-<<<<<<< HEAD
-        std::string strDesc = "NdovuCoin " + FormatFullVersion();
-=======
         std::string strDesc = PACKAGE_NAME " " + FormatFullVersion();
->>>>>>> a284bbbe
 
         do {
             r = UPNP_AddPortMapping(urls.controlURL, data.first.servicetype, port.c_str(), port.c_str(), lanaddr, strDesc.c_str(), "TCP", 0, "0");
@@ -2078,11 +2074,7 @@
     {
         int nErr = WSAGetLastError();
         if (nErr == WSAEADDRINUSE)
-<<<<<<< HEAD
-            strError = strprintf(_("Unable to bind to %s on this computer. %s is probably already running."), addrBind.ToString(), PACKAGE_NAME);
-=======
             strError = strprintf(_("Unable to bind to %s on this computer. %s is probably already running.").translated, addrBind.ToString(), PACKAGE_NAME);
->>>>>>> a284bbbe
         else
             strError = strprintf(_("Unable to bind to %s on this computer (bind returned error %s)").translated, addrBind.ToString(), NetworkErrorString(nErr));
         LogPrintf("%s\n", strError);
