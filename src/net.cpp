--- conflicted
+++ resolved
@@ -1647,11 +1647,7 @@
                     int nOneDay = 24*3600;
                     CAddress addr = CAddress(CService(ip, Params().GetDefaultPort()), requiredServiceBits);
                     LogPrintf("IP: %s\n", addr.ToString());
-<<<<<<< HEAD
-
-=======
                     
->>>>>>> b3e24e4e
                     addr.nTime = GetTime() - 3*nOneDay - GetRand(4*nOneDay); // use a random age between 3 and 7 days old
                     vAdd.push_back(addr);
                     found++;
