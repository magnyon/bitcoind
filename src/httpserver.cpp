--- conflicted
+++ resolved
@@ -428,13 +428,8 @@
 {
     LogPrint(BCLog::HTTP, "Starting HTTP server\n");
     int rpcThreads = std::max((long)gArgs.GetArg("-rpcthreads", DEFAULT_HTTP_THREADS), 1L);
-<<<<<<< HEAD
-    LogPrintf("\nHTTP: starting %d worker threads\n", rpcThreads);
-    threadHTTP = std::thread(ThreadHTTP, eventBase);
-=======
     LogPrintf("HTTP: starting %d worker threads\n", rpcThreads);
     g_thread_http = std::thread(ThreadHTTP, eventBase);
->>>>>>> 5879bfa9
 
     for (int i = 0; i < rpcThreads; i++) {
         g_thread_http_workers.emplace_back(HTTPWorkQueueRun, workQueue, i);
