--- conflicted
+++ resolved
@@ -28,10 +28,7 @@
 #include <boost/signals2/signal.hpp>
 #include <openssl/rand.h>
 
-<<<<<<< HEAD
 #include "statsd_client.h"
-=======
->>>>>>> 8615bfb4
 
 class CAddrMan;
 class CBlockIndex;
@@ -475,7 +472,7 @@
     // TODO: Document the postcondition of this function.  Is cs_vSend locked?
     void BeginMessage(const char* pszCommand) EXCLUSIVE_LOCK_FUNCTION(cs_vSend)
     {
-        statsClient.inc("message.sent." + string(pszCommand), 1.0f);
+        statsClient.inc("message.sent." + std::string(pszCommand), 1.0f);
         ENTER_CRITICAL_SECTION(cs_vSend);
         assert(ssSend.size() == 0);
         ssSend << CMessageHeader(pszCommand, 0);
@@ -536,7 +533,7 @@
 
     void PushVersion();
 
-    string RejectCodeToString(const char& code)
+    std::string RejectCodeToString(const char& code)
     {
         if (code == 0x01)
             return "malformed";
@@ -606,8 +603,8 @@
     template<typename T1, typename T2, typename T3>
     void PushMessage(const char* pszCommand, const T1& a1, const T2& a2, const T3& a3)
     {
-        if (string(pszCommand) == "reject")
-            statsClient.inc("message.sent.reject_" + string(a1) + "_" + RejectCodeToString(a2), 1.0f);
+        if (std::string(pszCommand) == "reject")
+            statsClient.inc("message.sent.reject_" + std::string(a1) + "_" + RejectCodeToString(a2), 1.0f);
         try
         {
             BeginMessage(pszCommand);
@@ -624,8 +621,8 @@
     template<typename T1, typename T2, typename T3, typename T4>
     void PushMessage(const char* pszCommand, const T1& a1, const T2& a2, const T3& a3, const T4& a4)
     {
-        if (string(pszCommand) == "reject")
-            statsClient.inc("message.sent.reject_" + string(a1) + "_" + RejectCodeToString(a2), 1.0f);
+        if (std::string(pszCommand) == "reject")
+            statsClient.inc("message.sent.reject_" + std::string(a1) + "_" + RejectCodeToString(a2), 1.0f);
         try
         {
             BeginMessage(pszCommand);
@@ -642,8 +639,8 @@
     template<typename T1, typename T2, typename T3, typename T4, typename T5>
     void PushMessage(const char* pszCommand, const T1& a1, const T2& a2, const T3& a3, const T4& a4, const T5& a5)
     {
-        if (string(pszCommand) == "reject")
-            statsClient.inc("message.sent.reject_" + string(a1) + "_" + RejectCodeToString(a2), 1.0f);
+        if (std::string(pszCommand) == "reject")
+            statsClient.inc("message.sent.reject_" + std::string(a1) + "_" + RejectCodeToString(a2), 1.0f);
         try
         {
             BeginMessage(pszCommand);
@@ -660,8 +657,8 @@
     template<typename T1, typename T2, typename T3, typename T4, typename T5, typename T6>
     void PushMessage(const char* pszCommand, const T1& a1, const T2& a2, const T3& a3, const T4& a4, const T5& a5, const T6& a6)
     {
-        if (string(pszCommand) == "reject")
-            statsClient.inc("message.sent.reject_" + string(a1) + "_" + RejectCodeToString(a2), 1.0f);
+        if (std::string(pszCommand) == "reject")
+            statsClient.inc("message.sent.reject_" + std::string(a1) + "_" + RejectCodeToString(a2), 1.0f);
         try
         {
             BeginMessage(pszCommand);
@@ -678,8 +675,8 @@
     template<typename T1, typename T2, typename T3, typename T4, typename T5, typename T6, typename T7>
     void PushMessage(const char* pszCommand, const T1& a1, const T2& a2, const T3& a3, const T4& a4, const T5& a5, const T6& a6, const T7& a7)
     {
-        if (string(pszCommand) == "reject")
-            statsClient.inc("message.sent.reject_" + string(a1) + "_" + RejectCodeToString(a2), 1.0f);
+        if (std::string(pszCommand) == "reject")
+            statsClient.inc("message.sent.reject_" + std::string(a1) + "_" + RejectCodeToString(a2), 1.0f);
         try
         {
             BeginMessage(pszCommand);
@@ -696,8 +693,8 @@
     template<typename T1, typename T2, typename T3, typename T4, typename T5, typename T6, typename T7, typename T8>
     void PushMessage(const char* pszCommand, const T1& a1, const T2& a2, const T3& a3, const T4& a4, const T5& a5, const T6& a6, const T7& a7, const T8& a8)
     {
-        if (string(pszCommand) == "reject")
-            statsClient.inc("message.sent.reject_" + string(a1) + "_" + RejectCodeToString(a2), 1.0f);
+        if (std::string(pszCommand) == "reject")
+            statsClient.inc("message.sent.reject_" + std::string(a1) + "_" + RejectCodeToString(a2), 1.0f);
         try
         {
             BeginMessage(pszCommand);
