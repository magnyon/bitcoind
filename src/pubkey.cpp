--- conflicted
+++ resolved
@@ -4,11 +4,6 @@
 
 #include "pubkey.h"
 
-<<<<<<< HEAD
-#include "eccryptoverify.h"
-
-#include "ecwrapper.h"
-=======
 #include <secp256k1.h>
 #include <secp256k1_recovery.h>
 
@@ -168,35 +163,25 @@
     }
     return 1;
 }
->>>>>>> 188ca9c3
 
 bool CPubKey::Verify(const uint256 &hash, const std::vector<unsigned char>& vchSig) const {
     if (!IsValid())
         return false;
-<<<<<<< HEAD
-    CECKey key;
-    if (!key.SetPubKey(begin(), size()))
-=======
     secp256k1_pubkey pubkey;
     secp256k1_ecdsa_signature sig;
     if (!secp256k1_ec_pubkey_parse(secp256k1_context_verify, &pubkey, &(*this)[0], size())) {
         return false;
     }
     if (vchSig.size() == 0) {
->>>>>>> 188ca9c3
         return false;
     }
     if (!ecdsa_signature_parse_der_lax(secp256k1_context_verify, &sig, &vchSig[0], vchSig.size())) {
         return false;
-<<<<<<< HEAD
-    return true;
-=======
     }
     /* libsecp256k1's ECDSA verification requires lower-S signatures, which have
      * not historically been enforced in Bitcoin, so normalize them first. */
     secp256k1_ecdsa_signature_normalize(secp256k1_context_verify, &sig, &sig);
     return secp256k1_ecdsa_verify(secp256k1_context_verify, &sig, hash.begin(), &pubkey);
->>>>>>> 188ca9c3
 }
 
 bool CPubKey::RecoverCompact(const uint256 &hash, const std::vector<unsigned char>& vchSig) {
@@ -204,14 +189,6 @@
         return false;
     int recid = (vchSig[0] - 27) & 3;
     bool fComp = ((vchSig[0] - 27) & 4) != 0;
-<<<<<<< HEAD
-    CECKey key;
-    if (!key.Recover(hash, &vchSig[1], recid))
-        return false;
-    std::vector<unsigned char> pubkey;
-    key.GetPubKey(pubkey, fComp);
-    Set(pubkey.begin(), pubkey.end());
-=======
     secp256k1_pubkey pubkey;
     secp256k1_ecdsa_recoverable_signature sig;
     if (!secp256k1_ecdsa_recoverable_signature_parse_compact(secp256k1_context_verify, &sig, &vchSig[1], recid)) {
@@ -224,35 +201,19 @@
     size_t publen = 65;
     secp256k1_ec_pubkey_serialize(secp256k1_context_verify, pub, &publen, &pubkey, fComp ? SECP256K1_EC_COMPRESSED : SECP256K1_EC_UNCOMPRESSED);
     Set(pub, pub + publen);
->>>>>>> 188ca9c3
     return true;
 }
 
 bool CPubKey::IsFullyValid() const {
     if (!IsValid())
         return false;
-<<<<<<< HEAD
-    CECKey key;
-    if (!key.SetPubKey(begin(), size()))
-        return false;
-    return true;
-=======
     secp256k1_pubkey pubkey;
     return secp256k1_ec_pubkey_parse(secp256k1_context_verify, &pubkey, &(*this)[0], size());
->>>>>>> 188ca9c3
 }
 
 bool CPubKey::Decompress() {
     if (!IsValid())
         return false;
-<<<<<<< HEAD
-    CECKey key;
-    if (!key.SetPubKey(begin(), size()))
-        return false;
-    std::vector<unsigned char> pubkey;
-    key.GetPubKey(pubkey, false);
-    Set(pubkey.begin(), pubkey.end());
-=======
     secp256k1_pubkey pubkey;
     if (!secp256k1_ec_pubkey_parse(secp256k1_context_verify, &pubkey, &(*this)[0], size())) {
         return false;
@@ -261,7 +222,6 @@
     size_t publen = 65;
     secp256k1_ec_pubkey_serialize(secp256k1_context_verify, pub, &publen, &pubkey, SECP256K1_EC_UNCOMPRESSED);
     Set(pub, pub + publen);
->>>>>>> 188ca9c3
     return true;
 }
 
@@ -272,15 +232,6 @@
     unsigned char out[64];
     BIP32Hash(cc, nChild, *begin(), begin()+1, out);
     memcpy(ccChild.begin(), out+32, 32);
-<<<<<<< HEAD
-    CECKey key;
-    bool ret = key.SetPubKey(begin(), size());
-    ret &= key.TweakPublic(out);
-    std::vector<unsigned char> pubkey;
-    key.GetPubKey(pubkey, true);
-    pubkeyChild.Set(pubkey.begin(), pubkey.end());
-    return ret;
-=======
     secp256k1_pubkey pubkey;
     if (!secp256k1_ec_pubkey_parse(secp256k1_context_verify, &pubkey, &(*this)[0], size())) {
         return false;
@@ -293,7 +244,6 @@
     secp256k1_ec_pubkey_serialize(secp256k1_context_verify, pub, &publen, &pubkey, SECP256K1_EC_COMPRESSED);
     pubkeyChild.Set(pub, pub + publen);
     return true;
->>>>>>> 188ca9c3
 }
 
 void CExtPubKey::Encode(unsigned char code[74]) const {
@@ -320,8 +270,6 @@
     memcpy(&out.vchFingerprint[0], &id, 4);
     out.nChild = nChild;
     return pubkey.Derive(out.pubkey, out.chaincode, nChild, chaincode);
-<<<<<<< HEAD
-=======
 }
 
 /* static */ bool CPubKey::CheckLowS(const std::vector<unsigned char>& vchSig) {
@@ -352,5 +300,4 @@
         secp256k1_context_destroy(secp256k1_context_verify);
         secp256k1_context_verify = NULL;
     }
->>>>>>> 188ca9c3
 }