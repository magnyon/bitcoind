<<<<<<< HEAD
// Copyright (c) 2009-2010 Satoshi Nakamoto
// Copyright (c) 2009-2014 The Bitcoin developers
// Distributed under the MIT/X11 software license, see the accompanying
// file COPYING or http://www.opensource.org/licenses/mit-license.php.

#include "txdb.h"

#include "core.h"
#include "uint256.h"

#include <stdint.h>

using namespace std;

void static BatchWriteCoins(CLevelDBBatch &batch, const uint256 &hash, const CCoins &coins) {
    if (coins.IsPruned())
        batch.Erase(make_pair('c', hash));
    else
        batch.Write(make_pair('c', hash), coins);
}

void static BatchWriteHashBestChain(CLevelDBBatch &batch, const uint256 &hash) {
    batch.Write('B', hash);
}

CCoinsViewDB::CCoinsViewDB(size_t nCacheSize, bool fMemory, bool fWipe) : db(GetDataDir() / "chainstate", nCacheSize, fMemory, fWipe) {
}

bool CCoinsViewDB::GetCoins(const uint256 &txid, CCoins &coins) {
    return db.Read(make_pair('c', txid), coins);
}

bool CCoinsViewDB::SetCoins(const uint256 &txid, const CCoins &coins) {
    CLevelDBBatch batch;
    BatchWriteCoins(batch, txid, coins);
    return db.WriteBatch(batch);
}

bool CCoinsViewDB::HaveCoins(const uint256 &txid) {
    return db.Exists(make_pair('c', txid));
}

uint256 CCoinsViewDB::GetBestBlock() {
    uint256 hashBestChain;
    if (!db.Read('B', hashBestChain))
        return uint256(0);
    return hashBestChain;
}

bool CCoinsViewDB::SetBestBlock(const uint256 &hashBlock) {
    CLevelDBBatch batch;
    BatchWriteHashBestChain(batch, hashBlock);
    return db.WriteBatch(batch);
}

bool CCoinsViewDB::BatchWrite(const std::map<uint256, CCoins> &mapCoins, const uint256 &hashBlock) {
    LogPrint("coindb", "Committing %u changed transactions to coin database...\n", (unsigned int)mapCoins.size());

    CLevelDBBatch batch;
    for (std::map<uint256, CCoins>::const_iterator it = mapCoins.begin(); it != mapCoins.end(); it++)
        BatchWriteCoins(batch, it->first, it->second);
    if (hashBlock != uint256(0))
        BatchWriteHashBestChain(batch, hashBlock);

    return db.WriteBatch(batch);
}

CBlockTreeDB::CBlockTreeDB(size_t nCacheSize, bool fMemory, bool fWipe) : CLevelDBWrapper(GetDataDir() / "blocks" / "index", nCacheSize, fMemory, fWipe) {
}

bool CBlockTreeDB::WriteBlockIndex(const CDiskBlockIndex& blockindex)
{
    return Write(make_pair('b', blockindex.GetBlockHash()), blockindex);
}

bool CBlockTreeDB::WriteBestInvalidWork(const CBigNum& bnBestInvalidWork)
{
    // Obsolete; only written for backward compatibility.
    return Write('I', bnBestInvalidWork);
}

bool CBlockTreeDB::WriteBlockFileInfo(int nFile, const CBlockFileInfo &info) {
    return Write(make_pair('f', nFile), info);
}

bool CBlockTreeDB::ReadBlockFileInfo(int nFile, CBlockFileInfo &info) {
    return Read(make_pair('f', nFile), info);
}

bool CBlockTreeDB::WriteLastBlockFile(int nFile) {
    return Write('l', nFile);
}

bool CBlockTreeDB::WriteReindexing(bool fReindexing) {
    if (fReindexing)
        return Write('R', '1');
    else
        return Erase('R');
}

bool CBlockTreeDB::ReadReindexing(bool &fReindexing) {
    fReindexing = Exists('R');
    return true;
}

bool CBlockTreeDB::ReadLastBlockFile(int &nFile) {
    return Read('l', nFile);
}

bool CCoinsViewDB::GetStats(CCoinsStats &stats) {
    leveldb::Iterator *pcursor = db.NewIterator();
    pcursor->SeekToFirst();

    CHashWriter ss(SER_GETHASH, PROTOCOL_VERSION);
    stats.hashBlock = GetBestBlock();
    ss << stats.hashBlock;
    int64_t nTotalAmount = 0;
    while (pcursor->Valid()) {
        boost::this_thread::interruption_point();
        try {
            leveldb::Slice slKey = pcursor->key();
            CDataStream ssKey(slKey.data(), slKey.data()+slKey.size(), SER_DISK, CLIENT_VERSION);
            char chType;
            ssKey >> chType;
            if (chType == 'c') {
                leveldb::Slice slValue = pcursor->value();
                CDataStream ssValue(slValue.data(), slValue.data()+slValue.size(), SER_DISK, CLIENT_VERSION);
                CCoins coins;
                ssValue >> coins;
                uint256 txhash;
                ssKey >> txhash;
                ss << txhash;
                ss << VARINT(coins.nVersion);
                ss << (coins.fCoinBase ? 'c' : 'n');
                ss << VARINT(coins.nHeight);
                stats.nTransactions++;
                for (unsigned int i=0; i<coins.vout.size(); i++) {
                    const CTxOut &out = coins.vout[i];
                    if (!out.IsNull()) {
                        stats.nTransactionOutputs++;
                        ss << VARINT(i+1);
                        ss << out;
                        nTotalAmount += out.nValue;
                    }
                }
                stats.nSerializedSize += 32 + slValue.size();
                ss << VARINT(0);
            }
            pcursor->Next();
        } catch (std::exception &e) {
            return error("%s : Deserialize or I/O error - %s", __func__, e.what());
        }
    }
    delete pcursor;
    stats.nHeight = mapBlockIndex.find(GetBestBlock())->second->nHeight;
    stats.hashSerialized = ss.GetHash();
    stats.nTotalAmount = nTotalAmount;
    return true;
}

bool CBlockTreeDB::ReadTxIndex(const uint256 &txid, CDiskTxPos &pos) {
    return Read(make_pair('t', txid), pos);
}

bool CBlockTreeDB::WriteTxIndex(const std::vector<std::pair<uint256, CDiskTxPos> >&vect) {
    CLevelDBBatch batch;
    for (std::vector<std::pair<uint256,CDiskTxPos> >::const_iterator it=vect.begin(); it!=vect.end(); it++)
        batch.Write(make_pair('t', it->first), it->second);
    return WriteBatch(batch);
}

bool CBlockTreeDB::WriteFlag(const std::string &name, bool fValue) {
    return Write(std::make_pair('F', name), fValue ? '1' : '0');
}

bool CBlockTreeDB::ReadFlag(const std::string &name, bool &fValue) {
    char ch;
    if (!Read(std::make_pair('F', name), ch))
        return false;
    fValue = ch == '1';
    return true;
}

bool CBlockTreeDB::LoadBlockIndexGuts()
{
    leveldb::Iterator *pcursor = NewIterator();

    CDataStream ssKeySet(SER_DISK, CLIENT_VERSION);
    ssKeySet << make_pair('b', uint256(0));
    pcursor->Seek(ssKeySet.str());

    // Load mapBlockIndex
    while (pcursor->Valid()) {
        boost::this_thread::interruption_point();
        try {
            leveldb::Slice slKey = pcursor->key();
            CDataStream ssKey(slKey.data(), slKey.data()+slKey.size(), SER_DISK, CLIENT_VERSION);
            char chType;
            ssKey >> chType;
            if (chType == 'b') {
                leveldb::Slice slValue = pcursor->value();
                CDataStream ssValue(slValue.data(), slValue.data()+slValue.size(), SER_DISK, CLIENT_VERSION);
                CDiskBlockIndex diskindex;
                ssValue >> diskindex;

                // Construct block index object
                CBlockIndex* pindexNew = InsertBlockIndex(diskindex.GetBlockHash());
                pindexNew->pprev          = InsertBlockIndex(diskindex.hashPrev);
                pindexNew->nHeight        = diskindex.nHeight;
                pindexNew->nFile          = diskindex.nFile;
                pindexNew->nDataPos       = diskindex.nDataPos;
                pindexNew->nUndoPos       = diskindex.nUndoPos;
                pindexNew->nVersion       = diskindex.nVersion;
                pindexNew->hashMerkleRoot = diskindex.hashMerkleRoot;
                pindexNew->nTime          = diskindex.nTime;
                pindexNew->nBits          = diskindex.nBits;
                pindexNew->nNonce         = diskindex.nNonce;
                pindexNew->nStatus        = diskindex.nStatus;
                pindexNew->nTx            = diskindex.nTx;

                /* Disable PoW checking here.  The index alone does not
                   contain enough data to check auxpow.  */

                pcursor->Next();
            } else {
                break; // if shutdown requested or finished loading block index
            }
        } catch (std::exception &e) {
            return error("%s : Deserialize or I/O error - %s", __func__, e.what());
        }
    }
    delete pcursor;

    return true;
}
=======
// Copyright (c) 2009-2010 Satoshi Nakamoto
// Copyright (c) 2009-2014 The Bitcoin developers
// Distributed under the MIT/X11 software license, see the accompanying
// file COPYING or http://www.opensource.org/licenses/mit-license.php.

#include "txdb.h"

#include "core.h"
#include "uint256.h"

#include <stdint.h>

using namespace std;

void static BatchWriteCoins(CLevelDBBatch &batch, const uint256 &hash, const CCoins &coins) {
    if (coins.IsPruned())
        batch.Erase(make_pair('c', hash));
    else
        batch.Write(make_pair('c', hash), coins);
}

void static BatchWriteHashBestChain(CLevelDBBatch &batch, const uint256 &hash) {
    batch.Write('B', hash);
}

CCoinsViewDB::CCoinsViewDB(size_t nCacheSize, bool fMemory, bool fWipe) : db(GetDataDir() / "chainstate", nCacheSize, fMemory, fWipe) {
}

bool CCoinsViewDB::GetCoins(const uint256 &txid, CCoins &coins) {
    return db.Read(make_pair('c', txid), coins);
}

bool CCoinsViewDB::SetCoins(const uint256 &txid, const CCoins &coins) {
    CLevelDBBatch batch;
    BatchWriteCoins(batch, txid, coins);
    return db.WriteBatch(batch);
}

bool CCoinsViewDB::HaveCoins(const uint256 &txid) {
    return db.Exists(make_pair('c', txid));
}

uint256 CCoinsViewDB::GetBestBlock() {
    uint256 hashBestChain;
    if (!db.Read('B', hashBestChain))
        return uint256(0);
    return hashBestChain;
}

bool CCoinsViewDB::SetBestBlock(const uint256 &hashBlock) {
    CLevelDBBatch batch;
    BatchWriteHashBestChain(batch, hashBlock);
    return db.WriteBatch(batch);
}

bool CCoinsViewDB::GetName (const CName& name, CNameData& data) const {
    return db.Read (std::make_pair ('n', name), data);
}

bool CCoinsViewDB::SetName (const CName& name, const CNameData& data) {
    CLevelDBBatch batch;
    CNameCache cache;
    cache.Set (name, data);
    cache.WriteBatch (batch);
    return db.WriteBatch (batch);
}

bool CCoinsViewDB::DeleteName (const CName& name) {
    CLevelDBBatch batch;
    CNameCache cache;
    cache.Delete (name);
    cache.WriteBatch (batch);
    return db.WriteBatch (batch);
}

bool CCoinsViewDB::BatchWrite(const std::map<uint256, CCoins> &mapCoins, const uint256 &hashBlock, const CNameCache& names) {
    LogPrint("coindb", "Committing %u changed transactions to coin database...\n", (unsigned int)mapCoins.size());

    CLevelDBBatch batch;
    for (std::map<uint256, CCoins>::const_iterator it = mapCoins.begin(); it != mapCoins.end(); it++)
        BatchWriteCoins(batch, it->first, it->second);
    if (hashBlock != uint256(0))
        BatchWriteHashBestChain(batch, hashBlock);
    names.WriteBatch (batch);

    return db.WriteBatch(batch);
}

CBlockTreeDB::CBlockTreeDB(size_t nCacheSize, bool fMemory, bool fWipe) : CLevelDBWrapper(GetDataDir() / "blocks" / "index", nCacheSize, fMemory, fWipe) {
}

bool CBlockTreeDB::WriteBlockIndex(const CDiskBlockIndex& blockindex)
{
    return Write(make_pair('b', blockindex.GetBlockHash()), blockindex);
}

bool CBlockTreeDB::WriteBestInvalidWork(const CBigNum& bnBestInvalidWork)
{
    // Obsolete; only written for backward compatibility.
    return Write('I', bnBestInvalidWork);
}

bool CBlockTreeDB::WriteBlockFileInfo(int nFile, const CBlockFileInfo &info) {
    return Write(make_pair('f', nFile), info);
}

bool CBlockTreeDB::ReadBlockFileInfo(int nFile, CBlockFileInfo &info) {
    return Read(make_pair('f', nFile), info);
}

bool CBlockTreeDB::WriteLastBlockFile(int nFile) {
    return Write('l', nFile);
}

bool CBlockTreeDB::WriteReindexing(bool fReindexing) {
    if (fReindexing)
        return Write('R', '1');
    else
        return Erase('R');
}

bool CBlockTreeDB::ReadReindexing(bool &fReindexing) {
    fReindexing = Exists('R');
    return true;
}

bool CBlockTreeDB::ReadLastBlockFile(int &nFile) {
    return Read('l', nFile);
}

bool CCoinsViewDB::GetStats(CCoinsStats &stats) {
    leveldb::Iterator *pcursor = db.NewIterator();
    pcursor->SeekToFirst();

    CHashWriter ss(SER_GETHASH, PROTOCOL_VERSION);
    stats.hashBlock = GetBestBlock();
    ss << stats.hashBlock;
    int64_t nTotalAmount = 0;
    while (pcursor->Valid()) {
        boost::this_thread::interruption_point();
        try {
            leveldb::Slice slKey = pcursor->key();
            CDataStream ssKey(slKey.data(), slKey.data()+slKey.size(), SER_DISK, CLIENT_VERSION);
            char chType;
            ssKey >> chType;
            if (chType == 'c') {
                leveldb::Slice slValue = pcursor->value();
                CDataStream ssValue(slValue.data(), slValue.data()+slValue.size(), SER_DISK, CLIENT_VERSION);
                CCoins coins;
                ssValue >> coins;
                uint256 txhash;
                ssKey >> txhash;
                ss << txhash;
                ss << VARINT(coins.nVersion);
                ss << (coins.fCoinBase ? 'c' : 'n');
                ss << VARINT(coins.nHeight);
                stats.nTransactions++;
                for (unsigned int i=0; i<coins.vout.size(); i++) {
                    const CTxOut &out = coins.vout[i];
                    if (!out.IsNull()) {
                        stats.nTransactionOutputs++;
                        ss << VARINT(i+1);
                        ss << out;
                        nTotalAmount += out.nValue;
                    }
                }
                stats.nSerializedSize += 32 + slValue.size();
                ss << VARINT(0);
            }
            pcursor->Next();
        } catch (std::exception &e) {
            return error("%s : Deserialize or I/O error - %s", __func__, e.what());
        }
    }
    delete pcursor;
    stats.nHeight = mapBlockIndex.find(GetBestBlock())->second->nHeight;
    stats.hashSerialized = ss.GetHash();
    stats.nTotalAmount = nTotalAmount;
    return true;
}

bool CBlockTreeDB::ReadTxIndex(const uint256 &txid, CDiskTxPos &pos) {
    return Read(make_pair('t', txid), pos);
}

bool CBlockTreeDB::WriteTxIndex(const std::vector<std::pair<uint256, CDiskTxPos> >&vect) {
    CLevelDBBatch batch;
    for (std::vector<std::pair<uint256,CDiskTxPos> >::const_iterator it=vect.begin(); it!=vect.end(); it++)
        batch.Write(make_pair('t', it->first), it->second);
    return WriteBatch(batch);
}

bool CBlockTreeDB::WriteFlag(const std::string &name, bool fValue) {
    return Write(std::make_pair('F', name), fValue ? '1' : '0');
}

bool CBlockTreeDB::ReadFlag(const std::string &name, bool &fValue) {
    char ch;
    if (!Read(std::make_pair('F', name), ch))
        return false;
    fValue = ch == '1';
    return true;
}

bool CBlockTreeDB::LoadBlockIndexGuts()
{
    leveldb::Iterator *pcursor = NewIterator();

    CDataStream ssKeySet(SER_DISK, CLIENT_VERSION);
    ssKeySet << make_pair('b', uint256(0));
    pcursor->Seek(ssKeySet.str());

    // Load mapBlockIndex
    while (pcursor->Valid()) {
        boost::this_thread::interruption_point();
        try {
            leveldb::Slice slKey = pcursor->key();
            CDataStream ssKey(slKey.data(), slKey.data()+slKey.size(), SER_DISK, CLIENT_VERSION);
            char chType;
            ssKey >> chType;
            if (chType == 'b') {
                leveldb::Slice slValue = pcursor->value();
                CDataStream ssValue(slValue.data(), slValue.data()+slValue.size(), SER_DISK, CLIENT_VERSION);
                CDiskBlockIndex diskindex;
                ssValue >> diskindex;

                // Construct block index object
                CBlockIndex* pindexNew = InsertBlockIndex(diskindex.GetBlockHash());
                pindexNew->pprev          = InsertBlockIndex(diskindex.hashPrev);
                pindexNew->nHeight        = diskindex.nHeight;
                pindexNew->nFile          = diskindex.nFile;
                pindexNew->nDataPos       = diskindex.nDataPos;
                pindexNew->nUndoPos       = diskindex.nUndoPos;
                pindexNew->nVersion       = diskindex.nVersion;
                pindexNew->hashMerkleRoot = diskindex.hashMerkleRoot;
                pindexNew->nTime          = diskindex.nTime;
                pindexNew->nBits          = diskindex.nBits;
                pindexNew->nNonce         = diskindex.nNonce;
                pindexNew->nStatus        = diskindex.nStatus;
                pindexNew->nTx            = diskindex.nTx;

                /* Disable PoW checking here.  The index alone does not
                   contain enough data to check auxpow.  */

                pcursor->Next();
            } else {
                break; // if shutdown requested or finished loading block index
            }
        } catch (std::exception &e) {
            return error("%s : Deserialize or I/O error - %s", __func__, e.what());
        }
    }
    delete pcursor;

    return true;
}
>>>>>>> 6c908a1d
<|MERGE_RESOLUTION|>--- conflicted
+++ resolved
@@ -1,494 +1,256 @@
-<<<<<<< HEAD
-// Copyright (c) 2009-2010 Satoshi Nakamoto
-// Copyright (c) 2009-2014 The Bitcoin developers
-// Distributed under the MIT/X11 software license, see the accompanying
-// file COPYING or http://www.opensource.org/licenses/mit-license.php.
-
-#include "txdb.h"
-
-#include "core.h"
-#include "uint256.h"
-
-#include <stdint.h>
-
-using namespace std;
-
-void static BatchWriteCoins(CLevelDBBatch &batch, const uint256 &hash, const CCoins &coins) {
-    if (coins.IsPruned())
-        batch.Erase(make_pair('c', hash));
-    else
-        batch.Write(make_pair('c', hash), coins);
-}
-
-void static BatchWriteHashBestChain(CLevelDBBatch &batch, const uint256 &hash) {
-    batch.Write('B', hash);
-}
-
-CCoinsViewDB::CCoinsViewDB(size_t nCacheSize, bool fMemory, bool fWipe) : db(GetDataDir() / "chainstate", nCacheSize, fMemory, fWipe) {
-}
-
-bool CCoinsViewDB::GetCoins(const uint256 &txid, CCoins &coins) {
-    return db.Read(make_pair('c', txid), coins);
-}
-
-bool CCoinsViewDB::SetCoins(const uint256 &txid, const CCoins &coins) {
-    CLevelDBBatch batch;
-    BatchWriteCoins(batch, txid, coins);
-    return db.WriteBatch(batch);
-}
-
-bool CCoinsViewDB::HaveCoins(const uint256 &txid) {
-    return db.Exists(make_pair('c', txid));
-}
-
-uint256 CCoinsViewDB::GetBestBlock() {
-    uint256 hashBestChain;
-    if (!db.Read('B', hashBestChain))
-        return uint256(0);
-    return hashBestChain;
-}
-
-bool CCoinsViewDB::SetBestBlock(const uint256 &hashBlock) {
-    CLevelDBBatch batch;
-    BatchWriteHashBestChain(batch, hashBlock);
-    return db.WriteBatch(batch);
-}
-
-bool CCoinsViewDB::BatchWrite(const std::map<uint256, CCoins> &mapCoins, const uint256 &hashBlock) {
-    LogPrint("coindb", "Committing %u changed transactions to coin database...\n", (unsigned int)mapCoins.size());
-
-    CLevelDBBatch batch;
-    for (std::map<uint256, CCoins>::const_iterator it = mapCoins.begin(); it != mapCoins.end(); it++)
-        BatchWriteCoins(batch, it->first, it->second);
-    if (hashBlock != uint256(0))
-        BatchWriteHashBestChain(batch, hashBlock);
-
-    return db.WriteBatch(batch);
-}
-
-CBlockTreeDB::CBlockTreeDB(size_t nCacheSize, bool fMemory, bool fWipe) : CLevelDBWrapper(GetDataDir() / "blocks" / "index", nCacheSize, fMemory, fWipe) {
-}
-
-bool CBlockTreeDB::WriteBlockIndex(const CDiskBlockIndex& blockindex)
-{
-    return Write(make_pair('b', blockindex.GetBlockHash()), blockindex);
-}
-
-bool CBlockTreeDB::WriteBestInvalidWork(const CBigNum& bnBestInvalidWork)
-{
-    // Obsolete; only written for backward compatibility.
-    return Write('I', bnBestInvalidWork);
-}
-
-bool CBlockTreeDB::WriteBlockFileInfo(int nFile, const CBlockFileInfo &info) {
-    return Write(make_pair('f', nFile), info);
-}
-
-bool CBlockTreeDB::ReadBlockFileInfo(int nFile, CBlockFileInfo &info) {
-    return Read(make_pair('f', nFile), info);
-}
-
-bool CBlockTreeDB::WriteLastBlockFile(int nFile) {
-    return Write('l', nFile);
-}
-
-bool CBlockTreeDB::WriteReindexing(bool fReindexing) {
-    if (fReindexing)
-        return Write('R', '1');
-    else
-        return Erase('R');
-}
-
-bool CBlockTreeDB::ReadReindexing(bool &fReindexing) {
-    fReindexing = Exists('R');
-    return true;
-}
-
-bool CBlockTreeDB::ReadLastBlockFile(int &nFile) {
-    return Read('l', nFile);
-}
-
-bool CCoinsViewDB::GetStats(CCoinsStats &stats) {
-    leveldb::Iterator *pcursor = db.NewIterator();
-    pcursor->SeekToFirst();
-
-    CHashWriter ss(SER_GETHASH, PROTOCOL_VERSION);
-    stats.hashBlock = GetBestBlock();
-    ss << stats.hashBlock;
-    int64_t nTotalAmount = 0;
-    while (pcursor->Valid()) {
-        boost::this_thread::interruption_point();
-        try {
-            leveldb::Slice slKey = pcursor->key();
-            CDataStream ssKey(slKey.data(), slKey.data()+slKey.size(), SER_DISK, CLIENT_VERSION);
-            char chType;
-            ssKey >> chType;
-            if (chType == 'c') {
-                leveldb::Slice slValue = pcursor->value();
-                CDataStream ssValue(slValue.data(), slValue.data()+slValue.size(), SER_DISK, CLIENT_VERSION);
-                CCoins coins;
-                ssValue >> coins;
-                uint256 txhash;
-                ssKey >> txhash;
-                ss << txhash;
-                ss << VARINT(coins.nVersion);
-                ss << (coins.fCoinBase ? 'c' : 'n');
-                ss << VARINT(coins.nHeight);
-                stats.nTransactions++;
-                for (unsigned int i=0; i<coins.vout.size(); i++) {
-                    const CTxOut &out = coins.vout[i];
-                    if (!out.IsNull()) {
-                        stats.nTransactionOutputs++;
-                        ss << VARINT(i+1);
-                        ss << out;
-                        nTotalAmount += out.nValue;
-                    }
-                }
-                stats.nSerializedSize += 32 + slValue.size();
-                ss << VARINT(0);
-            }
-            pcursor->Next();
-        } catch (std::exception &e) {
-            return error("%s : Deserialize or I/O error - %s", __func__, e.what());
-        }
-    }
-    delete pcursor;
-    stats.nHeight = mapBlockIndex.find(GetBestBlock())->second->nHeight;
-    stats.hashSerialized = ss.GetHash();
-    stats.nTotalAmount = nTotalAmount;
-    return true;
-}
-
-bool CBlockTreeDB::ReadTxIndex(const uint256 &txid, CDiskTxPos &pos) {
-    return Read(make_pair('t', txid), pos);
-}
-
-bool CBlockTreeDB::WriteTxIndex(const std::vector<std::pair<uint256, CDiskTxPos> >&vect) {
-    CLevelDBBatch batch;
-    for (std::vector<std::pair<uint256,CDiskTxPos> >::const_iterator it=vect.begin(); it!=vect.end(); it++)
-        batch.Write(make_pair('t', it->first), it->second);
-    return WriteBatch(batch);
-}
-
-bool CBlockTreeDB::WriteFlag(const std::string &name, bool fValue) {
-    return Write(std::make_pair('F', name), fValue ? '1' : '0');
-}
-
-bool CBlockTreeDB::ReadFlag(const std::string &name, bool &fValue) {
-    char ch;
-    if (!Read(std::make_pair('F', name), ch))
-        return false;
-    fValue = ch == '1';
-    return true;
-}
-
-bool CBlockTreeDB::LoadBlockIndexGuts()
-{
-    leveldb::Iterator *pcursor = NewIterator();
-
-    CDataStream ssKeySet(SER_DISK, CLIENT_VERSION);
-    ssKeySet << make_pair('b', uint256(0));
-    pcursor->Seek(ssKeySet.str());
-
-    // Load mapBlockIndex
-    while (pcursor->Valid()) {
-        boost::this_thread::interruption_point();
-        try {
-            leveldb::Slice slKey = pcursor->key();
-            CDataStream ssKey(slKey.data(), slKey.data()+slKey.size(), SER_DISK, CLIENT_VERSION);
-            char chType;
-            ssKey >> chType;
-            if (chType == 'b') {
-                leveldb::Slice slValue = pcursor->value();
-                CDataStream ssValue(slValue.data(), slValue.data()+slValue.size(), SER_DISK, CLIENT_VERSION);
-                CDiskBlockIndex diskindex;
-                ssValue >> diskindex;
-
-                // Construct block index object
-                CBlockIndex* pindexNew = InsertBlockIndex(diskindex.GetBlockHash());
-                pindexNew->pprev          = InsertBlockIndex(diskindex.hashPrev);
-                pindexNew->nHeight        = diskindex.nHeight;
-                pindexNew->nFile          = diskindex.nFile;
-                pindexNew->nDataPos       = diskindex.nDataPos;
-                pindexNew->nUndoPos       = diskindex.nUndoPos;
-                pindexNew->nVersion       = diskindex.nVersion;
-                pindexNew->hashMerkleRoot = diskindex.hashMerkleRoot;
-                pindexNew->nTime          = diskindex.nTime;
-                pindexNew->nBits          = diskindex.nBits;
-                pindexNew->nNonce         = diskindex.nNonce;
-                pindexNew->nStatus        = diskindex.nStatus;
-                pindexNew->nTx            = diskindex.nTx;
-
-                /* Disable PoW checking here.  The index alone does not
-                   contain enough data to check auxpow.  */
-
-                pcursor->Next();
-            } else {
-                break; // if shutdown requested or finished loading block index
-            }
-        } catch (std::exception &e) {
-            return error("%s : Deserialize or I/O error - %s", __func__, e.what());
-        }
-    }
-    delete pcursor;
-
-    return true;
-}
-=======
-// Copyright (c) 2009-2010 Satoshi Nakamoto
-// Copyright (c) 2009-2014 The Bitcoin developers
-// Distributed under the MIT/X11 software license, see the accompanying
-// file COPYING or http://www.opensource.org/licenses/mit-license.php.
-
-#include "txdb.h"
-
-#include "core.h"
-#include "uint256.h"
-
-#include <stdint.h>
-
-using namespace std;
-
-void static BatchWriteCoins(CLevelDBBatch &batch, const uint256 &hash, const CCoins &coins) {
-    if (coins.IsPruned())
-        batch.Erase(make_pair('c', hash));
-    else
-        batch.Write(make_pair('c', hash), coins);
-}
-
-void static BatchWriteHashBestChain(CLevelDBBatch &batch, const uint256 &hash) {
-    batch.Write('B', hash);
-}
-
-CCoinsViewDB::CCoinsViewDB(size_t nCacheSize, bool fMemory, bool fWipe) : db(GetDataDir() / "chainstate", nCacheSize, fMemory, fWipe) {
-}
-
-bool CCoinsViewDB::GetCoins(const uint256 &txid, CCoins &coins) {
-    return db.Read(make_pair('c', txid), coins);
-}
-
-bool CCoinsViewDB::SetCoins(const uint256 &txid, const CCoins &coins) {
-    CLevelDBBatch batch;
-    BatchWriteCoins(batch, txid, coins);
-    return db.WriteBatch(batch);
-}
-
-bool CCoinsViewDB::HaveCoins(const uint256 &txid) {
-    return db.Exists(make_pair('c', txid));
-}
-
-uint256 CCoinsViewDB::GetBestBlock() {
-    uint256 hashBestChain;
-    if (!db.Read('B', hashBestChain))
-        return uint256(0);
-    return hashBestChain;
-}
-
-bool CCoinsViewDB::SetBestBlock(const uint256 &hashBlock) {
-    CLevelDBBatch batch;
-    BatchWriteHashBestChain(batch, hashBlock);
-    return db.WriteBatch(batch);
-}
-
-bool CCoinsViewDB::GetName (const CName& name, CNameData& data) const {
-    return db.Read (std::make_pair ('n', name), data);
-}
-
-bool CCoinsViewDB::SetName (const CName& name, const CNameData& data) {
-    CLevelDBBatch batch;
-    CNameCache cache;
-    cache.Set (name, data);
-    cache.WriteBatch (batch);
-    return db.WriteBatch (batch);
-}
-
-bool CCoinsViewDB::DeleteName (const CName& name) {
-    CLevelDBBatch batch;
-    CNameCache cache;
-    cache.Delete (name);
-    cache.WriteBatch (batch);
-    return db.WriteBatch (batch);
-}
-
-bool CCoinsViewDB::BatchWrite(const std::map<uint256, CCoins> &mapCoins, const uint256 &hashBlock, const CNameCache& names) {
-    LogPrint("coindb", "Committing %u changed transactions to coin database...\n", (unsigned int)mapCoins.size());
-
-    CLevelDBBatch batch;
-    for (std::map<uint256, CCoins>::const_iterator it = mapCoins.begin(); it != mapCoins.end(); it++)
-        BatchWriteCoins(batch, it->first, it->second);
-    if (hashBlock != uint256(0))
-        BatchWriteHashBestChain(batch, hashBlock);
-    names.WriteBatch (batch);
-
-    return db.WriteBatch(batch);
-}
-
-CBlockTreeDB::CBlockTreeDB(size_t nCacheSize, bool fMemory, bool fWipe) : CLevelDBWrapper(GetDataDir() / "blocks" / "index", nCacheSize, fMemory, fWipe) {
-}
-
-bool CBlockTreeDB::WriteBlockIndex(const CDiskBlockIndex& blockindex)
-{
-    return Write(make_pair('b', blockindex.GetBlockHash()), blockindex);
-}
-
-bool CBlockTreeDB::WriteBestInvalidWork(const CBigNum& bnBestInvalidWork)
-{
-    // Obsolete; only written for backward compatibility.
-    return Write('I', bnBestInvalidWork);
-}
-
-bool CBlockTreeDB::WriteBlockFileInfo(int nFile, const CBlockFileInfo &info) {
-    return Write(make_pair('f', nFile), info);
-}
-
-bool CBlockTreeDB::ReadBlockFileInfo(int nFile, CBlockFileInfo &info) {
-    return Read(make_pair('f', nFile), info);
-}
-
-bool CBlockTreeDB::WriteLastBlockFile(int nFile) {
-    return Write('l', nFile);
-}
-
-bool CBlockTreeDB::WriteReindexing(bool fReindexing) {
-    if (fReindexing)
-        return Write('R', '1');
-    else
-        return Erase('R');
-}
-
-bool CBlockTreeDB::ReadReindexing(bool &fReindexing) {
-    fReindexing = Exists('R');
-    return true;
-}
-
-bool CBlockTreeDB::ReadLastBlockFile(int &nFile) {
-    return Read('l', nFile);
-}
-
-bool CCoinsViewDB::GetStats(CCoinsStats &stats) {
-    leveldb::Iterator *pcursor = db.NewIterator();
-    pcursor->SeekToFirst();
-
-    CHashWriter ss(SER_GETHASH, PROTOCOL_VERSION);
-    stats.hashBlock = GetBestBlock();
-    ss << stats.hashBlock;
-    int64_t nTotalAmount = 0;
-    while (pcursor->Valid()) {
-        boost::this_thread::interruption_point();
-        try {
-            leveldb::Slice slKey = pcursor->key();
-            CDataStream ssKey(slKey.data(), slKey.data()+slKey.size(), SER_DISK, CLIENT_VERSION);
-            char chType;
-            ssKey >> chType;
-            if (chType == 'c') {
-                leveldb::Slice slValue = pcursor->value();
-                CDataStream ssValue(slValue.data(), slValue.data()+slValue.size(), SER_DISK, CLIENT_VERSION);
-                CCoins coins;
-                ssValue >> coins;
-                uint256 txhash;
-                ssKey >> txhash;
-                ss << txhash;
-                ss << VARINT(coins.nVersion);
-                ss << (coins.fCoinBase ? 'c' : 'n');
-                ss << VARINT(coins.nHeight);
-                stats.nTransactions++;
-                for (unsigned int i=0; i<coins.vout.size(); i++) {
-                    const CTxOut &out = coins.vout[i];
-                    if (!out.IsNull()) {
-                        stats.nTransactionOutputs++;
-                        ss << VARINT(i+1);
-                        ss << out;
-                        nTotalAmount += out.nValue;
-                    }
-                }
-                stats.nSerializedSize += 32 + slValue.size();
-                ss << VARINT(0);
-            }
-            pcursor->Next();
-        } catch (std::exception &e) {
-            return error("%s : Deserialize or I/O error - %s", __func__, e.what());
-        }
-    }
-    delete pcursor;
-    stats.nHeight = mapBlockIndex.find(GetBestBlock())->second->nHeight;
-    stats.hashSerialized = ss.GetHash();
-    stats.nTotalAmount = nTotalAmount;
-    return true;
-}
-
-bool CBlockTreeDB::ReadTxIndex(const uint256 &txid, CDiskTxPos &pos) {
-    return Read(make_pair('t', txid), pos);
-}
-
-bool CBlockTreeDB::WriteTxIndex(const std::vector<std::pair<uint256, CDiskTxPos> >&vect) {
-    CLevelDBBatch batch;
-    for (std::vector<std::pair<uint256,CDiskTxPos> >::const_iterator it=vect.begin(); it!=vect.end(); it++)
-        batch.Write(make_pair('t', it->first), it->second);
-    return WriteBatch(batch);
-}
-
-bool CBlockTreeDB::WriteFlag(const std::string &name, bool fValue) {
-    return Write(std::make_pair('F', name), fValue ? '1' : '0');
-}
-
-bool CBlockTreeDB::ReadFlag(const std::string &name, bool &fValue) {
-    char ch;
-    if (!Read(std::make_pair('F', name), ch))
-        return false;
-    fValue = ch == '1';
-    return true;
-}
-
-bool CBlockTreeDB::LoadBlockIndexGuts()
-{
-    leveldb::Iterator *pcursor = NewIterator();
-
-    CDataStream ssKeySet(SER_DISK, CLIENT_VERSION);
-    ssKeySet << make_pair('b', uint256(0));
-    pcursor->Seek(ssKeySet.str());
-
-    // Load mapBlockIndex
-    while (pcursor->Valid()) {
-        boost::this_thread::interruption_point();
-        try {
-            leveldb::Slice slKey = pcursor->key();
-            CDataStream ssKey(slKey.data(), slKey.data()+slKey.size(), SER_DISK, CLIENT_VERSION);
-            char chType;
-            ssKey >> chType;
-            if (chType == 'b') {
-                leveldb::Slice slValue = pcursor->value();
-                CDataStream ssValue(slValue.data(), slValue.data()+slValue.size(), SER_DISK, CLIENT_VERSION);
-                CDiskBlockIndex diskindex;
-                ssValue >> diskindex;
-
-                // Construct block index object
-                CBlockIndex* pindexNew = InsertBlockIndex(diskindex.GetBlockHash());
-                pindexNew->pprev          = InsertBlockIndex(diskindex.hashPrev);
-                pindexNew->nHeight        = diskindex.nHeight;
-                pindexNew->nFile          = diskindex.nFile;
-                pindexNew->nDataPos       = diskindex.nDataPos;
-                pindexNew->nUndoPos       = diskindex.nUndoPos;
-                pindexNew->nVersion       = diskindex.nVersion;
-                pindexNew->hashMerkleRoot = diskindex.hashMerkleRoot;
-                pindexNew->nTime          = diskindex.nTime;
-                pindexNew->nBits          = diskindex.nBits;
-                pindexNew->nNonce         = diskindex.nNonce;
-                pindexNew->nStatus        = diskindex.nStatus;
-                pindexNew->nTx            = diskindex.nTx;
-
-                /* Disable PoW checking here.  The index alone does not
-                   contain enough data to check auxpow.  */
-
-                pcursor->Next();
-            } else {
-                break; // if shutdown requested or finished loading block index
-            }
-        } catch (std::exception &e) {
-            return error("%s : Deserialize or I/O error - %s", __func__, e.what());
-        }
-    }
-    delete pcursor;
-
-    return true;
-}
->>>>>>> 6c908a1d
+// Copyright (c) 2009-2010 Satoshi Nakamoto
+// Copyright (c) 2009-2014 The Bitcoin developers
+// Distributed under the MIT/X11 software license, see the accompanying
+// file COPYING or http://www.opensource.org/licenses/mit-license.php.
+
+#include "txdb.h"
+
+#include "core.h"
+#include "uint256.h"
+
+#include <stdint.h>
+
+using namespace std;
+
+void static BatchWriteCoins(CLevelDBBatch &batch, const uint256 &hash, const CCoins &coins) {
+    if (coins.IsPruned())
+        batch.Erase(make_pair('c', hash));
+    else
+        batch.Write(make_pair('c', hash), coins);
+}
+
+void static BatchWriteHashBestChain(CLevelDBBatch &batch, const uint256 &hash) {
+    batch.Write('B', hash);
+}
+
+CCoinsViewDB::CCoinsViewDB(size_t nCacheSize, bool fMemory, bool fWipe) : db(GetDataDir() / "chainstate", nCacheSize, fMemory, fWipe) {
+}
+
+bool CCoinsViewDB::GetCoins(const uint256 &txid, CCoins &coins) {
+    return db.Read(make_pair('c', txid), coins);
+}
+
+bool CCoinsViewDB::SetCoins(const uint256 &txid, const CCoins &coins) {
+    CLevelDBBatch batch;
+    BatchWriteCoins(batch, txid, coins);
+    return db.WriteBatch(batch);
+}
+
+bool CCoinsViewDB::HaveCoins(const uint256 &txid) {
+    return db.Exists(make_pair('c', txid));
+}
+
+uint256 CCoinsViewDB::GetBestBlock() {
+    uint256 hashBestChain;
+    if (!db.Read('B', hashBestChain))
+        return uint256(0);
+    return hashBestChain;
+}
+
+bool CCoinsViewDB::SetBestBlock(const uint256 &hashBlock) {
+    CLevelDBBatch batch;
+    BatchWriteHashBestChain(batch, hashBlock);
+    return db.WriteBatch(batch);
+}
+
+bool CCoinsViewDB::GetName (const CName& name, CNameData& data) const {
+    return db.Read (std::make_pair ('n', name), data);
+}
+
+bool CCoinsViewDB::SetName (const CName& name, const CNameData& data) {
+    CLevelDBBatch batch;
+    CNameCache cache;
+    cache.Set (name, data);
+    cache.WriteBatch (batch);
+    return db.WriteBatch (batch);
+}
+
+bool CCoinsViewDB::DeleteName (const CName& name) {
+    CLevelDBBatch batch;
+    CNameCache cache;
+    cache.Delete (name);
+    cache.WriteBatch (batch);
+    return db.WriteBatch (batch);
+}
+
+bool CCoinsViewDB::BatchWrite(const std::map<uint256, CCoins> &mapCoins, const uint256 &hashBlock, const CNameCache& names) {
+    LogPrint("coindb", "Committing %u changed transactions to coin database...\n", (unsigned int)mapCoins.size());
+
+    CLevelDBBatch batch;
+    for (std::map<uint256, CCoins>::const_iterator it = mapCoins.begin(); it != mapCoins.end(); it++)
+        BatchWriteCoins(batch, it->first, it->second);
+    if (hashBlock != uint256(0))
+        BatchWriteHashBestChain(batch, hashBlock);
+    names.WriteBatch (batch);
+
+    return db.WriteBatch(batch);
+}
+
+CBlockTreeDB::CBlockTreeDB(size_t nCacheSize, bool fMemory, bool fWipe) : CLevelDBWrapper(GetDataDir() / "blocks" / "index", nCacheSize, fMemory, fWipe) {
+}
+
+bool CBlockTreeDB::WriteBlockIndex(const CDiskBlockIndex& blockindex)
+{
+    return Write(make_pair('b', blockindex.GetBlockHash()), blockindex);
+}
+
+bool CBlockTreeDB::WriteBestInvalidWork(const CBigNum& bnBestInvalidWork)
+{
+    // Obsolete; only written for backward compatibility.
+    return Write('I', bnBestInvalidWork);
+}
+
+bool CBlockTreeDB::WriteBlockFileInfo(int nFile, const CBlockFileInfo &info) {
+    return Write(make_pair('f', nFile), info);
+}
+
+bool CBlockTreeDB::ReadBlockFileInfo(int nFile, CBlockFileInfo &info) {
+    return Read(make_pair('f', nFile), info);
+}
+
+bool CBlockTreeDB::WriteLastBlockFile(int nFile) {
+    return Write('l', nFile);
+}
+
+bool CBlockTreeDB::WriteReindexing(bool fReindexing) {
+    if (fReindexing)
+        return Write('R', '1');
+    else
+        return Erase('R');
+}
+
+bool CBlockTreeDB::ReadReindexing(bool &fReindexing) {
+    fReindexing = Exists('R');
+    return true;
+}
+
+bool CBlockTreeDB::ReadLastBlockFile(int &nFile) {
+    return Read('l', nFile);
+}
+
+bool CCoinsViewDB::GetStats(CCoinsStats &stats) {
+    leveldb::Iterator *pcursor = db.NewIterator();
+    pcursor->SeekToFirst();
+
+    CHashWriter ss(SER_GETHASH, PROTOCOL_VERSION);
+    stats.hashBlock = GetBestBlock();
+    ss << stats.hashBlock;
+    int64_t nTotalAmount = 0;
+    while (pcursor->Valid()) {
+        boost::this_thread::interruption_point();
+        try {
+            leveldb::Slice slKey = pcursor->key();
+            CDataStream ssKey(slKey.data(), slKey.data()+slKey.size(), SER_DISK, CLIENT_VERSION);
+            char chType;
+            ssKey >> chType;
+            if (chType == 'c') {
+                leveldb::Slice slValue = pcursor->value();
+                CDataStream ssValue(slValue.data(), slValue.data()+slValue.size(), SER_DISK, CLIENT_VERSION);
+                CCoins coins;
+                ssValue >> coins;
+                uint256 txhash;
+                ssKey >> txhash;
+                ss << txhash;
+                ss << VARINT(coins.nVersion);
+                ss << (coins.fCoinBase ? 'c' : 'n');
+                ss << VARINT(coins.nHeight);
+                stats.nTransactions++;
+                for (unsigned int i=0; i<coins.vout.size(); i++) {
+                    const CTxOut &out = coins.vout[i];
+                    if (!out.IsNull()) {
+                        stats.nTransactionOutputs++;
+                        ss << VARINT(i+1);
+                        ss << out;
+                        nTotalAmount += out.nValue;
+                    }
+                }
+                stats.nSerializedSize += 32 + slValue.size();
+                ss << VARINT(0);
+            }
+            pcursor->Next();
+        } catch (std::exception &e) {
+            return error("%s : Deserialize or I/O error - %s", __func__, e.what());
+        }
+    }
+    delete pcursor;
+    stats.nHeight = mapBlockIndex.find(GetBestBlock())->second->nHeight;
+    stats.hashSerialized = ss.GetHash();
+    stats.nTotalAmount = nTotalAmount;
+    return true;
+}
+
+bool CBlockTreeDB::ReadTxIndex(const uint256 &txid, CDiskTxPos &pos) {
+    return Read(make_pair('t', txid), pos);
+}
+
+bool CBlockTreeDB::WriteTxIndex(const std::vector<std::pair<uint256, CDiskTxPos> >&vect) {
+    CLevelDBBatch batch;
+    for (std::vector<std::pair<uint256,CDiskTxPos> >::const_iterator it=vect.begin(); it!=vect.end(); it++)
+        batch.Write(make_pair('t', it->first), it->second);
+    return WriteBatch(batch);
+}
+
+bool CBlockTreeDB::WriteFlag(const std::string &name, bool fValue) {
+    return Write(std::make_pair('F', name), fValue ? '1' : '0');
+}
+
+bool CBlockTreeDB::ReadFlag(const std::string &name, bool &fValue) {
+    char ch;
+    if (!Read(std::make_pair('F', name), ch))
+        return false;
+    fValue = ch == '1';
+    return true;
+}
+
+bool CBlockTreeDB::LoadBlockIndexGuts()
+{
+    leveldb::Iterator *pcursor = NewIterator();
+
+    CDataStream ssKeySet(SER_DISK, CLIENT_VERSION);
+    ssKeySet << make_pair('b', uint256(0));
+    pcursor->Seek(ssKeySet.str());
+
+    // Load mapBlockIndex
+    while (pcursor->Valid()) {
+        boost::this_thread::interruption_point();
+        try {
+            leveldb::Slice slKey = pcursor->key();
+            CDataStream ssKey(slKey.data(), slKey.data()+slKey.size(), SER_DISK, CLIENT_VERSION);
+            char chType;
+            ssKey >> chType;
+            if (chType == 'b') {
+                leveldb::Slice slValue = pcursor->value();
+                CDataStream ssValue(slValue.data(), slValue.data()+slValue.size(), SER_DISK, CLIENT_VERSION);
+                CDiskBlockIndex diskindex;
+                ssValue >> diskindex;
+
+                // Construct block index object
+                CBlockIndex* pindexNew = InsertBlockIndex(diskindex.GetBlockHash());
+                pindexNew->pprev          = InsertBlockIndex(diskindex.hashPrev);
+                pindexNew->nHeight        = diskindex.nHeight;
+                pindexNew->nFile          = diskindex.nFile;
+                pindexNew->nDataPos       = diskindex.nDataPos;
+                pindexNew->nUndoPos       = diskindex.nUndoPos;
+                pindexNew->nVersion       = diskindex.nVersion;
+                pindexNew->hashMerkleRoot = diskindex.hashMerkleRoot;
+                pindexNew->nTime          = diskindex.nTime;
+                pindexNew->nBits          = diskindex.nBits;
+                pindexNew->nNonce         = diskindex.nNonce;
+                pindexNew->nStatus        = diskindex.nStatus;
+                pindexNew->nTx            = diskindex.nTx;
+
+                /* Disable PoW checking here.  The index alone does not
+                   contain enough data to check auxpow.  */
+
+                pcursor->Next();
+            } else {
+                break; // if shutdown requested or finished loading block index
+            }
+        } catch (std::exception &e) {
+            return error("%s : Deserialize or I/O error - %s", __func__, e.what());
+        }
+    }
+    delete pcursor;
+
+    return true;
+}