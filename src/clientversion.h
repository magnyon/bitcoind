// Copyright (c) 2009-2016 The Bitcoin Core developers
// Distributed under the MIT software license, see the accompanying
// file COPYING or http://www.opensource.org/licenses/mit-license.php.

#ifndef BITCOIN_CLIENTVERSION_H
#define BITCOIN_CLIENTVERSION_H

#if defined(HAVE_CONFIG_H)
#include "config/bitcoin-config.h"
#else

/**
 * client versioning and copyright year
 */

//! These need to be macros, as clientversion.cpp's and bitcoin*-res.rc's voodoo requires it
#define CLIENT_VERSION_MAJOR 0
#define CLIENT_VERSION_MINOR 14
<<<<<<< HEAD
#define CLIENT_VERSION_PARTICL 1
#define CLIENT_VERSION_REVISION 10
#define CLIENT_VERSION_BUILD 1
=======
#define CLIENT_VERSION_REVISION 2
#define CLIENT_VERSION_BUILD 0
>>>>>>> 5e408d99

//! Set to true for release, false for prerelease or test build
#define CLIENT_VERSION_IS_RELEASE true

/**
 * Copyright year (2009-this)
 * Todo: update this when changing our copyright comments in the source
 */
#define COPYRIGHT_YEAR 2017

#endif //HAVE_CONFIG_H

/**
 * Converts the parameter X to a string after macro replacement on X has been performed.
 * Don't merge these into one macro!
 */
#define STRINGIZE(X) DO_STRINGIZE(X)
#define DO_STRINGIZE(X) #X

//! Copyright string used in Windows .rc files
#define COPYRIGHT_STR "2009-" STRINGIZE(COPYRIGHT_YEAR) " " COPYRIGHT_HOLDERS_FINAL

/**
 * bitcoind-res.rc includes this file, but it cannot cope with real c++ code.
 * WINDRES_PREPROC is defined to indicate that its pre-processor is running.
 * Anything other than a define should be guarded below.
 */

#if !defined(WINDRES_PREPROC)

#include <string>
#include <vector>

static const int CLIENT_VERSION =
                           100000000 * CLIENT_VERSION_MAJOR
                         +   1000000 * CLIENT_VERSION_MINOR
                         +     10000 * CLIENT_VERSION_PARTICL
                         +       100 * CLIENT_VERSION_REVISION
                         +         1 * CLIENT_VERSION_BUILD;

extern const std::string CLIENT_NAME;
extern const std::string CLIENT_BUILD;


std::string FormatFullVersion();
std::string FormatSubVersion(const std::string& name, int nClientVersion, const std::vector<std::string>& comments);

#endif // WINDRES_PREPROC

#endif // BITCOIN_CLIENTVERSION_H<|MERGE_RESOLUTION|>--- conflicted
+++ resolved
@@ -16,14 +16,9 @@
 //! These need to be macros, as clientversion.cpp's and bitcoin*-res.rc's voodoo requires it
 #define CLIENT_VERSION_MAJOR 0
 #define CLIENT_VERSION_MINOR 14
-<<<<<<< HEAD
+#define CLIENT_VERSION_REVISION 2
 #define CLIENT_VERSION_PARTICL 1
-#define CLIENT_VERSION_REVISION 10
-#define CLIENT_VERSION_BUILD 1
-=======
-#define CLIENT_VERSION_REVISION 2
 #define CLIENT_VERSION_BUILD 0
->>>>>>> 5e408d99
 
 //! Set to true for release, false for prerelease or test build
 #define CLIENT_VERSION_IS_RELEASE true
@@ -60,8 +55,8 @@
 static const int CLIENT_VERSION =
                            100000000 * CLIENT_VERSION_MAJOR
                          +   1000000 * CLIENT_VERSION_MINOR
-                         +     10000 * CLIENT_VERSION_PARTICL
-                         +       100 * CLIENT_VERSION_REVISION
+                         +     10000 * CLIENT_VERSION_REVISION
+                         +       100 * CLIENT_VERSION_PARTICL
                          +         1 * CLIENT_VERSION_BUILD;
 
 extern const std::string CLIENT_NAME;
