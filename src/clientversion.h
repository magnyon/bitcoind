--- conflicted
+++ resolved
@@ -15,15 +15,9 @@
 
 //! These need to be macros, as clientversion.cpp's and bitcoin*-res.rc's voodoo requires it
 #define CLIENT_VERSION_MAJOR 0
-<<<<<<< HEAD
-#define CLIENT_VERSION_MINOR 12
-#define CLIENT_VERSION_REVISION 1
-#define CLIENT_VERSION_BUILD 1
-=======
 #define CLIENT_VERSION_MINOR 13
 #define CLIENT_VERSION_REVISION 2
 #define CLIENT_VERSION_BUILD 0
->>>>>>> 0d719145
 
 //! Set to true for release, false for prerelease or test build
 #define CLIENT_VERSION_IS_RELEASE true
@@ -32,11 +26,7 @@
  * Copyright year (2009-this)
  * Todo: update this when changing our copyright comments in the source
  */
-<<<<<<< HEAD
 #define COPYRIGHT_YEAR 2018
-=======
-#define COPYRIGHT_YEAR 2016
->>>>>>> 0d719145
 
 #endif //HAVE_CONFIG_H
 
@@ -48,11 +38,7 @@
 #define DO_STRINGIZE(X) #X
 
 //! Copyright string used in Windows .rc files
-<<<<<<< HEAD
-#define COPYRIGHT_STR "2009-" STRINGIZE(COPYRIGHT_YEAR) " The Bitcoin Core Developers, 2013-" STRINGIZE(COPYRIGHT_YEAR) " The Zetacoin Core Developers"
-=======
 #define COPYRIGHT_STR "2009-" STRINGIZE(COPYRIGHT_YEAR) " " COPYRIGHT_HOLDERS_FINAL
->>>>>>> 0d719145
 
 /**
  * bitcoind-res.rc includes this file, but it cannot cope with real c++ code.
