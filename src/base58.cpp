// Copyright (c) 2014-2016 The Bitcoin Core developers
// Distributed under the MIT software license, see the accompanying
// file COPYING or http://www.opensource.org/licenses/mit-license.php.

#include "base58.h"

#include "hash.h"
#include "uint256.h"

#include <assert.h>
#include <stdint.h>
#include <string.h>
#include <vector>
#include <string>
#include <boost/variant/apply_visitor.hpp>
#include <boost/variant/static_visitor.hpp>

/** All alphanumeric characters except for "0", "I", "O", and "l" */
static const char* pszBase58 = "123456789ABCDEFGHJKLMNPQRSTUVWXYZabcdefghijkmnopqrstuvwxyz";

bool DecodeBase58(const char* psz, std::vector<unsigned char>& vch)
{
    // Skip leading spaces.
    while (*psz && isspace(*psz))
        psz++;
    // Skip and count leading '1's.
    int zeroes = 0;
    int length = 0;
    while (*psz == '1') {
        zeroes++;
        psz++;
    }
    // Allocate enough space in big-endian base256 representation.
    int size = strlen(psz) * 733 /1000 + 1; // log(58) / log(256), rounded up.
    std::vector<unsigned char> b256(size);
    // Process the characters.
    while (*psz && !isspace(*psz)) {
        // Decode base58 character
        const char* ch = strchr(pszBase58, *psz);
        if (ch == nullptr)
            return false;
        // Apply "b256 = b256 * 58 + ch".
        int carry = ch - pszBase58;
        int i = 0;
        for (std::vector<unsigned char>::reverse_iterator it = b256.rbegin(); (carry != 0 || i < length) && (it != b256.rend()); ++it, ++i) {
            carry += 58 * (*it);
            *it = carry % 256;
            carry /= 256;
        }
        assert(carry == 0);
        length = i;
        psz++;
    }
    // Skip trailing spaces.
    while (isspace(*psz))
        psz++;
    if (*psz != 0)
        return false;
    // Skip leading zeroes in b256.
    std::vector<unsigned char>::iterator it = b256.begin() + (size - length);
    while (it != b256.end() && *it == 0)
        it++;
    // Copy result into output vector.
    vch.reserve(zeroes + (b256.end() - it));
    vch.assign(zeroes, 0x00);
    while (it != b256.end())
        vch.push_back(*(it++));
    return true;
}

std::string EncodeBase58(const unsigned char* pbegin, const unsigned char* pend)
{
    // Skip & count leading zeroes.
    int zeroes = 0;
    int length = 0;
    while (pbegin != pend && *pbegin == 0) {
        pbegin++;
        zeroes++;
    }
    // Allocate enough space in big-endian base58 representation.
    int size = (pend - pbegin) * 138 / 100 + 1; // log(256) / log(58), rounded up.
    std::vector<unsigned char> b58(size);
    // Process the bytes.
    while (pbegin != pend) {
        int carry = *pbegin;
        int i = 0;
        // Apply "b58 = b58 * 256 + ch".
        for (std::vector<unsigned char>::reverse_iterator it = b58.rbegin(); (carry != 0 || i < length) && (it != b58.rend()); it++, i++) {
            carry += 256 * (*it);
            *it = carry % 58;
            carry /= 58;
        }

        assert(carry == 0);
        length = i;
        pbegin++;
    }
    // Skip leading zeroes in base58 result.
    std::vector<unsigned char>::iterator it = b58.begin() + (size - length);
    while (it != b58.end() && *it == 0)
        it++;
    // Translate the result into a string.
    std::string str;
    str.reserve(zeroes + (b58.end() - it));
    str.assign(zeroes, '1');
    while (it != b58.end())
        str += pszBase58[*(it++)];
    return str;
}

std::string EncodeBase58(const std::vector<unsigned char>& vch)
{
    return EncodeBase58(vch.data(), vch.data() + vch.size());
}

bool DecodeBase58(const std::string& str, std::vector<unsigned char>& vchRet)
{
    return DecodeBase58(str.c_str(), vchRet);
}

std::string EncodeBase58Check(const std::vector<unsigned char>& vchIn)
{
    // add 4-byte hash check to the end
    std::vector<unsigned char> vch(vchIn);
    uint256 hash = Hash(vch.begin(), vch.end());
    vch.insert(vch.end(), (unsigned char*)&hash, (unsigned char*)&hash + 4);
    return EncodeBase58(vch);
}

bool DecodeBase58Check(const char* psz, std::vector<unsigned char>& vchRet)
{
    if (!DecodeBase58(psz, vchRet) ||
        (vchRet.size() < 4)) {
        vchRet.clear();
        return false;
    }
    // re-calculate the checksum, ensure it matches the included 4-byte checksum
    uint256 hash = Hash(vchRet.begin(), vchRet.end() - 4);
    if (memcmp(&hash, &vchRet.end()[-4], 4) != 0) {
        vchRet.clear();
        return false;
    }
    vchRet.resize(vchRet.size() - 4);
    return true;
}

bool DecodeBase58Check(const std::string& str, std::vector<unsigned char>& vchRet)
{
    return DecodeBase58Check(str.c_str(), vchRet);
}

CBase58Data::CBase58Data()
{
    vchVersion.clear();
    vchData.clear();
    fBech32 = false;
}

void CBase58Data::SetData(const std::vector<unsigned char>& vchVersionIn, const void* pdata, size_t nSize)
{
    vchVersion = vchVersionIn;
    
    fBech32 = pParams() && pParams()->IsBech32Prefix(vchVersionIn);
    
    vchData.resize(nSize);
    if (!vchData.empty())
        memcpy(vchData.data(), pdata, nSize);
}

void CBase58Data::SetData(const std::vector<unsigned char>& vchVersionIn, const unsigned char* pbegin, const unsigned char* pend)
{
    SetData(vchVersionIn, (void*)pbegin, pend - pbegin);
}

bool CBase58Data::SetString(const char* psz, unsigned int nVersionBytes)
{
    CChainParams::Base58Type prefixType;
    fBech32 = pParams() && pParams()->IsBech32Prefix(psz, strlen(psz), prefixType);
    if (fBech32)
    {
        vchVersion = Params().Bech32Prefix(prefixType);
        char hrp[32];
        
        // TODO: can check max length from prefixType
        vchData.resize(256);
        size_t data_len = 0;
        if (!Bech32Decode(hrp, &vchData[0], &data_len, psz))
            return false;
        vchData.resize(data_len);
        return true;
    };
    
    std::vector<unsigned char> vchTemp;
    bool rc58 = DecodeBase58Check(psz, vchTemp);

    if (rc58
        && nVersionBytes != 4
        && vchTemp.size() == BIP32_KEY_N_BYTES + 4) // no point checking smaller keys
    {
        if (0 == memcmp(&vchTemp[0], &Params().Base58Prefix(CChainParams::EXT_PUBLIC_KEY)[0], 4))
            nVersionBytes = 4;
        else
        if (0 == memcmp(&vchTemp[0], &Params().Base58Prefix(CChainParams::EXT_SECRET_KEY)[0], 4))
        {
            nVersionBytes = 4;
            
            // Never display secret in a CBitcoinAddress
            
            // Length already checked
            vchVersion = Params().Base58Prefix(CChainParams::EXT_PUBLIC_KEY);
            CExtKeyPair ekp;
            ekp.DecodeV(&vchTemp[4]);
            vchData.resize(74);
            ekp.EncodeP(&vchData[0]);
            memory_cleanse(&vchTemp[0], vchData.size());
            return true;
        };
    };
    
    if ((!rc58) || (vchTemp.size() < nVersionBytes)) {
        vchData.clear();
        vchVersion.clear();
        return false;
    }
    vchVersion.assign(vchTemp.begin(), vchTemp.begin() + nVersionBytes);
    vchData.resize(vchTemp.size() - nVersionBytes);
    if (!vchData.empty())
        memcpy(vchData.data(), vchTemp.data() + nVersionBytes, vchData.size());
    memory_cleanse(vchTemp.data(), vchTemp.size());
    return true;
}

bool CBase58Data::SetString(const std::string& str)
{
    return SetString(str.c_str());
}

std::string CBase58Data::ToString() const
{
    if (fBech32)
    {
        std::string sHrp(vchVersion.begin(), vchVersion.end());
        char tmp[256];
        if (!Bech32Encode(tmp, sHrp.c_str(), &vchData[0], vchData.size()))
            return _("bech32 encode failed.");
        return std::string(tmp);
    };
    
    std::vector<unsigned char> vch = vchVersion;
    vch.insert(vch.end(), vchData.begin(), vchData.end());
    return EncodeBase58Check(vch);
}

int CBase58Data::CompareTo(const CBase58Data& b58) const
{
    if (vchVersion < b58.vchVersion)
        return -1;
    if (vchVersion > b58.vchVersion)
        return 1;
    if (vchData < b58.vchData)
        return -1;
    if (vchData > b58.vchData)
        return 1;
    return 0;
}

namespace
{
class CBitcoinAddressVisitor : public boost::static_visitor<bool>
{
private:
    CBitcoinAddress* addr;
    bool fBech32;

public:
    CBitcoinAddressVisitor(CBitcoinAddress* addrIn, bool fBech32_ = false) : addr(addrIn), fBech32(fBech32_) {}

    bool operator()(const CKeyID& id) const { return addr->Set(id, fBech32); }
    bool operator()(const CScriptID& id) const { return addr->Set(id, fBech32); }
    bool operator()(const CExtKeyPair &ek) const { return addr->Set(ek, fBech32); }
    bool operator()(const CStealthAddress &sxAddr) const { return addr->Set(sxAddr, fBech32); }
    bool operator()(const CNoDestination& no) const { return false; }
};

} // namespace

bool CBitcoinAddress::Set(const CKeyID& id, bool fBech32)
{
    SetData(fBech32 ? Params().Bech32Prefix(CChainParams::PUBKEY_ADDRESS)
        : Params().Base58Prefix(CChainParams::PUBKEY_ADDRESS), &id, 20);
    return true;
}

bool CBitcoinAddress::Set(const CScriptID& id, bool fBech32)
{
    SetData(fBech32 ? Params().Bech32Prefix(CChainParams::SCRIPT_ADDRESS)
        : Params().Base58Prefix(CChainParams::SCRIPT_ADDRESS), &id, 20);
    return true;
}

bool CBitcoinAddress::Set(const CKeyID &id, CChainParams::Base58Type prefix, bool fBech32)
{
    SetData(fBech32 ? Params().Bech32Prefix(prefix) : Params().Base58Prefix(prefix), &id, 20);
    return true;
}

bool CBitcoinAddress::Set(const CStealthAddress &sx, bool fBech32)
{
    std::vector<uint8_t> raw;
    if (0 != sx.ToRaw(raw))
        return false;
    
    SetData(fBech32 ? Params().Bech32Prefix(CChainParams::STEALTH_ADDRESS)
        : Params().Base58Prefix(CChainParams::STEALTH_ADDRESS), &raw[0], raw.size());
    return true;
};

bool CBitcoinAddress::Set(const CExtKeyPair &ek, bool fBech32)
{
    std::vector<unsigned char> vchVersion;
    uint8_t data[74];
    
    // Use public key only, should never need to reveal the secret key in an address
    
    /*
    if (ek.IsValidV())
    {
        vchVersion = Params().Base58Prefix(CChainParams::EXT_SECRET_KEY);
        ek.EncodeV(data);
    } else
    */
    
    vchVersion = fBech32 ? Params().Bech32Prefix(CChainParams::EXT_PUBLIC_KEY)
        : Params().Base58Prefix(CChainParams::EXT_PUBLIC_KEY);
    ek.EncodeP(data);
    
    SetData(vchVersion, data, 74);
    return true;
};

bool CBitcoinAddress::Set(const CTxDestination& dest, bool fBech32)
{
    return boost::apply_visitor(CBitcoinAddressVisitor(this, fBech32), dest);
}

bool CBitcoinAddress::IsValidStealthAddress() const
{
    return IsValidStealthAddress(Params());
};

bool CBitcoinAddress::IsValidStealthAddress(const CChainParams &params) const
{
    if (vchVersion != params.Base58Prefix(CChainParams::STEALTH_ADDRESS)
        && vchVersion != params.Bech32Prefix(CChainParams::STEALTH_ADDRESS))
        return false;
    
    if (vchData.size() < MIN_STEALTH_RAW_SIZE)
        return false;
    
    size_t nPkSpend = vchData[34];
    
    if (nPkSpend != 1) // TODO: allow multi
        return false;
    
    size_t nBits = vchData[35 + EC_COMPRESSED_SIZE * nPkSpend + 1];
    if (nBits > 32)
        return false;
    
    size_t nPrefixBytes = std::ceil((float)nBits / 8.0);
   
    if (vchData.size() != MIN_STEALTH_RAW_SIZE + EC_COMPRESSED_SIZE * (nPkSpend-1) + nPrefixBytes)
        return false;
    return true;
};

bool CBitcoinAddress::IsValid() const
{
    return IsValid(Params());
}

bool CBitcoinAddress::IsValid(const CChainParams& params) const
{
    if (fBech32)
    {
        CChainParams::Base58Type prefix;
        if (!params.IsBech32Prefix(vchVersion, prefix))
            return false;
        
        switch (prefix)
        {
            case CChainParams::PUBKEY_ADDRESS:
            case CChainParams::SCRIPT_ADDRESS:
            case CChainParams::EXT_KEY_HASH:
            case CChainParams::EXT_ACC_HASH:
                return vchData.size() == 20;
            
            case CChainParams::EXT_PUBLIC_KEY:
            case CChainParams::EXT_SECRET_KEY:
                return vchData.size() == BIP32_KEY_N_BYTES;
            case CChainParams::STEALTH_ADDRESS:
                return IsValidStealthAddress(params);
            default:
                return false;
        };
        
        return false;
    };
    
    if (IsValidStealthAddress(params))
        return true;
    
    if (vchVersion.size() == 4 
        && (vchVersion == params.Base58Prefix(CChainParams::EXT_PUBLIC_KEY)
            || vchVersion == params.Base58Prefix(CChainParams::EXT_SECRET_KEY)))
        return vchData.size() == BIP32_KEY_N_BYTES;
    
    bool fCorrectSize = vchData.size() == 20;
    bool fKnownVersion = vchVersion == params.Base58Prefix(CChainParams::PUBKEY_ADDRESS) ||
                         vchVersion == params.Base58Prefix(CChainParams::SCRIPT_ADDRESS);
    return fCorrectSize && fKnownVersion;
}

bool CBitcoinAddress::IsValid(CChainParams::Base58Type prefix) const
{
    if (fBech32)
    {
        CChainParams::Base58Type prefixOut;
        if (!Params().IsBech32Prefix(vchVersion, prefixOut)
            || prefix != prefixOut)
            return false;
        
        switch (prefix)
        {
            case CChainParams::PUBKEY_ADDRESS:
            case CChainParams::SCRIPT_ADDRESS:
            case CChainParams::EXT_KEY_HASH:
            case CChainParams::EXT_ACC_HASH:
                return vchData.size() == 20;
            
            case CChainParams::EXT_PUBLIC_KEY:
            case CChainParams::EXT_SECRET_KEY:
                return vchData.size() == BIP32_KEY_N_BYTES;
            case CChainParams::STEALTH_ADDRESS:
                return IsValidStealthAddress(Params());
            default:
                return false;
        };
        
        return false;
        return false;
    };
    
    bool fKnownVersion = vchVersion == Params().Base58Prefix(prefix);
    if (prefix == CChainParams::EXT_PUBLIC_KEY
        || prefix == CChainParams::EXT_SECRET_KEY)
        return fKnownVersion && vchData.size() == BIP32_KEY_N_BYTES;
    
    bool fCorrectSize = vchData.size() == 20;
    return fCorrectSize && fKnownVersion;
}

CTxDestination CBitcoinAddress::Get() const
{
    if (!IsValid())
        return CNoDestination();
    uint160 id;
<<<<<<< HEAD
    
    if (vchVersion == Params().Base58Prefix(CChainParams::PUBKEY_ADDRESS)
        || vchVersion == Params().Bech32Prefix(CChainParams::PUBKEY_ADDRESS))
    {
        memcpy(&id, &vchData[0], 20);
=======
    memcpy(&id, vchData.data(), 20);
    if (vchVersion == Params().Base58Prefix(CChainParams::PUBKEY_ADDRESS))
>>>>>>> 0d3e8183
        return CKeyID(id);
    } else
    if (vchVersion == Params().Base58Prefix(CChainParams::SCRIPT_ADDRESS)
        || vchVersion == Params().Bech32Prefix(CChainParams::SCRIPT_ADDRESS))
    {
        memcpy(&id, &vchData[0], 20);
        return CScriptID(id);
    } else
    if (vchVersion == Params().Base58Prefix(CChainParams::EXT_SECRET_KEY)
        || vchVersion == Params().Bech32Prefix(CChainParams::EXT_SECRET_KEY))
    {
        CExtKeyPair kp;
        kp.DecodeV(&vchData[0]);
        return kp;
    } else
    if (vchVersion == Params().Base58Prefix(CChainParams::STEALTH_ADDRESS)
        || vchVersion == Params().Bech32Prefix(CChainParams::STEALTH_ADDRESS))
    {
        CStealthAddress sx;
        if (0 == sx.FromRaw(&vchData[0], vchData.size()))
            return sx;
        return CNoDestination();
    } else
    if (vchVersion == Params().Base58Prefix(CChainParams::EXT_PUBLIC_KEY)
        || vchVersion == Params().Bech32Prefix(CChainParams::EXT_PUBLIC_KEY))
    {
        CExtKeyPair kp;
        kp.DecodeP(&vchData[0]);
        return kp;
    };
    
    
    return CNoDestination();
}

bool CBitcoinAddress::GetKeyID(CKeyID& keyID) const
{
    if (!IsValid() || vchVersion != Params().Base58Prefix(CChainParams::PUBKEY_ADDRESS))
        return false;
    uint160 id;
    memcpy(&id, vchData.data(), 20);
    keyID = CKeyID(id);
    return true;
}

bool CBitcoinAddress::GetKeyID(CKeyID &keyID, CChainParams::Base58Type prefix) const
{
    if (!IsValid(prefix))
        return false;
    uint160 id;
    memcpy(&id, &vchData[0], 20);
    keyID = CKeyID(id);
    return true;
}

bool CBitcoinAddress::GetIndexKey(uint160 &hashBytes, int &type) const
{
    if (!IsValid())
        return false;
    
    if (vchVersion == Params().Base58Prefix(CChainParams::PUBKEY_ADDRESS))
    {
        memcpy(&hashBytes, &vchData[0], 20);
        type = 1;
        return true;
    };
    
    if (vchVersion == Params().Base58Prefix(CChainParams::SCRIPT_ADDRESS))
    {
        memcpy(&hashBytes, &vchData[0], 20);
        type = 2;
        return true;
    };

    return false;
};

bool CBitcoinAddress::IsScript() const
{
    return IsValid() && vchVersion == Params().Base58Prefix(CChainParams::SCRIPT_ADDRESS);
}

void CBitcoinSecret::SetKey(const CKey& vchSecret)
{
    assert(vchSecret.IsValid());
    SetData(Params().Base58Prefix(CChainParams::SECRET_KEY), vchSecret.begin(), vchSecret.size());
    if (vchSecret.IsCompressed())
        vchData.push_back(1);
}

CKey CBitcoinSecret::GetKey()
{
    CKey ret;
    assert(vchData.size() >= 32);
    ret.Set(vchData.begin(), vchData.begin() + 32, vchData.size() > 32 && vchData[32] == 1);
    return ret;
}

bool CBitcoinSecret::IsValid() const
{
    bool fExpectedFormat = vchData.size() == 32 || (vchData.size() == 33 && vchData[32] == 1);
    bool fCorrectVersion = vchVersion == Params().Base58Prefix(CChainParams::SECRET_KEY);
    return fExpectedFormat && fCorrectVersion;
}

bool CBitcoinSecret::SetString(const char* pszSecret)
{
    return CBase58Data::SetString(pszSecret) && IsValid();
}

bool CBitcoinSecret::SetString(const std::string& strSecret)
{
    return SetString(strSecret.c_str());
}


int CExtKey58::Set58(const char *base58)
{
    std::vector<uint8_t> vchBytes;
    if (!DecodeBase58(base58, vchBytes))
        return 1;
    
    if (vchBytes.size() != BIP32_KEY_LEN)
        return 2;
    
    if (!VerifyChecksum(vchBytes))
        return 3;
    
    const CChainParams *pparams = &Params();
    CChainParams::Base58Type type;
    if (0 == memcmp(&vchBytes[0], &pparams->Base58Prefix(CChainParams::EXT_SECRET_KEY)[0], 4))
        type = CChainParams::EXT_SECRET_KEY;
    else
    if (0 == memcmp(&vchBytes[0], &pparams->Base58Prefix(CChainParams::EXT_PUBLIC_KEY)[0], 4))
        type = CChainParams::EXT_PUBLIC_KEY;
    else
    if (0 == memcmp(&vchBytes[0], &pparams->Base58Prefix(CChainParams::EXT_SECRET_KEY_BTC)[0], 4))
        type = CChainParams::EXT_SECRET_KEY_BTC;
    else
    if (0 == memcmp(&vchBytes[0], &pparams->Base58Prefix(CChainParams::EXT_PUBLIC_KEY_BTC)[0], 4))
        type = CChainParams::EXT_PUBLIC_KEY_BTC;
    else
        return 4;
    
    SetData(pparams->Base58Prefix(type), &vchBytes[4], &vchBytes[4]+74);
    return 0;
};

int CExtKey58::Set58(const char *base58, CChainParams::Base58Type type, const CChainParams *pparams)
{
    if (!pparams)
        return 16;
    
    std::vector<uint8_t> vchBytes;
    if (!DecodeBase58(base58, vchBytes))
        return 1;
    
    if (vchBytes.size() != BIP32_KEY_LEN)
        return 2;
    
    if (!VerifyChecksum(vchBytes))
        return 3;
    
    if (0 != memcmp(&vchBytes[0], &pparams->Base58Prefix(type)[0], 4))
        return 4;
    
    SetData(pparams->Base58Prefix(type), &vchBytes[4], &vchBytes[4]+74);
    return 0;
};

bool CExtKey58::IsValid(CChainParams::Base58Type prefix) const
{
    return vchVersion == Params().Base58Prefix(prefix)
        && vchData.size() == BIP32_KEY_N_BYTES;
};

std::string CExtKey58::ToStringVersion(CChainParams::Base58Type prefix)
{
    vchVersion = Params().Base58Prefix(prefix);
    return ToString();
};<|MERGE_RESOLUTION|>--- conflicted
+++ resolved
@@ -464,16 +464,11 @@
     if (!IsValid())
         return CNoDestination();
     uint160 id;
-<<<<<<< HEAD
     
     if (vchVersion == Params().Base58Prefix(CChainParams::PUBKEY_ADDRESS)
         || vchVersion == Params().Bech32Prefix(CChainParams::PUBKEY_ADDRESS))
     {
-        memcpy(&id, &vchData[0], 20);
-=======
-    memcpy(&id, vchData.data(), 20);
-    if (vchVersion == Params().Base58Prefix(CChainParams::PUBKEY_ADDRESS))
->>>>>>> 0d3e8183
+        memcpy(&id, vchData.data(), 20);
         return CKeyID(id);
     } else
     if (vchVersion == Params().Base58Prefix(CChainParams::SCRIPT_ADDRESS)
