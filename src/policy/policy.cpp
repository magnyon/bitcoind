--- conflicted
+++ resolved
@@ -1,9 +1,5 @@
 // Copyright (c) 2009-2010 Satoshi Nakamoto
-<<<<<<< HEAD
-// Copyright (c) 2009-2016 The Bitcoin developers
-=======
 // Copyright (c) 2009-2018 The Bitcoin Core developers
->>>>>>> be92be56
 // Distributed under the MIT software license, see the accompanying
 // file COPYING or http://www.opensource.org/licenses/mit-license.php.
 
@@ -58,7 +54,7 @@
     return (txout.nValue < GetDustThreshold(txout, dustRelayFeeIn));
 }
 
-bool IsStandard(const CScript& scriptPubKey, txnouttype& whichType, const bool witnessEnabled)
+bool IsStandard(const CScript& scriptPubKey, txnouttype& whichType)
 {
     std::vector<std::vector<unsigned char> > vSolutions;
     whichType = Solver(scriptPubKey, vSolutions);
@@ -78,17 +74,10 @@
           return false;
     }
 
-<<<<<<< HEAD
-    else if (!witnessEnabled && (whichType == TX_WITNESS_V0_KEYHASH || whichType == TX_WITNESS_V0_SCRIPTHASH))
-        return false;
-
-    return whichType != TX_NONSTANDARD;
-=======
-    return true;
->>>>>>> be92be56
-}
-
-bool IsStandardTx(const CTransaction& tx, std::string& reason, const bool witnessEnabled)
+    return true;
+}
+
+bool IsStandardTx(const CTransaction& tx, std::string& reason)
 {
     if (tx.nVersion > CTransaction::MAX_STANDARD_VERSION || tx.nVersion < 1) {
         reason = "version";
@@ -98,15 +87,9 @@
     // Extremely large transactions with lots of inputs can cost the network
     // almost as much to process as they cost the sender in fees, because
     // computing signature hashes is O(ninputs*txsize). Limiting transactions
-<<<<<<< HEAD
-    // to MAX_STANDARD_TX_SIZE mitigates CPU exhaustion attacks.
-    unsigned int sz = GetTransactionWeight(tx);
-    if (sz >= MAX_STANDARD_TX_WEIGHT) {
-=======
     // to MAX_STANDARD_TX_WEIGHT mitigates CPU exhaustion attacks.
     unsigned int sz = GetTransactionWeight(tx);
     if (sz > MAX_STANDARD_TX_WEIGHT) {
->>>>>>> be92be56
         reason = "tx-size";
         return false;
     }
@@ -132,13 +115,8 @@
 
     unsigned int nDataOut = 0;
     txnouttype whichType;
-<<<<<<< HEAD
-    BOOST_FOREACH(const CTxOut& txout, tx.vout) {
-        if (!::IsStandard(txout.scriptPubKey, whichType, witnessEnabled)) {
-=======
     for (const CTxOut& txout : tx.vout) {
         if (!::IsStandard(txout.scriptPubKey, whichType)) {
->>>>>>> be92be56
             reason = "scriptpubkey";
             return false;
         }
@@ -218,17 +196,10 @@
     {
         // We don't care if witness for this input is empty, since it must not be bloated.
         // If the script is invalid without witness, it would be caught sooner or later during validation.
-<<<<<<< HEAD
-        if (tx.wit.vtxinwit[i].IsNull())
-            continue;
-
-        const CTxOut &prev = mapInputs.GetOutputFor(tx.vin[i]);
-=======
         if (tx.vin[i].scriptWitness.IsNull())
             continue;
 
         const CTxOut &prev = mapInputs.AccessCoin(tx.vin[i].prevout).out;
->>>>>>> be92be56
 
         // get the scriptPubKey corresponding to this input:
         CScript prevScript = prev.scriptPubKey;
@@ -238,11 +209,7 @@
             // If the scriptPubKey is P2SH, we try to extract the redeemScript casually by converting the scriptSig
             // into a stack. We do not check IsPushOnly nor compare the hash as these will be done later anyway.
             // If the check fails at this stage, we know that this txid must be a bad one.
-<<<<<<< HEAD
-            if (!EvalScript(stack, tx.vin[i].scriptSig, SCRIPT_VERIFY_NONE, BaseSignatureChecker(), SIGVERSION_BASE))
-=======
             if (!EvalScript(stack, tx.vin[i].scriptSig, SCRIPT_VERIFY_NONE, BaseSignatureChecker(), SigVersion::BASE))
->>>>>>> be92be56
                 return false;
             if (stack.empty())
                 return false;
@@ -257,16 +224,6 @@
             return false;
 
         // Check P2WSH standard limits
-<<<<<<< HEAD
-        if (witnessversion == 0 && witnessprogram.size() == 32) {
-            if (tx.wit.vtxinwit[i].scriptWitness.stack.back().size() > MAX_STANDARD_P2WSH_SCRIPT_SIZE)
-                return false;
-            size_t sizeWitnessStack = tx.wit.vtxinwit[i].scriptWitness.stack.size() - 1;
-            if (sizeWitnessStack > MAX_STANDARD_P2WSH_STACK_ITEMS)
-                return false;
-            for (unsigned int j = 0; j < sizeWitnessStack; j++) {
-                if (tx.wit.vtxinwit[i].scriptWitness.stack[j].size() > MAX_STANDARD_P2WSH_STACK_ITEM_SIZE)
-=======
         if (witnessversion == 0 && witnessprogram.size() == WITNESS_V0_SCRIPTHASH_SIZE) {
             if (tx.vin[i].scriptWitness.stack.back().size() > MAX_STANDARD_P2WSH_SCRIPT_SIZE)
                 return false;
@@ -275,7 +232,6 @@
                 return false;
             for (unsigned int j = 0; j < sizeWitnessStack; j++) {
                 if (tx.vin[i].scriptWitness.stack[j].size() > MAX_STANDARD_P2WSH_STACK_ITEM_SIZE)
->>>>>>> be92be56
                     return false;
             }
         }
@@ -283,18 +239,6 @@
     return true;
 }
 
-<<<<<<< HEAD
-unsigned int nBytesPerSigOp = DEFAULT_BYTES_PER_SIGOP;
-
-int64_t GetVirtualTransactionSize(int64_t nWeight, int64_t nSigOpCost)
-{
-    return (std::max(nWeight, nSigOpCost * nBytesPerSigOp) + WITNESS_SCALE_FACTOR - 1) / WITNESS_SCALE_FACTOR;
-}
-
-int64_t GetVirtualTransactionSize(const CTransaction& tx, int64_t nSigOpCost)
-{
-    return GetVirtualTransactionSize(GetTransactionWeight(tx), nSigOpCost);
-=======
 CFeeRate incrementalRelayFee = CFeeRate(DEFAULT_INCREMENTAL_RELAY_FEE);
 CFeeRate dustRelayFee = CFeeRate(DUST_RELAY_TX_FEE);
 unsigned int nBytesPerSigOp = DEFAULT_BYTES_PER_SIGOP;
@@ -312,5 +256,4 @@
 int64_t GetVirtualTransactionInputSize(const CTxIn& txin, int64_t nSigOpCost)
 {
     return GetVirtualTransactionSize(GetTransactionInputWeight(txin), nSigOpCost);
->>>>>>> be92be56
 }