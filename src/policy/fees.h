// Copyright (c) 2009-2010 Satoshi Nakamoto
// Copyright (c) 2009-2021 The Bitcoin Core developers
// Distributed under the MIT software license, see the accompanying
// file COPYING or http://www.opensource.org/licenses/mit-license.php.
#ifndef BITCOIN_POLICY_FEES_H
#define BITCOIN_POLICY_FEES_H

#include <consensus/amount.h>
#include <policy/feerate.h>
#include <uint256.h>
#include <random.h>
#include <sync.h>

#include <array>
#include <map>
#include <memory>
#include <string>
#include <vector>

class CAutoFile;
class CFeeRate;
class CTxMemPoolEntry;
class CTxMemPool;
class TxConfirmStats;

/* Identifier for each of the 3 different TxConfirmStats which will track
 * history over different time horizons. */
enum class FeeEstimateHorizon {
    SHORT_HALFLIFE,
    MED_HALFLIFE,
    LONG_HALFLIFE,
};

static constexpr auto ALL_FEE_ESTIMATE_HORIZONS = std::array{
    FeeEstimateHorizon::SHORT_HALFLIFE,
    FeeEstimateHorizon::MED_HALFLIFE,
    FeeEstimateHorizon::LONG_HALFLIFE,
};

std::string StringForFeeEstimateHorizon(FeeEstimateHorizon horizon);

/* Enumeration of reason for returned fee estimate */
enum class FeeReason {
    NONE,
    HALF_ESTIMATE,
    FULL_ESTIMATE,
    DOUBLE_ESTIMATE,
    CONSERVATIVE,
    MEMPOOL_MIN,
    PAYTXFEE,
    FALLBACK,
    REQUIRED,
};

/* Used to return detailed information about a feerate bucket */
struct EstimatorBucket
{
    double start = -1;
    double end = -1;
    double withinTarget = 0;
    double totalConfirmed = 0;
    double inMempool = 0;
    double leftMempool = 0;
};

/* Used to return detailed information about a fee estimate calculation */
struct EstimationResult
{
    EstimatorBucket pass;
    EstimatorBucket fail;
    double decay = 0;
    unsigned int scale = 0;
};

struct FeeCalculation
{
    EstimationResult est;
    FeeReason reason = FeeReason::NONE;
    int desiredTarget = 0;
    int returnedTarget = 0;
};

/** \class CBlockPolicyEstimator
 * The BlockPolicyEstimator is used for estimating the feerate needed
 * for a transaction to be included in a block within a certain number of
 * blocks.
 *
 * At a high level the algorithm works by grouping transactions into buckets
 * based on having similar feerates and then tracking how long it
 * takes transactions in the various buckets to be mined.  It operates under
 * the assumption that in general transactions of higher feerate will be
 * included in blocks before transactions of lower feerate.   So for
 * example if you wanted to know what feerate you should put on a transaction to
 * be included in a block within the next 5 blocks, you would start by looking
 * at the bucket with the highest feerate transactions and verifying that a
 * sufficiently high percentage of them were confirmed within 5 blocks and
 * then you would look at the next highest feerate bucket, and so on, stopping at
 * the last bucket to pass the test.   The average feerate of transactions in this
 * bucket will give you an indication of the lowest feerate you can put on a
 * transaction and still have a sufficiently high chance of being confirmed
 * within your desired 5 blocks.
 *
 * Here is a brief description of the implementation:
 * When a transaction enters the mempool, we track the height of the block chain
 * at entry.  All further calculations are conducted only on this set of "seen"
 * transactions. Whenever a block comes in, we count the number of transactions
 * in each bucket and the total amount of feerate paid in each bucket. Then we
 * calculate how many blocks Y it took each transaction to be mined.  We convert
 * from a number of blocks to a number of periods Y' each encompassing "scale"
 * blocks.  This is tracked in 3 different data sets each up to a maximum
 * number of periods. Within each data set we have an array of counters in each
 * feerate bucket and we increment all the counters from Y' up to max periods
 * representing that a tx was successfully confirmed in less than or equal to
 * that many periods. We want to save a history of this information, so at any
 * time we have a counter of the total number of transactions that happened in a
 * given feerate bucket and the total number that were confirmed in each of the
 * periods or less for any bucket.  We save this history by keeping an
 * exponentially decaying moving average of each one of these stats.  This is
 * done for a different decay in each of the 3 data sets to keep relevant data
 * from different time horizons.  Furthermore we also keep track of the number
 * unmined (in mempool or left mempool without being included in a block)
 * transactions in each bucket and for how many blocks they have been
 * outstanding and use both of these numbers to increase the number of transactions
 * we've seen in that feerate bucket when calculating an estimate for any number
 * of confirmations below the number of blocks they've been outstanding.
 *
 *  We want to be able to estimate feerates that are needed on tx's to be included in
 * a certain number of blocks.  Every time a block is added to the best chain, this class records
 * stats on the transactions included in that block
 */
class CBlockPolicyEstimator
{
private:
    /** Track confirm delays up to 12 blocks for short horizon */
    static constexpr unsigned int SHORT_BLOCK_PERIODS = 12;
    static constexpr unsigned int SHORT_SCALE = 1;
    /** Track confirm delays up to 48 blocks for medium horizon */
    static constexpr unsigned int MED_BLOCK_PERIODS = 24;
    static constexpr unsigned int MED_SCALE = 2;
    /** Track confirm delays up to 1008 blocks for long horizon */
    static constexpr unsigned int LONG_BLOCK_PERIODS = 42;
    static constexpr unsigned int LONG_SCALE = 24;
    /** Historical estimates that are older than this aren't valid */
    static const unsigned int OLDEST_ESTIMATE_HISTORY = 6 * 1008;

    /** Decay of .962 is a half-life of 18 blocks or about 3 hours */
    static constexpr double SHORT_DECAY = .962;
    /** Decay of .9952 is a half-life of 144 blocks or about 1 day */
    static constexpr double MED_DECAY = .9952;
    /** Decay of .99931 is a half-life of 1008 blocks or about 1 week */
    static constexpr double LONG_DECAY = .99931;

    /** Require greater than 60% of X feerate transactions to be confirmed within Y/2 blocks*/
    static constexpr double HALF_SUCCESS_PCT = .6;
    /** Require greater than 85% of X feerate transactions to be confirmed within Y blocks*/
    static constexpr double SUCCESS_PCT = .85;
    /** Require greater than 95% of X feerate transactions to be confirmed within 2 * Y blocks*/
    static constexpr double DOUBLE_SUCCESS_PCT = .95;

    /** Require an avg of 0.1 tx in the combined feerate bucket per block to have stat significance */
    static constexpr double SUFFICIENT_FEETXS = 0.1;
    /** Require an avg of 0.5 tx when using short decay since there are fewer blocks considered*/
    static constexpr double SUFFICIENT_TXS_SHORT = 0.5;

    /** Minimum and Maximum values for tracking feerates
     * The MIN_BUCKET_FEERATE should just be set to the lowest reasonable feerate we
     * might ever want to track.  Historically this has been 1000 since it was
     * inheriting DEFAULT_MIN_RELAY_TX_FEE and changing it is disruptive as it
     * invalidates old estimates files. So leave it at 1000 unless it becomes
     * necessary to lower it, and then lower it substantially.
     */
    static constexpr double MIN_BUCKET_FEERATE = 1000;
    static constexpr double MAX_BUCKET_FEERATE = 1e7;

    /** Spacing of FeeRate buckets
     * We have to lump transactions into buckets based on feerate, but we want to be able
     * to give accurate estimates over a large range of potential feerates
     * Therefore it makes sense to exponentially space the buckets
     */
    static constexpr double FEE_SPACING = 1.05;

public:
    /** Create new BlockPolicyEstimator and initialize stats tracking classes with default values */
    CBlockPolicyEstimator();
    ~CBlockPolicyEstimator();

    /** Process all the transactions that have been included in a block */
    void processBlock(unsigned int nBlockHeight,
                      std::vector<const CTxMemPoolEntry*>& entries)
        TS_ITCOIN_EXCLUSIVE_LOCKS_REQUIRED(!m_cs_fee_estimator);

    /** Process a transaction accepted to the mempool*/
    void processTransaction(const CTxMemPoolEntry& entry, bool validFeeEstimate)
        TS_ITCOIN_EXCLUSIVE_LOCKS_REQUIRED(!m_cs_fee_estimator);

    /** Remove a transaction from the mempool tracking stats*/
    bool removeTx(uint256 hash, bool inBlock)
        TS_ITCOIN_EXCLUSIVE_LOCKS_REQUIRED(!m_cs_fee_estimator);

    /** DEPRECATED. Return a feerate estimate */
    CFeeRate estimateFee(int confTarget) const
        TS_ITCOIN_EXCLUSIVE_LOCKS_REQUIRED(!m_cs_fee_estimator);

    /** Estimate feerate needed to get be included in a block within confTarget
     *  blocks. If no answer can be given at confTarget, return an estimate at
     *  the closest target where one can be given.  'conservative' estimates are
     *  valid over longer time horizons also.
     */
    CFeeRate estimateSmartFee(int confTarget, FeeCalculation *feeCalc, bool conservative) const
        TS_ITCOIN_EXCLUSIVE_LOCKS_REQUIRED(!m_cs_fee_estimator);

    /** Return a specific fee estimate calculation with a given success
     * threshold and time horizon, and optionally return detailed data about
     * calculation
     */
    CFeeRate estimateRawFee(int confTarget, double successThreshold, FeeEstimateHorizon horizon,
                            EstimationResult* result = nullptr) const
        TS_ITCOIN_EXCLUSIVE_LOCKS_REQUIRED(!m_cs_fee_estimator);

    /** Write estimation data to a file */
    bool Write(CAutoFile& fileout) const
        TS_ITCOIN_EXCLUSIVE_LOCKS_REQUIRED(!m_cs_fee_estimator);

    /** Read estimation data from a file */
    bool Read(CAutoFile& filein)
        TS_ITCOIN_EXCLUSIVE_LOCKS_REQUIRED(!m_cs_fee_estimator);

    /** Empty mempool transactions on shutdown to record failure to confirm for txs still in mempool */
    void FlushUnconfirmed()
        TS_ITCOIN_EXCLUSIVE_LOCKS_REQUIRED(!m_cs_fee_estimator);

    /** Calculation of highest target that estimates are tracked for */
    unsigned int HighestTargetTracked(FeeEstimateHorizon horizon) const
        TS_ITCOIN_EXCLUSIVE_LOCKS_REQUIRED(!m_cs_fee_estimator);

    /** Drop still unconfirmed transactions and record current estimations, if the fee estimation file is present. */
    void Flush()
        TS_ITCOIN_EXCLUSIVE_LOCKS_REQUIRED(!m_cs_fee_estimator);

private:
    mutable Mutex m_cs_fee_estimator;

    unsigned int nBestSeenHeight TS_ITCOIN_GUARDED_BY(m_cs_fee_estimator);
    unsigned int firstRecordedHeight TS_ITCOIN_GUARDED_BY(m_cs_fee_estimator);
    unsigned int historicalFirst TS_ITCOIN_GUARDED_BY(m_cs_fee_estimator);
    unsigned int historicalBest TS_ITCOIN_GUARDED_BY(m_cs_fee_estimator);

    struct TxStatsInfo
    {
        unsigned int blockHeight;
        unsigned int bucketIndex;
        TxStatsInfo() : blockHeight(0), bucketIndex(0) {}
    };

    // map of txids to information about that transaction
    std::map<uint256, TxStatsInfo> mapMemPoolTxs TS_ITCOIN_GUARDED_BY(m_cs_fee_estimator);

    /** Classes to track historical data on transaction confirmations */
    std::unique_ptr<TxConfirmStats> feeStats TS_ITCOIN_PT_GUARDED_BY(m_cs_fee_estimator);
    std::unique_ptr<TxConfirmStats> shortStats TS_ITCOIN_PT_GUARDED_BY(m_cs_fee_estimator);
    std::unique_ptr<TxConfirmStats> longStats TS_ITCOIN_PT_GUARDED_BY(m_cs_fee_estimator);

    unsigned int trackedTxs TS_ITCOIN_GUARDED_BY(m_cs_fee_estimator);
    unsigned int untrackedTxs TS_ITCOIN_GUARDED_BY(m_cs_fee_estimator);

    std::vector<double> buckets TS_ITCOIN_GUARDED_BY(m_cs_fee_estimator); // The upper-bound of the range for the bucket (inclusive)
    std::map<double, unsigned int> bucketMap TS_ITCOIN_GUARDED_BY(m_cs_fee_estimator); // Map of bucket upper-bound to index into all vectors by bucket

    /** Process a transaction confirmed in a block*/
    bool processBlockTx(unsigned int nBlockHeight, const CTxMemPoolEntry* entry) TS_ITCOIN_EXCLUSIVE_LOCKS_REQUIRED(m_cs_fee_estimator);

    /** Helper for estimateSmartFee */
    double estimateCombinedFee(unsigned int confTarget, double successThreshold, bool checkShorterHorizon, EstimationResult *result) const TS_ITCOIN_EXCLUSIVE_LOCKS_REQUIRED(m_cs_fee_estimator);
    /** Helper for estimateSmartFee */
    double estimateConservativeFee(unsigned int doubleTarget, EstimationResult *result) const TS_ITCOIN_EXCLUSIVE_LOCKS_REQUIRED(m_cs_fee_estimator);
    /** Number of blocks of data recorded while fee estimates have been running */
    unsigned int BlockSpan() const TS_ITCOIN_EXCLUSIVE_LOCKS_REQUIRED(m_cs_fee_estimator);
    /** Number of blocks of recorded fee estimate data represented in saved data file */
    unsigned int HistoricalBlockSpan() const TS_ITCOIN_EXCLUSIVE_LOCKS_REQUIRED(m_cs_fee_estimator);
    /** Calculation of highest target that reasonable estimate can be provided for */
    unsigned int MaxUsableEstimate() const TS_ITCOIN_EXCLUSIVE_LOCKS_REQUIRED(m_cs_fee_estimator);
<<<<<<< HEAD
=======

    /** A non-thread-safe helper for the removeTx function */
    bool _removeTx(const uint256& hash, bool inBlock)
        TS_ITCOIN_EXCLUSIVE_LOCKS_REQUIRED(m_cs_fee_estimator);
>>>>>>> f6a356d2
};

class FeeFilterRounder
{
private:
    static constexpr double MAX_FILTER_FEERATE = 1e7;
    /** FEE_FILTER_SPACING is just used to provide some quantization of fee
     * filter results.  Historically it reused FEE_SPACING, but it is completely
     * unrelated, and was made a separate constant so the two concepts are not
     * tied together */
    static constexpr double FEE_FILTER_SPACING = 1.1;

public:
    /** Create new FeeFilterRounder */
    explicit FeeFilterRounder(const CFeeRate& minIncrementalFee);

    /** Quantize a minimum fee for privacy purpose before broadcast. Not thread-safe due to use of FastRandomContext */
    CAmount round(CAmount currentMinFee);

private:
    std::set<double> feeset;
    FastRandomContext insecure_rand;
};

#endif // BITCOIN_POLICY_FEES_H<|MERGE_RESOLUTION|>--- conflicted
+++ resolved
@@ -279,13 +279,10 @@
     unsigned int HistoricalBlockSpan() const TS_ITCOIN_EXCLUSIVE_LOCKS_REQUIRED(m_cs_fee_estimator);
     /** Calculation of highest target that reasonable estimate can be provided for */
     unsigned int MaxUsableEstimate() const TS_ITCOIN_EXCLUSIVE_LOCKS_REQUIRED(m_cs_fee_estimator);
-<<<<<<< HEAD
-=======
 
     /** A non-thread-safe helper for the removeTx function */
     bool _removeTx(const uint256& hash, bool inBlock)
         TS_ITCOIN_EXCLUSIVE_LOCKS_REQUIRED(m_cs_fee_estimator);
->>>>>>> f6a356d2
 };
 
 class FeeFilterRounder
