// Copyright (c) 2009-2010 Satoshi Nakamoto
// Copyright (c) 2009-2018 The Bitcoin Core developers
// Distributed under the MIT software license, see the accompanying
// file COPYING or http://www.opensource.org/licenses/mit-license.php.

#include <policy/fees.h>
#include <policy/policy.h>

#include <clientversion.h>
#include <primitives/transaction.h>
#include <streams.h>
#include <txmempool.h>
#include <util/system.h>

static constexpr double INF_FEERATE = 1e99;

std::string StringForFeeEstimateHorizon(FeeEstimateHorizon horizon) {
    static const std::map<FeeEstimateHorizon, std::string> horizon_strings = {
        {FeeEstimateHorizon::SHORT_HALFLIFE, "short"},
        {FeeEstimateHorizon::MED_HALFLIFE, "medium"},
        {FeeEstimateHorizon::LONG_HALFLIFE, "long"},
    };
    auto horizon_string = horizon_strings.find(horizon);

    if (horizon_string == horizon_strings.end()) return "unknown";

    return horizon_string->second;
}

std::string StringForFeeReason(FeeReason reason) {
    static const std::map<FeeReason, std::string> fee_reason_strings = {
        {FeeReason::NONE, "None"},
        {FeeReason::HALF_ESTIMATE, "Half Target 60% Threshold"},
        {FeeReason::FULL_ESTIMATE, "Target 85% Threshold"},
        {FeeReason::DOUBLE_ESTIMATE, "Double Target 95% Threshold"},
        {FeeReason::CONSERVATIVE, "Conservative Double Target longer horizon"},
        {FeeReason::MEMPOOL_MIN, "Mempool Min Fee"},
        {FeeReason::PAYTXFEE, "PayTxFee set"},
        {FeeReason::FALLBACK, "Fallback fee"},
        {FeeReason::REQUIRED, "Minimum Required Fee"},
        {FeeReason::MAXTXFEE, "MaxTxFee limit"}
    };
    auto reason_string = fee_reason_strings.find(reason);

    if (reason_string == fee_reason_strings.end()) return "Unknown";

    return reason_string->second;
}

bool FeeModeFromString(const std::string& mode_string, FeeEstimateMode& fee_estimate_mode) {
    static const std::map<std::string, FeeEstimateMode> fee_modes = {
        {"UNSET", FeeEstimateMode::UNSET},
        {"ECONOMICAL", FeeEstimateMode::ECONOMICAL},
        {"CONSERVATIVE", FeeEstimateMode::CONSERVATIVE},
    };
    auto mode = fee_modes.find(mode_string);

    if (mode == fee_modes.end()) return false;

    fee_estimate_mode = mode->second;
    return true;
}

/**
 * We will instantiate an instance of this class to track transactions that were
 * included in a block. We will lump transactions into a bucket according to their
 * approximate feerate and then track how long it took for those txs to be included in a block
 *
 * The tracking of unconfirmed (mempool) transactions is completely independent of the
 * historical tracking of transactions that have been confirmed in a block.
 */
class TxConfirmStats
{
private:
    //Define the buckets we will group transactions into
    const std::vector<double>& buckets;              // The upper-bound of the range for the bucket (inclusive)
    const std::map<double, unsigned int>& bucketMap; // Map of bucket upper-bound to index into all vectors by bucket

    // For each bucket X:
    // Count the total # of txs in each bucket
    // Track the historical moving average of this total over blocks
    std::vector<double> txCtAvg;

    // Count the total # of txs confirmed within Y blocks in each bucket
    // Track the historical moving average of theses totals over blocks
    std::vector<std::vector<double>> confAvg; // confAvg[Y][X]

    // Track moving avg of txs which have been evicted from the mempool
    // after failing to be confirmed within Y blocks
    std::vector<std::vector<double>> failAvg; // failAvg[Y][X]

    // Sum the total feerate of all tx's in each bucket
    // Track the historical moving average of this total over blocks
    std::vector<double> avg;

    // Combine the conf counts with tx counts to calculate the confirmation % for each Y,X
    // Combine the total value with the tx counts to calculate the avg feerate per bucket

    double decay;

    // Resolution (# of blocks) with which confirmations are tracked
    unsigned int scale;

    // Mempool counts of outstanding transactions
    // For each bucket X, track the number of transactions in the mempool
    // that are unconfirmed for each possible confirmation value Y
    std::vector<std::vector<int> > unconfTxs;  //unconfTxs[Y][X]
    // transactions still unconfirmed after GetMaxConfirms for each bucket
    std::vector<int> oldUnconfTxs;

    void resizeInMemoryCounters(size_t newbuckets);

public:
    /**
     * Create new TxConfirmStats. This is called by BlockPolicyEstimator's
     * constructor with default values.
     * @param defaultBuckets contains the upper limits for the bucket boundaries
     * @param maxPeriods max number of periods to track
     * @param decay how much to decay the historical moving average per block
     */
    TxConfirmStats(const std::vector<double>& defaultBuckets, const std::map<double, unsigned int>& defaultBucketMap,
                   unsigned int maxPeriods, double decay, unsigned int scale);

    /** Roll the circular buffer for unconfirmed txs*/
    void ClearCurrent(unsigned int nBlockHeight);

    /**
     * Record a new transaction data point in the current block stats
     * @param blocksToConfirm the number of blocks it took this transaction to confirm
     * @param val the feerate of the transaction
     * @warning blocksToConfirm is 1-based and has to be >= 1
     */
    void Record(int blocksToConfirm, double val);

    /** Record a new transaction entering the mempool*/
    unsigned int NewTx(unsigned int nBlockHeight, double val);

    /** Remove a transaction from mempool tracking stats*/
    void removeTx(unsigned int entryHeight, unsigned int nBestSeenHeight,
                  unsigned int bucketIndex, bool inBlock);

    /** Update our estimates by decaying our historical moving average and updating
        with the data gathered from the current block */
    void UpdateMovingAverages();

    /**
     * Calculate a feerate estimate.  Find the lowest value bucket (or range of buckets
     * to make sure we have enough data points) whose transactions still have sufficient likelihood
     * of being confirmed within the target number of confirmations
     * @param confTarget target number of confirmations
     * @param sufficientTxVal required average number of transactions per block in a bucket range
     * @param minSuccess the success probability we require
     * @param requireGreater return the lowest feerate such that all higher values pass minSuccess OR
     *        return the highest feerate such that all lower values fail minSuccess
     * @param nBlockHeight the current block height
     */
    double EstimateMedianVal(int confTarget, double sufficientTxVal,
                             double minSuccess, bool requireGreater, unsigned int nBlockHeight,
                             EstimationResult *result = nullptr) const;

    /** Return the max number of confirms we're tracking */
    unsigned int GetMaxConfirms() const { return scale * confAvg.size(); }

    /** Write state of estimation data to a file*/
    void Write(CAutoFile& fileout) const;

    /**
     * Read saved state of estimation data from a file and replace all internal data structures and
     * variables with this state.
     */
    void Read(CAutoFile& filein, int nFileVersion, size_t numBuckets);
};


TxConfirmStats::TxConfirmStats(const std::vector<double>& defaultBuckets,
                                const std::map<double, unsigned int>& defaultBucketMap,
                               unsigned int maxPeriods, double _decay, unsigned int _scale)
    : buckets(defaultBuckets), bucketMap(defaultBucketMap)
{
    decay = _decay;
    assert(_scale != 0 && "_scale must be non-zero");
    scale = _scale;
    confAvg.resize(maxPeriods);
    for (unsigned int i = 0; i < maxPeriods; i++) {
        confAvg[i].resize(buckets.size());
    }
    failAvg.resize(maxPeriods);
    for (unsigned int i = 0; i < maxPeriods; i++) {
        failAvg[i].resize(buckets.size());
    }

    txCtAvg.resize(buckets.size());
    avg.resize(buckets.size());

    resizeInMemoryCounters(buckets.size());
}

void TxConfirmStats::resizeInMemoryCounters(size_t newbuckets) {
    // newbuckets must be passed in because the buckets referred to during Read have not been updated yet.
    unconfTxs.resize(GetMaxConfirms());
    for (unsigned int i = 0; i < unconfTxs.size(); i++) {
        unconfTxs[i].resize(newbuckets);
    }
    oldUnconfTxs.resize(newbuckets);
}

// Roll the unconfirmed txs circular buffer
void TxConfirmStats::ClearCurrent(unsigned int nBlockHeight)
{
    for (unsigned int j = 0; j < buckets.size(); j++) {
        oldUnconfTxs[j] += unconfTxs[nBlockHeight%unconfTxs.size()][j];
        unconfTxs[nBlockHeight%unconfTxs.size()][j] = 0;
    }
}


void TxConfirmStats::Record(int blocksToConfirm, double val)
{
    // blocksToConfirm is 1-based
    if (blocksToConfirm < 1)
        return;
    int periodsToConfirm = (blocksToConfirm + scale - 1)/scale;
    unsigned int bucketindex = bucketMap.lower_bound(val)->second;
    for (size_t i = periodsToConfirm; i <= confAvg.size(); i++) {
        confAvg[i - 1][bucketindex]++;
    }
    txCtAvg[bucketindex]++;
    avg[bucketindex] += val;
}

void TxConfirmStats::UpdateMovingAverages()
{
    for (unsigned int j = 0; j < buckets.size(); j++) {
        for (unsigned int i = 0; i < confAvg.size(); i++)
            confAvg[i][j] = confAvg[i][j] * decay;
        for (unsigned int i = 0; i < failAvg.size(); i++)
            failAvg[i][j] = failAvg[i][j] * decay;
        avg[j] = avg[j] * decay;
        txCtAvg[j] = txCtAvg[j] * decay;
    }
}

// returns -1 on error conditions
double TxConfirmStats::EstimateMedianVal(int confTarget, double sufficientTxVal,
                                         double successBreakPoint, bool requireGreater,
                                         unsigned int nBlockHeight, EstimationResult *result) const
{
    // Counters for a bucket (or range of buckets)
    double nConf = 0; // Number of tx's confirmed within the confTarget
    double totalNum = 0; // Total number of tx's that were ever confirmed
    int extraNum = 0;  // Number of tx's still in mempool for confTarget or longer
    double failNum = 0; // Number of tx's that were never confirmed but removed from the mempool after confTarget
    int periodTarget = (confTarget + scale - 1)/scale;

    int maxbucketindex = buckets.size() - 1;

    // requireGreater means we are looking for the lowest feerate such that all higher
    // values pass, so we start at maxbucketindex (highest feerate) and look at successively
    // smaller buckets until we reach failure.  Otherwise, we are looking for the highest
    // feerate such that all lower values fail, and we go in the opposite direction.
    unsigned int startbucket = requireGreater ? maxbucketindex : 0;
    int step = requireGreater ? -1 : 1;

    // We'll combine buckets until we have enough samples.
    // The near and far variables will define the range we've combined
    // The best variables are the last range we saw which still had a high
    // enough confirmation rate to count as success.
    // The cur variables are the current range we're counting.
    unsigned int curNearBucket = startbucket;
    unsigned int bestNearBucket = startbucket;
    unsigned int curFarBucket = startbucket;
    unsigned int bestFarBucket = startbucket;

    bool foundAnswer = false;
    unsigned int bins = unconfTxs.size();
    bool newBucketRange = true;
    bool passing = true;
    EstimatorBucket passBucket;
    EstimatorBucket failBucket;

    // Start counting from highest(default) or lowest feerate transactions
    for (int bucket = startbucket; bucket >= 0 && bucket <= maxbucketindex; bucket += step) {
        if (newBucketRange) {
            curNearBucket = bucket;
            newBucketRange = false;
        }
        curFarBucket = bucket;
        nConf += confAvg[periodTarget - 1][bucket];
        totalNum += txCtAvg[bucket];
        failNum += failAvg[periodTarget - 1][bucket];
        for (unsigned int confct = confTarget; confct < GetMaxConfirms(); confct++)
            extraNum += unconfTxs[(nBlockHeight - confct)%bins][bucket];
        extraNum += oldUnconfTxs[bucket];
        // If we have enough transaction data points in this range of buckets,
        // we can test for success
        // (Only count the confirmed data points, so that each confirmation count
        // will be looking at the same amount of data and same bucket breaks)
        if (totalNum >= sufficientTxVal / (1 - decay)) {
            double curPct = nConf / (totalNum + failNum + extraNum);

            // Check to see if we are no longer getting confirmed at the success rate
            if ((requireGreater && curPct < successBreakPoint) || (!requireGreater && curPct > successBreakPoint)) {
                if (passing == true) {
                    // First time we hit a failure record the failed bucket
                    unsigned int failMinBucket = std::min(curNearBucket, curFarBucket);
                    unsigned int failMaxBucket = std::max(curNearBucket, curFarBucket);
                    failBucket.start = failMinBucket ? buckets[failMinBucket - 1] : 0;
                    failBucket.end = buckets[failMaxBucket];
                    failBucket.withinTarget = nConf;
                    failBucket.totalConfirmed = totalNum;
                    failBucket.inMempool = extraNum;
                    failBucket.leftMempool = failNum;
                    passing = false;
                }
                continue;
            }
            // Otherwise update the cumulative stats, and the bucket variables
            // and reset the counters
            else {
                failBucket = EstimatorBucket(); // Reset any failed bucket, currently passing
                foundAnswer = true;
                passing = true;
                passBucket.withinTarget = nConf;
                nConf = 0;
                passBucket.totalConfirmed = totalNum;
                totalNum = 0;
                passBucket.inMempool = extraNum;
                passBucket.leftMempool = failNum;
                failNum = 0;
                extraNum = 0;
                bestNearBucket = curNearBucket;
                bestFarBucket = curFarBucket;
                newBucketRange = true;
            }
        }
    }

    double median = -1;
    double txSum = 0;

    // Calculate the "average" feerate of the best bucket range that met success conditions
    // Find the bucket with the median transaction and then report the average feerate from that bucket
    // This is a compromise between finding the median which we can't since we don't save all tx's
    // and reporting the average which is less accurate
    unsigned int minBucket = std::min(bestNearBucket, bestFarBucket);
    unsigned int maxBucket = std::max(bestNearBucket, bestFarBucket);
    for (unsigned int j = minBucket; j <= maxBucket; j++) {
        txSum += txCtAvg[j];
    }
    if (foundAnswer && txSum != 0) {
        txSum = txSum / 2;
        for (unsigned int j = minBucket; j <= maxBucket; j++) {
            if (txCtAvg[j] < txSum)
                txSum -= txCtAvg[j];
            else { // we're in the right bucket
                median = avg[j] / txCtAvg[j];
                break;
            }
        }

        passBucket.start = minBucket ? buckets[minBucket-1] : 0;
        passBucket.end = buckets[maxBucket];
    }

    // If we were passing until we reached last few buckets with insufficient data, then report those as failed
    if (passing && !newBucketRange) {
        unsigned int failMinBucket = std::min(curNearBucket, curFarBucket);
        unsigned int failMaxBucket = std::max(curNearBucket, curFarBucket);
        failBucket.start = failMinBucket ? buckets[failMinBucket - 1] : 0;
        failBucket.end = buckets[failMaxBucket];
        failBucket.withinTarget = nConf;
        failBucket.totalConfirmed = totalNum;
        failBucket.inMempool = extraNum;
        failBucket.leftMempool = failNum;
    }

    LogPrint(BCLog::ESTIMATEFEE, "FeeEst: %d %s%.0f%% decay %.5f: feerate: %g from (%g - %g) %.2f%% %.1f/(%.1f %d mem %.1f out) Fail: (%g - %g) %.2f%% %.1f/(%.1f %d mem %.1f out)\n",
             confTarget, requireGreater ? ">" : "<", 100.0 * successBreakPoint, decay,
             median, passBucket.start, passBucket.end,
             100 * passBucket.withinTarget / (passBucket.totalConfirmed + passBucket.inMempool + passBucket.leftMempool),
             passBucket.withinTarget, passBucket.totalConfirmed, passBucket.inMempool, passBucket.leftMempool,
             failBucket.start, failBucket.end,
             100 * failBucket.withinTarget / (failBucket.totalConfirmed + failBucket.inMempool + failBucket.leftMempool),
             failBucket.withinTarget, failBucket.totalConfirmed, failBucket.inMempool, failBucket.leftMempool);


    if (result) {
        result->pass = passBucket;
        result->fail = failBucket;
        result->decay = decay;
        result->scale = scale;
    }
    return median;
}

void TxConfirmStats::Write(CAutoFile& fileout) const
{
    fileout << decay;
    fileout << scale;
    fileout << avg;
    fileout << txCtAvg;
    fileout << confAvg;
    fileout << failAvg;
}

void TxConfirmStats::Read(CAutoFile& filein, int nFileVersion, size_t numBuckets)
{
    // Read data file and do some very basic sanity checking
    // buckets and bucketMap are not updated yet, so don't access them
    // If there is a read failure, we'll just discard this entire object anyway
    size_t maxConfirms, maxPeriods;

    // The current version will store the decay with each individual TxConfirmStats and also keep a scale factor
    filein >> decay;
    if (decay <= 0 || decay >= 1) {
        throw std::runtime_error("Corrupt estimates file. Decay must be between 0 and 1 (non-inclusive)");
    }
    filein >> scale;
    if (scale == 0) {
        throw std::runtime_error("Corrupt estimates file. Scale must be non-zero");
    }

    filein >> avg;
    if (avg.size() != numBuckets) {
        throw std::runtime_error("Corrupt estimates file. Mismatch in feerate average bucket count");
    }
    filein >> txCtAvg;
    if (txCtAvg.size() != numBuckets) {
        throw std::runtime_error("Corrupt estimates file. Mismatch in tx count bucket count");
    }
    filein >> confAvg;
    maxPeriods = confAvg.size();
    maxConfirms = scale * maxPeriods;

    if (maxConfirms <= 0 || maxConfirms > 6 * 24 * 7) { // one week
        throw std::runtime_error("Corrupt estimates file.  Must maintain estimates for between 1 and 1008 (one week) confirms");
    }
    for (unsigned int i = 0; i < maxPeriods; i++) {
        if (confAvg[i].size() != numBuckets) {
            throw std::runtime_error("Corrupt estimates file. Mismatch in feerate conf average bucket count");
        }
    }

    filein >> failAvg;
    if (maxPeriods != failAvg.size()) {
        throw std::runtime_error("Corrupt estimates file. Mismatch in confirms tracked for failures");
    }
    for (unsigned int i = 0; i < maxPeriods; i++) {
        if (failAvg[i].size() != numBuckets) {
            throw std::runtime_error("Corrupt estimates file. Mismatch in one of failure average bucket counts");
        }
    }

    // Resize the current block variables which aren't stored in the data file
    // to match the number of confirms and buckets
    resizeInMemoryCounters(numBuckets);

    LogPrint(BCLog::ESTIMATEFEE, "Reading estimates: %u buckets counting confirms up to %u blocks\n",
             numBuckets, maxConfirms);
}

unsigned int TxConfirmStats::NewTx(unsigned int nBlockHeight, double val)
{
    unsigned int bucketindex = bucketMap.lower_bound(val)->second;
    unsigned int blockIndex = nBlockHeight % unconfTxs.size();
    unconfTxs[blockIndex][bucketindex]++;
    return bucketindex;
}

void TxConfirmStats::removeTx(unsigned int entryHeight, unsigned int nBestSeenHeight, unsigned int bucketindex, bool inBlock)
{
    //nBestSeenHeight is not updated yet for the new block
    int blocksAgo = nBestSeenHeight - entryHeight;
    if (nBestSeenHeight == 0)  // the BlockPolicyEstimator hasn't seen any blocks yet
        blocksAgo = 0;
    if (blocksAgo < 0) {
        LogPrint(BCLog::ESTIMATEFEE, "Blockpolicy error, blocks ago is negative for mempool tx\n");
        return;  //This can't happen because we call this with our best seen height, no entries can have higher
    }

    if (blocksAgo >= (int)unconfTxs.size()) {
        if (oldUnconfTxs[bucketindex] > 0) {
            oldUnconfTxs[bucketindex]--;
        } else {
            LogPrint(BCLog::ESTIMATEFEE, "Blockpolicy error, mempool tx removed from >25 blocks,bucketIndex=%u already\n",
                     bucketindex);
        }
    }
    else {
        unsigned int blockIndex = entryHeight % unconfTxs.size();
        if (unconfTxs[blockIndex][bucketindex] > 0) {
            unconfTxs[blockIndex][bucketindex]--;
        } else {
            LogPrint(BCLog::ESTIMATEFEE, "Blockpolicy error, mempool tx removed from blockIndex=%u,bucketIndex=%u already\n",
                     blockIndex, bucketindex);
        }
    }
    if (!inBlock && (unsigned int)blocksAgo >= scale) { // Only counts as a failure if not confirmed for entire period
        assert(scale != 0);
        unsigned int periodsAgo = blocksAgo / scale;
        for (size_t i = 0; i < periodsAgo && i < failAvg.size(); i++) {
            failAvg[i][bucketindex]++;
        }
    }
}

// This function is called from CTxMemPool::removeUnchecked to ensure
// txs removed from the mempool for any reason are no longer
// tracked. Txs that were part of a block have already been removed in
// processBlockTx to ensure they are never double tracked, but it is
// of no harm to try to remove them again.
bool CBlockPolicyEstimator::removeTx(uint256 hash, bool inBlock)
{
    LOCK(m_cs_fee_estimator);
    std::map<uint256, TxStatsInfo>::iterator pos = mapMemPoolTxs.find(hash);
    if (pos != mapMemPoolTxs.end()) {
        feeStats->removeTx(pos->second.blockHeight, nBestSeenHeight, pos->second.bucketIndex, inBlock);
        shortStats->removeTx(pos->second.blockHeight, nBestSeenHeight, pos->second.bucketIndex, inBlock);
        longStats->removeTx(pos->second.blockHeight, nBestSeenHeight, pos->second.bucketIndex, inBlock);
        mapMemPoolTxs.erase(hash);
        return true;
    } else {
        return false;
    }
}

CBlockPolicyEstimator::CBlockPolicyEstimator()
    : nBestSeenHeight(0), firstRecordedHeight(0), historicalFirst(0), historicalBest(0), trackedTxs(0), untrackedTxs(0)
{
    static_assert(MIN_BUCKET_FEERATE > 0, "Min feerate must be nonzero");
    size_t bucketIndex = 0;
    for (double bucketBoundary = MIN_BUCKET_FEERATE; bucketBoundary <= MAX_BUCKET_FEERATE; bucketBoundary *= FEE_SPACING, bucketIndex++) {
        buckets.push_back(bucketBoundary);
        bucketMap[bucketBoundary] = bucketIndex;
    }
    buckets.push_back(INF_FEERATE);
    bucketMap[INF_FEERATE] = bucketIndex;
    assert(bucketMap.size() == buckets.size());

    feeStats = std::unique_ptr<TxConfirmStats>(new TxConfirmStats(buckets, bucketMap, MED_BLOCK_PERIODS, MED_DECAY, MED_SCALE));
    shortStats = std::unique_ptr<TxConfirmStats>(new TxConfirmStats(buckets, bucketMap, SHORT_BLOCK_PERIODS, SHORT_DECAY, SHORT_SCALE));
    longStats = std::unique_ptr<TxConfirmStats>(new TxConfirmStats(buckets, bucketMap, LONG_BLOCK_PERIODS, LONG_DECAY, LONG_SCALE));
}

CBlockPolicyEstimator::~CBlockPolicyEstimator()
{
}

void CBlockPolicyEstimator::processTransaction(const CTxMemPoolEntry& entry, bool validFeeEstimate)
{
    LOCK(m_cs_fee_estimator);
    unsigned int txHeight = entry.GetHeight();
    uint256 hash = entry.GetTx().GetHash();
    if (mapMemPoolTxs.count(hash)) {
        LogPrint(BCLog::ESTIMATEFEE, "Blockpolicy error mempool tx %s already being tracked\n",
                 hash.ToString().c_str());
        return;
    }

    if (txHeight != nBestSeenHeight) {
        // Ignore side chains and re-orgs; assuming they are random they don't
        // affect the estimate.  We'll potentially double count transactions in 1-block reorgs.
        // Ignore txs if BlockPolicyEstimator is not in sync with chainActive.Tip().
        // It will be synced next time a block is processed.
        return;
    }

    // Only want to be updating estimates when our blockchain is synced,
    // otherwise we'll miscalculate how many blocks its taking to get included.
    if (!validFeeEstimate) {
        untrackedTxs++;
        return;
    }
    trackedTxs++;

    // Feerates are stored and reported as BTC-per-kb:
    CFeeRate feeRate(entry.GetFee(), entry.GetTxSize());

    mapMemPoolTxs[hash].blockHeight = txHeight;
    unsigned int bucketIndex = feeStats->NewTx(txHeight, (double)feeRate.GetFeePerK());
    mapMemPoolTxs[hash].bucketIndex = bucketIndex;
    unsigned int bucketIndex2 = shortStats->NewTx(txHeight, (double)feeRate.GetFeePerK());
    assert(bucketIndex == bucketIndex2);
    unsigned int bucketIndex3 = longStats->NewTx(txHeight, (double)feeRate.GetFeePerK());
    assert(bucketIndex == bucketIndex3);
}

bool CBlockPolicyEstimator::processBlockTx(unsigned int nBlockHeight, const CTxMemPoolEntry* entry)
{
    if (!removeTx(entry->GetTx().GetHash(), true)) {
        // This transaction wasn't being tracked for fee estimation
        return false;
    }

    // How many blocks did it take for miners to include this transaction?
    // blocksToConfirm is 1-based, so a transaction included in the earliest
    // possible block has confirmation count of 1
    int blocksToConfirm = nBlockHeight - entry->GetHeight();
    if (blocksToConfirm <= 0) {
        // This can't happen because we don't process transactions from a block with a height
        // lower than our greatest seen height
        LogPrint(BCLog::ESTIMATEFEE, "Blockpolicy error Transaction had negative blocksToConfirm\n");
        return false;
    }

    // Feerates are stored and reported as BTC-per-kb:
    CFeeRate feeRate(entry->GetFee(), entry->GetTxSize());

    feeStats->Record(blocksToConfirm, (double)feeRate.GetFeePerK());
    shortStats->Record(blocksToConfirm, (double)feeRate.GetFeePerK());
    longStats->Record(blocksToConfirm, (double)feeRate.GetFeePerK());
    return true;
}

void CBlockPolicyEstimator::processBlock(unsigned int nBlockHeight,
                                         std::vector<const CTxMemPoolEntry*>& entries)
{
    LOCK(m_cs_fee_estimator);
    if (nBlockHeight <= nBestSeenHeight) {
        // Ignore side chains and re-orgs; assuming they are random
        // they don't affect the estimate.
        // And if an attacker can re-org the chain at will, then
        // you've got much bigger problems than "attacker can influence
        // transaction fees."
        return;
    }

    // Must update nBestSeenHeight in sync with ClearCurrent so that
    // calls to removeTx (via processBlockTx) correctly calculate age
    // of unconfirmed txs to remove from tracking.
    nBestSeenHeight = nBlockHeight;

    // Update unconfirmed circular buffer
    feeStats->ClearCurrent(nBlockHeight);
    shortStats->ClearCurrent(nBlockHeight);
    longStats->ClearCurrent(nBlockHeight);

    // Decay all exponential averages
    feeStats->UpdateMovingAverages();
    shortStats->UpdateMovingAverages();
    longStats->UpdateMovingAverages();

    unsigned int countedTxs = 0;
    // Update averages with data points from current block
    for (const auto& entry : entries) {
        if (processBlockTx(nBlockHeight, entry))
            countedTxs++;
    }

    if (firstRecordedHeight == 0 && countedTxs > 0) {
        firstRecordedHeight = nBestSeenHeight;
        LogPrint(BCLog::ESTIMATEFEE, "Blockpolicy first recorded height %u\n", firstRecordedHeight);
    }


    LogPrint(BCLog::ESTIMATEFEE, "Blockpolicy estimates updated by %u of %u block txs, since last block %u of %u tracked, mempool map size %u, max target %u from %s\n",
             countedTxs, entries.size(), trackedTxs, trackedTxs + untrackedTxs, mapMemPoolTxs.size(),
             MaxUsableEstimate(), HistoricalBlockSpan() > BlockSpan() ? "historical" : "current");

    trackedTxs = 0;
    untrackedTxs = 0;
}

CFeeRate CBlockPolicyEstimator::estimateFee(int confTarget) const
{
    // It's not possible to get reasonable estimates for confTarget of 1
    if (confTarget <= 1)
        return CFeeRate(0);

    return estimateRawFee(confTarget, DOUBLE_SUCCESS_PCT, FeeEstimateHorizon::MED_HALFLIFE);
}

CFeeRate CBlockPolicyEstimator::estimateRawFee(int confTarget, double successThreshold, FeeEstimateHorizon horizon, EstimationResult* result) const
{
    TxConfirmStats* stats;
    double sufficientTxs = SUFFICIENT_FEETXS;
    switch (horizon) {
    case FeeEstimateHorizon::SHORT_HALFLIFE: {
        stats = shortStats.get();
        sufficientTxs = SUFFICIENT_TXS_SHORT;
        break;
    }
    case FeeEstimateHorizon::MED_HALFLIFE: {
        stats = feeStats.get();
        break;
    }
    case FeeEstimateHorizon::LONG_HALFLIFE: {
        stats = longStats.get();
        break;
    }
    default: {
        throw std::out_of_range("CBlockPolicyEstimator::estimateRawFee unknown FeeEstimateHorizon");
    }
    }

    LOCK(m_cs_fee_estimator);
    // Return failure if trying to analyze a target we're not tracking
<<<<<<< HEAD
    // It's not possible to get reasonable estimates for confTarget of 1
    if (confTarget <= 1 || (unsigned int)confTarget > feeStats.GetMaxConfirms())
=======
    if (confTarget <= 0 || (unsigned int)confTarget > stats->GetMaxConfirms())
        return CFeeRate(0);
    if (successThreshold > 1)
>>>>>>> be92be56
        return CFeeRate(0);

    double median = stats->EstimateMedianVal(confTarget, sufficientTxs, successThreshold, true, nBestSeenHeight, result);

    if (median < 0)
        return CFeeRate(0);

    return CFeeRate(llround(median));
}

unsigned int CBlockPolicyEstimator::HighestTargetTracked(FeeEstimateHorizon horizon) const
{
<<<<<<< HEAD
    if (answerFoundAtTarget)
        *answerFoundAtTarget = confTarget;
    // Return failure if trying to analyze a target we're not tracking
    if (confTarget <= 0 || (unsigned int)confTarget > feeStats.GetMaxConfirms())
        return CFeeRate(0);

    // It's not possible to get reasonable estimates for confTarget of 1
    if (confTarget == 1)
        confTarget = 2;

    double median = -1;
    while (median < 0 && (unsigned int)confTarget <= feeStats.GetMaxConfirms()) {
        median = feeStats.EstimateMedianVal(confTarget++, SUFFICIENT_FEETXS, MIN_SUCCESS_PCT, true, nBestSeenHeight);
=======
    LOCK(m_cs_fee_estimator);
    switch (horizon) {
    case FeeEstimateHorizon::SHORT_HALFLIFE: {
        return shortStats->GetMaxConfirms();
    }
    case FeeEstimateHorizon::MED_HALFLIFE: {
        return feeStats->GetMaxConfirms();
    }
    case FeeEstimateHorizon::LONG_HALFLIFE: {
        return longStats->GetMaxConfirms();
    }
    default: {
        throw std::out_of_range("CBlockPolicyEstimator::HighestTargetTracked unknown FeeEstimateHorizon");
>>>>>>> be92be56
    }
    }
}

unsigned int CBlockPolicyEstimator::BlockSpan() const
{
    if (firstRecordedHeight == 0) return 0;
    assert(nBestSeenHeight >= firstRecordedHeight);

    return nBestSeenHeight - firstRecordedHeight;
}

unsigned int CBlockPolicyEstimator::HistoricalBlockSpan() const
{
    if (historicalFirst == 0) return 0;
    assert(historicalBest >= historicalFirst);

    if (nBestSeenHeight - historicalBest > OLDEST_ESTIMATE_HISTORY) return 0;

    return historicalBest - historicalFirst;
}

unsigned int CBlockPolicyEstimator::MaxUsableEstimate() const
{
    // Block spans are divided by 2 to make sure there are enough potential failing data points for the estimate
    return std::min(longStats->GetMaxConfirms(), std::max(BlockSpan(), HistoricalBlockSpan()) / 2);
}

/** Return a fee estimate at the required successThreshold from the shortest
 * time horizon which tracks confirmations up to the desired target.  If
 * checkShorterHorizon is requested, also allow short time horizon estimates
 * for a lower target to reduce the given answer */
double CBlockPolicyEstimator::estimateCombinedFee(unsigned int confTarget, double successThreshold, bool checkShorterHorizon, EstimationResult *result) const
{
    double estimate = -1;
    if (confTarget >= 1 && confTarget <= longStats->GetMaxConfirms()) {
        // Find estimate from shortest time horizon possible
        if (confTarget <= shortStats->GetMaxConfirms()) { // short horizon
            estimate = shortStats->EstimateMedianVal(confTarget, SUFFICIENT_TXS_SHORT, successThreshold, true, nBestSeenHeight, result);
        }
        else if (confTarget <= feeStats->GetMaxConfirms()) { // medium horizon
            estimate = feeStats->EstimateMedianVal(confTarget, SUFFICIENT_FEETXS, successThreshold, true, nBestSeenHeight, result);
        }
        else { // long horizon
            estimate = longStats->EstimateMedianVal(confTarget, SUFFICIENT_FEETXS, successThreshold, true, nBestSeenHeight, result);
        }
        if (checkShorterHorizon) {
            EstimationResult tempResult;
            // If a lower confTarget from a more recent horizon returns a lower answer use it.
            if (confTarget > feeStats->GetMaxConfirms()) {
                double medMax = feeStats->EstimateMedianVal(feeStats->GetMaxConfirms(), SUFFICIENT_FEETXS, successThreshold, true, nBestSeenHeight, &tempResult);
                if (medMax > 0 && (estimate == -1 || medMax < estimate)) {
                    estimate = medMax;
                    if (result) *result = tempResult;
                }
            }
            if (confTarget > shortStats->GetMaxConfirms()) {
                double shortMax = shortStats->EstimateMedianVal(shortStats->GetMaxConfirms(), SUFFICIENT_TXS_SHORT, successThreshold, true, nBestSeenHeight, &tempResult);
                if (shortMax > 0 && (estimate == -1 || shortMax < estimate)) {
                    estimate = shortMax;
                    if (result) *result = tempResult;
                }
            }
        }
    }
    return estimate;
}

/** Ensure that for a conservative estimate, the DOUBLE_SUCCESS_PCT is also met
 * at 2 * target for any longer time horizons.
 */
double CBlockPolicyEstimator::estimateConservativeFee(unsigned int doubleTarget, EstimationResult *result) const
{
    double estimate = -1;
    EstimationResult tempResult;
    if (doubleTarget <= shortStats->GetMaxConfirms()) {
        estimate = feeStats->EstimateMedianVal(doubleTarget, SUFFICIENT_FEETXS, DOUBLE_SUCCESS_PCT, true, nBestSeenHeight, result);
    }
    if (doubleTarget <= feeStats->GetMaxConfirms()) {
        double longEstimate = longStats->EstimateMedianVal(doubleTarget, SUFFICIENT_FEETXS, DOUBLE_SUCCESS_PCT, true, nBestSeenHeight, &tempResult);
        if (longEstimate > estimate) {
            estimate = longEstimate;
            if (result) *result = tempResult;
        }
    }
    return estimate;
}

/** estimateSmartFee returns the max of the feerates calculated with a 60%
 * threshold required at target / 2, an 85% threshold required at target and a
 * 95% threshold required at 2 * target.  Each calculation is performed at the
 * shortest time horizon which tracks the required target.  Conservative
 * estimates, however, required the 95% threshold at 2 * target be met for any
 * longer time horizons also.
 */
CFeeRate CBlockPolicyEstimator::estimateSmartFee(int confTarget, FeeCalculation *feeCalc, bool conservative) const
{
    LOCK(m_cs_fee_estimator);

    if (feeCalc) {
        feeCalc->desiredTarget = confTarget;
        feeCalc->returnedTarget = confTarget;
    }

    double median = -1;
    EstimationResult tempResult;

    // Return failure if trying to analyze a target we're not tracking
    if (confTarget <= 0 || (unsigned int)confTarget > longStats->GetMaxConfirms()) {
        return CFeeRate(0);  // error condition
    }

    // It's not possible to get reasonable estimates for confTarget of 1
    if (confTarget == 1) confTarget = 2;

    unsigned int maxUsableEstimate = MaxUsableEstimate();
    if ((unsigned int)confTarget > maxUsableEstimate) {
        confTarget = maxUsableEstimate;
    }
    if (feeCalc) feeCalc->returnedTarget = confTarget;

    if (confTarget <= 1) return CFeeRate(0); // error condition

    assert(confTarget > 0); //estimateCombinedFee and estimateConservativeFee take unsigned ints
    /** true is passed to estimateCombined fee for target/2 and target so
     * that we check the max confirms for shorter time horizons as well.
     * This is necessary to preserve monotonically increasing estimates.
     * For non-conservative estimates we do the same thing for 2*target, but
     * for conservative estimates we want to skip these shorter horizons
     * checks for 2*target because we are taking the max over all time
     * horizons so we already have monotonically increasing estimates and
     * the purpose of conservative estimates is not to let short term
     * fluctuations lower our estimates by too much.
     */
    double halfEst = estimateCombinedFee(confTarget/2, HALF_SUCCESS_PCT, true, &tempResult);
    if (feeCalc) {
        feeCalc->est = tempResult;
        feeCalc->reason = FeeReason::HALF_ESTIMATE;
    }
    median = halfEst;
    double actualEst = estimateCombinedFee(confTarget, SUCCESS_PCT, true, &tempResult);
    if (actualEst > median) {
        median = actualEst;
        if (feeCalc) {
            feeCalc->est = tempResult;
            feeCalc->reason = FeeReason::FULL_ESTIMATE;
        }
    }
    double doubleEst = estimateCombinedFee(2 * confTarget, DOUBLE_SUCCESS_PCT, !conservative, &tempResult);
    if (doubleEst > median) {
        median = doubleEst;
        if (feeCalc) {
            feeCalc->est = tempResult;
            feeCalc->reason = FeeReason::DOUBLE_ESTIMATE;
        }
    }

    if (conservative || median == -1) {
        double consEst =  estimateConservativeFee(2 * confTarget, &tempResult);
        if (consEst > median) {
            median = consEst;
            if (feeCalc) {
                feeCalc->est = tempResult;
                feeCalc->reason = FeeReason::CONSERVATIVE;
            }
        }
    }

    if (median < 0) return CFeeRate(0); // error condition

    return CFeeRate(llround(median));
}


bool CBlockPolicyEstimator::Write(CAutoFile& fileout) const
{
    try {
        LOCK(m_cs_fee_estimator);
        fileout << 149900; // version required to read: 0.14.99 or later
        fileout << CLIENT_VERSION; // version that wrote the file
        fileout << nBestSeenHeight;
        if (BlockSpan() > HistoricalBlockSpan()/2) {
            fileout << firstRecordedHeight << nBestSeenHeight;
        }
        else {
            fileout << historicalFirst << historicalBest;
        }
        fileout << buckets;
        feeStats->Write(fileout);
        shortStats->Write(fileout);
        longStats->Write(fileout);
    }
    catch (const std::exception&) {
        LogPrintf("CBlockPolicyEstimator::Write(): unable to write policy estimator data (non-fatal)\n");
        return false;
    }
    return true;
}

bool CBlockPolicyEstimator::Read(CAutoFile& filein)
{
    try {
        LOCK(m_cs_fee_estimator);
        int nVersionRequired, nVersionThatWrote;
        filein >> nVersionRequired >> nVersionThatWrote;
        if (nVersionRequired > CLIENT_VERSION)
            return error("CBlockPolicyEstimator::Read(): up-version (%d) fee estimate file", nVersionRequired);

        // Read fee estimates file into temporary variables so existing data
        // structures aren't corrupted if there is an exception.
        unsigned int nFileBestSeenHeight;
        filein >> nFileBestSeenHeight;

        if (nVersionRequired < 149900) {
            LogPrintf("%s: incompatible old fee estimation data (non-fatal). Version: %d\n", __func__, nVersionRequired);
        } else { // New format introduced in 149900
            unsigned int nFileHistoricalFirst, nFileHistoricalBest;
            filein >> nFileHistoricalFirst >> nFileHistoricalBest;
            if (nFileHistoricalFirst > nFileHistoricalBest || nFileHistoricalBest > nFileBestSeenHeight) {
                throw std::runtime_error("Corrupt estimates file. Historical block range for estimates is invalid");
            }
            std::vector<double> fileBuckets;
            filein >> fileBuckets;
            size_t numBuckets = fileBuckets.size();
            if (numBuckets <= 1 || numBuckets > 1000)
                throw std::runtime_error("Corrupt estimates file. Must have between 2 and 1000 feerate buckets");

            std::unique_ptr<TxConfirmStats> fileFeeStats(new TxConfirmStats(buckets, bucketMap, MED_BLOCK_PERIODS, MED_DECAY, MED_SCALE));
            std::unique_ptr<TxConfirmStats> fileShortStats(new TxConfirmStats(buckets, bucketMap, SHORT_BLOCK_PERIODS, SHORT_DECAY, SHORT_SCALE));
            std::unique_ptr<TxConfirmStats> fileLongStats(new TxConfirmStats(buckets, bucketMap, LONG_BLOCK_PERIODS, LONG_DECAY, LONG_SCALE));
            fileFeeStats->Read(filein, nVersionThatWrote, numBuckets);
            fileShortStats->Read(filein, nVersionThatWrote, numBuckets);
            fileLongStats->Read(filein, nVersionThatWrote, numBuckets);

            // Fee estimates file parsed correctly
            // Copy buckets from file and refresh our bucketmap
            buckets = fileBuckets;
            bucketMap.clear();
            for (unsigned int i = 0; i < buckets.size(); i++) {
                bucketMap[buckets[i]] = i;
            }

            // Destroy old TxConfirmStats and point to new ones that already reference buckets and bucketMap
            feeStats = std::move(fileFeeStats);
            shortStats = std::move(fileShortStats);
            longStats = std::move(fileLongStats);

            nBestSeenHeight = nFileBestSeenHeight;
            historicalFirst = nFileHistoricalFirst;
            historicalBest = nFileHistoricalBest;
        }
    }
    catch (const std::exception& e) {
        LogPrintf("CBlockPolicyEstimator::Read(): unable to read policy estimator data (non-fatal): %s\n",e.what());
        return false;
    }
    return true;
}

void CBlockPolicyEstimator::FlushUnconfirmed() {
    int64_t startclear = GetTimeMicros();
    LOCK(m_cs_fee_estimator);
    size_t num_entries = mapMemPoolTxs.size();
    // Remove every entry in mapMemPoolTxs
    while (!mapMemPoolTxs.empty()) {
        auto mi = mapMemPoolTxs.begin();
        removeTx(mi->first, false); // this calls erase() on mapMemPoolTxs
    }
    int64_t endclear = GetTimeMicros();
    LogPrint(BCLog::ESTIMATEFEE, "Recorded %u unconfirmed txs from mempool in %gs\n", num_entries, (endclear - startclear)*0.000001);
}

FeeFilterRounder::FeeFilterRounder(const CFeeRate& minIncrementalFee)
{
    CAmount minFeeLimit = std::max(CAmount(1), minIncrementalFee.GetFeePerK() / 2);
    feeset.insert(0);
    for (double bucketBoundary = minFeeLimit; bucketBoundary <= MAX_FILTER_FEERATE; bucketBoundary *= FEE_FILTER_SPACING) {
        feeset.insert(bucketBoundary);
    }
}

CAmount FeeFilterRounder::round(CAmount currentMinFee)
{
    std::set<double>::iterator it = feeset.lower_bound(currentMinFee);
    if ((it != feeset.begin() && insecure_rand.rand32() % 3 != 0) || it == feeset.end()) {
        it--;
    }
    return static_cast<CAmount>(*it);
}<|MERGE_RESOLUTION|>--- conflicted
+++ resolved
@@ -695,14 +695,9 @@
 
     LOCK(m_cs_fee_estimator);
     // Return failure if trying to analyze a target we're not tracking
-<<<<<<< HEAD
-    // It's not possible to get reasonable estimates for confTarget of 1
-    if (confTarget <= 1 || (unsigned int)confTarget > feeStats.GetMaxConfirms())
-=======
     if (confTarget <= 0 || (unsigned int)confTarget > stats->GetMaxConfirms())
         return CFeeRate(0);
     if (successThreshold > 1)
->>>>>>> be92be56
         return CFeeRate(0);
 
     double median = stats->EstimateMedianVal(confTarget, sufficientTxs, successThreshold, true, nBestSeenHeight, result);
@@ -715,21 +710,6 @@
 
 unsigned int CBlockPolicyEstimator::HighestTargetTracked(FeeEstimateHorizon horizon) const
 {
-<<<<<<< HEAD
-    if (answerFoundAtTarget)
-        *answerFoundAtTarget = confTarget;
-    // Return failure if trying to analyze a target we're not tracking
-    if (confTarget <= 0 || (unsigned int)confTarget > feeStats.GetMaxConfirms())
-        return CFeeRate(0);
-
-    // It's not possible to get reasonable estimates for confTarget of 1
-    if (confTarget == 1)
-        confTarget = 2;
-
-    double median = -1;
-    while (median < 0 && (unsigned int)confTarget <= feeStats.GetMaxConfirms()) {
-        median = feeStats.EstimateMedianVal(confTarget++, SUFFICIENT_FEETXS, MIN_SUCCESS_PCT, true, nBestSeenHeight);
-=======
     LOCK(m_cs_fee_estimator);
     switch (horizon) {
     case FeeEstimateHorizon::SHORT_HALFLIFE: {
@@ -743,7 +723,6 @@
     }
     default: {
         throw std::out_of_range("CBlockPolicyEstimator::HighestTargetTracked unknown FeeEstimateHorizon");
->>>>>>> be92be56
     }
     }
 }
