// Copyright (c) 2009-2010 Satoshi Nakamoto
// Copyright (c) 2009-2021 The Bitcoin Core developers
// Distributed under the MIT software license, see the accompanying
// file COPYING or http://www.opensource.org/licenses/mit-license.php.

/**
 * Server/client environment: argument handling, config file parsing,
 * thread wrappers, startup time
 */
#ifndef BITCOIN_UTIL_SYSTEM_H
#define BITCOIN_UTIL_SYSTEM_H

#if defined(HAVE_CONFIG_H)
#include <config/bitcoin-config.h>
#endif

#include <attributes.h>
#include <compat.h>
#include <compat/assumptions.h>
#include <fs.h>
#include <logging.h>
#include <sync.h>
#include <tinyformat.h>
#include <util/settings.h>
#include <util/time.h>

#include <any>
#include <exception>
#include <map>
#include <optional>
#include <set>
#include <stdint.h>
#include <string>
#include <utility>
#include <vector>

class UniValue;

// Application startup time (used for uptime calculation)
int64_t GetStartupTime();

extern const char * const BITCOIN_CONF_FILENAME;
extern const char * const BITCOIN_SETTINGS_FILENAME;

void SetupEnvironment();
bool SetupNetworking();

template<typename... Args>
bool error(const char* fmt, const Args&... args)
{
    LogPrintf("ERROR: %s\n", tfm::format(fmt, args...));
    return false;
}

void PrintExceptionContinue(const std::exception *pex, const char* pszThread);

/**
 * Ensure file contents are fully committed to disk, using a platform-specific
 * feature analogous to fsync().
 */
bool FileCommit(FILE *file);

/**
 * Sync directory contents. This is required on some environments to ensure that
 * newly created files are committed to disk.
 */
void DirectoryCommit(const fs::path &dirname);

bool TruncateFile(FILE *file, unsigned int length);
int RaiseFileDescriptorLimit(int nMinFD);
void AllocateFileRange(FILE *file, unsigned int offset, unsigned int length);

/**
 * Rename src to dest.
 * @return true if the rename was successful.
 */
[[nodiscard]] bool RenameOver(fs::path src, fs::path dest);

bool LockDirectory(const fs::path& directory, const std::string lockfile_name, bool probe_only=false);
void UnlockDirectory(const fs::path& directory, const std::string& lockfile_name);
bool DirIsWritable(const fs::path& directory);
bool CheckDiskSpace(const fs::path& dir, uint64_t additional_bytes = 0);

/** Get the size of a file by scanning it.
 *
 * @param[in] path The file path
 * @param[in] max Stop seeking beyond this limit
 * @return The file size or max
 */
std::streampos GetFileSize(const char* path, std::streamsize max = std::numeric_limits<std::streamsize>::max());

/** Release all directory locks. This is used for unit testing only, at runtime
 * the global destructor will take care of the locks.
 */
void ReleaseDirectoryLocks();

bool TryCreateDirectories(const fs::path& p);
fs::path GetDefaultDataDir();
// Return true if -datadir option points to a valid directory or is not specified.
bool CheckDataDirOption();
fs::path GetConfigFile(const std::string& confPath);
#ifdef WIN32
fs::path GetSpecialFolderPath(int nFolder, bool fCreate = true);
#endif
#ifndef WIN32
std::string ShellEscape(const std::string& arg);
#endif
#if HAVE_SYSTEM
void runCommand(const std::string& strCommand);
#endif
/**
 * Execute a command which returns JSON, and parse the result.
 *
 * @param str_command The command to execute, including any arguments
 * @param str_std_in string to pass to stdin
 * @return parsed JSON
 */
UniValue RunCommandParseJSON(const std::string& str_command, const std::string& str_std_in="");

/**
 * Most paths passed as configuration arguments are treated as relative to
 * the datadir if they are not absolute.
 *
 * @param path The path to be conditionally prefixed with datadir.
 * @param net_specific Use network specific datadir variant
 * @return The normalized path.
 */
fs::path AbsPathForConfigVal(const fs::path& path, bool net_specific = true);

inline bool IsSwitchChar(char c)
{
#ifdef WIN32
    return c == '-' || c == '/';
#else
    return c == '-';
#endif
}

enum class OptionsCategory {
    OPTIONS,
    CONNECTION,
    WALLET,
    WALLET_DEBUG_TEST,
    ZMQ,
    DEBUG_TEST,
    CHAINPARAMS,
    NODE_RELAY,
    BLOCK_CREATION,
    RPC,
    GUI,
    COMMANDS,
    REGISTER_COMMANDS,

    HIDDEN // Always the last option to avoid printing these in the help
};

struct SectionInfo
{
    std::string m_name;
    std::string m_file;
    int m_line;
};

class ArgsManager
{
public:
    /**
     * Flags controlling how config and command line arguments are validated and
     * interpreted.
     */
    enum Flags : uint32_t {
        ALLOW_ANY = 0x01,         //!< disable validation
        // ALLOW_BOOL = 0x02,     //!< unimplemented, draft implementation in #16545
        // ALLOW_INT = 0x04,      //!< unimplemented, draft implementation in #16545
        // ALLOW_STRING = 0x08,   //!< unimplemented, draft implementation in #16545
        // ALLOW_LIST = 0x10,     //!< unimplemented, draft implementation in #16545
        DISALLOW_NEGATION = 0x20, //!< disallow -nofoo syntax

        DEBUG_ONLY = 0x100,
        /* Some options would cause cross-contamination if values for
         * mainnet were used while running on regtest/testnet (or vice-versa).
         * Setting them as NETWORK_ONLY ensures that sharing a config file
         * between mainnet and regtest/testnet won't cause problems due to these
         * parameters by accident. */
        NETWORK_ONLY = 0x200,
        // This argument's value is sensitive (such as a password).
        SENSITIVE = 0x400,
        COMMAND = 0x800,
    };

protected:
    struct Arg
    {
        std::string m_help_param;
        std::string m_help_text;
        unsigned int m_flags;
    };

    mutable RecursiveMutex cs_args;
    util::Settings m_settings TS_ITCOIN_GUARDED_BY(cs_args);
<<<<<<< HEAD
    std::string m_network TS_ITCOIN_GUARDED_BY(cs_args);
    std::set<std::string> m_network_only_args TS_ITCOIN_GUARDED_BY(cs_args);
    std::map<OptionsCategory, std::map<std::string, Arg>> m_available_args TS_ITCOIN_GUARDED_BY(cs_args);
    std::list<SectionInfo> m_config_sections TS_ITCOIN_GUARDED_BY(cs_args);

    NODISCARD bool ReadConfigStream(std::istream& stream, const std::string& filepath, std::string& error, bool ignore_invalid_keys = false);
=======
    std::vector<std::string> m_command TS_ITCOIN_GUARDED_BY(cs_args);
    std::string m_network TS_ITCOIN_GUARDED_BY(cs_args);
    std::set<std::string> m_network_only_args TS_ITCOIN_GUARDED_BY(cs_args);
    std::map<OptionsCategory, std::map<std::string, Arg>> m_available_args TS_ITCOIN_GUARDED_BY(cs_args);
    bool m_accept_any_command TS_ITCOIN_GUARDED_BY(cs_args){true};
    std::list<SectionInfo> m_config_sections TS_ITCOIN_GUARDED_BY(cs_args);
    mutable fs::path m_cached_blocks_path TS_ITCOIN_GUARDED_BY(cs_args);
    mutable fs::path m_cached_datadir_path TS_ITCOIN_GUARDED_BY(cs_args);
    mutable fs::path m_cached_network_datadir_path TS_ITCOIN_GUARDED_BY(cs_args);

    [[nodiscard]] bool ReadConfigStream(std::istream& stream, const std::string& filepath, std::string& error, bool ignore_invalid_keys = false);
>>>>>>> f6a356d2

    /**
     * Returns true if settings values from the default section should be used,
     * depending on the current network and whether the setting is
     * network-specific.
     */
    bool UseDefaultSection(const std::string& arg) const TS_ITCOIN_EXCLUSIVE_LOCKS_REQUIRED(cs_args);

 public:
    /**
     * Get setting value.
     *
     * Result will be null if setting was unset, true if "-setting" argument was passed
     * false if "-nosetting" argument was passed, and a string if a "-setting=value"
     * argument was passed.
     */
    util::SettingsValue GetSetting(const std::string& arg) const;

    /**
     * Get list of setting values.
     */
    std::vector<util::SettingsValue> GetSettingsList(const std::string& arg) const;

    ArgsManager();
    ~ArgsManager();

    /**
     * Select the network in use
     */
    void SelectConfigNetwork(const std::string& network);

    [[nodiscard]] bool ParseParameters(int argc, const char* const argv[], std::string& error);
    [[nodiscard]] bool ReadConfigFiles(std::string& error, bool ignore_invalid_keys = false);

    /**
     * Log warnings for options in m_section_only_args when
     * they are specified in the default section but not overridden
     * on the command line or in a network-specific section in the
     * config file.
     */
    const std::set<std::string> GetUnsuitableSectionOnlyArgs() const;

    /**
     * Log warnings for unrecognized section names in the config file.
     */
    const std::list<SectionInfo> GetUnrecognizedSections() const;

    struct Command {
        /** The command (if one has been registered with AddCommand), or empty */
        std::string command;
        /**
         * If command is non-empty: Any args that followed it
         * If command is empty: The unregistered command and any args that followed it
         */
        std::vector<std::string> args;
    };
    /**
     * Get the command and command args (returns std::nullopt if no command provided)
     */
    std::optional<const Command> GetCommand() const;

    /**
     * Get a normalized path from a specified pathlike argument
     *
     * It is guaranteed that the returned path has no trailing slashes.
     *
     * @param pathlike_arg Pathlike argument to get a path from (e.g., "-datadir", "-blocksdir" or "-walletdir")
     * @return Normalized path which is get from a specified pathlike argument
     */
    fs::path GetPathArg(std::string pathlike_arg) const;

    /**
     * Get blocks directory path
     *
     * @return Blocks path which is network specific
     */
    const fs::path& GetBlocksDirPath() const;

    /**
     * Get data directory path
     *
     * @return Absolute path on success, otherwise an empty path when a non-directory path would be returned
     * @post Returned directory path is created unless it is empty
     */
    const fs::path& GetDataDirBase() const { return GetDataDir(false); }

    /**
     * Get data directory path with appended network identifier
     *
     * @return Absolute path on success, otherwise an empty path when a non-directory path would be returned
     * @post Returned directory path is created unless it is empty
     */
    const fs::path& GetDataDirNet() const { return GetDataDir(true); }

    /**
     * Clear cached directory paths
     */
    void ClearPathCache();

    /**
     * Return a vector of strings of the given argument
     *
     * @param strArg Argument to get (e.g. "-foo")
     * @return command-line arguments
     */
    std::vector<std::string> GetArgs(const std::string& strArg) const;

    /**
     * Return true if the given argument has been manually set
     *
     * @param strArg Argument to get (e.g. "-foo")
     * @return true if the argument has been set
     */
    bool IsArgSet(const std::string& strArg) const;

    /**
     * Return true if the argument was originally passed as a negated option,
     * i.e. -nofoo.
     *
     * @param strArg Argument to get (e.g. "-foo")
     * @return true if the argument was passed negated
     */
    bool IsArgNegated(const std::string& strArg) const;

    /**
     * Return string argument or default value
     *
     * @param strArg Argument to get (e.g. "-foo")
     * @param strDefault (e.g. "1")
     * @return command-line argument or default value
     */
    std::string GetArg(const std::string& strArg, const std::string& strDefault) const;

    /**
     * Return integer argument or default value
     *
     * @param strArg Argument to get (e.g. "-foo")
     * @param nDefault (e.g. 1)
     * @return command-line argument (0 if invalid number) or default value
     */
    int64_t GetIntArg(const std::string& strArg, int64_t nDefault) const;

    /**
     * Return boolean argument or default value
     *
     * @param strArg Argument to get (e.g. "-foo")
     * @param fDefault (true or false)
     * @return command-line argument or default value
     */
    bool GetBoolArg(const std::string& strArg, bool fDefault) const;

    /**
     * Set an argument if it doesn't already have a value
     *
     * @param strArg Argument to set (e.g. "-foo")
     * @param strValue Value (e.g. "1")
     * @return true if argument gets set, false if it already had a value
     */
    bool SoftSetArg(const std::string& strArg, const std::string& strValue);

    /**
     * Set a boolean argument if it doesn't already have a value
     *
     * @param strArg Argument to set (e.g. "-foo")
     * @param fValue Value (e.g. false)
     * @return true if argument gets set, false if it already had a value
     */
    bool SoftSetBoolArg(const std::string& strArg, bool fValue);

    // Forces an arg setting. Called by SoftSetArg() if the arg hasn't already
    // been set. Also called directly in testing.
    void ForceSetArg(const std::string& strArg, const std::string& strValue);

    /**
     * Returns the appropriate chain name from the program arguments.
     * @return CBaseChainParams::MAIN by default; raises runtime error if an invalid combination is given.
     */
    std::string GetChainName() const;

    /**
     * Add argument
     */
    void AddArg(const std::string& name, const std::string& help, unsigned int flags, const OptionsCategory& cat);

    /**
     * Add subcommand
     */
    void AddCommand(const std::string& cmd, const std::string& help);

    /**
     * Add many hidden arguments
     */
    void AddHiddenArgs(const std::vector<std::string>& args);

    /**
     * Clear available arguments
     */
    void ClearArgs() {
        LOCK(cs_args);
        m_available_args.clear();
        m_network_only_args.clear();
    }

    /**
     * Get the help string
     */
    std::string GetHelpMessage() const;

    /**
     * Return Flags for known arg.
     * Return nullopt for unknown arg.
     */
    std::optional<unsigned int> GetArgFlags(const std::string& name) const;

    /**
     * Read and update settings file with saved settings. This needs to be
     * called after SelectParams() because the settings file location is
     * network-specific.
     */
    bool InitSettings(std::string& error);

    /**
     * Get settings file path, or return false if read-write settings were
     * disabled with -nosettings.
     */
    bool GetSettingsPath(fs::path* filepath = nullptr, bool temp = false) const;

    /**
     * Read settings file. Push errors to vector, or log them if null.
     */
    bool ReadSettingsFile(std::vector<std::string>* errors = nullptr);

    /**
     * Write settings file. Push errors to vector, or log them if null.
     */
    bool WriteSettingsFile(std::vector<std::string>* errors = nullptr) const;

    /**
     * Access settings with lock held.
     */
    template <typename Fn>
    void LockSettings(Fn&& fn)
    {
        LOCK(cs_args);
        fn(m_settings);
    }

    /**
     * Log the config file options and the command line arguments,
     * useful for troubleshooting.
     */
    void LogArgs() const;

private:
    /**
     * Get data directory path
     *
     * @param net_specific Append network identifier to the returned path
     * @return Absolute path on success, otherwise an empty path when a non-directory path would be returned
     * @post Returned directory path is created unless it is empty
     */
    const fs::path& GetDataDir(bool net_specific) const;

    // Helper function for LogArgs().
    void logArgsPrefix(
        const std::string& prefix,
        const std::string& section,
        const std::map<std::string, std::vector<util::SettingsValue>>& args) const;
};

extern ArgsManager gArgs;

/**
 * @return true if help has been requested via a command-line arg
 */
bool HelpRequested(const ArgsManager& args);

/** Add help options to the args manager */
void SetupHelpOptions(ArgsManager& args);

/**
 * Format a string to be used as group of options in help messages
 *
 * @param message Group name (e.g. "RPC server options:")
 * @return the formatted string
 */
std::string HelpMessageGroup(const std::string& message);

/**
 * Format a string to be used as option description in help messages
 *
 * @param option Option message (e.g. "-rpcuser=<user>")
 * @param message Option description (e.g. "Username for JSON-RPC connections")
 * @return the formatted string
 */
std::string HelpMessageOpt(const std::string& option, const std::string& message);

/**
 * Return the number of cores available on the current system.
 * @note This does count virtual cores, such as those provided by HyperThreading.
 */
int GetNumCores();

/**
 * On platforms that support it, tell the kernel the calling thread is
 * CPU-intensive and non-interactive. See SCHED_BATCH in sched(7) for details.
 *
 */
void ScheduleBatchPriority();

namespace util {

//! Simplification of std insertion
template <typename Tdst, typename Tsrc>
inline void insert(Tdst& dst, const Tsrc& src) {
    dst.insert(dst.begin(), src.begin(), src.end());
}
template <typename TsetT, typename Tsrc>
inline void insert(std::set<TsetT>& dst, const Tsrc& src) {
    dst.insert(src.begin(), src.end());
}

/**
 * Helper function to access the contained object of a std::any instance.
 * Returns a pointer to the object if passed instance has a value and the type
 * matches, nullptr otherwise.
 */
template<typename T>
T* AnyPtr(const std::any& any) noexcept
{
    T* const* ptr = std::any_cast<T*>(&any);
    return ptr ? *ptr : nullptr;
}

#ifdef WIN32
class WinCmdLineArgs
{
public:
    WinCmdLineArgs();
    ~WinCmdLineArgs();
    std::pair<int, char**> get();

private:
    int argc;
    char** argv;
    std::vector<std::string> args;
};
#endif

} // namespace util

#endif // BITCOIN_UTIL_SYSTEM_H<|MERGE_RESOLUTION|>--- conflicted
+++ resolved
@@ -198,14 +198,6 @@
 
     mutable RecursiveMutex cs_args;
     util::Settings m_settings TS_ITCOIN_GUARDED_BY(cs_args);
-<<<<<<< HEAD
-    std::string m_network TS_ITCOIN_GUARDED_BY(cs_args);
-    std::set<std::string> m_network_only_args TS_ITCOIN_GUARDED_BY(cs_args);
-    std::map<OptionsCategory, std::map<std::string, Arg>> m_available_args TS_ITCOIN_GUARDED_BY(cs_args);
-    std::list<SectionInfo> m_config_sections TS_ITCOIN_GUARDED_BY(cs_args);
-
-    NODISCARD bool ReadConfigStream(std::istream& stream, const std::string& filepath, std::string& error, bool ignore_invalid_keys = false);
-=======
     std::vector<std::string> m_command TS_ITCOIN_GUARDED_BY(cs_args);
     std::string m_network TS_ITCOIN_GUARDED_BY(cs_args);
     std::set<std::string> m_network_only_args TS_ITCOIN_GUARDED_BY(cs_args);
@@ -217,7 +209,6 @@
     mutable fs::path m_cached_network_datadir_path TS_ITCOIN_GUARDED_BY(cs_args);
 
     [[nodiscard]] bool ReadConfigStream(std::istream& stream, const std::string& filepath, std::string& error, bool ignore_invalid_keys = false);
->>>>>>> f6a356d2
 
     /**
      * Returns true if settings values from the default section should be used,
