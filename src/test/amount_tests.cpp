--- conflicted
+++ resolved
@@ -3,12 +3,8 @@
 // file COPYING or http://www.opensource.org/licenses/mit-license.php.
 
 #include "amount.h"
-<<<<<<< HEAD
+#include "policy/feerate.h"
 #include "test/test_particl.h"
-=======
-#include "policy/feerate.h"
-#include "test/test_bitcoin.h"
->>>>>>> 0d3e8183
 
 #include <boost/test/unit_test.hpp>
 
@@ -106,7 +102,7 @@
 {
     CFeeRate feeRate;
     feeRate = CFeeRate(1);
-    BOOST_CHECK_EQUAL(feeRate.ToString(), "0.00000001 BTC/kB");
+    BOOST_CHECK_EQUAL(feeRate.ToString(), "0.00000001 PART/kB");
 }
 
 BOOST_AUTO_TEST_SUITE_END()