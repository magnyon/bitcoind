--- conflicted
+++ resolved
@@ -475,15 +475,12 @@
     good.push_back(TestBuilder(CScript() << OP_2 << ToByteVector(keys.pubkey1C) << ToByteVector(keys.pubkey2C) << OP_2 << OP_CHECKMULTISIG << OP_NOT,
                                "BIP66 example 12, with DERSIG", SCRIPT_VERIFY_DERSIG
                               ).Num(0).PushSig(keys.key1, SIGHASH_ALL, 33, 32).EditPush(1, "45022100", "440220").Num(0));
-<<<<<<< HEAD
-=======
     good.push_back(TestBuilder(CScript() << ToByteVector(keys.pubkey2C) << OP_CHECKSIG,
                                "P2PK with multi-byte hashtype, without DERSIG", 0
                               ).PushSig(keys.key2, SIGHASH_ALL).EditPush(70, "01", "0101"));
     bad.push_back(TestBuilder(CScript() << ToByteVector(keys.pubkey2C) << OP_CHECKSIG,
                                "P2PK with multi-byte hashtype, with DERSIG", SCRIPT_VERIFY_DERSIG
                               ).PushSig(keys.key2, SIGHASH_ALL).EditPush(70, "01", "0101"));
->>>>>>> 86755bc8
 
     good.push_back(TestBuilder(CScript() << ToByteVector(keys.pubkey2C) << OP_CHECKSIG,
                                "P2PK with high S but no LOW_S", 0
