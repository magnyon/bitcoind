--- conflicted
+++ resolved
@@ -23,14 +23,10 @@
 CScript
 sign_multisig(CScript scriptPubKey, std::vector<CKey> keys, CTransaction transaction, int whichIn)
 {
-<<<<<<< HEAD
     CAmount amount = 0;
     std::vector<uint8_t> vchAmount(8);
     memcpy(&vchAmount[0], &amount, 8);
-    uint256 hash = SignatureHash(scriptPubKey, transaction, whichIn, SIGHASH_ALL, vchAmount, SIGVERSION_BASE);
-=======
-    uint256 hash = SignatureHash(scriptPubKey, transaction, whichIn, SIGHASH_ALL, 0, SigVersion::BASE);
->>>>>>> 243c9bb7
+    uint256 hash = SignatureHash(scriptPubKey, transaction, whichIn, SIGHASH_ALL, vchAmount, SigVersion::BASE);
 
     CScript result;
     result << OP_0; // CHECKMULTISIG bug workaround
