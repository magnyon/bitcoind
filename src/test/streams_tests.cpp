// Copyright (c) 2012-2017 The Bitcoin Core developers
// Distributed under the MIT software license, see the accompanying
// file COPYING or http://www.opensource.org/licenses/mit-license.php.

#include <streams.h>
#include <support/allocators/zeroafterfree.h>
#include <test/test_bitcoin.h>

#include <boost/test/unit_test.hpp>

BOOST_FIXTURE_TEST_SUITE(streams_tests, BasicTestingSetup)

BOOST_AUTO_TEST_CASE(streams_vector_writer)
{
    unsigned char a(1);
    unsigned char b(2);
    unsigned char bytes[] = { 3, 4, 5, 6 };
    std::vector<unsigned char> vch;

    // Each test runs twice. Serializing a second time at the same starting
    // point should yield the same results, even if the first test grew the
    // vector.

    CVectorWriter(SER_NETWORK, INIT_PROTO_VERSION, vch, 0, a, b);
    BOOST_CHECK((vch == std::vector<unsigned char>{{1, 2}}));
    CVectorWriter(SER_NETWORK, INIT_PROTO_VERSION, vch, 0, a, b);
    BOOST_CHECK((vch == std::vector<unsigned char>{{1, 2}}));
    vch.clear();

    CVectorWriter(SER_NETWORK, INIT_PROTO_VERSION, vch, 2, a, b);
    BOOST_CHECK((vch == std::vector<unsigned char>{{0, 0, 1, 2}}));
    CVectorWriter(SER_NETWORK, INIT_PROTO_VERSION, vch, 2, a, b);
    BOOST_CHECK((vch == std::vector<unsigned char>{{0, 0, 1, 2}}));
    vch.clear();

    vch.resize(5, 0);
    CVectorWriter(SER_NETWORK, INIT_PROTO_VERSION, vch, 2, a, b);
    BOOST_CHECK((vch == std::vector<unsigned char>{{0, 0, 1, 2, 0}}));
    CVectorWriter(SER_NETWORK, INIT_PROTO_VERSION, vch, 2, a, b);
    BOOST_CHECK((vch == std::vector<unsigned char>{{0, 0, 1, 2, 0}}));
    vch.clear();

    vch.resize(4, 0);
    CVectorWriter(SER_NETWORK, INIT_PROTO_VERSION, vch, 3, a, b);
    BOOST_CHECK((vch == std::vector<unsigned char>{{0, 0, 0, 1, 2}}));
    CVectorWriter(SER_NETWORK, INIT_PROTO_VERSION, vch, 3, a, b);
    BOOST_CHECK((vch == std::vector<unsigned char>{{0, 0, 0, 1, 2}}));
    vch.clear();

    vch.resize(4, 0);
    CVectorWriter(SER_NETWORK, INIT_PROTO_VERSION, vch, 4, a, b);
    BOOST_CHECK((vch == std::vector<unsigned char>{{0, 0, 0, 0, 1, 2}}));
    CVectorWriter(SER_NETWORK, INIT_PROTO_VERSION, vch, 4, a, b);
    BOOST_CHECK((vch == std::vector<unsigned char>{{0, 0, 0, 0, 1, 2}}));
    vch.clear();

    CVectorWriter(SER_NETWORK, INIT_PROTO_VERSION, vch, 0, bytes);
    BOOST_CHECK((vch == std::vector<unsigned char>{{3, 4, 5, 6}}));
    CVectorWriter(SER_NETWORK, INIT_PROTO_VERSION, vch, 0, bytes);
    BOOST_CHECK((vch == std::vector<unsigned char>{{3, 4, 5, 6}}));
    vch.clear();

    vch.resize(4, 8);
    CVectorWriter(SER_NETWORK, INIT_PROTO_VERSION, vch, 2, a, bytes, b);
    BOOST_CHECK((vch == std::vector<unsigned char>{{8, 8, 1, 3, 4, 5, 6, 2}}));
    CVectorWriter(SER_NETWORK, INIT_PROTO_VERSION, vch, 2, a, bytes, b);
    BOOST_CHECK((vch == std::vector<unsigned char>{{8, 8, 1, 3, 4, 5, 6, 2}}));
    vch.clear();
}

BOOST_AUTO_TEST_CASE(streams_serializedata_xor)
{
    std::vector<char> in;
    std::vector<char> expected_xor;
    std::vector<unsigned char> key;
    CDataStream ds(in, 0, 0);

    // Degenerate case
<<<<<<< HEAD

    key += '\x00','\x00';
=======
    
    key.push_back('\x00');
    key.push_back('\x00');
>>>>>>> a6ed99a1
    ds.Xor(key);
    BOOST_CHECK_EQUAL(
            std::string(expected_xor.begin(), expected_xor.end()),
            std::string(ds.begin(), ds.end()));

<<<<<<< HEAD
    in += '\x0f','\xf0';
    expected_xor += '\xf0','\x0f';

=======
    in.push_back('\x0f');
    in.push_back('\xf0');
    expected_xor.push_back('\xf0');
    expected_xor.push_back('\x0f');
    
>>>>>>> a6ed99a1
    // Single character key

    ds.clear();
    ds.insert(ds.begin(), in.begin(), in.end());
    key.clear();

    key.push_back('\xff');
    ds.Xor(key);
    BOOST_CHECK_EQUAL(
            std::string(expected_xor.begin(), expected_xor.end()),
            std::string(ds.begin(), ds.end()));

    // Multi character key

    in.clear();
    expected_xor.clear();
<<<<<<< HEAD
    in += '\xf0','\x0f';
    expected_xor += '\x0f','\x00';

=======
    in.push_back('\xf0');
    in.push_back('\x0f');
    expected_xor.push_back('\x0f');
    expected_xor.push_back('\x00');
                        
>>>>>>> a6ed99a1
    ds.clear();
    ds.insert(ds.begin(), in.begin(), in.end());

    key.clear();
    key.push_back('\xff');
    key.push_back('\x0f');

    ds.Xor(key);
    BOOST_CHECK_EQUAL(
            std::string(expected_xor.begin(), expected_xor.end()),
            std::string(ds.begin(), ds.end()));
}

BOOST_AUTO_TEST_SUITE_END()<|MERGE_RESOLUTION|>--- conflicted
+++ resolved
@@ -76,30 +76,19 @@
     CDataStream ds(in, 0, 0);
 
     // Degenerate case
-<<<<<<< HEAD
 
-    key += '\x00','\x00';
-=======
-    
     key.push_back('\x00');
     key.push_back('\x00');
->>>>>>> a6ed99a1
     ds.Xor(key);
     BOOST_CHECK_EQUAL(
             std::string(expected_xor.begin(), expected_xor.end()),
             std::string(ds.begin(), ds.end()));
 
-<<<<<<< HEAD
-    in += '\x0f','\xf0';
-    expected_xor += '\xf0','\x0f';
-
-=======
     in.push_back('\x0f');
     in.push_back('\xf0');
     expected_xor.push_back('\xf0');
     expected_xor.push_back('\x0f');
-    
->>>>>>> a6ed99a1
+
     // Single character key
 
     ds.clear();
@@ -116,17 +105,11 @@
 
     in.clear();
     expected_xor.clear();
-<<<<<<< HEAD
-    in += '\xf0','\x0f';
-    expected_xor += '\x0f','\x00';
-
-=======
     in.push_back('\xf0');
     in.push_back('\x0f');
     expected_xor.push_back('\x0f');
     expected_xor.push_back('\x00');
-                        
->>>>>>> a6ed99a1
+
     ds.clear();
     ds.insert(ds.begin(), in.begin(), in.end());
 
