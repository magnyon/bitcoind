--- conflicted
+++ resolved
@@ -2,15 +2,9 @@
 // Distributed under the MIT software license, see the accompanying
 // file COPYING or http://www.opensource.org/licenses/mit-license.php.
 
-<<<<<<< HEAD
-#include "chain.h"
-#include "util.h"
-#include "test/test_particl.h"
-=======
 #include <chain.h>
 #include <util.h>
-#include <test/test_bitcoin.h>
->>>>>>> f17942a3
+#include <test/test_particl.h>
 
 #include <vector>
 
