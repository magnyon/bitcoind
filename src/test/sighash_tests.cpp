// Copyright (c) 2013-2022 The Bitcoin Core developers
// Distributed under the MIT software license, see the accompanying
// file COPYING or http://www.opensource.org/licenses/mit-license.php.

#include <common/system.h>
#include <consensus/tx_check.h>
#include <consensus/validation.h>
#include <hash.h>
#include <script/interpreter.h>
#include <script/script.h>
#include <serialize.h>
#include <streams.h>
#include <test/data/sighash.json.h>
#include <test/util/json.h>
#include <test/util/random.h>
#include <test/util/setup_common.h>
#include <util/strencodings.h>

#include <iostream>

#include <boost/test/unit_test.hpp>

#include <univalue.h>

// Old script.cpp SignatureHash function
uint256 static SignatureHashOld(CScript scriptCode, const CTransaction& txTo, unsigned int nIn, int nHashType)
{
    if (nIn >= txTo.vin.size()) {
        return uint256::ONE;
    }
    CMutableTransaction txTmp(txTo);

    // In case concatenating two scripts ends up with two codeseparators,
    // or an extra one at the end, this prevents all those possible incompatibilities.
    FindAndDelete(scriptCode, CScript(OP_CODESEPARATOR));

    // Blank out other inputs' signatures
    for (unsigned int i = 0; i < txTmp.vin.size(); i++)
        txTmp.vin[i].scriptSig = CScript();
    txTmp.vin[nIn].scriptSig = scriptCode;

    // Blank out some of the outputs
    if ((nHashType & 0x1f) == SIGHASH_NONE) {
        // Wildcard payee
        txTmp.vout.clear();

        // Let the others update at will
        for (unsigned int i = 0; i < txTmp.vin.size(); i++)
            if (i != nIn)
                txTmp.vin[i].nSequence = 0;
    } else if ((nHashType & 0x1f) == SIGHASH_SINGLE) {
        // Only lock-in the txout payee at same index as txin
        unsigned int nOut = nIn;
        if (nOut >= txTmp.vout.size()) {
            return uint256::ONE;
        }
        txTmp.vout.resize(nOut + 1);
        for (unsigned int i = 0; i < nOut; i++)
            txTmp.vout[i].SetNull();

        // Let the others update at will
        for (unsigned int i = 0; i < txTmp.vin.size(); i++)
            if (i != nIn)
                txTmp.vin[i].nSequence = 0;
    }

    // Blank out other inputs completely, not recommended for open transactions
    if (nHashType & SIGHASH_ANYONECANPAY) {
        txTmp.vin[0] = txTmp.vin[nIn];
        txTmp.vin.resize(1);
    }

    // Serialize and hash
    HashWriter ss{};
    ss << TX_NO_WITNESS(txTmp) << nHashType;
    return ss.GetHash();
}

void static RandomScript(CScript& script)
{
    static const opcodetype oplist[] = {OP_FALSE, OP_1, OP_2, OP_3, OP_CHECKSIG, OP_IF, OP_VERIF, OP_RETURN, OP_CODESEPARATOR};
    script = CScript();
    int ops = (InsecureRandRange(10));
    for (int i = 0; i < ops; i++)
        script << oplist[InsecureRandRange(std::size(oplist))];
}

void static RandomTransaction(CMutableTransaction& tx, bool fSingle)
{
    tx.nVersion = int(InsecureRand32());
    tx.vin.clear();
    tx.vout.clear();
    tx.nLockTime = (InsecureRandBool()) ? InsecureRand32() : 0;
    int ins = (InsecureRandBits(2)) + 1;
    int outs = fSingle ? ins : (InsecureRandBits(2)) + 1;
    for (int in = 0; in < ins; in++) {
<<<<<<< HEAD
        tx.vin.push_back(CTxIn());
        CTxIn& txin = tx.vin.back();
        txin.prevout.hash = InsecureRand256();
=======
        tx.vin.emplace_back();
        CTxIn &txin = tx.vin.back();
        txin.prevout.hash = Txid::FromUint256(InsecureRand256());
>>>>>>> 3e691258
        txin.prevout.n = InsecureRandBits(2);
        RandomScript(txin.scriptSig);
        txin.nSequence = (InsecureRandBool()) ? InsecureRand32() : std::numeric_limits<uint32_t>::max();
    }
    for (int out = 0; out < outs; out++) {
        tx.vout.emplace_back();
        CTxOut &txout = tx.vout.back();
        txout.nValue = InsecureRandMoneyAmount() / outs;
        RandomScript(txout.scriptPubKey);
    }
}

BOOST_FIXTURE_TEST_SUITE(sighash_tests, BasicTestingSetup)
BOOST_AUTO_TEST_CASE(sighash_test)
{
#if defined(PRINT_SIGHASH_JSON)
    std::cout << "[\n";
    std::cout << "\t[\"raw_transaction, script, input_index, hashType, signature_hash (result)\"],\n";
    int nRandomTests = 500;
#else
    int nRandomTests = 50000;
#endif
    for (int i = 0; i < nRandomTests; i++) {
        int nHashType{int(InsecureRand32())};
        CMutableTransaction txTo;
        RandomTransaction(txTo, (nHashType & 0x1f) == SIGHASH_SINGLE);
        CScript scriptCode;
        RandomScript(scriptCode);
        int nIn = InsecureRandRange(txTo.vin.size());

        uint256 sh, sho;
        sho = SignatureHashOld(scriptCode, CTransaction(txTo), nIn, nHashType);
        sh = SignatureHash(scriptCode, txTo, nIn, nHashType, 0, SigVersion::BASE);
<<<<<<< HEAD
#if defined(PRINT_SIGHASH_JSON)
        CDataStream ss(SER_NETWORK, PROTOCOL_VERSION);
        ss << txTo;
=======
        #if defined(PRINT_SIGHASH_JSON)
        DataStream ss;
        ss << TX_WITH_WITNESS(txTo);
>>>>>>> 3e691258

        std::cout << "\t[\"";
        std::cout << HexStr(ss) << "\", \"";
        std::cout << HexStr(scriptCode) << "\", ";
        std::cout << nIn << ", ";
        std::cout << nHashType << ", \"";
        std::cout << sho.GetHex() << "\"]";
        if (i + 1 != nRandomTests) {
            std::cout << ",";
        }
        std::cout << "\n";
#endif
        // BOOST_CHECK(sh == sho);
    }
#if defined(PRINT_SIGHASH_JSON)
    std::cout << "]\n";
#endif
}

// Goal: check that SignatureHash generates correct hash
BOOST_AUTO_TEST_CASE(sighash_from_data)
{
    UniValue tests = read_json(json_tests::sighash);

    for (unsigned int idx = 0; idx < tests.size(); idx++) {
        const UniValue& test = tests[idx];
        std::string strTest = test.write();
        if (test.size() < 1) // Allow for extra stuff (useful for comments)
        {
            BOOST_ERROR("Bad test: " << strTest);
            continue;
        }
        if (test.size() == 1) continue; // comment

        std::string raw_tx, raw_script, sigHashHex;
        int nIn, nHashType;
        uint256 sh;
        CTransactionRef tx;
        CScript scriptCode = CScript();

        try {
<<<<<<< HEAD
            // deserialize test data
            raw_tx = test[0].get_str();
            raw_script = test[1].get_str();
            nIn = test[2].getInt<int>();
            nHashType = test[3].getInt<int>();
            sigHashHex = test[4].get_str();

            CDataStream stream(ParseHex(raw_tx), SER_NETWORK, PROTOCOL_VERSION);
            stream >> tx;

            TxValidationState state;
            BOOST_CHECK_MESSAGE(CheckTransaction(*tx, state), strTest);
            BOOST_CHECK(state.IsValid());

            std::vector<unsigned char> raw = ParseHex(raw_script);
            scriptCode.insert(scriptCode.end(), raw.begin(), raw.end());
=======
          // deserialize test data
          raw_tx = test[0].get_str();
          raw_script = test[1].get_str();
          nIn = test[2].getInt<int>();
          nHashType = test[3].getInt<int>();
          sigHashHex = test[4].get_str();

          DataStream stream(ParseHex(raw_tx));
          stream >> TX_WITH_WITNESS(tx);

          TxValidationState state;
          BOOST_CHECK_MESSAGE(CheckTransaction(*tx, state), strTest);
          BOOST_CHECK(state.IsValid());

          std::vector<unsigned char> raw = ParseHex(raw_script);
          scriptCode.insert(scriptCode.end(), raw.begin(), raw.end());
>>>>>>> 3e691258
        } catch (...) {
            BOOST_ERROR("Bad test, couldn't deserialize data: " << strTest);
            continue;
        }

        sh = SignatureHash(scriptCode, *tx, nIn, nHashType, 0, SigVersion::BASE);
        BOOST_CHECK_MESSAGE(sh.GetHex() == sigHashHex, strTest);
    }
}
BOOST_AUTO_TEST_SUITE_END()<|MERGE_RESOLUTION|>--- conflicted
+++ resolved
@@ -94,15 +94,9 @@
     int ins = (InsecureRandBits(2)) + 1;
     int outs = fSingle ? ins : (InsecureRandBits(2)) + 1;
     for (int in = 0; in < ins; in++) {
-<<<<<<< HEAD
-        tx.vin.push_back(CTxIn());
-        CTxIn& txin = tx.vin.back();
-        txin.prevout.hash = InsecureRand256();
-=======
         tx.vin.emplace_back();
         CTxIn &txin = tx.vin.back();
         txin.prevout.hash = Txid::FromUint256(InsecureRand256());
->>>>>>> 3e691258
         txin.prevout.n = InsecureRandBits(2);
         RandomScript(txin.scriptSig);
         txin.nSequence = (InsecureRandBool()) ? InsecureRand32() : std::numeric_limits<uint32_t>::max();
@@ -136,15 +130,9 @@
         uint256 sh, sho;
         sho = SignatureHashOld(scriptCode, CTransaction(txTo), nIn, nHashType);
         sh = SignatureHash(scriptCode, txTo, nIn, nHashType, 0, SigVersion::BASE);
-<<<<<<< HEAD
 #if defined(PRINT_SIGHASH_JSON)
-        CDataStream ss(SER_NETWORK, PROTOCOL_VERSION);
-        ss << txTo;
-=======
-        #if defined(PRINT_SIGHASH_JSON)
         DataStream ss;
         ss << TX_WITH_WITNESS(txTo);
->>>>>>> 3e691258
 
         std::cout << "\t[\"";
         std::cout << HexStr(ss) << "\", \"";
@@ -186,7 +174,6 @@
         CScript scriptCode = CScript();
 
         try {
-<<<<<<< HEAD
             // deserialize test data
             raw_tx = test[0].get_str();
             raw_script = test[1].get_str();
@@ -194,8 +181,8 @@
             nHashType = test[3].getInt<int>();
             sigHashHex = test[4].get_str();
 
-            CDataStream stream(ParseHex(raw_tx), SER_NETWORK, PROTOCOL_VERSION);
-            stream >> tx;
+            DataStream stream(ParseHex(raw_tx));
+            stream >> TX_WITH_WITNESS(tx);
 
             TxValidationState state;
             BOOST_CHECK_MESSAGE(CheckTransaction(*tx, state), strTest);
@@ -203,24 +190,6 @@
 
             std::vector<unsigned char> raw = ParseHex(raw_script);
             scriptCode.insert(scriptCode.end(), raw.begin(), raw.end());
-=======
-          // deserialize test data
-          raw_tx = test[0].get_str();
-          raw_script = test[1].get_str();
-          nIn = test[2].getInt<int>();
-          nHashType = test[3].getInt<int>();
-          sigHashHex = test[4].get_str();
-
-          DataStream stream(ParseHex(raw_tx));
-          stream >> TX_WITH_WITNESS(tx);
-
-          TxValidationState state;
-          BOOST_CHECK_MESSAGE(CheckTransaction(*tx, state), strTest);
-          BOOST_CHECK(state.IsValid());
-
-          std::vector<unsigned char> raw = ParseHex(raw_script);
-          scriptCode.insert(scriptCode.end(), raw.begin(), raw.end());
->>>>>>> 3e691258
         } catch (...) {
             BOOST_ERROR("Bad test, couldn't deserialize data: " << strTest);
             continue;
