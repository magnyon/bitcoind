--- conflicted
+++ resolved
@@ -14,12 +14,8 @@
 {
     CAmount nSum = 0;
     for (int nHeight = 0; nHeight < 14000000; nHeight += 1000) {
-<<<<<<< HEAD
         /* @TODO fix subsidity, add nBits */
-        uint64_t nSubsidy = GetBlockValue(0, nHeight, 0);
-=======
-        CAmount nSubsidy = GetBlockValue(nHeight, 0);
->>>>>>> 4635a4c4
+        CAmount nSubsidy = GetBlockValue(0, nHeight, 0);
         BOOST_CHECK(nSubsidy <= 50 * COIN);
         nSum += nSubsidy * 1000;
         BOOST_CHECK(MoneyRange(nSum));
