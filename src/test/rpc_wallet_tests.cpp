// Copyright (c) 2013-2015 The Bitcoin Core developers
// Distributed under the MIT software license, see the accompanying
// file COPYING or http://www.opensource.org/licenses/mit-license.php.

#include "rpcserver.h"
#include "rpcclient.h"

#include "base58.h"
#include "main.h"
#include "wallet/wallet.h"

#include "test/test_bitcoin.h"

#include <boost/algorithm/string.hpp>
#include <boost/test/unit_test.hpp>

#include <univalue.h>

using namespace std;

extern UniValue createArgs(int nRequired, const char* address1 = NULL, const char* address2 = NULL);
extern UniValue CallRPC(string args);

extern CWallet* pwalletMain;

BOOST_FIXTURE_TEST_SUITE(rpc_wallet_tests, TestingSetup)

BOOST_AUTO_TEST_CASE(rpc_addmultisig)
{
    rpcfn_type addmultisig = tableRPC["addmultisigaddress"]->actor;

    // old, 65-byte-long:
    const char address1Hex[] = "0434e3e09f49ea168c5bbf53f877ff4206923858aab7c7e1df25bc263978107c95e35065a27ef6f1b27222db0ec97e0e895eaca603d3ee0d4c060ce3d8a00286c8";
    // new, compressed:
    const char address2Hex[] = "0388c2037017c62240b6b72ac1a2a5f94da790596ebd06177c8572752922165cb4";

    UniValue v;
    CBitcoinAddress address;
    BOOST_CHECK_NO_THROW(v = addmultisig(createArgs(1, address1Hex), false));
    address.SetString(v.get_str());
    BOOST_CHECK(address.IsValid() && address.IsScript());

    BOOST_CHECK_NO_THROW(v = addmultisig(createArgs(1, address1Hex, address2Hex), false));
    address.SetString(v.get_str());
    BOOST_CHECK(address.IsValid() && address.IsScript());

    BOOST_CHECK_NO_THROW(v = addmultisig(createArgs(2, address1Hex, address2Hex), false));
    address.SetString(v.get_str());
    BOOST_CHECK(address.IsValid() && address.IsScript());

    BOOST_CHECK_THROW(addmultisig(createArgs(0), false), runtime_error);
    BOOST_CHECK_THROW(addmultisig(createArgs(1), false), runtime_error);
    BOOST_CHECK_THROW(addmultisig(createArgs(2, address1Hex), false), runtime_error);

    BOOST_CHECK_THROW(addmultisig(createArgs(1, ""), false), runtime_error);
    BOOST_CHECK_THROW(addmultisig(createArgs(1, "NotAValidPubkey"), false), runtime_error);

    string short1(address1Hex, address1Hex + sizeof(address1Hex) - 2); // last byte missing
    BOOST_CHECK_THROW(addmultisig(createArgs(2, short1.c_str()), false), runtime_error);

    string short2(address1Hex + 1, address1Hex + sizeof(address1Hex)); // first byte missing
    BOOST_CHECK_THROW(addmultisig(createArgs(2, short2.c_str()), false), runtime_error);
}

BOOST_AUTO_TEST_CASE(rpc_wallet)
{
    // Test RPC calls for various wallet statistics
    UniValue r;
    CPubKey demoPubkey;
    CBitcoinAddress demoAddress;
    UniValue retValue;
    string strAccount = "walletDemoAccount";
    CBitcoinAddress setaccountDemoAddress;
    {
        LOCK(pwalletMain->cs_wallet);

        demoPubkey = pwalletMain->GenerateNewKey();
        demoAddress = CBitcoinAddress(CTxDestination(demoPubkey.GetID()));
        string strPurpose = "receive";
        BOOST_CHECK_NO_THROW({ /*Initialize Wallet with an account */
            CWalletDB walletdb(pwalletMain->strWalletFile);
            CAccount account;
            account.vchPubKey = demoPubkey;
            pwalletMain->SetAddressBook(account.vchPubKey.GetID(), strAccount, strPurpose);
            walletdb.WriteAccount(strAccount, account);
        });

        CPubKey setaccountDemoPubkey = pwalletMain->GenerateNewKey();
        setaccountDemoAddress = CBitcoinAddress(CTxDestination(setaccountDemoPubkey.GetID()));
    }
    /*********************************
     * 			setaccount
     *********************************/
    BOOST_CHECK_NO_THROW(CallRPC("setaccount " + setaccountDemoAddress.ToString() + " nullaccount"));
    /* 1D1ZrZNe3JUo7ZycKEYQQiQAWd9y54F4XZ is not owned by the test wallet. */
    BOOST_CHECK_THROW(CallRPC("setaccount 1D1ZrZNe3JUo7ZycKEYQQiQAWd9y54F4XZ nullaccount"), runtime_error);
    BOOST_CHECK_THROW(CallRPC("setaccount"), runtime_error);
    /* 1D1ZrZNe3JUo7ZycKEYQQiQAWd9y54F4X (33 chars) is an illegal address (should be 34 chars) */
    BOOST_CHECK_THROW(CallRPC("setaccount 1D1ZrZNe3JUo7ZycKEYQQiQAWd9y54F4X nullaccount"), runtime_error);


    /*********************************
     *                  getbalance
     *********************************/
    BOOST_CHECK_NO_THROW(CallRPC("getbalance"));
    BOOST_CHECK_NO_THROW(CallRPC("getbalance " + demoAddress.ToString()));

    /*********************************
     * 			listunspent
     *********************************/
    BOOST_CHECK_NO_THROW(CallRPC("listunspent"));
    BOOST_CHECK_THROW(CallRPC("listunspent string"), runtime_error);
    BOOST_CHECK_THROW(CallRPC("listunspent 0 string"), runtime_error);
    BOOST_CHECK_THROW(CallRPC("listunspent 0 1 not_array"), runtime_error);
    BOOST_CHECK_THROW(CallRPC("listunspent 0 1 [] extra"), runtime_error);
    BOOST_CHECK_NO_THROW(r = CallRPC("listunspent 0 1 []"));
    BOOST_CHECK(r.get_array().empty());

    /*********************************
     * 		listreceivedbyaddress
     *********************************/
    BOOST_CHECK_NO_THROW(CallRPC("listreceivedbyaddress"));
    BOOST_CHECK_NO_THROW(CallRPC("listreceivedbyaddress 0"));
    BOOST_CHECK_THROW(CallRPC("listreceivedbyaddress not_int"), runtime_error);
    BOOST_CHECK_THROW(CallRPC("listreceivedbyaddress 0 not_bool"), runtime_error);
    BOOST_CHECK_NO_THROW(CallRPC("listreceivedbyaddress 0 true"));
    BOOST_CHECK_THROW(CallRPC("listreceivedbyaddress 0 true extra"), runtime_error);

    /*********************************
     * 		listreceivedbyaccount
     *********************************/
    BOOST_CHECK_NO_THROW(CallRPC("listreceivedbyaccount"));
    BOOST_CHECK_NO_THROW(CallRPC("listreceivedbyaccount 0"));
    BOOST_CHECK_THROW(CallRPC("listreceivedbyaccount not_int"), runtime_error);
    BOOST_CHECK_THROW(CallRPC("listreceivedbyaccount 0 not_bool"), runtime_error);
    BOOST_CHECK_NO_THROW(CallRPC("listreceivedbyaccount 0 true"));
    BOOST_CHECK_THROW(CallRPC("listreceivedbyaccount 0 true extra"), runtime_error);

    /*********************************
     *          listsinceblock
     *********************************/
    BOOST_CHECK_NO_THROW(CallRPC("listsinceblock"));

    /*********************************
     *          listtransactions
     *********************************/
    BOOST_CHECK_NO_THROW(CallRPC("listtransactions"));
    BOOST_CHECK_NO_THROW(CallRPC("listtransactions " + demoAddress.ToString()));
    BOOST_CHECK_NO_THROW(CallRPC("listtransactions " + demoAddress.ToString() + " 20"));
    BOOST_CHECK_NO_THROW(CallRPC("listtransactions " + demoAddress.ToString() + " 20 0"));
    BOOST_CHECK_THROW(CallRPC("listtransactions " + demoAddress.ToString() + " not_int"), runtime_error);

    /*********************************
     *          listlockunspent
     *********************************/
    BOOST_CHECK_NO_THROW(CallRPC("listlockunspent"));

    /*********************************
     *          listaccounts
     *********************************/
    BOOST_CHECK_NO_THROW(CallRPC("listaccounts"));

    /*********************************
     *          listaddressgroupings
     *********************************/
    BOOST_CHECK_NO_THROW(CallRPC("listaddressgroupings"));

    /*********************************
     * 		getrawchangeaddress
     *********************************/
    BOOST_CHECK_NO_THROW(CallRPC("getrawchangeaddress"));

    /*********************************
     * 		getnewaddress
     *********************************/
    BOOST_CHECK_NO_THROW(CallRPC("getnewaddress"));
    BOOST_CHECK_NO_THROW(CallRPC("getnewaddress getnewaddress_demoaccount"));

    /*********************************
     * 		getaccountaddress
     *********************************/
    BOOST_CHECK_NO_THROW(CallRPC("getaccountaddress \"\""));
    BOOST_CHECK_NO_THROW(CallRPC("getaccountaddress accountThatDoesntExists")); // Should generate a new account
    BOOST_CHECK_NO_THROW(retValue = CallRPC("getaccountaddress " + strAccount));
    BOOST_CHECK(CBitcoinAddress(retValue.get_str()).Get() == demoAddress.Get());

    /*********************************
     * 			getaccount
     *********************************/
    BOOST_CHECK_THROW(CallRPC("getaccount"), runtime_error);
    BOOST_CHECK_NO_THROW(CallRPC("getaccount " + demoAddress.ToString()));

    /*********************************
     * 	signmessage + verifymessage
     *********************************/
    BOOST_CHECK_NO_THROW(retValue = CallRPC("signmessage " + demoAddress.ToString() + " mymessage"));
    BOOST_CHECK_THROW(CallRPC("signmessage"), runtime_error);
    /* Should throw error because this address is not loaded in the wallet */
    BOOST_CHECK_THROW(CallRPC("signmessage 1QFqqMUD55ZV3PJEJZtaKCsQmjLT6JkjvJ mymessage"), runtime_error);

    /* missing arguments */
    BOOST_CHECK_THROW(CallRPC("verifymessage " + demoAddress.ToString()), runtime_error);
    BOOST_CHECK_THROW(CallRPC("verifymessage " + demoAddress.ToString() + " " + retValue.get_str()), runtime_error);
    /* Illegal address */
    BOOST_CHECK_THROW(CallRPC("verifymessage 1D1ZrZNe3JUo7ZycKEYQQiQAWd9y54F4X " + retValue.get_str() + " mymessage"), runtime_error);
    /* wrong address */
    BOOST_CHECK(CallRPC("verifymessage 1D1ZrZNe3JUo7ZycKEYQQiQAWd9y54F4XZ " + retValue.get_str() + " mymessage").get_bool() == false);
    /* Correct address and signature but wrong message */
    BOOST_CHECK(CallRPC("verifymessage " + demoAddress.ToString() + " " + retValue.get_str() + " wrongmessage").get_bool() == false);
    /* Correct address, message and signature*/
    BOOST_CHECK(CallRPC("verifymessage " + demoAddress.ToString() + " " + retValue.get_str() + " mymessage").get_bool() == true);

    /*********************************
     * 		getaddressesbyaccount
     *********************************/
    BOOST_CHECK_THROW(CallRPC("getaddressesbyaccount"), runtime_error);
    BOOST_CHECK_NO_THROW(retValue = CallRPC("getaddressesbyaccount " + strAccount));
    UniValue arr = retValue.get_array();
    BOOST_CHECK(arr.size() > 0);
    BOOST_CHECK(CBitcoinAddress(arr[0].get_str()).Get() == demoAddress.Get());

<<<<<<< HEAD
=======
    /*********************************
     * 	     fundrawtransaction
     *********************************/
    BOOST_CHECK_THROW(CallRPC("fundrawtransaction 28z"), runtime_error);
    BOOST_CHECK_THROW(CallRPC("fundrawtransaction 01000000000180969800000000001976a91450ce0a4b0ee0ddeb633da85199728b940ac3fe9488ac00000000"), runtime_error);
}

>>>>>>> 188ca9c3
BOOST_AUTO_TEST_SUITE_END()<|MERGE_RESOLUTION|>--- conflicted
+++ resolved
@@ -219,8 +219,6 @@
     BOOST_CHECK(arr.size() > 0);
     BOOST_CHECK(CBitcoinAddress(arr[0].get_str()).Get() == demoAddress.Get());
 
-<<<<<<< HEAD
-=======
     /*********************************
      * 	     fundrawtransaction
      *********************************/
@@ -228,5 +226,4 @@
     BOOST_CHECK_THROW(CallRPC("fundrawtransaction 01000000000180969800000000001976a91450ce0a4b0ee0ddeb633da85199728b940ac3fe9488ac00000000"), runtime_error);
 }
 
->>>>>>> 188ca9c3
 BOOST_AUTO_TEST_SUITE_END()