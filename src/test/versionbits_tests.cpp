// Copyright (c) 2014-2021 The Bitcoin Core developers
// Distributed under the MIT software license, see the accompanying
// file COPYING or http://www.opensource.org/licenses/mit-license.php.

#include <chain.h>
#include <chainparams.h>
#include <consensus/params.h>
#include <deploymentstatus.h>
#include <test/util/setup_common.h>
#include <validation.h>
#include <versionbits.h>

#include <boost/test/unit_test.hpp>

/* Define a virtual block time, one block per 10 minutes after Nov 14 2014, 0:55:36am */
static int32_t TestTime(int nHeight) { return 1415926536 + 600 * nHeight; }

static const std::string StateName(ThresholdState state)
{
    switch (state) {
    case ThresholdState::DEFINED:   return "DEFINED";
    case ThresholdState::STARTED:   return "STARTED";
    case ThresholdState::LOCKED_IN: return "LOCKED_IN";
    case ThresholdState::ACTIVE:    return "ACTIVE";
    case ThresholdState::FAILED:    return "FAILED";
    } // no default case, so the compiler can warn about missing cases
    return "";
}

static const Consensus::Params paramsDummy = Consensus::Params();

class TestConditionChecker : public AbstractThresholdConditionChecker
{
private:
    mutable ThresholdConditionCache cache;

public:
    int64_t BeginTime(const Consensus::Params& params) const override { return TestTime(10000); }
    int64_t EndTime(const Consensus::Params& params) const override { return TestTime(20000); }
    int Period(const Consensus::Params& params) const override { return 1000; }
    int Threshold(const Consensus::Params& params) const override { return 900; }
    bool Condition(const CBlockIndex* pindex, const Consensus::Params& params) const override { return (pindex->nVersion & 0x100); }

    ThresholdState GetStateFor(const CBlockIndex* pindexPrev) const { return AbstractThresholdConditionChecker::GetStateFor(pindexPrev, paramsDummy, cache); }
    int GetStateSinceHeightFor(const CBlockIndex* pindexPrev) const { return AbstractThresholdConditionChecker::GetStateSinceHeightFor(pindexPrev, paramsDummy, cache); }
};

class TestDelayedActivationConditionChecker : public TestConditionChecker
{
public:
    int MinActivationHeight(const Consensus::Params& params) const override { return 15000; }
};

class TestAlwaysActiveConditionChecker : public TestConditionChecker
{
public:
    int64_t BeginTime(const Consensus::Params& params) const override { return Consensus::BIP9Deployment::ALWAYS_ACTIVE; }
};

class TestNeverActiveConditionChecker : public TestConditionChecker
{
public:
    int64_t BeginTime(const Consensus::Params& params) const override { return Consensus::BIP9Deployment::NEVER_ACTIVE; }
};

#define CHECKERS 6

class VersionBitsTester
{
    // A fake blockchain
    std::vector<CBlockIndex*> vpblock;

    // 6 independent checkers for the same bit.
    // The first one performs all checks, the second only 50%, the third only 25%, etc...
    // This is to test whether lack of cached information leads to the same results.
    TestConditionChecker checker[CHECKERS];
    // Another 6 that assume delayed activation
    TestDelayedActivationConditionChecker checker_delayed[CHECKERS];
    // Another 6 that assume always active activation
    TestAlwaysActiveConditionChecker checker_always[CHECKERS];
    // Another 6 that assume never active activation
    TestNeverActiveConditionChecker checker_never[CHECKERS];

    // Test counter (to identify failures)
    int num{1000};

public:
<<<<<<< HEAD
    VersionBitsTester() : num(1000) {}

=======
>>>>>>> f6a356d2
    VersionBitsTester& Reset() {
        // Have each group of tests be counted by the 1000s part, starting at 1000
        num = num - (num % 1000) + 1000;

        for (unsigned int i = 0; i < vpblock.size(); i++) {
            delete vpblock[i];
        }
        for (unsigned int  i = 0; i < CHECKERS; i++) {
            checker[i] = TestConditionChecker();
            checker_delayed[i] = TestDelayedActivationConditionChecker();
            checker_always[i] = TestAlwaysActiveConditionChecker();
            checker_never[i] = TestNeverActiveConditionChecker();
        }
        vpblock.clear();
        return *this;
    }

    ~VersionBitsTester() {
         Reset();
    }

    VersionBitsTester& Mine(unsigned int height, int32_t nTime, int32_t nVersion) {
        while (vpblock.size() < height) {
            CBlockIndex* pindex = new CBlockIndex();
            pindex->nHeight = vpblock.size();
            pindex->pprev = Tip();
            pindex->nTime = nTime;
            pindex->nVersion = nVersion;
            pindex->BuildSkip();
            vpblock.push_back(pindex);
        }
        return *this;
    }

    VersionBitsTester& TestStateSinceHeight(int height)
    {
        return TestStateSinceHeight(height, height);
    }

    VersionBitsTester& TestStateSinceHeight(int height, int height_delayed)
    {
        const CBlockIndex* tip = Tip();
        for (int i = 0; i < CHECKERS; i++) {
            if (InsecureRandBits(i) == 0) {
                BOOST_CHECK_MESSAGE(checker[i].GetStateSinceHeightFor(tip) == height, strprintf("Test %i for StateSinceHeight", num));
                BOOST_CHECK_MESSAGE(checker_delayed[i].GetStateSinceHeightFor(tip) == height_delayed, strprintf("Test %i for StateSinceHeight (delayed)", num));
                BOOST_CHECK_MESSAGE(checker_always[i].GetStateSinceHeightFor(tip) == 0, strprintf("Test %i for StateSinceHeight (always active)", num));
                BOOST_CHECK_MESSAGE(checker_never[i].GetStateSinceHeightFor(tip) == 0, strprintf("Test %i for StateSinceHeight (never active)", num));
            }
        }
        num++;
        return *this;
    }

    VersionBitsTester& TestState(ThresholdState exp)
    {
        return TestState(exp, exp);
    }

    VersionBitsTester& TestState(ThresholdState exp, ThresholdState exp_delayed)
    {
        if (exp != exp_delayed) {
            // only expected differences are that delayed stays in locked_in longer
            BOOST_CHECK_EQUAL(exp, ThresholdState::ACTIVE);
            BOOST_CHECK_EQUAL(exp_delayed, ThresholdState::LOCKED_IN);
        }

        const CBlockIndex* pindex = Tip();
        for (int i = 0; i < CHECKERS; i++) {
            if (InsecureRandBits(i) == 0) {
                ThresholdState got = checker[i].GetStateFor(pindex);
                ThresholdState got_delayed = checker_delayed[i].GetStateFor(pindex);
                ThresholdState got_always = checker_always[i].GetStateFor(pindex);
                ThresholdState got_never = checker_never[i].GetStateFor(pindex);
                // nHeight of the next block. If vpblock is empty, the next (ie first)
                // block should be the genesis block with nHeight == 0.
                int height = pindex == nullptr ? 0 : pindex->nHeight + 1;
                BOOST_CHECK_MESSAGE(got == exp, strprintf("Test %i for %s height %d (got %s)", num, StateName(exp), height, StateName(got)));
                BOOST_CHECK_MESSAGE(got_delayed == exp_delayed, strprintf("Test %i for %s height %d (got %s; delayed case)", num, StateName(exp_delayed), height, StateName(got_delayed)));
                BOOST_CHECK_MESSAGE(got_always == ThresholdState::ACTIVE, strprintf("Test %i for ACTIVE height %d (got %s; always active case)", num, height, StateName(got_always)));
                BOOST_CHECK_MESSAGE(got_never == ThresholdState::FAILED, strprintf("Test %i for FAILED height %d (got %s; never active case)", num, height, StateName(got_never)));
            }
        }
        num++;
        return *this;
    }

    VersionBitsTester& TestDefined() { return TestState(ThresholdState::DEFINED); }
    VersionBitsTester& TestStarted() { return TestState(ThresholdState::STARTED); }
    VersionBitsTester& TestLockedIn() { return TestState(ThresholdState::LOCKED_IN); }
    VersionBitsTester& TestActive() { return TestState(ThresholdState::ACTIVE); }
    VersionBitsTester& TestFailed() { return TestState(ThresholdState::FAILED); }

    // non-delayed should be active; delayed should still be locked in
    VersionBitsTester& TestActiveDelayed() { return TestState(ThresholdState::ACTIVE, ThresholdState::LOCKED_IN); }

    CBlockIndex* Tip() { return vpblock.empty() ? nullptr : vpblock.back(); }
};

BOOST_FIXTURE_TEST_SUITE(versionbits_tests, TestingSetup)

BOOST_AUTO_TEST_CASE(versionbits_test)
{
    for (int i = 0; i < 64; i++) {
        // DEFINED -> STARTED after timeout reached -> FAILED
        VersionBitsTester().TestDefined().TestStateSinceHeight(0)
                           .Mine(1, TestTime(1), 0x100).TestDefined().TestStateSinceHeight(0)
                           .Mine(11, TestTime(11), 0x100).TestDefined().TestStateSinceHeight(0)
                           .Mine(989, TestTime(989), 0x100).TestDefined().TestStateSinceHeight(0)
                           .Mine(999, TestTime(20000), 0x100).TestDefined().TestStateSinceHeight(0) // Timeout and start time reached simultaneously
                           .Mine(1000, TestTime(20000), 0).TestStarted().TestStateSinceHeight(1000) // Hit started, stop signalling
                           .Mine(1999, TestTime(30001), 0).TestStarted().TestStateSinceHeight(1000)
                           .Mine(2000, TestTime(30002), 0x100).TestFailed().TestStateSinceHeight(2000) // Hit failed, start signalling again
                           .Mine(2001, TestTime(30003), 0x100).TestFailed().TestStateSinceHeight(2000)
                           .Mine(2999, TestTime(30004), 0x100).TestFailed().TestStateSinceHeight(2000)
                           .Mine(3000, TestTime(30005), 0x100).TestFailed().TestStateSinceHeight(2000)
                           .Mine(4000, TestTime(30006), 0x100).TestFailed().TestStateSinceHeight(2000)

        // DEFINED -> STARTED -> FAILED
                           .Reset().TestDefined().TestStateSinceHeight(0)
                           .Mine(1, TestTime(1), 0).TestDefined().TestStateSinceHeight(0)
                           .Mine(1000, TestTime(10000) - 1, 0x100).TestDefined().TestStateSinceHeight(0) // One second more and it would be defined
                           .Mine(2000, TestTime(10000), 0x100).TestStarted().TestStateSinceHeight(2000) // So that's what happens the next period
                           .Mine(2051, TestTime(10010), 0).TestStarted().TestStateSinceHeight(2000) // 51 old blocks
                           .Mine(2950, TestTime(10020), 0x100).TestStarted().TestStateSinceHeight(2000) // 899 new blocks
                           .Mine(3000, TestTime(20000), 0).TestFailed().TestStateSinceHeight(3000) // 50 old blocks (so 899 out of the past 1000)
                           .Mine(4000, TestTime(20010), 0x100).TestFailed().TestStateSinceHeight(3000)

        // DEFINED -> STARTED -> LOCKEDIN after timeout reached -> ACTIVE
                           .Reset().TestDefined().TestStateSinceHeight(0)
                           .Mine(1, TestTime(1), 0).TestDefined().TestStateSinceHeight(0)
                           .Mine(1000, TestTime(10000) - 1, 0x101).TestDefined().TestStateSinceHeight(0) // One second more and it would be defined
                           .Mine(2000, TestTime(10000), 0x101).TestStarted().TestStateSinceHeight(2000) // So that's what happens the next period
                           .Mine(2999, TestTime(30000), 0x100).TestStarted().TestStateSinceHeight(2000) // 999 new blocks
                           .Mine(3000, TestTime(30000), 0x100).TestLockedIn().TestStateSinceHeight(3000) // 1 new block (so 1000 out of the past 1000 are new)
                           .Mine(3999, TestTime(30001), 0).TestLockedIn().TestStateSinceHeight(3000)
                           .Mine(4000, TestTime(30002), 0).TestActiveDelayed().TestStateSinceHeight(4000, 3000)
                           .Mine(14333, TestTime(30003), 0).TestActiveDelayed().TestStateSinceHeight(4000, 3000)
                           .Mine(24000, TestTime(40000), 0).TestActive().TestStateSinceHeight(4000, 15000)

        // DEFINED -> STARTED -> LOCKEDIN before timeout -> ACTIVE
                           .Reset().TestDefined()
                           .Mine(1, TestTime(1), 0).TestDefined().TestStateSinceHeight(0)
                           .Mine(1000, TestTime(10000) - 1, 0x101).TestDefined().TestStateSinceHeight(0) // One second more and it would be defined
                           .Mine(2000, TestTime(10000), 0x101).TestStarted().TestStateSinceHeight(2000) // So that's what happens the next period
                           .Mine(2050, TestTime(10010), 0x200).TestStarted().TestStateSinceHeight(2000) // 50 old blocks
                           .Mine(2950, TestTime(10020), 0x100).TestStarted().TestStateSinceHeight(2000) // 900 new blocks
                           .Mine(2999, TestTime(19999), 0x200).TestStarted().TestStateSinceHeight(2000) // 49 old blocks
                           .Mine(3000, TestTime(29999), 0x200).TestLockedIn().TestStateSinceHeight(3000) // 1 old block (so 900 out of the past 1000)
                           .Mine(3999, TestTime(30001), 0).TestLockedIn().TestStateSinceHeight(3000)
                           .Mine(4000, TestTime(30002), 0).TestActiveDelayed().TestStateSinceHeight(4000, 3000) // delayed will not become active until height=15000
                           .Mine(14333, TestTime(30003), 0).TestActiveDelayed().TestStateSinceHeight(4000, 3000)
                           .Mine(15000, TestTime(40000), 0).TestActive().TestStateSinceHeight(4000, 15000)
                           .Mine(24000, TestTime(40000), 0).TestActive().TestStateSinceHeight(4000, 15000)

        // DEFINED multiple periods -> STARTED multiple periods -> FAILED
                           .Reset().TestDefined().TestStateSinceHeight(0)
                           .Mine(999, TestTime(999), 0).TestDefined().TestStateSinceHeight(0)
                           .Mine(1000, TestTime(1000), 0).TestDefined().TestStateSinceHeight(0)
                           .Mine(2000, TestTime(2000), 0).TestDefined().TestStateSinceHeight(0)
                           .Mine(3000, TestTime(10000), 0).TestStarted().TestStateSinceHeight(3000)
                           .Mine(4000, TestTime(10000), 0).TestStarted().TestStateSinceHeight(3000)
                           .Mine(5000, TestTime(10000), 0).TestStarted().TestStateSinceHeight(3000)
                           .Mine(5999, TestTime(20000), 0).TestStarted().TestStateSinceHeight(3000)
                           .Mine(6000, TestTime(20000), 0).TestFailed().TestStateSinceHeight(6000)
                           .Mine(7000, TestTime(20000), 0x100).TestFailed().TestStateSinceHeight(6000)
                           .Mine(24000, TestTime(20000), 0x100).TestFailed().TestStateSinceHeight(6000) // stay in FAILED no matter how much we signal
        ;
<<<<<<< HEAD
    }
}

BOOST_AUTO_TEST_CASE(versionbits_sanity)
{
    // Sanity checks of version bit deployments
    const auto chainParams = CreateChainParams(*m_node.args, CBaseChainParams::MAIN);
    const Consensus::Params &mainnetParams = chainParams->GetConsensus();
    for (int i=0; i<(int) Consensus::MAX_VERSION_BITS_DEPLOYMENTS; i++) {
        uint32_t bitmask = VersionBitsMask(mainnetParams, static_cast<Consensus::DeploymentPos>(i));
        // Make sure that no deployment tries to set an invalid bit.
        BOOST_CHECK_EQUAL(bitmask & ~(uint32_t)VERSIONBITS_TOP_MASK, bitmask);

        // Check min_activation_height is on a retarget boundary
        BOOST_CHECK_EQUAL(mainnetParams.vDeployments[i].min_activation_height % mainnetParams.nMinerConfirmationWindow, 0U);
        // Check min_activation_height is 0 for ALWAYS_ACTIVE and never active deployments
        if (mainnetParams.vDeployments[i].nStartTime == Consensus::BIP9Deployment::ALWAYS_ACTIVE || mainnetParams.vDeployments[i].nStartTime == Consensus::BIP9Deployment::NEVER_ACTIVE) {
            BOOST_CHECK_EQUAL(mainnetParams.vDeployments[i].min_activation_height, 0);
        }

        // Verify that the deployment windows of different deployment using the
        // same bit are disjoint.
        // This test may need modification at such time as a new deployment
        // is proposed that reuses the bit of an activated soft fork, before the
        // end time of that soft fork.  (Alternatively, the end time of that
        // activated soft fork could be later changed to be earlier to avoid
        // overlap.)
        for (int j=i+1; j<(int) Consensus::MAX_VERSION_BITS_DEPLOYMENTS; j++) {
            if (VersionBitsMask(mainnetParams, static_cast<Consensus::DeploymentPos>(j)) == bitmask) {
                BOOST_CHECK(mainnetParams.vDeployments[j].nStartTime > mainnetParams.vDeployments[i].nTimeout ||
                        mainnetParams.vDeployments[i].nStartTime > mainnetParams.vDeployments[j].nTimeout);
            }
        }
=======
>>>>>>> f6a356d2
    }
}

/** Check that ComputeBlockVersion will set the appropriate bit correctly */
static void check_computeblockversion(const Consensus::Params& params, Consensus::DeploymentPos dep)
{
<<<<<<< HEAD
    // This implicitly uses versionbitscache, so clear it every time
    versionbitscache.Clear();
=======
    // This implicitly uses g_versionbitscache, so clear it every time
    g_versionbitscache.Clear();
>>>>>>> f6a356d2

    int64_t bit = params.vDeployments[dep].bit;
    int64_t nStartTime = params.vDeployments[dep].nStartTime;
    int64_t nTimeout = params.vDeployments[dep].nTimeout;
    int min_activation_height = params.vDeployments[dep].min_activation_height;

    // should not be any signalling for first block
<<<<<<< HEAD
    BOOST_CHECK_EQUAL(ComputeBlockVersion(nullptr, params), VERSIONBITS_TOP_BITS);

    // always/never active deployments shouldn't need to be tested further
    if (nStartTime == Consensus::BIP9Deployment::ALWAYS_ACTIVE) return;
    if (nStartTime == Consensus::BIP9Deployment::NEVER_ACTIVE) return;

    BOOST_REQUIRE(nStartTime < nTimeout);
    BOOST_REQUIRE(nStartTime >= 0);
    BOOST_REQUIRE(nTimeout <= std::numeric_limits<uint32_t>::max() || nTimeout == Consensus::BIP9Deployment::NO_TIMEOUT);
    BOOST_REQUIRE(0 <= bit && bit < 32);
    BOOST_REQUIRE(((1 << bit) & VERSIONBITS_TOP_MASK) == 0);
    BOOST_REQUIRE(min_activation_height >= 0);
    BOOST_REQUIRE_EQUAL(min_activation_height % params.nMinerConfirmationWindow, 0U);
=======
    BOOST_CHECK_EQUAL(g_versionbitscache.ComputeBlockVersion(nullptr, params), VERSIONBITS_TOP_BITS);

    // always/never active deployments shouldn't need to be tested further
    if (nStartTime == Consensus::BIP9Deployment::ALWAYS_ACTIVE ||
        nStartTime == Consensus::BIP9Deployment::NEVER_ACTIVE)
    {
        BOOST_CHECK_EQUAL(min_activation_height, 0);
        return;
    }

    BOOST_REQUIRE(nStartTime < nTimeout);
    BOOST_REQUIRE(nStartTime >= 0);
    BOOST_REQUIRE(nTimeout <= std::numeric_limits<uint32_t>::max() || nTimeout == Consensus::BIP9Deployment::NO_TIMEOUT);
    BOOST_REQUIRE(0 <= bit && bit < 32);
    // Make sure that no deployment tries to set an invalid bit.
    BOOST_REQUIRE(((1 << bit) & VERSIONBITS_TOP_MASK) == 0);
    BOOST_REQUIRE(min_activation_height >= 0);
    // Check min_activation_height is on a retarget boundary
    BOOST_REQUIRE_EQUAL(min_activation_height % params.nMinerConfirmationWindow, 0U);

    const uint32_t bitmask{g_versionbitscache.Mask(params, dep)};
    BOOST_CHECK_EQUAL(bitmask, uint32_t{1} << bit);
>>>>>>> f6a356d2

    // In the first chain, test that the bit is set by CBV until it has failed.
    // In the second chain, test the bit is set by CBV while STARTED and
    // LOCKED-IN, and then no longer set while ACTIVE.
    VersionBitsTester firstChain, secondChain;

    int64_t nTime = nStartTime;

    const CBlockIndex *lastBlock = nullptr;

    // Before MedianTimePast of the chain has crossed nStartTime, the bit
    // should not be set.
    if (nTime == 0) {
        // since CBlockIndex::nTime is uint32_t we can't represent any
        // earlier time, so will transition from DEFINED to STARTED at the
        // end of the first period by mining blocks at nTime == 0
        lastBlock = firstChain.Mine(params.nMinerConfirmationWindow - 1, nTime, VERSIONBITS_LAST_OLD_BLOCK_VERSION).Tip();
<<<<<<< HEAD
        BOOST_CHECK_EQUAL(ComputeBlockVersion(lastBlock, params) & (1<<bit), 0);
        lastBlock = firstChain.Mine(params.nMinerConfirmationWindow, nTime, VERSIONBITS_LAST_OLD_BLOCK_VERSION).Tip();
        BOOST_CHECK((ComputeBlockVersion(lastBlock, params) & (1<<bit)) != 0);
=======
        BOOST_CHECK_EQUAL(g_versionbitscache.ComputeBlockVersion(lastBlock, params) & (1 << bit), 0);
        lastBlock = firstChain.Mine(params.nMinerConfirmationWindow, nTime, VERSIONBITS_LAST_OLD_BLOCK_VERSION).Tip();
        BOOST_CHECK((g_versionbitscache.ComputeBlockVersion(lastBlock, params) & (1 << bit)) != 0);
>>>>>>> f6a356d2
        // then we'll keep mining at nStartTime...
    } else {
        // use a time 1s earlier than start time to check we stay DEFINED
        --nTime;

        // Start generating blocks before nStartTime
        lastBlock = firstChain.Mine(params.nMinerConfirmationWindow, nTime, VERSIONBITS_LAST_OLD_BLOCK_VERSION).Tip();
<<<<<<< HEAD
        BOOST_CHECK_EQUAL(ComputeBlockVersion(lastBlock, params) & (1<<bit), 0);
=======
        BOOST_CHECK_EQUAL(g_versionbitscache.ComputeBlockVersion(lastBlock, params) & (1 << bit), 0);
>>>>>>> f6a356d2

        // Mine more blocks (4 less than the adjustment period) at the old time, and check that CBV isn't setting the bit yet.
        for (uint32_t i = 1; i < params.nMinerConfirmationWindow - 4; i++) {
            lastBlock = firstChain.Mine(params.nMinerConfirmationWindow + i, nTime, VERSIONBITS_LAST_OLD_BLOCK_VERSION).Tip();
<<<<<<< HEAD
            BOOST_CHECK_EQUAL(ComputeBlockVersion(lastBlock, params) & (1<<bit), 0);
=======
            BOOST_CHECK_EQUAL(g_versionbitscache.ComputeBlockVersion(lastBlock, params) & (1 << bit), 0);
>>>>>>> f6a356d2
        }
        // Now mine 5 more blocks at the start time -- MTP should not have passed yet, so
        // CBV should still not yet set the bit.
        nTime = nStartTime;
        for (uint32_t i = params.nMinerConfirmationWindow - 4; i <= params.nMinerConfirmationWindow; i++) {
            lastBlock = firstChain.Mine(params.nMinerConfirmationWindow + i, nTime, VERSIONBITS_LAST_OLD_BLOCK_VERSION).Tip();
<<<<<<< HEAD
            BOOST_CHECK_EQUAL(ComputeBlockVersion(lastBlock, params) & (1<<bit), 0);
=======
            BOOST_CHECK_EQUAL(g_versionbitscache.ComputeBlockVersion(lastBlock, params) & (1 << bit), 0);
>>>>>>> f6a356d2
        }
        // Next we will advance to the next period and transition to STARTED,
    }

    lastBlock = firstChain.Mine(params.nMinerConfirmationWindow * 3, nTime, VERSIONBITS_LAST_OLD_BLOCK_VERSION).Tip();
    // so ComputeBlockVersion should now set the bit,
<<<<<<< HEAD
    BOOST_CHECK((ComputeBlockVersion(lastBlock, params) & (1<<bit)) != 0);
    // and should also be using the VERSIONBITS_TOP_BITS.
    BOOST_CHECK_EQUAL(ComputeBlockVersion(lastBlock, params) & VERSIONBITS_TOP_MASK, VERSIONBITS_TOP_BITS);
=======
    BOOST_CHECK((g_versionbitscache.ComputeBlockVersion(lastBlock, params) & (1 << bit)) != 0);
    // and should also be using the VERSIONBITS_TOP_BITS.
    BOOST_CHECK_EQUAL(g_versionbitscache.ComputeBlockVersion(lastBlock, params) & VERSIONBITS_TOP_MASK, VERSIONBITS_TOP_BITS);
>>>>>>> f6a356d2

    // Check that ComputeBlockVersion will set the bit until nTimeout
    nTime += 600;
    uint32_t blocksToMine = params.nMinerConfirmationWindow * 2; // test blocks for up to 2 time periods
    uint32_t nHeight = params.nMinerConfirmationWindow * 3;
    // These blocks are all before nTimeout is reached.
    while (nTime < nTimeout && blocksToMine > 0) {
        lastBlock = firstChain.Mine(nHeight+1, nTime, VERSIONBITS_LAST_OLD_BLOCK_VERSION).Tip();
<<<<<<< HEAD
        BOOST_CHECK((ComputeBlockVersion(lastBlock, params) & (1<<bit)) != 0);
        BOOST_CHECK_EQUAL(ComputeBlockVersion(lastBlock, params) & VERSIONBITS_TOP_MASK, VERSIONBITS_TOP_BITS);
=======
        BOOST_CHECK((g_versionbitscache.ComputeBlockVersion(lastBlock, params) & (1 << bit)) != 0);
        BOOST_CHECK_EQUAL(g_versionbitscache.ComputeBlockVersion(lastBlock, params) & VERSIONBITS_TOP_MASK, VERSIONBITS_TOP_BITS);
>>>>>>> f6a356d2
        blocksToMine--;
        nTime += 600;
        nHeight += 1;
    }

    if (nTimeout != Consensus::BIP9Deployment::NO_TIMEOUT) {
        // can reach any nTimeout other than NO_TIMEOUT due to earlier BOOST_REQUIRE

        nTime = nTimeout;

        // finish the last period before we start timing out
        while (nHeight % params.nMinerConfirmationWindow != 0) {
            lastBlock = firstChain.Mine(nHeight+1, nTime - 1, VERSIONBITS_LAST_OLD_BLOCK_VERSION).Tip();
<<<<<<< HEAD
            BOOST_CHECK((ComputeBlockVersion(lastBlock, params) & (1<<bit)) != 0);
=======
            BOOST_CHECK((g_versionbitscache.ComputeBlockVersion(lastBlock, params) & (1 << bit)) != 0);
>>>>>>> f6a356d2
            nHeight += 1;
        }

        // FAILED is only triggered at the end of a period, so CBV should be setting
        // the bit until the period transition.
        for (uint32_t i = 0; i < params.nMinerConfirmationWindow - 1; i++) {
            lastBlock = firstChain.Mine(nHeight+1, nTime, VERSIONBITS_LAST_OLD_BLOCK_VERSION).Tip();
<<<<<<< HEAD
            BOOST_CHECK((ComputeBlockVersion(lastBlock, params) & (1<<bit)) != 0);
=======
            BOOST_CHECK((g_versionbitscache.ComputeBlockVersion(lastBlock, params) & (1 << bit)) != 0);
>>>>>>> f6a356d2
            nHeight += 1;
        }
        // The next block should trigger no longer setting the bit.
        lastBlock = firstChain.Mine(nHeight+1, nTime, VERSIONBITS_LAST_OLD_BLOCK_VERSION).Tip();
<<<<<<< HEAD
        BOOST_CHECK_EQUAL(ComputeBlockVersion(lastBlock, params) & (1<<bit), 0);
=======
        BOOST_CHECK_EQUAL(g_versionbitscache.ComputeBlockVersion(lastBlock, params) & (1 << bit), 0);
>>>>>>> f6a356d2
    }

    // On a new chain:
    // verify that the bit will be set after lock-in, and then stop being set
    // after activation.
    nTime = nStartTime;

    // Mine one period worth of blocks, and check that the bit will be on for the
    // next period.
    lastBlock = secondChain.Mine(params.nMinerConfirmationWindow, nTime, VERSIONBITS_LAST_OLD_BLOCK_VERSION).Tip();
<<<<<<< HEAD
    BOOST_CHECK((ComputeBlockVersion(lastBlock, params) & (1<<bit)) != 0);
=======
    BOOST_CHECK((g_versionbitscache.ComputeBlockVersion(lastBlock, params) & (1 << bit)) != 0);
>>>>>>> f6a356d2

    // Mine another period worth of blocks, signaling the new bit.
    lastBlock = secondChain.Mine(params.nMinerConfirmationWindow * 2, nTime, VERSIONBITS_TOP_BITS | (1<<bit)).Tip();
    // After one period of setting the bit on each block, it should have locked in.
    // We keep setting the bit for one more period though, until activation.
<<<<<<< HEAD
    BOOST_CHECK((ComputeBlockVersion(lastBlock, params) & (1<<bit)) != 0);
=======
    BOOST_CHECK((g_versionbitscache.ComputeBlockVersion(lastBlock, params) & (1 << bit)) != 0);
>>>>>>> f6a356d2

    // Now check that we keep mining the block until the end of this period, and
    // then stop at the beginning of the next period.
    lastBlock = secondChain.Mine((params.nMinerConfirmationWindow * 3) - 1, nTime, VERSIONBITS_LAST_OLD_BLOCK_VERSION).Tip();
<<<<<<< HEAD
    BOOST_CHECK((ComputeBlockVersion(lastBlock, params) & (1 << bit)) != 0);
=======
    BOOST_CHECK((g_versionbitscache.ComputeBlockVersion(lastBlock, params) & (1 << bit)) != 0);
>>>>>>> f6a356d2
    lastBlock = secondChain.Mine(params.nMinerConfirmationWindow * 3, nTime, VERSIONBITS_LAST_OLD_BLOCK_VERSION).Tip();

    if (lastBlock->nHeight + 1 < min_activation_height) {
        // check signalling continues while min_activation_height is not reached
        lastBlock = secondChain.Mine(min_activation_height - 1, nTime, VERSIONBITS_LAST_OLD_BLOCK_VERSION).Tip();
<<<<<<< HEAD
        BOOST_CHECK((ComputeBlockVersion(lastBlock, params) & (1 << bit)) != 0);
=======
        BOOST_CHECK((g_versionbitscache.ComputeBlockVersion(lastBlock, params) & (1 << bit)) != 0);
>>>>>>> f6a356d2
        // then reach min_activation_height, which was already REQUIRE'd to start a new period
        lastBlock = secondChain.Mine(min_activation_height, nTime, VERSIONBITS_LAST_OLD_BLOCK_VERSION).Tip();
    }

    // Check that we don't signal after activation
<<<<<<< HEAD
    BOOST_CHECK_EQUAL(ComputeBlockVersion(lastBlock, params) & (1<<bit), 0);
=======
    BOOST_CHECK_EQUAL(g_versionbitscache.ComputeBlockVersion(lastBlock, params) & (1 << bit), 0);
>>>>>>> f6a356d2
}

BOOST_AUTO_TEST_CASE(versionbits_computeblockversion)
{
    // check that any deployment on any chain can conceivably reach both
    // ACTIVE and FAILED states in roughly the way we expect
    for (const auto& chain_name : {CBaseChainParams::MAIN, CBaseChainParams::TESTNET, CBaseChainParams::SIGNET, CBaseChainParams::REGTEST}) {
        const auto chainParams = CreateChainParams(*m_node.args, chain_name);
<<<<<<< HEAD
        for (int i = 0; i < (int)Consensus::MAX_VERSION_BITS_DEPLOYMENTS; ++i) {
            check_computeblockversion(chainParams->GetConsensus(), static_cast<Consensus::DeploymentPos>(i));
=======
        uint32_t chain_all_vbits{0};
        for (int i = 0; i < (int)Consensus::MAX_VERSION_BITS_DEPLOYMENTS; ++i) {
            const auto dep = static_cast<Consensus::DeploymentPos>(i);
            // Check that no bits are re-used (within the same chain). This is
            // disallowed because the transition to FAILED (on timeout) does
            // not take precedence over STARTED/LOCKED_IN. So all softforks on
            // the same bit might overlap, even when non-overlapping start-end
            // times are picked.
            const uint32_t dep_mask{g_versionbitscache.Mask(chainParams->GetConsensus(), dep)};
            BOOST_CHECK(!(chain_all_vbits & dep_mask));
            chain_all_vbits |= dep_mask;
            check_computeblockversion(chainParams->GetConsensus(), dep);
>>>>>>> f6a356d2
        }
    }

    {
        // Use regtest/testdummy to ensure we always exercise some
        // deployment that's not always/never active
        ArgsManager args;
        args.ForceSetArg("-vbparams", "testdummy:1199145601:1230767999"); // January 1, 2008 - December 31, 2008
        const auto chainParams = CreateChainParams(args, CBaseChainParams::REGTEST);
        check_computeblockversion(chainParams->GetConsensus(), Consensus::DEPLOYMENT_TESTDUMMY);
    }

    {
        // Use regtest/testdummy to ensure we always exercise the
        // min_activation_height test, even if we're not using that in a
        // live deployment
        ArgsManager args;
        args.ForceSetArg("-vbparams", "testdummy:1199145601:1230767999:403200"); // January 1, 2008 - December 31, 2008, min act height 403200
        const auto chainParams = CreateChainParams(args, CBaseChainParams::REGTEST);
        check_computeblockversion(chainParams->GetConsensus(), Consensus::DEPLOYMENT_TESTDUMMY);
    }
}

BOOST_AUTO_TEST_SUITE_END()<|MERGE_RESOLUTION|>--- conflicted
+++ resolved
@@ -85,11 +85,6 @@
     int num{1000};
 
 public:
-<<<<<<< HEAD
-    VersionBitsTester() : num(1000) {}
-
-=======
->>>>>>> f6a356d2
     VersionBitsTester& Reset() {
         // Have each group of tests be counted by the 1000s part, starting at 1000
         num = num - (num % 1000) + 1000;
@@ -258,55 +253,14 @@
                            .Mine(7000, TestTime(20000), 0x100).TestFailed().TestStateSinceHeight(6000)
                            .Mine(24000, TestTime(20000), 0x100).TestFailed().TestStateSinceHeight(6000) // stay in FAILED no matter how much we signal
         ;
-<<<<<<< HEAD
-    }
-}
-
-BOOST_AUTO_TEST_CASE(versionbits_sanity)
-{
-    // Sanity checks of version bit deployments
-    const auto chainParams = CreateChainParams(*m_node.args, CBaseChainParams::MAIN);
-    const Consensus::Params &mainnetParams = chainParams->GetConsensus();
-    for (int i=0; i<(int) Consensus::MAX_VERSION_BITS_DEPLOYMENTS; i++) {
-        uint32_t bitmask = VersionBitsMask(mainnetParams, static_cast<Consensus::DeploymentPos>(i));
-        // Make sure that no deployment tries to set an invalid bit.
-        BOOST_CHECK_EQUAL(bitmask & ~(uint32_t)VERSIONBITS_TOP_MASK, bitmask);
-
-        // Check min_activation_height is on a retarget boundary
-        BOOST_CHECK_EQUAL(mainnetParams.vDeployments[i].min_activation_height % mainnetParams.nMinerConfirmationWindow, 0U);
-        // Check min_activation_height is 0 for ALWAYS_ACTIVE and never active deployments
-        if (mainnetParams.vDeployments[i].nStartTime == Consensus::BIP9Deployment::ALWAYS_ACTIVE || mainnetParams.vDeployments[i].nStartTime == Consensus::BIP9Deployment::NEVER_ACTIVE) {
-            BOOST_CHECK_EQUAL(mainnetParams.vDeployments[i].min_activation_height, 0);
-        }
-
-        // Verify that the deployment windows of different deployment using the
-        // same bit are disjoint.
-        // This test may need modification at such time as a new deployment
-        // is proposed that reuses the bit of an activated soft fork, before the
-        // end time of that soft fork.  (Alternatively, the end time of that
-        // activated soft fork could be later changed to be earlier to avoid
-        // overlap.)
-        for (int j=i+1; j<(int) Consensus::MAX_VERSION_BITS_DEPLOYMENTS; j++) {
-            if (VersionBitsMask(mainnetParams, static_cast<Consensus::DeploymentPos>(j)) == bitmask) {
-                BOOST_CHECK(mainnetParams.vDeployments[j].nStartTime > mainnetParams.vDeployments[i].nTimeout ||
-                        mainnetParams.vDeployments[i].nStartTime > mainnetParams.vDeployments[j].nTimeout);
-            }
-        }
-=======
->>>>>>> f6a356d2
     }
 }
 
 /** Check that ComputeBlockVersion will set the appropriate bit correctly */
 static void check_computeblockversion(const Consensus::Params& params, Consensus::DeploymentPos dep)
 {
-<<<<<<< HEAD
-    // This implicitly uses versionbitscache, so clear it every time
-    versionbitscache.Clear();
-=======
     // This implicitly uses g_versionbitscache, so clear it every time
     g_versionbitscache.Clear();
->>>>>>> f6a356d2
 
     int64_t bit = params.vDeployments[dep].bit;
     int64_t nStartTime = params.vDeployments[dep].nStartTime;
@@ -314,21 +268,6 @@
     int min_activation_height = params.vDeployments[dep].min_activation_height;
 
     // should not be any signalling for first block
-<<<<<<< HEAD
-    BOOST_CHECK_EQUAL(ComputeBlockVersion(nullptr, params), VERSIONBITS_TOP_BITS);
-
-    // always/never active deployments shouldn't need to be tested further
-    if (nStartTime == Consensus::BIP9Deployment::ALWAYS_ACTIVE) return;
-    if (nStartTime == Consensus::BIP9Deployment::NEVER_ACTIVE) return;
-
-    BOOST_REQUIRE(nStartTime < nTimeout);
-    BOOST_REQUIRE(nStartTime >= 0);
-    BOOST_REQUIRE(nTimeout <= std::numeric_limits<uint32_t>::max() || nTimeout == Consensus::BIP9Deployment::NO_TIMEOUT);
-    BOOST_REQUIRE(0 <= bit && bit < 32);
-    BOOST_REQUIRE(((1 << bit) & VERSIONBITS_TOP_MASK) == 0);
-    BOOST_REQUIRE(min_activation_height >= 0);
-    BOOST_REQUIRE_EQUAL(min_activation_height % params.nMinerConfirmationWindow, 0U);
-=======
     BOOST_CHECK_EQUAL(g_versionbitscache.ComputeBlockVersion(nullptr, params), VERSIONBITS_TOP_BITS);
 
     // always/never active deployments shouldn't need to be tested further
@@ -351,7 +290,6 @@
 
     const uint32_t bitmask{g_versionbitscache.Mask(params, dep)};
     BOOST_CHECK_EQUAL(bitmask, uint32_t{1} << bit);
->>>>>>> f6a356d2
 
     // In the first chain, test that the bit is set by CBV until it has failed.
     // In the second chain, test the bit is set by CBV while STARTED and
@@ -369,15 +307,9 @@
         // earlier time, so will transition from DEFINED to STARTED at the
         // end of the first period by mining blocks at nTime == 0
         lastBlock = firstChain.Mine(params.nMinerConfirmationWindow - 1, nTime, VERSIONBITS_LAST_OLD_BLOCK_VERSION).Tip();
-<<<<<<< HEAD
-        BOOST_CHECK_EQUAL(ComputeBlockVersion(lastBlock, params) & (1<<bit), 0);
-        lastBlock = firstChain.Mine(params.nMinerConfirmationWindow, nTime, VERSIONBITS_LAST_OLD_BLOCK_VERSION).Tip();
-        BOOST_CHECK((ComputeBlockVersion(lastBlock, params) & (1<<bit)) != 0);
-=======
         BOOST_CHECK_EQUAL(g_versionbitscache.ComputeBlockVersion(lastBlock, params) & (1 << bit), 0);
         lastBlock = firstChain.Mine(params.nMinerConfirmationWindow, nTime, VERSIONBITS_LAST_OLD_BLOCK_VERSION).Tip();
         BOOST_CHECK((g_versionbitscache.ComputeBlockVersion(lastBlock, params) & (1 << bit)) != 0);
->>>>>>> f6a356d2
         // then we'll keep mining at nStartTime...
     } else {
         // use a time 1s earlier than start time to check we stay DEFINED
@@ -385,46 +317,28 @@
 
         // Start generating blocks before nStartTime
         lastBlock = firstChain.Mine(params.nMinerConfirmationWindow, nTime, VERSIONBITS_LAST_OLD_BLOCK_VERSION).Tip();
-<<<<<<< HEAD
-        BOOST_CHECK_EQUAL(ComputeBlockVersion(lastBlock, params) & (1<<bit), 0);
-=======
         BOOST_CHECK_EQUAL(g_versionbitscache.ComputeBlockVersion(lastBlock, params) & (1 << bit), 0);
->>>>>>> f6a356d2
 
         // Mine more blocks (4 less than the adjustment period) at the old time, and check that CBV isn't setting the bit yet.
         for (uint32_t i = 1; i < params.nMinerConfirmationWindow - 4; i++) {
             lastBlock = firstChain.Mine(params.nMinerConfirmationWindow + i, nTime, VERSIONBITS_LAST_OLD_BLOCK_VERSION).Tip();
-<<<<<<< HEAD
-            BOOST_CHECK_EQUAL(ComputeBlockVersion(lastBlock, params) & (1<<bit), 0);
-=======
             BOOST_CHECK_EQUAL(g_versionbitscache.ComputeBlockVersion(lastBlock, params) & (1 << bit), 0);
->>>>>>> f6a356d2
         }
         // Now mine 5 more blocks at the start time -- MTP should not have passed yet, so
         // CBV should still not yet set the bit.
         nTime = nStartTime;
         for (uint32_t i = params.nMinerConfirmationWindow - 4; i <= params.nMinerConfirmationWindow; i++) {
             lastBlock = firstChain.Mine(params.nMinerConfirmationWindow + i, nTime, VERSIONBITS_LAST_OLD_BLOCK_VERSION).Tip();
-<<<<<<< HEAD
-            BOOST_CHECK_EQUAL(ComputeBlockVersion(lastBlock, params) & (1<<bit), 0);
-=======
             BOOST_CHECK_EQUAL(g_versionbitscache.ComputeBlockVersion(lastBlock, params) & (1 << bit), 0);
->>>>>>> f6a356d2
         }
         // Next we will advance to the next period and transition to STARTED,
     }
 
     lastBlock = firstChain.Mine(params.nMinerConfirmationWindow * 3, nTime, VERSIONBITS_LAST_OLD_BLOCK_VERSION).Tip();
     // so ComputeBlockVersion should now set the bit,
-<<<<<<< HEAD
-    BOOST_CHECK((ComputeBlockVersion(lastBlock, params) & (1<<bit)) != 0);
-    // and should also be using the VERSIONBITS_TOP_BITS.
-    BOOST_CHECK_EQUAL(ComputeBlockVersion(lastBlock, params) & VERSIONBITS_TOP_MASK, VERSIONBITS_TOP_BITS);
-=======
     BOOST_CHECK((g_versionbitscache.ComputeBlockVersion(lastBlock, params) & (1 << bit)) != 0);
     // and should also be using the VERSIONBITS_TOP_BITS.
     BOOST_CHECK_EQUAL(g_versionbitscache.ComputeBlockVersion(lastBlock, params) & VERSIONBITS_TOP_MASK, VERSIONBITS_TOP_BITS);
->>>>>>> f6a356d2
 
     // Check that ComputeBlockVersion will set the bit until nTimeout
     nTime += 600;
@@ -433,13 +347,8 @@
     // These blocks are all before nTimeout is reached.
     while (nTime < nTimeout && blocksToMine > 0) {
         lastBlock = firstChain.Mine(nHeight+1, nTime, VERSIONBITS_LAST_OLD_BLOCK_VERSION).Tip();
-<<<<<<< HEAD
-        BOOST_CHECK((ComputeBlockVersion(lastBlock, params) & (1<<bit)) != 0);
-        BOOST_CHECK_EQUAL(ComputeBlockVersion(lastBlock, params) & VERSIONBITS_TOP_MASK, VERSIONBITS_TOP_BITS);
-=======
         BOOST_CHECK((g_versionbitscache.ComputeBlockVersion(lastBlock, params) & (1 << bit)) != 0);
         BOOST_CHECK_EQUAL(g_versionbitscache.ComputeBlockVersion(lastBlock, params) & VERSIONBITS_TOP_MASK, VERSIONBITS_TOP_BITS);
->>>>>>> f6a356d2
         blocksToMine--;
         nTime += 600;
         nHeight += 1;
@@ -453,11 +362,7 @@
         // finish the last period before we start timing out
         while (nHeight % params.nMinerConfirmationWindow != 0) {
             lastBlock = firstChain.Mine(nHeight+1, nTime - 1, VERSIONBITS_LAST_OLD_BLOCK_VERSION).Tip();
-<<<<<<< HEAD
-            BOOST_CHECK((ComputeBlockVersion(lastBlock, params) & (1<<bit)) != 0);
-=======
             BOOST_CHECK((g_versionbitscache.ComputeBlockVersion(lastBlock, params) & (1 << bit)) != 0);
->>>>>>> f6a356d2
             nHeight += 1;
         }
 
@@ -465,20 +370,12 @@
         // the bit until the period transition.
         for (uint32_t i = 0; i < params.nMinerConfirmationWindow - 1; i++) {
             lastBlock = firstChain.Mine(nHeight+1, nTime, VERSIONBITS_LAST_OLD_BLOCK_VERSION).Tip();
-<<<<<<< HEAD
-            BOOST_CHECK((ComputeBlockVersion(lastBlock, params) & (1<<bit)) != 0);
-=======
             BOOST_CHECK((g_versionbitscache.ComputeBlockVersion(lastBlock, params) & (1 << bit)) != 0);
->>>>>>> f6a356d2
             nHeight += 1;
         }
         // The next block should trigger no longer setting the bit.
         lastBlock = firstChain.Mine(nHeight+1, nTime, VERSIONBITS_LAST_OLD_BLOCK_VERSION).Tip();
-<<<<<<< HEAD
-        BOOST_CHECK_EQUAL(ComputeBlockVersion(lastBlock, params) & (1<<bit), 0);
-=======
         BOOST_CHECK_EQUAL(g_versionbitscache.ComputeBlockVersion(lastBlock, params) & (1 << bit), 0);
->>>>>>> f6a356d2
     }
 
     // On a new chain:
@@ -489,50 +386,30 @@
     // Mine one period worth of blocks, and check that the bit will be on for the
     // next period.
     lastBlock = secondChain.Mine(params.nMinerConfirmationWindow, nTime, VERSIONBITS_LAST_OLD_BLOCK_VERSION).Tip();
-<<<<<<< HEAD
-    BOOST_CHECK((ComputeBlockVersion(lastBlock, params) & (1<<bit)) != 0);
-=======
     BOOST_CHECK((g_versionbitscache.ComputeBlockVersion(lastBlock, params) & (1 << bit)) != 0);
->>>>>>> f6a356d2
 
     // Mine another period worth of blocks, signaling the new bit.
     lastBlock = secondChain.Mine(params.nMinerConfirmationWindow * 2, nTime, VERSIONBITS_TOP_BITS | (1<<bit)).Tip();
     // After one period of setting the bit on each block, it should have locked in.
     // We keep setting the bit for one more period though, until activation.
-<<<<<<< HEAD
-    BOOST_CHECK((ComputeBlockVersion(lastBlock, params) & (1<<bit)) != 0);
-=======
     BOOST_CHECK((g_versionbitscache.ComputeBlockVersion(lastBlock, params) & (1 << bit)) != 0);
->>>>>>> f6a356d2
 
     // Now check that we keep mining the block until the end of this period, and
     // then stop at the beginning of the next period.
     lastBlock = secondChain.Mine((params.nMinerConfirmationWindow * 3) - 1, nTime, VERSIONBITS_LAST_OLD_BLOCK_VERSION).Tip();
-<<<<<<< HEAD
-    BOOST_CHECK((ComputeBlockVersion(lastBlock, params) & (1 << bit)) != 0);
-=======
     BOOST_CHECK((g_versionbitscache.ComputeBlockVersion(lastBlock, params) & (1 << bit)) != 0);
->>>>>>> f6a356d2
     lastBlock = secondChain.Mine(params.nMinerConfirmationWindow * 3, nTime, VERSIONBITS_LAST_OLD_BLOCK_VERSION).Tip();
 
     if (lastBlock->nHeight + 1 < min_activation_height) {
         // check signalling continues while min_activation_height is not reached
         lastBlock = secondChain.Mine(min_activation_height - 1, nTime, VERSIONBITS_LAST_OLD_BLOCK_VERSION).Tip();
-<<<<<<< HEAD
-        BOOST_CHECK((ComputeBlockVersion(lastBlock, params) & (1 << bit)) != 0);
-=======
         BOOST_CHECK((g_versionbitscache.ComputeBlockVersion(lastBlock, params) & (1 << bit)) != 0);
->>>>>>> f6a356d2
         // then reach min_activation_height, which was already REQUIRE'd to start a new period
         lastBlock = secondChain.Mine(min_activation_height, nTime, VERSIONBITS_LAST_OLD_BLOCK_VERSION).Tip();
     }
 
     // Check that we don't signal after activation
-<<<<<<< HEAD
-    BOOST_CHECK_EQUAL(ComputeBlockVersion(lastBlock, params) & (1<<bit), 0);
-=======
     BOOST_CHECK_EQUAL(g_versionbitscache.ComputeBlockVersion(lastBlock, params) & (1 << bit), 0);
->>>>>>> f6a356d2
 }
 
 BOOST_AUTO_TEST_CASE(versionbits_computeblockversion)
@@ -541,10 +418,6 @@
     // ACTIVE and FAILED states in roughly the way we expect
     for (const auto& chain_name : {CBaseChainParams::MAIN, CBaseChainParams::TESTNET, CBaseChainParams::SIGNET, CBaseChainParams::REGTEST}) {
         const auto chainParams = CreateChainParams(*m_node.args, chain_name);
-<<<<<<< HEAD
-        for (int i = 0; i < (int)Consensus::MAX_VERSION_BITS_DEPLOYMENTS; ++i) {
-            check_computeblockversion(chainParams->GetConsensus(), static_cast<Consensus::DeploymentPos>(i));
-=======
         uint32_t chain_all_vbits{0};
         for (int i = 0; i < (int)Consensus::MAX_VERSION_BITS_DEPLOYMENTS; ++i) {
             const auto dep = static_cast<Consensus::DeploymentPos>(i);
@@ -557,7 +430,6 @@
             BOOST_CHECK(!(chain_all_vbits & dep_mask));
             chain_all_vbits |= dep_mask;
             check_computeblockversion(chainParams->GetConsensus(), dep);
->>>>>>> f6a356d2
         }
     }
 
