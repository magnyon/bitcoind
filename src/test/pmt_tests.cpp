--- conflicted
+++ resolved
@@ -49,11 +49,7 @@
         }
 
         // calculate actual merkle root and height
-<<<<<<< HEAD
-        uint256 merkleRoot1 = block.BuildMerkleTree();
-=======
         uint256 merkleRoot1 = BlockMerkleRoot(block);
->>>>>>> 188ca9c3
         std::vector<uint256> vTxid(nTx, uint256());
         for (unsigned int j=0; j<nTx; j++)
             vTxid[j] = block.vtx[j].GetHash();
