// Copyright (c) 2017-2021 The Bitcoin Core developers
// Distributed under the MIT software license, see the accompanying
// file COPYING or http://www.opensource.org/licenses/mit-license.php.

#include <chainparams.h>
#include <index/base.h>
#include <node/blockstorage.h>
#include <node/ui_interface.h>
#include <shutdown.h>
#include <tinyformat.h>
#include <util/syscall_sandbox.h>
#include <util/thread.h>
#include <util/translation.h>
#include <validation.h> // For g_chainman
#include <warnings.h>

using node::ReadBlockFromDisk;

constexpr uint8_t DB_BEST_BLOCK{'B'};

constexpr int64_t SYNC_LOG_INTERVAL = 30; // seconds
constexpr int64_t SYNC_LOCATOR_WRITE_INTERVAL = 30; // seconds

template <typename... Args>
static void FatalError(const char* fmt, const Args&... args)
{
    std::string strMessage = tfm::format(fmt, args...);
    SetMiscWarning(Untranslated(strMessage));
    LogPrintf("*** %s\n", strMessage);
    AbortError(_("A fatal internal error occurred, see debug.log for details"));
    StartShutdown();
}

BaseIndex::DB::DB(const fs::path& path, size_t n_cache_size, bool f_memory, bool f_wipe, bool f_obfuscate) :
    CDBWrapper(path, n_cache_size, f_memory, f_wipe, f_obfuscate)
{}

bool BaseIndex::DB::ReadBestBlock(CBlockLocator& locator) const
{
    bool success = Read(DB_BEST_BLOCK, locator);
    if (!success) {
        locator.SetNull();
    }
    return success;
}

void BaseIndex::DB::WriteBestBlock(CDBBatch& batch, const CBlockLocator& locator)
{
    batch.Write(DB_BEST_BLOCK, locator);
}

BaseIndex::~BaseIndex()
{
    Interrupt();
    Stop();
}

bool BaseIndex::Init()
{
    CBlockLocator locator;
    if (!GetDB().ReadBestBlock(locator)) {
        locator.SetNull();
    }

    LOCK(cs_main);
    CChain& active_chain = m_chainstate->m_chain;
    if (locator.IsNull()) {
        m_best_block_index = nullptr;
    } else {
        m_best_block_index = m_chainstate->FindForkInGlobalIndex(locator);
    }
    m_synced = m_best_block_index.load() == active_chain.Tip();
    if (!m_synced) {
        bool prune_violation = false;
        if (!m_best_block_index) {
            // index is not built yet
            // make sure we have all block data back to the genesis
            const CBlockIndex* block = active_chain.Tip();
            while (block->pprev && (block->pprev->nStatus & BLOCK_HAVE_DATA)) {
                block = block->pprev;
            }
            prune_violation = block != active_chain.Genesis();
        }
        // in case the index has a best block set and is not fully synced
        // check if we have the required blocks to continue building the index
        else {
            const CBlockIndex* block_to_test = m_best_block_index.load();
            if (!active_chain.Contains(block_to_test)) {
                // if the bestblock is not part of the mainchain, find the fork
                // and make sure we have all data down to the fork
                block_to_test = active_chain.FindFork(block_to_test);
            }
            const CBlockIndex* block = active_chain.Tip();
            prune_violation = true;
            // check backwards from the tip if we have all block data until we reach the indexes bestblock
            while (block_to_test && block && (block->nStatus & BLOCK_HAVE_DATA)) {
                if (block_to_test == block) {
                    prune_violation = false;
                    break;
                }
                // block->pprev must exist at this point, since block_to_test is part of the chain
                // and thus must be encountered when going backwards from the tip
                assert(block->pprev);
                block = block->pprev;
            }
        }
        if (prune_violation) {
            return InitError(strprintf(Untranslated("%s best block of the index goes beyond pruned data. Please disable the index or reindex (which will download the whole blockchain again)"), GetName()));
        }
    }
    return true;
}

<<<<<<< HEAD
static const CBlockIndex* NextSyncBlock(const CBlockIndex* pindex_prev) TS_ITCOIN_EXCLUSIVE_LOCKS_REQUIRED(cs_main)
=======
static const CBlockIndex* NextSyncBlock(const CBlockIndex* pindex_prev, CChain& chain) TS_ITCOIN_EXCLUSIVE_LOCKS_REQUIRED(cs_main)
>>>>>>> f6a356d2
{
    AssertLockHeld(cs_main);

    if (!pindex_prev) {
        return chain.Genesis();
    }

    const CBlockIndex* pindex = chain.Next(pindex_prev);
    if (pindex) {
        return pindex;
    }

    return chain.Next(chain.FindFork(pindex_prev));
}

void BaseIndex::ThreadSync()
{
    SetSyscallSandboxPolicy(SyscallSandboxPolicy::TX_INDEX);
    const CBlockIndex* pindex = m_best_block_index.load();
    if (!m_synced) {
        auto& consensus_params = Params().GetConsensus();

        int64_t last_log_time = 0;
        int64_t last_locator_write_time = 0;
        while (true) {
            if (m_interrupt) {
                m_best_block_index = pindex;
                // No need to handle errors in Commit. If it fails, the error will be already be
                // logged. The best way to recover is to continue, as index cannot be corrupted by
                // a missed commit to disk for an advanced index state.
                Commit();
                return;
            }

            {
                LOCK(cs_main);
                const CBlockIndex* pindex_next = NextSyncBlock(pindex, m_chainstate->m_chain);
                if (!pindex_next) {
                    m_best_block_index = pindex;
                    m_synced = true;
                    // No need to handle errors in Commit. See rationale above.
                    Commit();
                    break;
                }
                if (pindex_next->pprev != pindex && !Rewind(pindex, pindex_next->pprev)) {
                    FatalError("%s: Failed to rewind index %s to a previous chain tip",
                               __func__, GetName());
                    return;
                }
                pindex = pindex_next;
            }

            int64_t current_time = GetTime();
            if (last_log_time + SYNC_LOG_INTERVAL < current_time) {
                LogPrintf("Syncing %s with block chain from height %d\n",
                          GetName(), pindex->nHeight);
                last_log_time = current_time;
            }

            if (last_locator_write_time + SYNC_LOCATOR_WRITE_INTERVAL < current_time) {
                m_best_block_index = pindex;
                last_locator_write_time = current_time;
                // No need to handle errors in Commit. See rationale above.
                Commit();
            }

            CBlock block;
            if (!ReadBlockFromDisk(block, pindex, consensus_params)) {
                FatalError("%s: Failed to read block %s from disk",
                           __func__, pindex->GetBlockHash().ToString());
                return;
            }
            if (!WriteBlock(block, pindex)) {
                FatalError("%s: Failed to write block %s to index database",
                           __func__, pindex->GetBlockHash().ToString());
                return;
            }
        }
    }

    if (pindex) {
        LogPrintf("%s is enabled at height %d\n", GetName(), pindex->nHeight);
    } else {
        LogPrintf("%s is enabled\n", GetName());
    }
}

bool BaseIndex::Commit()
{
    CDBBatch batch(GetDB());
    if (!CommitInternal(batch) || !GetDB().WriteBatch(batch)) {
        return error("%s: Failed to commit latest %s state", __func__, GetName());
    }
    return true;
}

bool BaseIndex::CommitInternal(CDBBatch& batch)
{
    LOCK(cs_main);
    // Don't commit anything if we haven't indexed any block yet
    // (this could happen if init is interrupted).
    if (m_best_block_index == nullptr) {
        return false;
    }
    GetDB().WriteBestBlock(batch, m_chainstate->m_chain.GetLocator(m_best_block_index));
    return true;
}

bool BaseIndex::Rewind(const CBlockIndex* current_tip, const CBlockIndex* new_tip)
{
    assert(current_tip == m_best_block_index);
    assert(current_tip->GetAncestor(new_tip->nHeight) == new_tip);

    // In the case of a reorg, ensure persisted block locator is not stale.
    // Pruning has a minimum of 288 blocks-to-keep and getting the index
    // out of sync may be possible but a users fault.
    // In case we reorg beyond the pruned depth, ReadBlockFromDisk would
    // throw and lead to a graceful shutdown
    m_best_block_index = new_tip;
    if (!Commit()) {
        // If commit fails, revert the best block index to avoid corruption.
        m_best_block_index = current_tip;
        return false;
    }

    return true;
}

void BaseIndex::BlockConnected(const std::shared_ptr<const CBlock>& block, const CBlockIndex* pindex)
{
    if (!m_synced) {
        return;
    }

    const CBlockIndex* best_block_index = m_best_block_index.load();
    if (!best_block_index) {
        if (pindex->nHeight != 0) {
            FatalError("%s: First block connected is not the genesis block (height=%d)",
                       __func__, pindex->nHeight);
            return;
        }
    } else {
        // Ensure block connects to an ancestor of the current best block. This should be the case
        // most of the time, but may not be immediately after the sync thread catches up and sets
        // m_synced. Consider the case where there is a reorg and the blocks on the stale branch are
        // in the ValidationInterface queue backlog even after the sync thread has caught up to the
        // new chain tip. In this unlikely event, log a warning and let the queue clear.
        if (best_block_index->GetAncestor(pindex->nHeight - 1) != pindex->pprev) {
            LogPrintf("%s: WARNING: Block %s does not connect to an ancestor of " /* Continued */
                      "known best chain (tip=%s); not updating index\n",
                      __func__, pindex->GetBlockHash().ToString(),
                      best_block_index->GetBlockHash().ToString());
            return;
        }
        if (best_block_index != pindex->pprev && !Rewind(best_block_index, pindex->pprev)) {
            FatalError("%s: Failed to rewind index %s to a previous chain tip",
                       __func__, GetName());
            return;
        }
    }

    if (WriteBlock(*block, pindex)) {
        m_best_block_index = pindex;
    } else {
        FatalError("%s: Failed to write block %s to index",
                   __func__, pindex->GetBlockHash().ToString());
        return;
    }
}

void BaseIndex::ChainStateFlushed(const CBlockLocator& locator)
{
    if (!m_synced) {
        return;
    }

    const uint256& locator_tip_hash = locator.vHave.front();
    const CBlockIndex* locator_tip_index;
    {
        LOCK(cs_main);
        locator_tip_index = m_chainstate->m_blockman.LookupBlockIndex(locator_tip_hash);
    }

    if (!locator_tip_index) {
        FatalError("%s: First block (hash=%s) in locator was not found",
                   __func__, locator_tip_hash.ToString());
        return;
    }

    // This checks that ChainStateFlushed callbacks are received after BlockConnected. The check may fail
    // immediately after the sync thread catches up and sets m_synced. Consider the case where
    // there is a reorg and the blocks on the stale branch are in the ValidationInterface queue
    // backlog even after the sync thread has caught up to the new chain tip. In this unlikely
    // event, log a warning and let the queue clear.
    const CBlockIndex* best_block_index = m_best_block_index.load();
    if (best_block_index->GetAncestor(locator_tip_index->nHeight) != locator_tip_index) {
        LogPrintf("%s: WARNING: Locator contains block (hash=%s) not on known best " /* Continued */
                  "chain (tip=%s); not writing index locator\n",
                  __func__, locator_tip_hash.ToString(),
                  best_block_index->GetBlockHash().ToString());
        return;
    }

    // No need to handle errors in Commit. If it fails, the error will be already be logged. The
    // best way to recover is to continue, as index cannot be corrupted by a missed commit to disk
    // for an advanced index state.
    Commit();
}

bool BaseIndex::BlockUntilSyncedToCurrentChain() const
{
    AssertLockNotHeld(cs_main);

    if (!m_synced) {
        return false;
    }

    {
        // Skip the queue-draining stuff if we know we're caught up with
        // m_chain.Tip().
        LOCK(cs_main);
        const CBlockIndex* chain_tip = m_chainstate->m_chain.Tip();
        const CBlockIndex* best_block_index = m_best_block_index.load();
        if (best_block_index->GetAncestor(chain_tip->nHeight) == chain_tip) {
            return true;
        }
    }

    LogPrintf("%s: %s is catching up on block notifications\n", __func__, GetName());
    SyncWithValidationInterfaceQueue();
    return true;
}

void BaseIndex::Interrupt()
{
    m_interrupt();
}

bool BaseIndex::Start(CChainState& active_chainstate)
{
    m_chainstate = &active_chainstate;
    // Need to register this ValidationInterface before running Init(), so that
    // callbacks are not missed if Init sets m_synced to true.
    RegisterValidationInterface(this);
    if (!Init()) {
        return false;
    }

    m_thread_sync = std::thread(&util::TraceThread, GetName(), [this] { ThreadSync(); });
    return true;
}

void BaseIndex::Stop()
{
    UnregisterValidationInterface(this);

    if (m_thread_sync.joinable()) {
        m_thread_sync.join();
    }
}

IndexSummary BaseIndex::GetSummary() const
{
    IndexSummary summary{};
    summary.name = GetName();
    summary.synced = m_synced;
    summary.best_block_height = m_best_block_index ? m_best_block_index.load()->nHeight : 0;
    return summary;
}<|MERGE_RESOLUTION|>--- conflicted
+++ resolved
@@ -111,11 +111,7 @@
     return true;
 }
 
-<<<<<<< HEAD
-static const CBlockIndex* NextSyncBlock(const CBlockIndex* pindex_prev) TS_ITCOIN_EXCLUSIVE_LOCKS_REQUIRED(cs_main)
-=======
 static const CBlockIndex* NextSyncBlock(const CBlockIndex* pindex_prev, CChain& chain) TS_ITCOIN_EXCLUSIVE_LOCKS_REQUIRED(cs_main)
->>>>>>> f6a356d2
 {
     AssertLockHeld(cs_main);
 
