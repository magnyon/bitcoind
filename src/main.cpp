--- conflicted
+++ resolved
@@ -2291,13 +2291,8 @@
 
 bool CheckBlock(const CBlock& block, CValidationState& state, bool fCheckPOW, bool fCheckMerkleRoot)
 {
-<<<<<<< HEAD
     boost::posix_time::ptime start = boost::posix_time::microsec_clock::local_time();
-    // These are checks that are independent of context
-    // that can be verified before saving an orphan block.
-=======
     // These are checks that are independent of context.
->>>>>>> 84d13eef
 
     if (!CheckBlockHeader(block, state, fCheckPOW))
         return false;
@@ -2350,17 +2345,10 @@
         return state.DoS(100, error("CheckBlock() : out-of-bounds SigOpCount"),
                          REJECT_INVALID, "bad-blk-sigops", true);
 
-<<<<<<< HEAD
-    // Check merkle root
-    if (fCheckMerkleRoot && block.hashMerkleRoot != hashMerkleRoot2)
-        return state.DoS(100, error("CheckBlock() : hashMerkleRoot mismatch"),
-                         REJECT_INVALID, "bad-txnmrklroot", true);
-
     boost::posix_time::ptime finish = boost::posix_time::microsec_clock::local_time();
     boost::posix_time::time_duration diff = finish - start;
     statsClient.timing("CheckBlock_ms", diff.total_milliseconds(), 1.0f);
-=======
->>>>>>> 84d13eef
+
     return true;
 }
 
