// Copyright (c) 2009-2010 Satoshi Nakamoto
// Copyright (c) 2009-2022 The Bitcoin Core developers
// Copyright (c) 2017 The Zcash developers
// Distributed under the MIT software license, see the accompanying
// file COPYING or http://www.opensource.org/licenses/mit-license.php.

#ifndef BITCOIN_KEY_H
#define BITCOIN_KEY_H

#include <crypto/sha256.h>
#include <hash.h>
#include <pubkey.h>
#include <serialize.h>
#include <span.h>
#include <support/allocators/secure.h>
#include <uint256.h>

#include <array>
#include <cstddef>
<<<<<<< HEAD
#include <optional>
=======
>>>>>>> ae4b695a
#include <stdexcept>
#include <vector>


/**
 * CPrivKey is a serialized private key, with all parameters included
 * (SIZE bytes)
 */
typedef std::vector<unsigned char, secure_allocator<unsigned char> > CPrivKey;

constexpr static size_t ECDH_SECRET_SIZE = CSHA256::OUTPUT_SIZE;
const auto HASHER_BIP324_ECDH = TaggedHash("bip324_ellswift_xonly_ecdh");

// Used to represent a ECDH secret (ECDH_SECRET_SIZE bytes)
using ECDHSecret = std::array<std::byte, ECDH_SECRET_SIZE>;

/** An encapsulated private key. */
class CKey
{
public:
    /**
     * secp256k1:
     */
    static const unsigned int SIZE            = 279;
    static const unsigned int COMPRESSED_SIZE = 214;
    /**
     * see www.keylength.com
     * script supports up to 75 for single byte push
     */
    static_assert(
        SIZE >= COMPRESSED_SIZE,
        "COMPRESSED_SIZE is larger than SIZE");

private:
    //! Whether this private key is valid. We check for correctness when modifying the key
    //! data, so fValid should always correspond to the actual state.
    bool fValid{false};

    //! Whether the public key corresponding to this private key is (to be) compressed.
    bool fCompressed{false};

    //! The actual byte data
    std::vector<unsigned char, secure_allocator<unsigned char> > keydata;

    //! Check whether the 32-byte array pointed to by vch is valid keydata.
    bool static Check(const unsigned char* vch);

public:
    //! Construct an invalid private key.
    CKey()
    {
        // Important: vch must be 32 bytes in length to not break serialization
        keydata.resize(32);
    }

    friend bool operator==(const CKey& a, const CKey& b)
    {
        return a.fCompressed == b.fCompressed &&
            a.size() == b.size() &&
            memcmp(a.keydata.data(), b.keydata.data(), a.size()) == 0;
    }

    //! Initialize using begin and end iterators to byte data.
    template <typename T>
    void Set(const T pbegin, const T pend, bool fCompressedIn)
    {
        if (size_t(pend - pbegin) != keydata.size()) {
            fValid = false;
        } else if (Check(&pbegin[0])) {
            memcpy(keydata.data(), (unsigned char*)&pbegin[0], keydata.size());
            fValid = true;
            fCompressed = fCompressedIn;
        } else {
            fValid = false;
        }
    }

    //! Simple read-only vector-like interface.
    unsigned int size() const { return (fValid ? keydata.size() : 0); }
    const std::byte* data() const { return reinterpret_cast<const std::byte*>(keydata.data()); }
    const unsigned char* begin() const { return keydata.data(); }
    const unsigned char* end() const { return keydata.data() + size(); }

    //! Check whether this private key is valid.
    bool IsValid() const { return fValid; }

    //! Check whether the public key corresponding to this private key is (to be) compressed.
    bool IsCompressed() const { return fCompressed; }

    //! Generate a new private key using a cryptographic PRNG.
    void MakeNewKey(bool fCompressed);

    //! Negate private key
    bool Negate();

    /**
     * Convert the private key to a CPrivKey (serialized OpenSSL private key data).
     * This is expensive.
     */
    CPrivKey GetPrivKey() const;

    /**
     * Compute the public key from a private key.
     * This is expensive.
     */
    CPubKey GetPubKey() const;

    /**
     * Create a DER-serialized signature.
     * The test_case parameter tweaks the deterministic nonce.
     */
    bool Sign(const uint256& hash, std::vector<unsigned char>& vchSig, bool grind = true, uint32_t test_case = 0) const;

    /**
     * Create a compact signature (65 bytes), which allows reconstructing the used public key.
     * The format is one header byte, followed by two times 32 bytes for the serialized r and s values.
     * The header byte: 0x1B = first key with even y, 0x1C = first key with odd y,
     *                  0x1D = second key with even y, 0x1E = second key with odd y,
     *                  add 0x04 for compressed keys.
     */
    bool SignCompact(const uint256& hash, std::vector<unsigned char>& vchSig) const;

    /**
     * Create a BIP-340 Schnorr signature, for the xonly-pubkey corresponding to *this,
     * optionally tweaked by *merkle_root. Additional nonce entropy is provided through
     * aux.
     *
     * merkle_root is used to optionally perform tweaking of the private key, as specified
     * in BIP341:
     * - If merkle_root == nullptr: no tweaking is done, sign with key directly (this is
     *                              used for signatures in BIP342 script).
     * - If merkle_root->IsNull():  sign with key + H_TapTweak(pubkey) (this is used for
     *                              key path spending when no scripts are present).
     * - Otherwise:                 sign with key + H_TapTweak(pubkey || *merkle_root)
     *                              (this is used for key path spending, with specific
     *                              Merkle root of the script tree).
     */
    bool SignSchnorr(const uint256& hash, Span<unsigned char> sig, const uint256* merkle_root, const uint256& aux) const;

    //! Derive BIP32 child key.
    [[nodiscard]] bool Derive(CKey& keyChild, ChainCode &ccChild, unsigned int nChild, const ChainCode& cc) const;

    /**
     * Verify thoroughly whether a private key and a public key match.
     * This is done using a different mechanism than just regenerating it.
     */
    bool VerifyPubKey(const CPubKey& vchPubKey) const;

    //! Load private key and check that public key matches.
    bool Load(const CPrivKey& privkey, const CPubKey& vchPubKey, bool fSkipCheck);

<<<<<<< HEAD
    // Returns false if an invalid public key is provided
    std::optional<ECDHSecret> ComputeBIP324ECDHSecret(const Span<const std::byte> their_ellswift,
                                                      const Span<const std::byte> our_ellswift,
                                                      bool initiating) const;
=======
    EllSwiftPubKey EllSwiftEncode(const std::array<std::byte, 32>& rnd32) const;
>>>>>>> ae4b695a
};

struct CExtKey {
    unsigned char nDepth;
    unsigned char vchFingerprint[4];
    unsigned int nChild;
    ChainCode chaincode;
    CKey key;

    friend bool operator==(const CExtKey& a, const CExtKey& b)
    {
        return a.nDepth == b.nDepth &&
            memcmp(a.vchFingerprint, b.vchFingerprint, sizeof(vchFingerprint)) == 0 &&
            a.nChild == b.nChild &&
            a.chaincode == b.chaincode &&
            a.key == b.key;
    }

    void Encode(unsigned char code[BIP32_EXTKEY_SIZE]) const;
    void Decode(const unsigned char code[BIP32_EXTKEY_SIZE]);
    [[nodiscard]] bool Derive(CExtKey& out, unsigned int nChild) const;
    CExtPubKey Neuter() const;
    void SetSeed(Span<const std::byte> seed);
};

/** Initialize the elliptic curve support. May not be called twice without calling ECC_Stop first. */
void ECC_Start();

/** Deinitialize the elliptic curve support. No-op if ECC_Start wasn't called first. */
void ECC_Stop();

/** Check that required EC support is available at runtime. */
bool ECC_InitSanityCheck();

#endif // BITCOIN_KEY_H<|MERGE_RESOLUTION|>--- conflicted
+++ resolved
@@ -17,10 +17,7 @@
 
 #include <array>
 #include <cstddef>
-<<<<<<< HEAD
 #include <optional>
-=======
->>>>>>> ae4b695a
 #include <stdexcept>
 #include <vector>
 
@@ -172,14 +169,11 @@
     //! Load private key and check that public key matches.
     bool Load(const CPrivKey& privkey, const CPubKey& vchPubKey, bool fSkipCheck);
 
-<<<<<<< HEAD
     // Returns false if an invalid public key is provided
     std::optional<ECDHSecret> ComputeBIP324ECDHSecret(const Span<const std::byte> their_ellswift,
                                                       const Span<const std::byte> our_ellswift,
                                                       bool initiating) const;
-=======
     EllSwiftPubKey EllSwiftEncode(const std::array<std::byte, 32>& rnd32) const;
->>>>>>> ae4b695a
 };
 
 struct CExtKey {
