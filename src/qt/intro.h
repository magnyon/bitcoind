--- conflicted
+++ resolved
@@ -46,11 +46,7 @@
      * @note do NOT call global GetDataDir() before calling this function, this
      * will cause the wrong path to be cached.
      */
-<<<<<<< HEAD
-    static bool pickDataDirectory();
-=======
     static bool pickDataDirectory(interfaces::Node& node);
->>>>>>> be92be56
 
     /**
      * Determine default data directory for operating system.
