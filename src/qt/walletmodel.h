// Copyright (c) 2011-2017 The Bitcoin Core developers
// Distributed under the MIT software license, see the accompanying
// file COPYING or http://www.opensource.org/licenses/mit-license.php.

#ifndef BITCOIN_QT_WALLETMODEL_H
#define BITCOIN_QT_WALLETMODEL_H

#include <key.h>
#include <serialize.h>
#include <script/standard.h>

#include <qt/paymentrequestplus.h>
#include <qt/walletmodeltransaction.h>
#include <amount.h>

#include <interfaces/wallet.h>
#include <support/allocators/secure.h>


#include <map>
#include <vector>

#include <QObject>
#include <QMessageBox>

enum class OutputType;

class AddressTableModel;
class OptionsModel;
class PlatformStyle;
class RecentRequestsTableModel;
class TransactionTableModel;
class WalletModelTransaction;

class CCoinControl;
class CKeyID;
class COutPoint;
class COutput;
class CCoinControlEntry;
class CPubKey;
class uint256;
class CHDWallet;
class UniValue;

namespace interfaces {
class Node;
} // namespace interfaces

QT_BEGIN_NAMESPACE
class QTimer;
QT_END_NAMESPACE

class SendCoinsRecipient
{
public:
    explicit SendCoinsRecipient() : amount(0), fSubtractFeeFromAmount(false), nVersion(SendCoinsRecipient::CURRENT_VERSION) { }
    explicit SendCoinsRecipient(const QString &addr, const QString &_label, const CAmount& _amount, const QString &_message):
        address(addr), label(_label), amount(_amount), message(_message), fSubtractFeeFromAmount(false), nVersion(SendCoinsRecipient::CURRENT_VERSION) {}

    // If from an unauthenticated payment request, this is used for storing
    // the addresses, e.g. address-A<br />address-B<br />address-C.
    // Info: As we don't need to process addresses in here when using
    // payment requests, we can abuse it for displaying an address list.
    // Todo: This is a hack, should be replaced with a cleaner solution!
    QString address;
    QString label;
    CAmount amount;
    // If from a payment request, this is used for storing the memo
    QString message;

    QString narration;

    // If from a payment request, paymentRequest.IsInitialized() will be true
    PaymentRequestPlus paymentRequest;
    // Empty if no authentication or invalid signature/cert/etc.
    QString authenticatedMerchant;

    bool fSubtractFeeFromAmount; // memory only

    static const int CURRENT_VERSION = 1;
    int nVersion;

    ADD_SERIALIZE_METHODS;

    template <typename Stream, typename Operation>
    inline void SerializationOp(Stream& s, Operation ser_action) {
        std::string sAddress = address.toStdString();
        std::string sLabel = label.toStdString();
        std::string sMessage = message.toStdString();
        std::string sPaymentRequest;
        if (!ser_action.ForRead() && paymentRequest.IsInitialized())
            paymentRequest.SerializeToString(&sPaymentRequest);
        std::string sAuthenticatedMerchant = authenticatedMerchant.toStdString();

        READWRITE(this->nVersion);
        READWRITE(sAddress);
        READWRITE(sLabel);
        READWRITE(amount);
        READWRITE(sMessage);
        READWRITE(sPaymentRequest);
        READWRITE(sAuthenticatedMerchant);

        if (ser_action.ForRead())
        {
            address = QString::fromStdString(sAddress);
            label = QString::fromStdString(sLabel);
            message = QString::fromStdString(sMessage);
            if (!sPaymentRequest.empty())
                paymentRequest.parse(QByteArray::fromRawData(sPaymentRequest.data(), sPaymentRequest.size()));
            authenticatedMerchant = QString::fromStdString(sAuthenticatedMerchant);
        }
    }
};

/** Interface to Bitcoin wallet from Qt view code. */
class WalletModel : public QObject
{
    Q_OBJECT

public:
    explicit WalletModel(std::unique_ptr<interfaces::Wallet> wallet, interfaces::Node& node, const PlatformStyle *platformStyle, OptionsModel *optionsModel, QObject *parent = 0);
    ~WalletModel();

    enum StatusCode // Returned by sendCoins
    {
        OK,
        InvalidAmount,
        InvalidAddress,
        AmountExceedsBalance,
        AmountWithFeeExceedsBalance,
        DuplicateAddress,
        TransactionCreationFailed, // Error returned when wallet is still locked
        TransactionCommitFailed,
        AbsurdFee,
        PaymentRequestExpired
    };

    enum EncryptionStatus
    {
        Unencrypted,  // !wallet->IsCrypted()
        Locked,       // wallet->IsCrypted() && wallet->IsLocked()
        Unlocked,     // wallet->IsCrypted() && !wallet->IsLocked()
        UnlockedForStaking
    };

    OptionsModel *getOptionsModel();
    AddressTableModel *getAddressTableModel();
    TransactionTableModel *getTransactionTableModel();
    RecentRequestsTableModel *getRecentRequestsTableModel();

    EncryptionStatus getEncryptionStatus() const;

    // Check address for validity
    bool validateAddress(const QString &address);

    // Return status record for SendCoins, contains error id + information
    struct SendCoinsReturn
    {
        SendCoinsReturn(StatusCode _status = OK, QString _reasonCommitFailed = "")
            : status(_status),
              reasonCommitFailed(_reasonCommitFailed)
        {
        }
        StatusCode status;
        QString reasonCommitFailed;
    };

    // prepare transaction for getting txfee before sending coins
    SendCoinsReturn prepareTransaction(WalletModelTransaction &transaction, const CCoinControl& coinControl);

    // Send coins to a list of recipients
    SendCoinsReturn sendCoins(WalletModelTransaction &transaction);

    // Wallet encryption
    bool setWalletEncrypted(bool encrypted, const SecureString &passphrase);
    // Passphrase only needed when unlocking
    bool setWalletLocked(bool locked, const SecureString &passPhrase=SecureString(), bool stakingOnly=false);
    bool changePassphrase(const SecureString &oldPass, const SecureString &newPass);

    // RAI object for unlocking wallet, returned by requestUnlock()
    class UnlockContext
    {
    public:
        UnlockContext(WalletModel *wallet, bool valid, bool relock);
        ~UnlockContext();

        bool isValid() const { return valid; }

        // Copy operator and constructor transfer the context
        UnlockContext(const UnlockContext& obj) { CopyFrom(obj); }
        UnlockContext& operator=(const UnlockContext& rhs) { CopyFrom(rhs); return *this; }
    private:
        WalletModel *wallet;
        bool valid;
        mutable bool relock; // mutable, as it can be set to false by copying

        void CopyFrom(const UnlockContext& rhs);
    };

    UnlockContext requestUnlock();


    void loadReceiveRequests(std::vector<std::string>& vReceiveRequests);
    bool saveReceiveRequest(const std::string &sAddress, const int64_t nId, const std::string &sRequest);

    bool bumpFee(uint256 hash);

    static bool isWalletEnabled();

    void lockWallet();
    interfaces::Node& node() const { return m_node; }
    interfaces::Wallet& wallet() const { return *m_wallet; }

    QString getWalletName() const;

    bool isMultiwallet();

<<<<<<< HEAD
    bool tryCallRpc(const QString &sCommand, UniValue &rv) const;
    void warningBox(QString heading, QString msg) const;
=======
    AddressTableModel* getAddressTableModel() const { return addressTableModel; }
>>>>>>> 6f8b3453
private:
    std::unique_ptr<interfaces::Wallet> m_wallet;
    std::unique_ptr<interfaces::Handler> m_handler_status_changed;
    std::unique_ptr<interfaces::Handler> m_handler_address_book_changed;
    std::unique_ptr<interfaces::Handler> m_handler_transaction_changed;
    std::unique_ptr<interfaces::Handler> m_handler_show_progress;
    std::unique_ptr<interfaces::Handler> m_handler_watch_only_changed;
    interfaces::Node& m_node;

    std::unique_ptr<interfaces::Handler> m_handler_waiting_for_device;
    std::unique_ptr<interfaces::Handler> m_handler_reserved_balance_changed;

    bool fHaveWatchOnly;
    bool fForceCheckBalanceChanged;

    // Wallet has an options model for wallet-specific options
    // (transaction fee, for example)
    OptionsModel *optionsModel;

    AddressTableModel *addressTableModel;
    TransactionTableModel *transactionTableModel;
    RecentRequestsTableModel *recentRequestsTableModel;

    // Cache some values to be able to detect changes
    interfaces::WalletBalances m_cached_balances;
    EncryptionStatus cachedEncryptionStatus;
    int cachedNumBlocks;

    QTimer *pollTimer;

    void subscribeToCoreSignals();
    void unsubscribeFromCoreSignals();

    void checkBalanceChanged(const interfaces::WalletBalances& new_balances);

    QMessageBox mbDevice;

Q_SIGNALS:
    // Signal that balance in wallet changed
    void balanceChanged(const interfaces::WalletBalances& balances);

    // Encryption status of wallet changed
    void encryptionStatusChanged();

    // Signal emitted when wallet needs to be unlocked
    // It is valid behaviour for listeners to keep the wallet locked after this signal;
    // this means that the unlocking failed or was cancelled.
    void requireUnlock();

    // Fired when a message should be reported to the user
    void message(const QString &title, const QString &message, unsigned int style) const;

    // Coins sent: from wallet, to recipient, in (serialized) transaction:
    void coinsSent(WalletModel* wallet, SendCoinsRecipient recipient, QByteArray transaction);

    // Show progress dialog e.g. for rescan
    void showProgress(const QString &title, int nProgress);

    // Watch-only address added
    void notifyWatchonlyChanged(bool fHaveWatchonly);

    // Signal that reserved balance in wallet changed
    void notifyReservedBalanceChanged(CAmount nValue);

public Q_SLOTS:
    /* Wallet status might have changed */
    void updateStatus();
    /* New transaction, or transaction changed status */
    void updateTransaction();
    /* New, updated or removed address book entry */
    void updateAddressBook(const QString &address, const QString &label, bool isMine, const QString &purpose, int status);
    /* Watch-only added */
    void updateWatchOnlyFlag(bool fHaveWatchonly);
    /* Current, immature or unconfirmed balance might have changed - emit 'balanceChanged' if so */
    void pollBalanceChanged();

    // Reserved balance changed
    void setReserveBalance(CAmount nReserveBalanceNew);

    // Waiting for hardware device
    void waitingForDevice(bool fCompleted);

    // Reserved balance in wallet changed
    void updateReservedBalanceChanged(CAmount nValue);

};

#endif // BITCOIN_QT_WALLETMODEL_H<|MERGE_RESOLUTION|>--- conflicted
+++ resolved
@@ -215,12 +215,11 @@
 
     bool isMultiwallet();
 
-<<<<<<< HEAD
+    AddressTableModel* getAddressTableModel() const { return addressTableModel; }
+
     bool tryCallRpc(const QString &sCommand, UniValue &rv) const;
     void warningBox(QString heading, QString msg) const;
-=======
-    AddressTableModel* getAddressTableModel() const { return addressTableModel; }
->>>>>>> 6f8b3453
+
 private:
     std::unique_ptr<interfaces::Wallet> m_wallet;
     std::unique_ptr<interfaces::Handler> m_handler_status_changed;
