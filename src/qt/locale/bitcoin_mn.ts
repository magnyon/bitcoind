<TS language="mn" version="2.1">
<context>
    <name>AddressBookPage</name>
    <message>
        <source>Create a new address</source>
        <translation>Шинэ хаяг нээх</translation>
    </message>
    <message>
        <source>&amp;New</source>
        <translation>&amp;Шинэ</translation>
    </message>
    <message>
        <source>Copy the currently selected address to the system clipboard</source>
        <translation>Одоогоор сонгогдсон байгаа хаягуудыг сануулах</translation>
    </message>
    <message>
        <source>&amp;Copy</source>
        <translation>&amp;Хуулах</translation>
    </message>
    <message>
        <source>C&amp;lose</source>
        <translation>&amp;Хаах</translation>
    </message>
    <message>
        <source>&amp;Copy Address</source>
        <translation>Хаягийг &amp;Хуулбарлах</translation>
    </message>
    <message>
        <source>Delete the currently selected address from the list</source>
        <translation>Одоо сонгогдсон байгаа хаягуудыг жагсаалтаас устгах</translation>
    </message>
    <message>
        <source>Export the data in the current tab to a file</source>
        <translation>Сонгогдсон таб дээрхи дата-г экспортлох</translation>
    </message>
    <message>
        <source>&amp;Export</source>
        <translation>&amp;Экспортдлох</translation>
    </message>
    <message>
        <source>&amp;Delete</source>
        <translation>&amp;Устгах</translation>
    </message>
    <message>
        <source>Choose the address to send coins to</source>
        <translation>Зооснуудыг илгээх хаягийг сонгоно уу</translation>
    </message>
    <message>
        <source>Choose the address to receive coins with</source>
        <translation>Зооснуудыг хүлээн авах хаягийг сонгоно уу</translation>
    </message>
    <message>
<<<<<<< HEAD
=======
        <source>C&amp;hoose</source>
        <translation>С&amp;онго</translation>
    </message>
    <message>
>>>>>>> 188ca9c3
        <source>Sending addresses</source>
        <translation>Илгээх хаягууд</translation>
    </message>
    <message>
        <source>Receiving addresses</source>
        <translation>Хүлээн авах хаяг</translation>
    </message>
    <message>
<<<<<<< HEAD
        <source>These are your Zetacoin addresses for sending payments. Always check the amount and the receiving address before sending coins.</source>
        <translation>Эдгээр Биткойн хаягууд нь илгээх хаягууд. Хүлээн авах хаяг болон тоо хэмжээг илгээхээсээ өмнө сайн нягталж үзэж байна уу</translation>
    </message>
    <message>
        <source>These are your Zetacoin addresses for receiving payments. It is recommended to use a new receiving address for each transaction.</source>
=======
        <source>These are your Bitcoin addresses for sending payments. Always check the amount and the receiving address before sending coins.</source>
        <translation>Эдгээр Биткойн хаягууд нь илгээх хаягууд. Хүлээн авах хаяг болон тоо хэмжээг илгээхээсээ өмнө сайн нягталж үзэж байна уу</translation>
    </message>
    <message>
        <source>These are your Bitcoin addresses for receiving payments. It is recommended to use a new receiving address for each transaction.</source>
>>>>>>> 188ca9c3
        <translation>Эдгээр Биткойн хаягууд нь хүлээн авах хаягууд. Гүйлгээ болгонд шинээр хаяг үүсгэхийг бид санал болгож байна.</translation>
    </message>
    <message>
        <source>Copy &amp;Label</source>
        <translation>&amp;Шошгыг хуулбарлах</translation>
    </message>
    <message>
        <source>&amp;Edit</source>
        <translation>&amp;Ѳѳрчлѳх</translation>
    </message>
    <message>
        <source>Export Address List</source>
        <translation>Экспорт хийх хаягуудын жагсаалт</translation>
    </message>
    <message>
        <source>Comma separated file (*.csv)</source>
        <translation>Таслалаар тусгаарлагдсан хүснэгтэн файл (.csv)</translation>
    </message>
    </context>
<context>
    <name>AddressTableModel</name>
    <message>
        <source>Label</source>
        <translation>Шошго</translation>
    </message>
    <message>
        <source>Address</source>
        <translation>Хаяг</translation>
    </message>
    <message>
        <source>(no label)</source>
        <translation>(шошгогүй)</translation>
    </message>
</context>
<context>
    <name>AskPassphraseDialog</name>
    <message>
        <source>Enter passphrase</source>
        <translation>Нууц үгийг оруул</translation>
    </message>
    <message>
        <source>New passphrase</source>
        <translation>Шинэ нууц үг</translation>
    </message>
    <message>
        <source>Repeat new passphrase</source>
        <translation>Шинэ нууц үгийг давтана уу</translation>
    </message>
    <message>
        <source>Encrypt wallet</source>
        <translation>Түрүйвчийг цоожлох</translation>
    </message>
    <message>
        <source>This operation needs your wallet passphrase to unlock the wallet.</source>
        <translation>Энэ үйлдэлийг гүйцэтгэхийн тулд та нууц үгээрээ түрүйвчийн цоожийг тайлах хэрэгтэй</translation>
    </message>
    <message>
        <source>Unlock wallet</source>
        <translation>Түрүйвчийн цоожийг тайлах</translation>
    </message>
    <message>
        <source>This operation needs your wallet passphrase to decrypt the wallet.</source>
        <translation>Энэ үйлдэлийг гүйцэтгэхийн тулд та эхлээд түрүйвчийн нууц үгийг оруулж цоожийг тайлах шаардлагтай.</translation>
    </message>
    <message>
        <source>Decrypt wallet</source>
        <translation>Түрүйвчийн цоожийг устгах</translation>
    </message>
    <message>
        <source>Change passphrase</source>
        <translation>Нууц үгийг солих</translation>
    </message>
    <message>
        <source>Confirm wallet encryption</source>
        <translation>Түрүйвчийн цоожийг баталгаажуулах</translation>
    </message>
    <message>
        <source>Wallet encrypted</source>
        <translation>Түрүйвч цоожлогдлоо</translation>
    </message>
    <message>
        <source>Wallet encryption failed</source>
        <translation>Түрүйвчийн цоожлол амжилттай болсонгүй</translation>
    </message>
    <message>
        <source>Wallet encryption failed due to an internal error. Your wallet was not encrypted.</source>
        <translation>Түрүйвчийн цоожлол дотоод алдаанаас үүдэн амжилттай болсонгүй. Түрүйвч цоожлогдоогүй байна.</translation>
    </message>
    <message>
        <source>The supplied passphrases do not match.</source>
        <translation>Таны оруулсан нууц үг таарсангүй</translation>
    </message>
    <message>
        <source>Wallet unlock failed</source>
        <translation>Түрүйвчийн цоож тайлагдсангүй</translation>
    </message>
    <message>
        <source>The passphrase entered for the wallet decryption was incorrect.</source>
        <translation>Таны оруулсан түрүйвчийн цоожийг тайлах нууц үг буруу байна</translation>
    </message>
    <message>
        <source>Wallet decryption failed</source>
        <translation>Түрүйвчийн цоож амжилттай устгагдсангүй</translation>
    </message>
    <message>
        <source>Wallet passphrase was successfully changed.</source>
        <translation>Түрүйвчийн нууц үг амжилттай ѳѳр</translation>
    </message>
</context>
<context>
    <name>BanTableModel</name>
    </context>
<context>
    <name>BitcoinGUI</name>
    <message>
        <source>Sign &amp;message...</source>
        <translation>&amp;Зурвас хавсаргах...</translation>
    </message>
    <message>
        <source>Synchronizing with network...</source>
        <translation>Сүлжээтэй тааруулж байна...</translation>
    </message>
    <message>
        <source>Node</source>
        <translation>Нод</translation>
    </message>
    <message>
        <source>&amp;Transactions</source>
        <translation>Гүйлгээнүүд</translation>
    </message>
    <message>
        <source>Browse transaction history</source>
        <translation>Гүйлгээнүүдийн түүхийг харах</translation>
    </message>
    <message>
        <source>E&amp;xit</source>
        <translation>Гарах</translation>
    </message>
    <message>
        <source>Quit application</source>
        <translation>Програмаас Гарах</translation>
    </message>
    <message>
        <source>About &amp;Qt</source>
        <translation>&amp;Клиентийн тухай</translation>
    </message>
    <message>
        <source>Show information about Qt</source>
        <translation>Клиентийн тухай мэдээллийг харуул</translation>
    </message>
    <message>
        <source>&amp;Options...</source>
        <translation>&amp;Сонголтууд...</translation>
    </message>
    <message>
        <source>&amp;Encrypt Wallet...</source>
        <translation>&amp;Түрүйвчийг цоожлох...</translation>
    </message>
    <message>
        <source>&amp;Backup Wallet...</source>
        <translation>&amp;Түрүйвчийг Жоорлох...</translation>
    </message>
    <message>
        <source>&amp;Change Passphrase...</source>
        <translation>&amp;Нууц Үгийг Солих...</translation>
    </message>
    <message>
        <source>&amp;Receiving addresses...</source>
        <translation>Хүлээн авах хаяг</translation>
    </message>
    <message>
        <source>Change the passphrase used for wallet encryption</source>
        <translation>Түрүйвчийг цоожлох нууц үгийг солих</translation>
    </message>
    <message>
        <source>Open debugging and diagnostic console</source>
        <translation>Оношилгоо ба засварын консолыг онгойлго</translation>
    </message>
    <message>
        <source>Zetacoin</source>
        <translation>Биткойн</translation>
    </message>
    <message>
        <source>Wallet</source>
        <translation>Түрүйвч</translation>
    </message>
    <message>
        <source>&amp;Show / Hide</source>
        <translation>&amp;Харуул / Нуу</translation>
    </message>
    <message>
        <source>&amp;File</source>
        <translation>&amp;Файл</translation>
    </message>
    <message>
        <source>&amp;Settings</source>
        <translation>&amp;Тохиргоо</translation>
    </message>
    <message>
        <source>&amp;Help</source>
        <translation>&amp;Тусламж</translation>
    </message>
    <message>
        <source>Error</source>
        <translation>Алдаа</translation>
    </message>
    <message>
        <source>Information</source>
        <translation>Мэдээллэл</translation>
    </message>
    <message>
        <source>Up to date</source>
        <translation>Шинэчлэгдсэн</translation>
    </message>
    <message>
        <source>Sent transaction</source>
        <translation>Гадагшаа гүйлгээ</translation>
    </message>
    <message>
        <source>Incoming transaction</source>
        <translation>Дотогшоо гүйлгээ</translation>
    </message>
    <message>
        <source>Wallet is &lt;b&gt;encrypted&lt;/b&gt; and currently &lt;b&gt;unlocked&lt;/b&gt;</source>
        <translation>Түрүйвч &lt;b&gt;цоожтой&lt;/b&gt; ба одоогоор цоож &lt;b&gt;онгорхой&lt;/b&gt; байна</translation>
    </message>
    <message>
        <source>Wallet is &lt;b&gt;encrypted&lt;/b&gt; and currently &lt;b&gt;locked&lt;/b&gt;</source>
        <translation>Түрүйвч &lt;b&gt;цоожтой&lt;/b&gt; ба одоогоор цоож &lt;b&gt;хаалттай&lt;/b&gt; байна</translation>
    </message>
</context>
<context>
    <name>ClientModel</name>
    </context>
<context>
    <name>CoinControlDialog</name>
    <message>
        <source>Amount:</source>
        <translation>Хэмжээ:</translation>
    </message>
    <message>
        <source>Fee:</source>
        <translation>Тѳлбѳр:</translation>
    </message>
    <message>
        <source>Amount</source>
        <translation>Хэмжээ</translation>
    </message>
    <message>
        <source>Date</source>
        <translation>Огноо</translation>
    </message>
    <message>
        <source>Confirmed</source>
        <translation>Баталгаажлаа</translation>
    </message>
    <message>
        <source>Copy address</source>
        <translation>Хаягийг санах</translation>
    </message>
    <message>
        <source>Copy label</source>
        <translation>Шошгыг санах</translation>
    </message>
    <message>
        <source>Copy amount</source>
        <translation>Хэмжээг санах</translation>
    </message>
    <message>
        <source>Copy change</source>
        <translation>Ѳѳрчлѳлтийг санах</translation>
    </message>
    <message>
        <source>(no label)</source>
        <translation>(шошгогүй)</translation>
    </message>
    <message>
        <source>(change)</source>
        <translation>(ѳѳрчлѳх)</translation>
    </message>
</context>
<context>
    <name>EditAddressDialog</name>
    <message>
        <source>Edit Address</source>
        <translation>Хаягийг ѳѳрчлѳх</translation>
    </message>
    <message>
        <source>&amp;Label</source>
        <translation>&amp;Шошго</translation>
    </message>
    <message>
        <source>&amp;Address</source>
        <translation>&amp;Хаяг</translation>
    </message>
    <message>
        <source>New receiving address</source>
        <translation>Шинэ хүлээн авах хаяг</translation>
    </message>
    <message>
        <source>New sending address</source>
        <translation>Шинэ явуулах хаяг</translation>
    </message>
    <message>
        <source>Edit receiving address</source>
        <translation>Хүлээн авах хаягийг ѳѳрчлѳх</translation>
    </message>
    <message>
        <source>Edit sending address</source>
        <translation>Явуулах хаягийг ѳѳрчлѳх</translation>
    </message>
    <message>
        <source>The entered address "%1" is already in the address book.</source>
        <translation>Таны оруулсан хаяг "%1" нь хаягийн бүртгэлд ѳмнѳ нь орсон байна</translation>
    </message>
    <message>
        <source>Could not unlock wallet.</source>
        <translation>Түрүйвчийн цоожийг тайлж чадсангүй</translation>
    </message>
    <message>
        <source>New key generation failed.</source>
        <translation>Шинэ түлхүүр амжилттай гарсангүй</translation>
    </message>
</context>
<context>
    <name>FreespaceChecker</name>
    </context>
<context>
    <name>HelpMessageDialog</name>
    <message>
        <source>version</source>
        <translation>хувилбар</translation>
    </message>
    <message>
        <source>Usage:</source>
        <translation>Хэрэглээ:</translation>
    </message>
    </context>
<context>
    <name>Intro</name>
    <message>
        <source>Error</source>
        <translation>Алдаа</translation>
    </message>
    </context>
<context>
    <name>OpenURIDialog</name>
    </context>
<context>
    <name>OptionsDialog</name>
    <message>
        <source>Options</source>
        <translation>Сонголтууд</translation>
    </message>
    <message>
        <source>MB</source>
        <translation>МБ</translation>
    </message>
    <message>
        <source>IP address of the proxy (e.g. IPv4: 127.0.0.1 / IPv6: ::1)</source>
        <translation>проксигийн IP хаяг (жишээ нь: IPv4: 127.0.0.1 / IPv6: ::1)</translation>
    </message>
    <message>
        <source>&amp;Network</source>
        <translation>Сүлжээ</translation>
    </message>
    <message>
        <source>W&amp;allet</source>
        <translation>Түрүйвч</translation>
    </message>
    <message>
        <source>Client restart required to activate changes.</source>
        <translation>Ѳѳрчлѳлтүүдийг идэвхижүүлхийн тулд клиентийг ахин эхлүүлэх шаардлагтай</translation>
    </message>
    <message>
        <source>This change would require a client restart.</source>
        <translation>Энэ ѳѳрчлѳлтийг оруулахын тулд кли1нт програмыг ахин эхлүүлэх шаардлагтай</translation>
    </message>
    </context>
<context>
    <name>OverviewPage</name>
    <message>
        <source>Available:</source>
        <translation>Хэрэглэж болох хэмжээ:</translation>
    </message>
    </context>
<context>
    <name>PaymentServer</name>
    </context>
<context>
    <name>PeerTableModel</name>
    </context>
<context>
    <name>QObject</name>
    <message>
        <source>Amount</source>
        <translation>Хэмжээ</translation>
    </message>
    <message>
        <source>N/A</source>
        <translation>Алга Байна</translation>
    </message>
    </context>
<context>
    <name>QRImageWidget</name>
    <message>
        <source>PNG Image (*.png)</source>
        <translation>PNG форматын зураг (*.png)</translation>
    </message>
</context>
<context>
    <name>RPCConsole</name>
    <message>
        <source>Client name</source>
        <translation>Клиентийн нэр</translation>
    </message>
    <message>
        <source>N/A</source>
        <translation>Алга Байна</translation>
    </message>
    <message>
        <source>Client version</source>
        <translation>Клиентийн хувилбар</translation>
    </message>
    <message>
        <source>&amp;Information</source>
        <translation>&amp;Мэдээллэл</translation>
    </message>
    <message>
        <source>General</source>
        <translation>Ерѳнхий</translation>
    </message>
    <message>
        <source>Network</source>
        <translation>Сүлжээ</translation>
    </message>
    <message>
        <source>Name</source>
        <translation>Нэр</translation>
    </message>
    <message>
        <source>Number of connections</source>
        <translation>Холболтын тоо</translation>
    </message>
    <message>
        <source>Block chain</source>
        <translation>Блокийн цуваа</translation>
    </message>
    <message>
        <source>Current number of blocks</source>
        <translation>Одоогийн блокийн тоо</translation>
    </message>
    <message>
        <source>Last block time</source>
        <translation>Сүүлийн блокийн хугацаа</translation>
    </message>
    <message>
        <source>&amp;Open</source>
        <translation>&amp;Нээх</translation>
    </message>
    <message>
        <source>&amp;Console</source>
        <translation>&amp;Консол</translation>
    </message>
    <message>
        <source>Clear console</source>
        <translation>Консолыг цэвэрлэх</translation>
    </message>
    </context>
<context>
    <name>ReceiveCoinsDialog</name>
    <message>
        <source>&amp;Amount:</source>
        <translation>Хэмжээ:</translation>
    </message>
    <message>
        <source>&amp;Label:</source>
        <translation>&amp;Шошго:</translation>
    </message>
    <message>
        <source>&amp;Message:</source>
        <translation>Зурвас:</translation>
    </message>
    <message>
        <source>Show</source>
        <translation>Харуул</translation>
    </message>
    <message>
        <source>Remove the selected entries from the list</source>
        <translation>Сонгогдсон ѳгѳгдлүүдийг устгах</translation>
    </message>
    <message>
        <source>Remove</source>
        <translation>Устгах</translation>
    </message>
    <message>
        <source>Copy label</source>
        <translation>Шошгыг санах</translation>
    </message>
    <message>
        <source>Copy message</source>
        <translation>Зурвасыг санах</translation>
    </message>
    <message>
        <source>Copy amount</source>
        <translation>Хэмжээг санах</translation>
    </message>
</context>
<context>
    <name>ReceiveRequestDialog</name>
    <message>
        <source>Copy &amp;Address</source>
        <translation>Хаягийг &amp;Хуулбарлах</translation>
    </message>
    <message>
        <source>Address</source>
        <translation>Хаяг</translation>
    </message>
    <message>
        <source>Amount</source>
        <translation>Хэмжээ</translation>
    </message>
    <message>
        <source>Label</source>
        <translation>Шошго</translation>
    </message>
    <message>
        <source>Message</source>
        <translation>Зурвас</translation>
    </message>
    </context>
<context>
    <name>RecentRequestsTableModel</name>
    <message>
        <source>Date</source>
        <translation>Огноо</translation>
    </message>
    <message>
        <source>Label</source>
        <translation>Шошго</translation>
    </message>
    <message>
        <source>Message</source>
        <translation>Зурвас</translation>
    </message>
    <message>
        <source>Amount</source>
        <translation>Хэмжээ</translation>
    </message>
    <message>
        <source>(no label)</source>
        <translation>(шошгогүй)</translation>
    </message>
    <message>
        <source>(no message)</source>
        <translation>(зурвас алга)</translation>
    </message>
    </context>
<context>
    <name>SendCoinsDialog</name>
    <message>
        <source>Send Coins</source>
        <translation>Зоос явуулах</translation>
    </message>
    <message>
        <source>automatically selected</source>
        <translation>автоматаар сонгогдсон</translation>
    </message>
    <message>
        <source>Insufficient funds!</source>
        <translation>Таны дансны үлдэгдэл хүрэлцэхгүй байна!</translation>
    </message>
    <message>
        <source>Amount:</source>
        <translation>Хэмжээ:</translation>
    </message>
    <message>
        <source>Fee:</source>
        <translation>Тѳлбѳр:</translation>
    </message>
    <message>
        <source>Send to multiple recipients at once</source>
        <translation>Нэгэн зэрэг олон хүлээн авагчруу явуулах</translation>
    </message>
    <message>
        <source>Add &amp;Recipient</source>
        <translation>&amp;Хүлээн авагчийг Нэмэх</translation>
    </message>
    <message>
        <source>Clear &amp;All</source>
        <translation>&amp;Бүгдийг Цэвэрлэ</translation>
    </message>
    <message>
        <source>Balance:</source>
        <translation>Баланс:</translation>
    </message>
    <message>
        <source>Confirm the send action</source>
        <translation>Явуулах үйлдлийг баталгаажуулна уу</translation>
    </message>
    <message>
        <source>S&amp;end</source>
        <translation>Яв&amp;уул</translation>
    </message>
    <message>
        <source>Confirm send coins</source>
        <translation>Зоос явуулахыг баталгаажуулна уу</translation>
    </message>
    <message>
        <source>Copy amount</source>
        <translation>Хэмжээг санах</translation>
    </message>
    <message>
        <source>Copy change</source>
        <translation>Ѳѳрчлѳлтийг санах</translation>
    </message>
    <message>
        <source>or</source>
        <translation>эсвэл</translation>
    </message>
    <message>
        <source>The amount to pay must be larger than 0.</source>
        <translation>Тѳлѳх хэмжээ 0.-оос их байх ёстой</translation>
    </message>
    <message>
        <source>The amount exceeds your balance.</source>
        <translation>Энэ хэмжээ таны балансаас хэтэрсэн байна.</translation>
    </message>
    <message>
        <source>The total exceeds your balance when the %1 transaction fee is included.</source>
        <translation>Гүйлгээний тѳлбѳр %1-ийг тооцхоор нийт дүн нь таны балансаас хэтрээд байна.</translation>
    </message>
    <message>
        <source>Warning: Invalid Zetacoin address</source>
        <translation>Анхаар:Буруу Биткойны хаяг байна</translation>
    </message>
    <message>
        <source>(no label)</source>
        <translation>(шошгогүй)</translation>
    </message>
    </context>
<context>
    <name>SendCoinsEntry</name>
    <message>
        <source>A&amp;mount:</source>
        <translation>Дүн:</translation>
    </message>
    <message>
        <source>Pay &amp;To:</source>
        <translation>Тѳлѳх &amp;хаяг:</translation>
    </message>
    <message>
        <source>Enter a label for this address to add it to your address book</source>
        <translation>Энэ хаягийг ѳѳрийн бүртгэлдээ авахын тулд шошго оруул</translation>
    </message>
    <message>
        <source>&amp;Label:</source>
        <translation>&amp;Шошго:</translation>
    </message>
    <message>
        <source>Alt+A</source>
        <translation>Alt+A</translation>
    </message>
    <message>
        <source>Paste address from clipboard</source>
        <translation>Копидсон хаягийг буулгах</translation>
    </message>
    <message>
        <source>Alt+P</source>
        <translation>Alt+P</translation>
    </message>
    <message>
        <source>Message:</source>
        <translation>Зурвас:</translation>
    </message>
    <message>
        <source>Pay To:</source>
        <translation>Тѳлѳх хаяг:</translation>
    </message>
    </context>
<context>
    <name>ShutdownWindow</name>
    <message>
        <source>Zetacoin Core is shutting down...</source>
        <translation>Биткойны цѳм хаагдаж байна...</translation>
    </message>
    <message>
        <source>Do not shut down the computer until this window disappears.</source>
        <translation>Энэ цонхыг хаагдтал компьютерээ бүү унтраагаарай</translation>
    </message>
</context>
<context>
    <name>SignVerifyMessageDialog</name>
    <message>
        <source>Alt+A</source>
        <translation>Alt+A</translation>
    </message>
    <message>
        <source>Paste address from clipboard</source>
        <translation>Копидсон хаягийг буулгах</translation>
    </message>
    <message>
        <source>Alt+P</source>
        <translation>Alt+P</translation>
    </message>
    <message>
        <source>Clear &amp;All</source>
        <translation>&amp;Бүгдийг Цэвэрлэ</translation>
    </message>
    </context>
<context>
    <name>SplashScreen</name>
    </context>
<context>
    <name>TrafficGraphWidget</name>
    </context>
<context>
    <name>TransactionDesc</name>
    <message>
        <source>Open until %1</source>
        <translation>%1 хүртэл нээлттэй</translation>
    </message>
    <message>
        <source>conflicted</source>
        <translation>зѳрчилдлѳѳ</translation>
    </message>
    <message>
        <source>%1/unconfirmed</source>
        <translation>%1/баталгаажаагүй</translation>
    </message>
    <message>
        <source>%1 confirmations</source>
        <translation>%1 баталгаажилтууд</translation>
    </message>
    <message>
        <source>Date</source>
        <translation>Огноо</translation>
    </message>
    <message>
        <source>Message</source>
        <translation>Зурвас</translation>
    </message>
    <message>
        <source>Transaction ID</source>
        <translation>Тодорхойлолт</translation>
    </message>
    <message>
        <source>Amount</source>
        <translation>Хэмжээ</translation>
    </message>
    <message>
        <source>, has not been successfully broadcast yet</source>
        <translation>, хараахан амжилттай цацагдаагүй байна</translation>
    </message>
    <message>
        <source>unknown</source>
        <translation>үл мэдэгдэх</translation>
    </message>
</context>
<context>
    <name>TransactionDescDialog</name>
    <message>
        <source>Transaction details</source>
        <translation>Гүйлгээний мэдээллэл</translation>
    </message>
    <message>
        <source>This pane shows a detailed description of the transaction</source>
        <translation>Гүйлгээний дэлгэрэнгүйг энэ бичил цонх харуулж байна</translation>
    </message>
</context>
<context>
    <name>TransactionTableModel</name>
    <message>
        <source>Date</source>
        <translation>Огноо</translation>
    </message>
    <message>
        <source>Type</source>
        <translation>Тѳрѳл</translation>
    </message>
    <message>
        <source>Open until %1</source>
        <translation>%1 хүртэл нээлттэй</translation>
    </message>
    <message>
        <source>Confirmed (%1 confirmations)</source>
        <translation>Баталгаажлаа (%1 баталгаажилт)</translation>
    </message>
    <message>
        <source>This block was not received by any other nodes and will probably not be accepted!</source>
        <translation>Энэ блокийг аль ч нод хүлээн авсангүй ба ер нь зѳвшѳѳрѳгдѳхгүй байж мэднэ!</translation>
    </message>
    <message>
        <source>Generated but not accepted</source>
        <translation>Үүсгэгдсэн гэхдээ хүлээн авагдаагүй</translation>
    </message>
    <message>
        <source>Label</source>
        <translation>Шошго</translation>
    </message>
    <message>
        <source>Unconfirmed</source>
        <translation>Баталгаажаагүй</translation>
    </message>
    <message>
        <source>Conflicted</source>
        <translation>Зѳрчилдлѳѳ</translation>
    </message>
    <message>
        <source>Received with</source>
        <translation>Хүлээн авсан хаяг</translation>
    </message>
    <message>
        <source>Received from</source>
        <translation>Хүлээн авагдсан хаяг</translation>
    </message>
    <message>
        <source>Sent to</source>
        <translation>Явуулсан хаяг</translation>
    </message>
    <message>
        <source>Payment to yourself</source>
        <translation>Ѳѳрлүүгээ хийсэн тѳлбѳр</translation>
    </message>
    <message>
        <source>Mined</source>
        <translation>Олборлогдсон</translation>
    </message>
    <message>
        <source>(n/a)</source>
        <translation>(алга байна)</translation>
    </message>
    <message>
        <source>Transaction status. Hover over this field to show number of confirmations.</source>
        <translation>Гүйлгээний байдал. Энд хулганыг авчирч баталгаажуулалтын тоог харна уу.</translation>
    </message>
    <message>
        <source>Date and time that the transaction was received.</source>
        <translation>Гүйлгээг хүлээн авсан огноо ба цаг.</translation>
    </message>
    <message>
        <source>Type of transaction.</source>
        <translation>Гүйлгээний тѳрѳл</translation>
    </message>
    <message>
        <source>Amount removed from or added to balance.</source>
        <translation>Балансаас авагдсан болон нэмэгдсэн хэмжээ.</translation>
    </message>
</context>
<context>
    <name>TransactionView</name>
    <message>
        <source>All</source>
        <translation>Бүгд</translation>
    </message>
    <message>
        <source>Today</source>
        <translation>Ѳнѳѳдѳр</translation>
    </message>
    <message>
        <source>This week</source>
        <translation>Энэ долоо хоног</translation>
    </message>
    <message>
        <source>This month</source>
        <translation>Энэ сар</translation>
    </message>
    <message>
        <source>Last month</source>
        <translation>Ѳнгѳрсѳн сар</translation>
    </message>
    <message>
        <source>This year</source>
        <translation>Энэ жил</translation>
    </message>
    <message>
        <source>Received with</source>
        <translation>Хүлээн авсан хаяг</translation>
    </message>
    <message>
        <source>Sent to</source>
        <translation>Явуулсан хаяг</translation>
    </message>
    <message>
        <source>To yourself</source>
        <translation>Ѳѳрлүүгээ</translation>
    </message>
    <message>
        <source>Mined</source>
        <translation>Олборлогдсон</translation>
    </message>
    <message>
        <source>Other</source>
        <translation>Бусад</translation>
    </message>
    <message>
        <source>Enter address or label to search</source>
        <translation>Хайлт хийхийн тулд хаяг эсвэл шошгыг оруул</translation>
    </message>
    <message>
        <source>Min amount</source>
        <translation>Хамгийн бага хэмжээ</translation>
    </message>
    <message>
        <source>Copy address</source>
        <translation>Хаягийг санах</translation>
    </message>
    <message>
        <source>Copy label</source>
        <translation>Шошгыг санах</translation>
    </message>
    <message>
        <source>Copy amount</source>
        <translation>Хэмжээг санах</translation>
    </message>
    <message>
        <source>Edit label</source>
        <translation>Шошгыг ѳѳрчлѳх</translation>
    </message>
    <message>
        <source>Show transaction details</source>
        <translation>Гүйлгээний дэлгэрэнгүйг харуул</translation>
    </message>
    <message>
        <source>The transaction history was successfully saved to %1.</source>
        <translation>Гүйлгээнүй түүхийг %1-д амжилттай хадгаллаа.</translation>
    </message>
    <message>
        <source>Comma separated file (*.csv)</source>
        <translation>Таслалаар тусгаарлагдсан хүснэгтэн файл (.csv)</translation>
    </message>
    <message>
        <source>Confirmed</source>
        <translation>Баталгаажлаа</translation>
    </message>
    <message>
        <source>Date</source>
        <translation>Огноо</translation>
    </message>
    <message>
        <source>Type</source>
        <translation>Тѳрѳл</translation>
    </message>
    <message>
        <source>Label</source>
        <translation>Шошго</translation>
    </message>
    <message>
        <source>Address</source>
        <translation>Хаяг</translation>
    </message>
    <message>
        <source>ID</source>
        <translation>Тодорхойлолт</translation>
    </message>
    <message>
        <source>to</source>
        <translation>-рүү/руу</translation>
    </message>
</context>
<context>
    <name>UnitDisplayStatusBarControl</name>
    </context>
<context>
    <name>WalletFrame</name>
    <message>
        <source>No wallet has been loaded.</source>
        <translation>Ямар ч түрүйвч ачааллагдсангүй.</translation>
    </message>
</context>
<context>
    <name>WalletModel</name>
    <message>
        <source>Send Coins</source>
        <translation>Зоос явуулах</translation>
    </message>
</context>
<context>
    <name>WalletView</name>
    <message>
        <source>&amp;Export</source>
        <translation>&amp;Экспортдлох</translation>
    </message>
    <message>
        <source>Export the data in the current tab to a file</source>
        <translation>Сонгогдсон таб дээрхи дата-г экспортлох</translation>
    </message>
    </context>
<context>
    <name>bitcoin-core</name>
    <message>
        <source>Options:</source>
        <translation>Сонголтууд:</translation>
    </message>
    <message>
        <source>Wallet options:</source>
        <translation>Түрүйвчийн сонголтууд:</translation>
    </message>
    <message>
        <source>Information</source>
        <translation>Мэдээллэл</translation>
<<<<<<< HEAD
    </message>
    <message>
        <source>Upgrade wallet to latest format</source>
        <translation>Түрүйвчийг хамгийн сүүлийн үеийн форматруу шинэчлэх</translation>
=======
>>>>>>> 188ca9c3
    </message>
    <message>
        <source>Loading addresses...</source>
        <translation>Хаягуудыг ачааллаж байна...</translation>
    </message>
    <message>
        <source>Error loading wallet.dat: Wallet corrupted</source>
        <translation>wallet.dat-ыг ачааллахад алдаа гарлаа: Түрүйвч эвдэрсэн байна</translation>
    </message>
    <message>
        <source>Error loading wallet.dat</source>
        <translation>wallet.dat-ыг ачааллахад алдаа гарлаа</translation>
    </message>
    <message>
        <source>Invalid -proxy address: '%s'</source>
        <translation>Эдгээр прокси хаягнууд буруу байна: '%s'</translation>
    </message>
    <message>
        <source>Insufficient funds</source>
        <translation>Таны дансны үлдэгдэл хүрэлцэхгүй байна</translation>
    </message>
    <message>
        <source>Loading block index...</source>
        <translation>Блокийн индексүүдийг ачааллаж байна...</translation>
    </message>
    <message>
        <source>Add a node to connect to and attempt to keep the connection open</source>
        <translation>Холболт хийхийн тулд мѳн холболтой онгорхой хадгалхын тулд шинэ нод нэм</translation>
    </message>
    <message>
        <source>Loading wallet...</source>
        <translation>Түрүйвчийг ачааллаж байна...</translation>
    </message>
    <message>
        <source>Rescanning...</source>
        <translation>Ахин уншиж байна...</translation>
    </message>
    <message>
        <source>Done loading</source>
        <translation>Ачааллаж дууслаа</translation>
    </message>
    <message>
        <source>Error</source>
        <translation>Алдаа</translation>
    </message>
</context>
</TS><|MERGE_RESOLUTION|>--- conflicted
+++ resolved
@@ -50,13 +50,10 @@
         <translation>Зооснуудыг хүлээн авах хаягийг сонгоно уу</translation>
     </message>
     <message>
-<<<<<<< HEAD
-=======
         <source>C&amp;hoose</source>
         <translation>С&amp;онго</translation>
     </message>
     <message>
->>>>>>> 188ca9c3
         <source>Sending addresses</source>
         <translation>Илгээх хаягууд</translation>
     </message>
@@ -65,19 +62,11 @@
         <translation>Хүлээн авах хаяг</translation>
     </message>
     <message>
-<<<<<<< HEAD
         <source>These are your Zetacoin addresses for sending payments. Always check the amount and the receiving address before sending coins.</source>
         <translation>Эдгээр Биткойн хаягууд нь илгээх хаягууд. Хүлээн авах хаяг болон тоо хэмжээг илгээхээсээ өмнө сайн нягталж үзэж байна уу</translation>
     </message>
     <message>
         <source>These are your Zetacoin addresses for receiving payments. It is recommended to use a new receiving address for each transaction.</source>
-=======
-        <source>These are your Bitcoin addresses for sending payments. Always check the amount and the receiving address before sending coins.</source>
-        <translation>Эдгээр Биткойн хаягууд нь илгээх хаягууд. Хүлээн авах хаяг болон тоо хэмжээг илгээхээсээ өмнө сайн нягталж үзэж байна уу</translation>
-    </message>
-    <message>
-        <source>These are your Bitcoin addresses for receiving payments. It is recommended to use a new receiving address for each transaction.</source>
->>>>>>> 188ca9c3
         <translation>Эдгээр Биткойн хаягууд нь хүлээн авах хаягууд. Гүйлгээ болгонд шинээр хаяг үүсгэхийг бид санал болгож байна.</translation>
     </message>
     <message>
@@ -1079,13 +1068,6 @@
     <message>
         <source>Information</source>
         <translation>Мэдээллэл</translation>
-<<<<<<< HEAD
-    </message>
-    <message>
-        <source>Upgrade wallet to latest format</source>
-        <translation>Түрүйвчийг хамгийн сүүлийн үеийн форматруу шинэчлэх</translation>
-=======
->>>>>>> 188ca9c3
     </message>
     <message>
         <source>Loading addresses...</source>
