<TS language="de" version="2.1">
<context>
    <name>AddressBookPage</name>
    <message>
        <source>Right-click to edit address or label</source>
        <translation>Rechtsklick zum Bearbeiten der Adresse oder der Bezeichnung</translation>
    </message>
    <message>
        <source>Create a new address</source>
        <translation>Eine neue Adresse erstellen</translation>
    </message>
    <message>
        <source>&amp;New</source>
        <translation>&amp;Neu</translation>
    </message>
    <message>
        <source>Copy the currently selected address to the system clipboard</source>
        <translation>Ausgewählte Adresse in die Zwischenablage kopieren</translation>
    </message>
    <message>
        <source>&amp;Copy</source>
        <translation>&amp;Kopieren</translation>
    </message>
    <message>
        <source>C&amp;lose</source>
        <translation>&amp;Schließen</translation>
    </message>
    <message>
        <source>&amp;Copy Address</source>
        <translation>Adresse &amp;kopieren</translation>
    </message>
    <message>
        <source>Delete the currently selected address from the list</source>
        <translation>Ausgewählte Adresse aus der Liste entfernen</translation>
    </message>
    <message>
        <source>Export the data in the current tab to a file</source>
        <translation>Daten der aktuellen Ansicht in eine Datei exportieren</translation>
    </message>
    <message>
        <source>&amp;Export</source>
        <translation>E&amp;xportieren</translation>
    </message>
    <message>
        <source>&amp;Delete</source>
        <translation>&amp;Löschen</translation>
    </message>
    <message>
        <source>Choose the address to send coins to</source>
        <translation>Wählen Sie die Adresse aus, an die Sie Zetacoins überweisen möchten</translation>
    </message>
    <message>
        <source>Choose the address to receive coins with</source>
        <translation>Wählen Sie die Adresse aus, über die Sie Zetacoins empfangen wollen</translation>
    </message>
    <message>
        <source>C&amp;hoose</source>
        <translation>&amp;Auswählen</translation>
    </message>
    <message>
        <source>Sending addresses</source>
        <translation>Zahlungsadressen</translation>
    </message>
    <message>
        <source>Receiving addresses</source>
        <translation>Empfangsadressen</translation>
    </message>
    <message>
        <source>These are your Zetacoin addresses for sending payments. Always check the amount and the receiving address before sending coins.</source>
        <translation>Dies sind Ihre Zetacoin-Adressen zum Tätigen von Überweisungen. Bitte prüfen Sie den Betrag und die Empfangsadresse, bevor Sie Zetacoins überweisen.</translation>
    </message>
    <message>
        <source>These are your Zetacoin addresses for receiving payments. It is recommended to use a new receiving address for each transaction.</source>
        <translation>Dies sind Ihre Zetacoin-Adressen zum Empfangen von Zahlungen. Es wird empfohlen für jede Transaktion eine neue Empfangsadresse zu verwenden.</translation>
    </message>
    <message>
        <source>Copy &amp;Label</source>
        <translation>&amp;Bezeichnung kopieren</translation>
    </message>
    <message>
        <source>&amp;Edit</source>
        <translation>&amp;Editieren</translation>
    </message>
    <message>
        <source>Export Address List</source>
        <translation>Addressliste exportieren</translation>
    </message>
    <message>
        <source>Comma separated file (*.csv)</source>
        <translation>Kommagetrennte-Datei (*.csv)</translation>
    </message>
    <message>
        <source>Exporting Failed</source>
        <translation>Exportieren fehlgeschlagen</translation>
    </message>
    <message>
        <source>There was an error trying to save the address list to %1. Please try again.</source>
        <translation>Beim Speichern der Adressliste nach %1 ist ein Fehler aufgetreten. Bitte versuchen Sie es erneut.</translation>
    </message>
</context>
<context>
    <name>AddressTableModel</name>
    <message>
        <source>Label</source>
        <translation>Bezeichnung</translation>
    </message>
    <message>
        <source>Address</source>
        <translation>Adresse</translation>
    </message>
    <message>
        <source>(no label)</source>
        <translation>(keine Bezeichnung)</translation>
    </message>
</context>
<context>
    <name>AskPassphraseDialog</name>
    <message>
        <source>Passphrase Dialog</source>
        <translation>Passphrasendialog</translation>
    </message>
    <message>
        <source>Enter passphrase</source>
        <translation>Passphrase eingeben</translation>
    </message>
    <message>
        <source>New passphrase</source>
        <translation>Neue Passphrase</translation>
    </message>
    <message>
        <source>Repeat new passphrase</source>
        <translation>Neue Passphrase bestätigen</translation>
    </message>
    <message>
        <source>Encrypt wallet</source>
        <translation>Wallet verschlüsseln</translation>
    </message>
    <message>
        <source>This operation needs your wallet passphrase to unlock the wallet.</source>
        <translation>Dieser Vorgang benötigt Ihre Passphrase, um die Wallet zu entsperren.</translation>
    </message>
    <message>
        <source>Unlock wallet</source>
        <translation>Wallet entsperren</translation>
    </message>
    <message>
        <source>This operation needs your wallet passphrase to decrypt the wallet.</source>
        <translation>Dieser Vorgang benötigt Ihre Passphrase, um die Wallet zu entschlüsseln.</translation>
    </message>
    <message>
        <source>Decrypt wallet</source>
        <translation>Wallet entschlüsseln</translation>
    </message>
    <message>
        <source>Change passphrase</source>
        <translation>Passphrase ändern</translation>
    </message>
    <message>
        <source>Confirm wallet encryption</source>
        <translation>Wallet-Verschlüsselung bestätigen</translation>
    </message>
    <message>
        <source>Warning: If you encrypt your wallet and lose your passphrase, you will &lt;b&gt;LOSE ALL OF YOUR ZETACOINS&lt;/b&gt;!</source>
        <translation>Warnung: Wenn Sie Ihre Wallet verschlüsseln und Ihre Passphrase verlieren, werden Sie &lt;b&gt;alle Ihre Zetacoins verlieren&lt;/b&gt;!</translation>
    </message>
    <message>
        <source>Are you sure you wish to encrypt your wallet?</source>
        <translation>Sind Sie sich sicher, dass Sie Ihre Wallet verschlüsseln möchten?</translation>
    </message>
    <message>
<<<<<<< HEAD
        <source>Zetacoin Core will close now to finish the encryption process. Remember that encrypting your wallet cannot fully protect your zetacoins from being stolen by malware infecting your computer.</source>
        <translation>Zetacoin Core wird jetzt beendet, um den Verschlüsselungsprozess abzuschließen. Vergessen Sie nicht, dass eine Wallet-Verschlüsselung nicht vollständig vor Diebstahl Ihrer Zetacoins durch Schadsoftware schützen kann, die Ihren Computer infiziert.</translation>
=======
        <source>Bitcoin Core will close now to finish the encryption process. Remember that encrypting your wallet cannot fully protect your bitcoins from being stolen by malware infecting your computer.</source>
        <translation>Bitcoin Core wird jetzt beendet, um den Verschlüsselungsprozess abzuschließen. Vergessen Sie nicht, dass eine Wallet-Verschlüsselung nicht vollständig vor Diebstahl Ihrer Bitcoins durch Schadsoftware schützen kann, die Ihren Computer infiziert.</translation>
>>>>>>> 188ca9c3
    </message>
    <message>
        <source>IMPORTANT: Any previous backups you have made of your wallet file should be replaced with the newly generated, encrypted wallet file. For security reasons, previous backups of the unencrypted wallet file will become useless as soon as you start using the new, encrypted wallet.</source>
        <translation>WICHTIG: Alle vorherigen Wallet-Sicherungen sollten durch die neu erzeugte, verschlüsselte Wallet ersetzt werden. Aus Sicherheitsgründen werden vorherige Sicherungen der unverschlüsselten Wallet nutzlos, sobald Sie die neue, verschlüsselte Wallet verwenden.</translation>
    </message>
    <message>
        <source>Warning: The Caps Lock key is on!</source>
        <translation>Warnung: Die Feststelltaste ist aktiviert!</translation>
    </message>
    <message>
        <source>Wallet encrypted</source>
        <translation>Wallet verschlüsselt</translation>
    </message>
    <message>
        <source>Enter the new passphrase to the wallet.&lt;br/&gt;Please use a passphrase of &lt;b&gt;ten or more random characters&lt;/b&gt;, or &lt;b&gt;eight or more words&lt;/b&gt;.</source>
        <translation>Geben Sie die neue Passphrase für die Wallet ein.&lt;br&gt;Bitte benutzen Sie eine Passphrase bestehend aus &lt;b&gt;zehn oder mehr zufälligen Zeichen&lt;/b&gt; oder &lt;b&gt;acht oder mehr Wörtern&lt;/b&gt;.</translation>
    </message>
    <message>
        <source>Enter the old passphrase and new passphrase to the wallet.</source>
        <translation>Geben Sie die alte und neue Wallet-Passphrase ein.</translation>
    </message>
    <message>
        <source>Wallet encryption failed</source>
        <translation>Wallet-Verschlüsselung fehlgeschlagen</translation>
    </message>
    <message>
        <source>Wallet encryption failed due to an internal error. Your wallet was not encrypted.</source>
        <translation>Die Wallet-Verschlüsselung ist aufgrund eines internen Fehlers fehlgeschlagen. Ihre Wallet wurde nicht verschlüsselt.</translation>
    </message>
    <message>
        <source>The supplied passphrases do not match.</source>
        <translation>Die eingegebenen Passphrasen stimmen nicht überein.</translation>
    </message>
    <message>
        <source>Wallet unlock failed</source>
        <translation>Wallet-Entsperrung fehlgeschlagen</translation>
    </message>
    <message>
        <source>The passphrase entered for the wallet decryption was incorrect.</source>
        <translation>Die eingegebene Passphrase zur Wallet-Entschlüsselung war nicht korrekt.</translation>
    </message>
    <message>
        <source>Wallet decryption failed</source>
        <translation>Wallet-Entschlüsselung fehlgeschlagen</translation>
    </message>
    <message>
        <source>Wallet passphrase was successfully changed.</source>
        <translation>Die Wallet-Passphrase wurde erfolgreich geändert.</translation>
    </message>
</context>
<context>
    <name>BanTableModel</name>
    <message>
        <source>IP/Netmask</source>
        <translation>IP/Netzmaske</translation>
    </message>
    <message>
        <source>Banned Until</source>
        <translation>Gesperrt bis</translation>
    </message>
</context>
<context>
    <name>BitcoinGUI</name>
    <message>
        <source>Sign &amp;message...</source>
        <translation>Nachricht s&amp;ignieren...</translation>
    </message>
    <message>
        <source>Synchronizing with network...</source>
        <translation>Synchronisiere mit Netzwerk...</translation>
    </message>
    <message>
        <source>&amp;Overview</source>
        <translation>&amp;Übersicht</translation>
    </message>
    <message>
        <source>Node</source>
        <translation>Knoten</translation>
    </message>
    <message>
        <source>Show general overview of wallet</source>
        <translation>Allgemeine Wallet-Übersicht anzeigen</translation>
    </message>
    <message>
        <source>&amp;Transactions</source>
        <translation>&amp;Transaktionen</translation>
    </message>
    <message>
        <source>Browse transaction history</source>
        <translation>Transaktionsverlauf durchsehen</translation>
    </message>
    <message>
        <source>E&amp;xit</source>
        <translation>&amp;Beenden</translation>
    </message>
    <message>
        <source>Quit application</source>
        <translation>Anwendung beenden</translation>
    </message>
    <message>
        <source>About &amp;Qt</source>
        <translation>Über &amp;Qt</translation>
    </message>
    <message>
        <source>Show information about Qt</source>
        <translation>Informationen über Qt anzeigen</translation>
    </message>
    <message>
        <source>&amp;Options...</source>
        <translation>&amp;Konfiguration...</translation>
    </message>
    <message>
        <source>&amp;Encrypt Wallet...</source>
        <translation>Wallet &amp;verschlüsseln...</translation>
    </message>
    <message>
        <source>&amp;Backup Wallet...</source>
        <translation>Wallet &amp;sichern...</translation>
    </message>
    <message>
        <source>&amp;Change Passphrase...</source>
        <translation>Passphrase &amp;ändern...</translation>
    </message>
    <message>
        <source>&amp;Sending addresses...</source>
        <translation>&amp;Zahlungsadressen...</translation>
    </message>
    <message>
        <source>&amp;Receiving addresses...</source>
        <translation>&amp;Empfangsadressen...</translation>
    </message>
    <message>
        <source>Open &amp;URI...</source>
        <translation>&amp;URI öffnen...</translation>
    </message>
    <message>
        <source>Zetacoin Core client</source>
        <translation>"Zetacoin Core"-Client</translation>
    </message>
    <message>
        <source>Importing blocks from disk...</source>
        <translation>Importiere Blöcke von Datenträger...</translation>
    </message>
    <message>
        <source>Reindexing blocks on disk...</source>
        <translation>Reindiziere Blöcke auf Datenträger...</translation>
    </message>
    <message>
<<<<<<< HEAD
        <source>Send coins to a Zetacoin address</source>
        <translation>Zetacoins an eine Zetacoin-Adresse überweisen</translation>
=======
        <source>Send coins to a Bitcoin address</source>
        <translation>Bitcoins an eine Bitcoin-Adresse überweisen</translation>
>>>>>>> 188ca9c3
    </message>
    <message>
        <source>Backup wallet to another location</source>
        <translation>Eine Wallet-Sicherungskopie erstellen und abspeichern</translation>
    </message>
    <message>
        <source>Change the passphrase used for wallet encryption</source>
        <translation>Ändert die Passphrase, die für die Wallet-Verschlüsselung benutzt wird</translation>
    </message>
    <message>
        <source>&amp;Debug window</source>
        <translation>&amp;Debugfenster</translation>
    </message>
    <message>
        <source>Open debugging and diagnostic console</source>
        <translation>Debugging- und Diagnosekonsole öffnen</translation>
    </message>
    <message>
        <source>&amp;Verify message...</source>
        <translation>Nachricht &amp;verifizieren...</translation>
    </message>
    <message>
        <source>Zetacoin</source>
        <translation>Zetacoin</translation>
    </message>
    <message>
        <source>Wallet</source>
        <translation>Wallet</translation>
    </message>
    <message>
        <source>&amp;Send</source>
        <translation>&amp;Überweisen</translation>
    </message>
    <message>
        <source>&amp;Receive</source>
        <translation>&amp;Empfangen</translation>
    </message>
    <message>
        <source>Show information about Zetacoin Core</source>
        <translation>Informationen über Zetacoin Core anzeigen</translation>
    </message>
    <message>
        <source>&amp;Show / Hide</source>
        <translation>&amp;Anzeigen / Verstecken</translation>
    </message>
    <message>
        <source>Show or hide the main Window</source>
        <translation>Das Hauptfenster anzeigen oder verstecken</translation>
    </message>
    <message>
        <source>Encrypt the private keys that belong to your wallet</source>
        <translation>Verschlüsselt die zu Ihrer Wallet gehörenden privaten Schlüssel</translation>
    </message>
    <message>
        <source>Sign messages with your Zetacoin addresses to prove you own them</source>
        <translation>Nachrichten signieren, um den Besitz Ihrer Zetacoin-Adressen zu beweisen</translation>
    </message>
    <message>
        <source>Verify messages to ensure they were signed with specified Zetacoin addresses</source>
        <translation>Nachrichten verifizieren, um sicherzustellen, dass diese mit den angegebenen Zetacoin-Adressen signiert wurden</translation>
    </message>
    <message>
        <source>&amp;File</source>
        <translation>&amp;Datei</translation>
    </message>
    <message>
        <source>&amp;Settings</source>
        <translation>&amp;Einstellungen</translation>
    </message>
    <message>
        <source>&amp;Help</source>
        <translation>&amp;Hilfe</translation>
    </message>
    <message>
        <source>Tabs toolbar</source>
        <translation>Registerkartenleiste</translation>
    </message>
    <message>
        <source>Zetacoin Core</source>
        <translation>Zetacoin Core</translation>
    </message>
    <message>
        <source>Request payments (generates QR codes and zetacoin: URIs)</source>
        <translation>Zahlungen anfordern (erzeugt QR-Codes und "zetacoin:"-URIs)</translation>
    </message>
    <message>
        <source>&amp;About Zetacoin Core</source>
        <translation>&amp;Über Zetacoin Core</translation>
    </message>
    <message>
        <source>Modify configuration options for Zetacoin Core</source>
        <translation>Konfiguration von Zetacoin Core bearbeiten</translation>
    </message>
    <message>
        <source>Modify configuration options for Bitcoin Core</source>
        <translation>Konfiguration von Bitcoin Core bearbeiten</translation>
    </message>
    <message>
        <source>Show the list of used sending addresses and labels</source>
        <translation>Liste verwendeter Zahlungsadressen und Bezeichnungen anzeigen</translation>
    </message>
    <message>
        <source>Show the list of used receiving addresses and labels</source>
        <translation>Liste verwendeter Empfangsadressen und Bezeichnungen anzeigen</translation>
    </message>
    <message>
        <source>Open a zetacoin: URI or payment request</source>
        <translation>Eine "zetacoin:"-URI oder Zahlungsanforderung öffnen</translation>
    </message>
    <message>
        <source>&amp;Command-line options</source>
        <translation>&amp;Kommandozeilenoptionen</translation>
    </message>
    <message>
        <source>Show the Zetacoin Core help message to get a list with possible Zetacoin command-line options</source>
        <translation>Zeige den "Zetacoin Core"-Hilfetext, um eine Liste mit möglichen Kommandozeilenoptionen zu erhalten</translation>
    </message>
    <message numerus="yes">
        <source>%n active connection(s) to Zetacoin network</source>
        <translation><numerusform>%n aktive Verbindung zum Zetacoin-Netzwerk</numerusform><numerusform>%n aktive Verbindungen zum Zetacoin-Netzwerk</numerusform></translation>
    </message>
    <message>
        <source>No block source available...</source>
        <translation>Keine Blockquelle verfügbar...</translation>
    </message>
    <message numerus="yes">
        <source>Processed %n block(s) of transaction history.</source>
        <translation><numerusform>%n Block des Transaktionsverlaufs verarbeitet.</numerusform><numerusform>%n Blöcke des Transaktionsverlaufs verarbeitet.</numerusform></translation>
    </message>
    <message numerus="yes">
        <source>%n hour(s)</source>
        <translation><numerusform>%n Stunde</numerusform><numerusform>%n Stunden</numerusform></translation>
    </message>
    <message numerus="yes">
        <source>%n day(s)</source>
        <translation><numerusform>%n Tag</numerusform><numerusform>%n Tage</numerusform></translation>
    </message>
    <message numerus="yes">
        <source>%n week(s)</source>
        <translation><numerusform>%n Woche</numerusform><numerusform>%n Wochen</numerusform></translation>
    </message>
    <message>
        <source>%1 and %2</source>
        <translation>%1 und %2</translation>
    </message>
    <message numerus="yes">
        <source>%n year(s)</source>
        <translation><numerusform>%n Jahr</numerusform><numerusform>%n Jahre</numerusform></translation>
    </message>
    <message>
        <source>%1 behind</source>
        <translation>%1 im Rückstand</translation>
    </message>
    <message>
        <source>Last received block was generated %1 ago.</source>
        <translation>Der letzte empfangene Block ist %1 alt.</translation>
    </message>
    <message>
        <source>Transactions after this will not yet be visible.</source>
        <translation>Transaktionen hiernach werden noch nicht angezeigt.</translation>
    </message>
    <message>
        <source>Error</source>
        <translation>Fehler</translation>
    </message>
    <message>
        <source>Warning</source>
        <translation>Warnung</translation>
    </message>
    <message>
        <source>Information</source>
        <translation>Hinweis</translation>
    </message>
    <message>
        <source>Up to date</source>
        <translation>Auf aktuellem Stand</translation>
    </message>
    <message>
        <source>Catching up...</source>
        <translation>Hole auf...</translation>
    </message>
    <message>
        <source>Date: %1
</source>
        <translation>Datum: %1
</translation>
    </message>
    <message>
        <source>Amount: %1
</source>
        <translation>Betrag: %1
</translation>
    </message>
    <message>
        <source>Type: %1
</source>
        <translation>Typ: %1
</translation>
    </message>
    <message>
        <source>Label: %1
</source>
        <translation>Bezeichnung: %1
</translation>
    </message>
    <message>
        <source>Address: %1
</source>
        <translation>Adresse: %1
</translation>
    </message>
    <message>
        <source>Sent transaction</source>
        <translation>Gesendete Transaktion</translation>
    </message>
    <message>
        <source>Incoming transaction</source>
        <translation>Eingehende Transaktion</translation>
    </message>
    <message>
        <source>Wallet is &lt;b&gt;encrypted&lt;/b&gt; and currently &lt;b&gt;unlocked&lt;/b&gt;</source>
        <translation>Wallet ist &lt;b&gt;verschlüsselt&lt;/b&gt; und aktuell &lt;b&gt;entsperrt&lt;/b&gt;</translation>
    </message>
    <message>
        <source>Wallet is &lt;b&gt;encrypted&lt;/b&gt; and currently &lt;b&gt;locked&lt;/b&gt;</source>
        <translation>Wallet ist &lt;b&gt;verschlüsselt&lt;/b&gt; und aktuell &lt;b&gt;gesperrt&lt;/b&gt;</translation>
    </message>
</context>
<context>
    <name>ClientModel</name>
    <message>
        <source>Network Alert</source>
        <translation>Netzwerkalarm</translation>
    </message>
</context>
<context>
    <name>CoinControlDialog</name>
    <message>
        <source>Coin Selection</source>
        <translation>Münzauswahl ("Coin Control")</translation>
    </message>
    <message>
        <source>Quantity:</source>
        <translation>Anzahl:</translation>
    </message>
    <message>
        <source>Bytes:</source>
        <translation>Byte:</translation>
    </message>
    <message>
        <source>Amount:</source>
        <translation>Betrag:</translation>
    </message>
    <message>
        <source>Priority:</source>
        <translation>Priorität:</translation>
    </message>
    <message>
        <source>Fee:</source>
        <translation>Gebühr:</translation>
    </message>
    <message>
        <source>Dust:</source>
        <translation>"Dust":</translation>
    </message>
    <message>
        <source>After Fee:</source>
        <translation>Abzüglich Gebühr:</translation>
    </message>
    <message>
        <source>Change:</source>
        <translation>Wechselgeld:</translation>
    </message>
    <message>
        <source>(un)select all</source>
        <translation>Alles (de)selektieren</translation>
    </message>
    <message>
        <source>Tree mode</source>
        <translation>Baumansicht</translation>
    </message>
    <message>
        <source>List mode</source>
        <translation>Listenansicht</translation>
    </message>
    <message>
        <source>Amount</source>
        <translation>Betrag</translation>
    </message>
    <message>
        <source>Received with label</source>
        <translation>Empfangen über Bezeichnung</translation>
    </message>
    <message>
        <source>Received with address</source>
        <translation>Empfangen über Adresse</translation>
    </message>
    <message>
        <source>Date</source>
        <translation>Datum</translation>
    </message>
    <message>
        <source>Confirmations</source>
        <translation>Bestätigungen</translation>
    </message>
    <message>
        <source>Confirmed</source>
        <translation>Bestätigt</translation>
    </message>
    <message>
        <source>Priority</source>
        <translation>Priorität</translation>
    </message>
    <message>
        <source>Copy address</source>
        <translation>Adresse kopieren</translation>
    </message>
    <message>
        <source>Copy label</source>
        <translation>Bezeichnung kopieren</translation>
    </message>
    <message>
        <source>Copy amount</source>
        <translation>Betrag kopieren</translation>
    </message>
    <message>
        <source>Copy transaction ID</source>
        <translation>Transaktions-ID kopieren</translation>
    </message>
    <message>
        <source>Lock unspent</source>
        <translation>Nicht ausgegebenen Betrag sperren</translation>
    </message>
    <message>
        <source>Unlock unspent</source>
        <translation>Nicht ausgegebenen Betrag entsperren</translation>
    </message>
    <message>
        <source>Copy quantity</source>
        <translation>Anzahl kopieren</translation>
    </message>
    <message>
        <source>Copy fee</source>
        <translation>Gebühr kopieren</translation>
    </message>
    <message>
        <source>Copy after fee</source>
        <translation>Abzüglich Gebühr kopieren</translation>
    </message>
    <message>
        <source>Copy bytes</source>
        <translation>Byte kopieren</translation>
    </message>
    <message>
        <source>Copy priority</source>
        <translation>Priorität kopieren</translation>
    </message>
    <message>
        <source>Copy dust</source>
        <translation>"Dust" kopieren</translation>
    </message>
    <message>
        <source>Copy change</source>
        <translation>Wechselgeld kopieren</translation>
    </message>
    <message>
        <source>highest</source>
        <translation>am höchsten</translation>
    </message>
    <message>
        <source>higher</source>
        <translation>höher</translation>
    </message>
    <message>
        <source>high</source>
        <translation>hoch</translation>
    </message>
    <message>
        <source>medium-high</source>
        <translation>mittel-hoch</translation>
    </message>
    <message>
        <source>medium</source>
        <translation>mittel</translation>
    </message>
    <message>
        <source>low-medium</source>
        <translation>niedrig-mittel</translation>
    </message>
    <message>
        <source>low</source>
        <translation>niedrig</translation>
    </message>
    <message>
        <source>lower</source>
        <translation>niedriger</translation>
    </message>
    <message>
        <source>lowest</source>
        <translation>am niedrigsten</translation>
    </message>
    <message>
        <source>(%1 locked)</source>
        <translation>(%1 gesperrt)</translation>
    </message>
    <message>
        <source>none</source>
        <translation>keine</translation>
    </message>
    <message>
        <source>This label turns red if the transaction size is greater than 1000 bytes.</source>
        <translation>Diese Bezeichnung wird rot, wenn die Transaktion größer als 1000 Byte ist.</translation>
    </message>
    <message>
        <source>This label turns red if the priority is smaller than "medium".</source>
        <translation>Diese Bezeichnung wird rot, wenn die Priorität niedriger als "mittel" ist.</translation>
    </message>
    <message>
        <source>This label turns red if any recipient receives an amount smaller than %1.</source>
        <translation>Diese Bezeichnung wird rot, wenn irgendein Empfänger einen Betrag kleiner als %1 erhält.</translation>
    </message>
    <message>
        <source>Can vary +/- %1 satoshi(s) per input.</source>
        <translation>Kann pro Eingabe um +/- %1 Satoshi(s) abweichen.</translation>
    </message>
    <message>
        <source>yes</source>
        <translation>ja</translation>
    </message>
    <message>
        <source>no</source>
        <translation>nein</translation>
    </message>
    <message>
        <source>This means a fee of at least %1 per kB is required.</source>
        <translation>Das bedeutet, dass eine Gebühr von mindestens %1 pro kB erforderlich ist.</translation>
    </message>
    <message>
        <source>Can vary +/- 1 byte per input.</source>
        <translation>Kann um +/- 1 Byte pro Eingabe variieren.</translation>
    </message>
    <message>
        <source>Transactions with higher priority are more likely to get included into a block.</source>
        <translation>Transaktionen mit höherer Priorität haben eine größere Chance in einen Block aufgenommen zu werden.</translation>
    </message>
    <message>
        <source>(no label)</source>
        <translation>(keine Bezeichnung)</translation>
    </message>
    <message>
        <source>change from %1 (%2)</source>
        <translation>Wechselgeld von %1 (%2)</translation>
    </message>
    <message>
        <source>(change)</source>
        <translation>(Wechselgeld)</translation>
    </message>
</context>
<context>
    <name>EditAddressDialog</name>
    <message>
        <source>Edit Address</source>
        <translation>Adresse bearbeiten</translation>
    </message>
    <message>
        <source>&amp;Label</source>
        <translation>&amp;Bezeichnung</translation>
    </message>
    <message>
        <source>The label associated with this address list entry</source>
        <translation>Bezeichnung, die dem Adresslisteneintrag zugeordnet ist.</translation>
    </message>
    <message>
        <source>The address associated with this address list entry. This can only be modified for sending addresses.</source>
        <translation>Adresse, die dem Adresslisteneintrag zugeordnet ist. Diese kann nur bei Zahlungsadressen verändert werden.</translation>
    </message>
    <message>
        <source>&amp;Address</source>
        <translation>&amp;Adresse</translation>
    </message>
    <message>
        <source>New receiving address</source>
        <translation>Neue Empfangsadresse</translation>
    </message>
    <message>
        <source>New sending address</source>
        <translation>Neue Zahlungsadresse</translation>
    </message>
    <message>
        <source>Edit receiving address</source>
        <translation>Empfangsadresse bearbeiten</translation>
    </message>
    <message>
        <source>Edit sending address</source>
        <translation>Zahlungsadresse bearbeiten</translation>
    </message>
    <message>
        <source>The entered address "%1" is already in the address book.</source>
        <translation>Die eingegebene Adresse "%1" befindet sich bereits im Adressbuch.</translation>
    </message>
    <message>
        <source>The entered address "%1" is not a valid Zetacoin address.</source>
        <translation>Die eingegebene Adresse "%1" ist keine gültige Zetacoin-Adresse.</translation>
    </message>
    <message>
        <source>Could not unlock wallet.</source>
        <translation>Wallet konnte nicht entsperrt werden.</translation>
    </message>
    <message>
        <source>New key generation failed.</source>
        <translation>Erzeugung eines neuen Schlüssels fehlgeschlagen.</translation>
    </message>
</context>
<context>
    <name>FreespaceChecker</name>
    <message>
        <source>A new data directory will be created.</source>
        <translation>Es wird ein neues Datenverzeichnis angelegt.</translation>
    </message>
    <message>
        <source>name</source>
        <translation>Name</translation>
    </message>
    <message>
        <source>Directory already exists. Add %1 if you intend to create a new directory here.</source>
        <translation>Verzeichnis existiert bereits. Fügen Sie %1 an, wenn Sie beabsichtigen hier ein neues Verzeichnis anzulegen.</translation>
    </message>
    <message>
        <source>Path already exists, and is not a directory.</source>
        <translation>Pfad existiert bereits und ist kein Verzeichnis.</translation>
    </message>
    <message>
        <source>Cannot create data directory here.</source>
        <translation>Datenverzeichnis kann hier nicht angelegt werden.</translation>
    </message>
</context>
<context>
    <name>HelpMessageDialog</name>
    <message>
        <source>Zetacoin Core</source>
        <translation>Zetacoin Core</translation>
    </message>
    <message>
        <source>version</source>
        <translation>Version</translation>
    </message>
    <message>
        <source>(%1-bit)</source>
        <translation>(%1-Bit)</translation>
    </message>
    <message>
        <source>About Zetacoin Core</source>
        <translation>Über Zetacoin Core</translation>
    </message>
    <message>
        <source>Command-line options</source>
        <translation>Kommandozeilenoptionen</translation>
    </message>
    <message>
        <source>Usage:</source>
        <translation>Benutzung:</translation>
    </message>
    <message>
        <source>command-line options</source>
        <translation>Kommandozeilenoptionen</translation>
    </message>
<<<<<<< HEAD
=======
    <message>
        <source>UI Options:</source>
        <translation>UI Einstellungen:</translation>
    </message>
    <message>
        <source>Choose data directory on startup (default: %u)</source>
        <translation>Datenverzeichnis beim Starten auswählen (Standard: %u)</translation>
    </message>
    <message>
        <source>Set language, for example "de_DE" (default: system locale)</source>
        <translation>Sprache einstellen, zum Beispiel "de_DE" (default: system locale)</translation>
    </message>
    <message>
        <source>Start minimized</source>
        <translation>Minimiert starten</translation>
    </message>
    <message>
        <source>Set SSL root certificates for payment request (default: -system-)</source>
        <translation>SSL-Wurzelzertifikate für Zahlungsanforderungen festlegen (Standard: -system-)</translation>
    </message>
    <message>
        <source>Show splash screen on startup (default: %u)</source>
        <translation>Startbildschirm beim Starten anzeigen (Standard: %u)</translation>
    </message>
    <message>
        <source>Reset all settings changes made over the GUI</source>
        <translation>Setze alle Einstellungen zurück, die über die grafische Oberfläche geändert wurden.</translation>
    </message>
>>>>>>> 188ca9c3
</context>
<context>
    <name>Intro</name>
    <message>
        <source>Welcome</source>
        <translation>Willkommen</translation>
    </message>
    <message>
        <source>Welcome to Zetacoin Core.</source>
        <translation>Willkommen zu Zetacoin Core.</translation>
    </message>
    <message>
        <source>As this is the first time the program is launched, you can choose where Zetacoin Core will store its data.</source>
        <translation>Da Sie das Programm gerade zum ersten Mal starten, können Sie nun auswählen wo Zetacoin Core seine Daten ablegen soll.</translation>
    </message>
    <message>
        <source>Zetacoin Core will download and store a copy of the Zetacoin block chain. At least %1GB of data will be stored in this directory, and it will grow over time. The wallet will also be stored in this directory.</source>
        <translation>Zetacoin Core wird eine Kopie der Blockkette herunterladen und speichern. Mindestens %1GB Daten werden in diesem Verzeichnis abgelegt und die Datenmenge wächst über die Zeit an. Auch die Wallet wird in diesem Verzeichnis abgelegt.</translation>
    </message>
    <message>
        <source>Use the default data directory</source>
        <translation>Standard-Datenverzeichnis verwenden</translation>
    </message>
    <message>
        <source>Use a custom data directory:</source>
        <translation>Ein benutzerdefiniertes Datenverzeichnis verwenden:</translation>
    </message>
    <message>
        <source>Zetacoin Core</source>
        <translation>Zetacoin Core</translation>
    </message>
    <message>
        <source>Error: Specified data directory "%1" cannot be created.</source>
        <translation>Fehler: Angegebenes Datenverzeichnis "%1" kann nicht angelegt werden.</translation>
    </message>
    <message>
        <source>Error</source>
        <translation>Fehler</translation>
    </message>
    <message numerus="yes">
        <source>%n GB of free space available</source>
        <translation><numerusform>%n GB freier Speicherplatz verfügbar</numerusform><numerusform>%n GB freier Speicherplatz verfügbar</numerusform></translation>
    </message>
    <message numerus="yes">
        <source>(of %n GB needed)</source>
        <translation><numerusform>(von benötigtem %n GB)</numerusform><numerusform>(von benötigten %n GB)</numerusform></translation>
    </message>
</context>
<context>
    <name>OpenURIDialog</name>
    <message>
        <source>Open URI</source>
        <translation>URI öffnen</translation>
    </message>
    <message>
        <source>Open payment request from URI or file</source>
        <translation>Zahlungsanforderung über URI oder aus Datei öffnen</translation>
    </message>
    <message>
        <source>URI:</source>
        <translation>URI:</translation>
    </message>
    <message>
        <source>Select payment request file</source>
        <translation>Zahlungsanforderungsdatei auswählen</translation>
    </message>
    <message>
        <source>Select payment request file to open</source>
        <translation>Zu öffnende Zahlungsanforderungsdatei auswählen</translation>
    </message>
</context>
<context>
    <name>OptionsDialog</name>
    <message>
        <source>Options</source>
        <translation>Konfiguration</translation>
    </message>
    <message>
        <source>&amp;Main</source>
        <translation>&amp;Allgemein</translation>
    </message>
    <message>
        <source>Size of &amp;database cache</source>
        <translation>Größe des &amp;Datenbankcaches</translation>
    </message>
    <message>
        <source>MB</source>
        <translation>MB</translation>
    </message>
    <message>
        <source>Number of script &amp;verification threads</source>
        <translation>Anzahl an Skript-&amp;Verifizierungs-Threads</translation>
    </message>
    <message>
        <source>Accept connections from outside</source>
        <translation>Eingehende Verbindungen annehmen</translation>
    </message>
    <message>
        <source>Allow incoming connections</source>
        <translation>Erlaubt eingehende Verbindungen</translation>
    </message>
    <message>
        <source>IP address of the proxy (e.g. IPv4: 127.0.0.1 / IPv6: ::1)</source>
        <translation>IP-Adresse des Proxies (z.B. IPv4: 127.0.0.1 / IPv6: ::1)</translation>
    </message>
    <message>
        <source>Minimize instead of exit the application when the window is closed. When this option is enabled, the application will be closed only after selecting Exit in the menu.</source>
        <translation>Minimiert die Anwendung anstatt sie zu beenden wenn das Fenster geschlossen wird. Wenn dies aktiviert ist, müssen Sie die Anwendung über "Beenden" im Menü schließen.</translation>
    </message>
    <message>
<<<<<<< HEAD
        <source>The user interface language can be set here. This setting will take effect after restarting Zetacoin Core.</source>
        <translation>Legt die Sprache der Benutzeroberfläche fest. Diese Einstellung wird erst nach einem Neustart von Zetacoin Core aktiv.</translation>
=======
        <source>The user interface language can be set here. This setting will take effect after restarting Bitcoin Core.</source>
        <translation>Legt die Sprache der Benutzeroberfläche fest. Diese Einstellung wird erst nach einem Neustart von Bitcoin Core aktiv.</translation>
>>>>>>> 188ca9c3
    </message>
    <message>
        <source>Third party URLs (e.g. a block explorer) that appear in the transactions tab as context menu items. %s in the URL is replaced by transaction hash. Multiple URLs are separated by vertical bar |.</source>
        <translation>Externe URLs (z.B. ein Block-Explorer), die im Kontextmenü des Transaktionsverlaufs eingefügt werden. In der URL wird %s durch den Transaktionshash ersetzt. Bei Angabe mehrerer URLs müssen diese durch "|" voneinander getrennt werden.</translation>
    </message>
    <message>
        <source>Third party transaction URLs</source>
        <translation>Externe Transaktions-URLs</translation>
    </message>
    <message>
        <source>Active command-line options that override above options:</source>
        <translation>Aktive Kommandozeilenoptionen, die obige Konfiguration überschreiben:</translation>
    </message>
    <message>
        <source>Reset all client options to default.</source>
        <translation>Setzt die Clientkonfiguration auf Standardwerte zurück.</translation>
    </message>
    <message>
        <source>&amp;Reset Options</source>
        <translation>Konfiguration &amp;zurücksetzen</translation>
    </message>
    <message>
        <source>&amp;Network</source>
        <translation>&amp;Netzwerk</translation>
    </message>
    <message>
<<<<<<< HEAD
        <source>Automatically start Zetacoin Core after logging in to the system.</source>
        <translation>Zetacoin Core nach der Anmeldung am System automatisch starten.</translation>
    </message>
    <message>
        <source>&amp;Start Zetacoin Core on system login</source>
        <translation>&amp;Zetacoin Core nach Systemanmeldung starten</translation>
=======
        <source>Automatically start Bitcoin Core after logging in to the system.</source>
        <translation>Bitcoin Core nach der Anmeldung am System automatisch starten.</translation>
    </message>
    <message>
        <source>&amp;Start Bitcoin Core on system login</source>
        <translation>&amp;Bitcoin Core nach Systemanmeldung starten</translation>
>>>>>>> 188ca9c3
    </message>
    <message>
        <source>(0 = auto, &lt;0 = leave that many cores free)</source>
        <translation>(0 = automatisch, &lt;0 = so viele Kerne frei lassen)</translation>
    </message>
    <message>
        <source>W&amp;allet</source>
        <translation>W&amp;allet</translation>
    </message>
    <message>
        <source>Expert</source>
        <translation>Erweiterte Wallet-Optionen</translation>
    </message>
    <message>
        <source>Enable coin &amp;control features</source>
        <translation>"&amp;Coin Control"-Funktionen aktivieren</translation>
    </message>
    <message>
        <source>If you disable the spending of unconfirmed change, the change from a transaction cannot be used until that transaction has at least one confirmation. This also affects how your balance is computed.</source>
        <translation>Wenn Sie das Ausgeben von unbestätigtem Wechselgeld deaktivieren, kann das Wechselgeld einer Transaktion nicht verwendet werden, bis es mindestens eine Bestätigung erhalten hat. Dies wirkt sich auf die Berechnung des Kontostands aus.</translation>
    </message>
    <message>
        <source>&amp;Spend unconfirmed change</source>
        <translation>&amp;Unbestätigtes Wechselgeld darf ausgegeben werden</translation>
    </message>
    <message>
        <source>Automatically open the Zetacoin client port on the router. This only works when your router supports UPnP and it is enabled.</source>
        <translation>Automatisch den Zetacoin-Clientport auf dem Router öffnen. Dies funktioniert nur, wenn Ihr Router UPnP unterstützt und dies aktiviert ist.</translation>
    </message>
    <message>
        <source>Map port using &amp;UPnP</source>
        <translation>Portweiterleitung via &amp;UPnP</translation>
    </message>
    <message>
        <source>Connect to the Zetacoin network through a SOCKS5 proxy.</source>
        <translation>Über einen SOCKS5-Proxy mit dem Zetacoin-Netzwerk verbinden.</translation>
    </message>
    <message>
        <source>&amp;Connect through SOCKS5 proxy (default proxy):</source>
        <translation>Über einen SOCKS5-Proxy &amp;verbinden (Standardproxy):</translation>
    </message>
    <message>
        <source>Proxy &amp;IP:</source>
        <translation>Proxy-&amp;IP:</translation>
    </message>
    <message>
        <source>&amp;Port:</source>
        <translation>&amp;Port:</translation>
    </message>
    <message>
        <source>Port of the proxy (e.g. 9050)</source>
        <translation>Port des Proxies (z.B. 9050)</translation>
    </message>
    <message>
        <source>Used for reaching peers via:</source>
        <translation>Benutzt um Gegenstellen zu erreichen über:</translation>
    </message>
    <message>
        <source>Shows, if the supplied default SOCKS5 proxy is used to reach peers via this network type.</source>
        <translation>Zeigt an, ob der eingegebene Standard SOCKS5 Proxy genutzt wird um Peers mit dem Netzwerktyp zu erreichen.</translation>
    </message>
    <message>
        <source>IPv4</source>
        <translation>IPv4</translation>
    </message>
    <message>
        <source>IPv6</source>
        <translation>IPv6</translation>
    </message>
    <message>
        <source>Tor</source>
        <translation>Tor</translation>
    </message>
    <message>
        <source>Connect to the Bitcoin network through a separate SOCKS5 proxy for Tor hidden services.</source>
        <translation>Über einen separaten SOCKS5 Proxy für Tor Services mit dem Bitcoint Netzwerk verbinden.</translation>
    </message>
    <message>
        <source>Use separate SOCKS5 proxy to reach peers via Tor hidden services:</source>
        <translation>Separaten SOCKS5-Proxy verwenden, um Gegenstellen über versteckte Tor-Dienste zu erreichen:</translation>
    </message>
    <message>
        <source>&amp;Window</source>
        <translation>&amp;Programmfenster</translation>
    </message>
    <message>
        <source>Show only a tray icon after minimizing the window.</source>
        <translation>Nur ein Symbol im Infobereich anzeigen, nachdem das Programmfenster minimiert wurde.</translation>
    </message>
    <message>
        <source>&amp;Minimize to the tray instead of the taskbar</source>
        <translation>In den Infobereich anstatt in die Taskleiste &amp;minimieren</translation>
    </message>
    <message>
        <source>M&amp;inimize on close</source>
        <translation>Beim Schließen m&amp;inimieren</translation>
    </message>
    <message>
        <source>&amp;Display</source>
        <translation>Anzei&amp;ge</translation>
    </message>
    <message>
        <source>User Interface &amp;language:</source>
        <translation>&amp;Sprache der Benutzeroberfläche:</translation>
    </message>
    <message>
        <source>&amp;Unit to show amounts in:</source>
        <translation>&amp;Einheit der Beträge:</translation>
    </message>
    <message>
        <source>Choose the default subdivision unit to show in the interface and when sending coins.</source>
        <translation>Wählen Sie die standardmäßige Untereinheit, die in der Benutzeroberfläche und beim Überweisen von Zetacoins angezeigt werden soll.</translation>
    </message>
    <message>
        <source>Whether to show coin control features or not.</source>
        <translation>Legt fest, ob die "Coin Control"-Funktionen angezeigt werden.</translation>
    </message>
    <message>
        <source>&amp;OK</source>
        <translation>&amp;OK</translation>
    </message>
    <message>
        <source>&amp;Cancel</source>
        <translation>A&amp;bbrechen</translation>
    </message>
    <message>
        <source>default</source>
        <translation>Standard</translation>
    </message>
    <message>
        <source>none</source>
        <translation>keine</translation>
    </message>
    <message>
        <source>Confirm options reset</source>
        <translation>Zurücksetzen der Konfiguration bestätigen</translation>
    </message>
    <message>
        <source>Client restart required to activate changes.</source>
        <translation>Clientneustart nötig, um die Änderungen zu aktivieren.</translation>
    </message>
    <message>
        <source>Client will be shut down. Do you want to proceed?</source>
        <translation>Client wird beendet. Möchten Sie den Vorgang fortsetzen?</translation>
    </message>
    <message>
        <source>This change would require a client restart.</source>
        <translation>Diese Änderung würde einen Clientneustart benötigen.</translation>
    </message>
    <message>
        <source>The supplied proxy address is invalid.</source>
        <translation>Die eingegebene Proxyadresse ist ungültig.</translation>
    </message>
</context>
<context>
    <name>OverviewPage</name>
    <message>
        <source>Form</source>
        <translation>Formular</translation>
    </message>
    <message>
        <source>The displayed information may be out of date. Your wallet automatically synchronizes with the Zetacoin network after a connection is established, but this process has not completed yet.</source>
        <translation>Die angezeigten Informationen sind möglicherweise nicht mehr aktuell. Ihre Wallet wird automatisch synchronisiert, nachdem eine Verbindung zum Zetacoin-Netzwerk hergestellt wurde. Dieser Prozess ist jedoch derzeit noch nicht abgeschlossen.</translation>
    </message>
    <message>
        <source>Watch-only:</source>
        <translation>Beobachtet:</translation>
    </message>
    <message>
        <source>Available:</source>
        <translation>Verfügbar:</translation>
    </message>
    <message>
        <source>Your current spendable balance</source>
        <translation>Ihr aktuell verfügbarer Kontostand</translation>
    </message>
    <message>
        <source>Pending:</source>
        <translation>Ausstehend:</translation>
    </message>
    <message>
        <source>Total of transactions that have yet to be confirmed, and do not yet count toward the spendable balance</source>
        <translation>Betrag aus unbestätigten Transaktionen, der noch nicht im aktuell verfügbaren Kontostand enthalten ist</translation>
    </message>
    <message>
        <source>Immature:</source>
        <translation>Unreif:</translation>
    </message>
    <message>
        <source>Mined balance that has not yet matured</source>
        <translation>Erarbeiteter Betrag der noch nicht gereift ist</translation>
    </message>
    <message>
        <source>Balances</source>
        <translation>Kontostände</translation>
    </message>
    <message>
        <source>Total:</source>
        <translation>Gesamtbetrag:</translation>
    </message>
    <message>
        <source>Your current total balance</source>
        <translation>Aktueller Gesamtbetrag aus obigen Kategorien</translation>
    </message>
    <message>
        <source>Your current balance in watch-only addresses</source>
        <translation>Ihr aktueller Kontostand beobachteter Adressen</translation>
    </message>
    <message>
        <source>Spendable:</source>
        <translation>Verfügbar:</translation>
    </message>
    <message>
        <source>Recent transactions</source>
        <translation>Letzte Transaktionen</translation>
    </message>
    <message>
        <source>Unconfirmed transactions to watch-only addresses</source>
        <translation>Unbestätigte Transaktionen von beobachteten Adressen</translation>
    </message>
    <message>
        <source>Mined balance in watch-only addresses that has not yet matured</source>
        <translation>Erarbeiteter Betrag in beobachteten Adressen der noch nicht gereift ist</translation>
    </message>
    <message>
        <source>Current total balance in watch-only addresses</source>
        <translation>Aktueller Gesamtbetrag in beobachteten Adressen aus obigen Kategorien</translation>
    </message>
</context>
<context>
    <name>PaymentServer</name>
    <message>
        <source>URI handling</source>
        <translation>URI-Verarbeitung</translation>
    </message>
    <message>
        <source>Invalid payment address %1</source>
        <translation>Ungültige Zahlungsadresse %1</translation>
    </message>
    <message>
        <source>Payment request rejected</source>
        <translation>Zahlungsanforderung abgelehnt</translation>
    </message>
    <message>
        <source>Payment request network doesn't match client network.</source>
        <translation>Netzwerk der Zahlungsanforderung stimmt nicht mit dem Client-Netzwerk überein.</translation>
    </message>
    <message>
        <source>Payment request is not initialized.</source>
        <translation>Zahlungsanforderung ist nicht initialisiert.</translation>
    </message>
    <message>
        <source>Requested payment amount of %1 is too small (considered dust).</source>
        <translation>Angeforderter Zahlungsbetrag in Höhe von %1 ist zu niedrig und wurde als "Dust" eingestuft.</translation>
    </message>
    <message>
        <source>Payment request error</source>
        <translation>fehlerhafte Zahlungsanforderung</translation>
    </message>
    <message>
        <source>Cannot start zetacoin: click-to-pay handler</source>
        <translation>"zetacoin: Klicken-zum-Bezahlen"-Handler konnte nicht gestartet werden</translation>
    </message>
    <message>
        <source>Payment request fetch URL is invalid: %1</source>
        <translation>Abruf-URL der Zahlungsanforderung ist ungültig: %1</translation>
    </message>
    <message>
        <source>URI cannot be parsed! This can be caused by an invalid Zetacoin address or malformed URI parameters.</source>
        <translation>URI kann nicht analysiert werden! Dies kann durch eine ungültige Zetacoin-Adresse oder fehlerhafte URI-Parameter verursacht werden.</translation>
    </message>
    <message>
        <source>Payment request file handling</source>
        <translation>Zahlungsanforderungsdatei-Verarbeitung</translation>
    </message>
    <message>
        <source>Payment request file cannot be read! This can be caused by an invalid payment request file.</source>
        <translation>Zahlungsanforderungsdatei kann nicht gelesen werden! Dies kann durch eine ungültige Zahlungsanforderungsdatei verursacht werden.</translation>
    </message>
    <message>
        <source>Payment request expired.</source>
        <translation>Zahlungsanforderung abgelaufen.</translation>
    </message>
    <message>
        <source>Unverified payment requests to custom payment scripts are unsupported.</source>
        <translation>Unverifizierte Zahlungsanforderungen an benutzerdefinierte Zahlungsskripte werden nicht unterstützt.</translation>
    </message>
    <message>
        <source>Invalid payment request.</source>
        <translation>Ungültige Zahlungsanforderung.</translation>
    </message>
    <message>
        <source>Refund from %1</source>
        <translation>Rücküberweisung von %1</translation>
    </message>
    <message>
        <source>Payment request %1 is too large (%2 bytes, allowed %3 bytes).</source>
        <translation>Zahlungsanforderung %1 ist zu groß (%2 Byte, erlaubt sind %3 Byte).</translation>
    </message>
    <message>
<<<<<<< HEAD
        <source>Payment request DoS protection</source>
        <translation>Zahlungsanforderungs-DoS-Schutz</translation>
    </message>
    <message>
=======
>>>>>>> 188ca9c3
        <source>Error communicating with %1: %2</source>
        <translation>Kommunikationsfehler mit %1: %2</translation>
    </message>
    <message>
        <source>Payment request cannot be parsed!</source>
        <translation>Zahlungsanforderung kann nicht verarbeitet werden!</translation>
    </message>
    <message>
        <source>Bad response from server %1</source>
        <translation>Fehlerhafte Antwort vom Server: %1</translation>
    </message>
    <message>
        <source>Payment acknowledged</source>
        <translation>Zahlung bestätigt</translation>
    </message>
    <message>
        <source>Network request error</source>
        <translation>fehlerhafte Netzwerkanfrage</translation>
    </message>
</context>
<context>
    <name>PeerTableModel</name>
    <message>
        <source>User Agent</source>
        <translation>User-Agent</translation>
    </message>
    <message>
        <source>Node/Service</source>
        <translation>Knoten/Dienst</translation>
    </message>
    <message>
        <source>Ping Time</source>
        <translation>Pingzeit</translation>
    </message>
</context>
<context>
    <name>QObject</name>
    <message>
        <source>Amount</source>
        <translation>Betrag</translation>
    </message>
    <message>
        <source>Enter a Zetacoin address (e.g. %1)</source>
        <translation>Zetacoin-Adresse eingeben (z.B. %1)</translation>
    </message>
    <message>
        <source>%1 d</source>
        <translation>%1 d</translation>
    </message>
    <message>
        <source>%1 h</source>
        <translation>%1 h</translation>
    </message>
    <message>
        <source>%1 m</source>
        <translation>%1 m</translation>
    </message>
    <message>
        <source>%1 s</source>
        <translation>%1 s</translation>
    </message>
    <message>
        <source>None</source>
        <translation>Keine</translation>
    </message>
    <message>
        <source>N/A</source>
        <translation>k.A.</translation>
    </message>
    <message>
        <source>%1 ms</source>
        <translation>%1 ms</translation>
    </message>
</context>
<context>
    <name>QRImageWidget</name>
    <message>
        <source>&amp;Save Image...</source>
        <translation>Grafik &amp;speichern...</translation>
    </message>
    <message>
        <source>&amp;Copy Image</source>
        <translation>Grafik &amp;kopieren</translation>
    </message>
    <message>
        <source>Save QR Code</source>
        <translation>QR-Code speichern</translation>
    </message>
    <message>
        <source>PNG Image (*.png)</source>
        <translation>PNG-Grafik (*.png)</translation>
    </message>
</context>
<context>
    <name>RPCConsole</name>
    <message>
        <source>Client name</source>
        <translation>Clientname</translation>
    </message>
    <message>
        <source>N/A</source>
        <translation>k.A.</translation>
    </message>
    <message>
        <source>Client version</source>
        <translation>Clientversion</translation>
    </message>
    <message>
        <source>&amp;Information</source>
        <translation>Hinweis</translation>
    </message>
    <message>
        <source>Debug window</source>
        <translation>Debugfenster</translation>
    </message>
    <message>
        <source>General</source>
        <translation>Allgemein</translation>
    </message>
    <message>
        <source>Using OpenSSL version</source>
        <translation>Verwendete OpenSSL-Version</translation>
    </message>
    <message>
        <source>Using BerkeleyDB version</source>
        <translation>Verwendete BerkeleyDB-Version</translation>
    </message>
    <message>
        <source>Startup time</source>
        <translation>Startzeit</translation>
    </message>
    <message>
        <source>Network</source>
        <translation>Netzwerk</translation>
    </message>
    <message>
        <source>Name</source>
        <translation>Name</translation>
    </message>
    <message>
        <source>Number of connections</source>
        <translation>Anzahl Verbindungen</translation>
    </message>
    <message>
        <source>Block chain</source>
        <translation>Blockkette</translation>
    </message>
    <message>
        <source>Current number of blocks</source>
        <translation>Aktuelle Anzahl Blöcke</translation>
    </message>
    <message>
<<<<<<< HEAD
        <source>Open the Zetacoin Core debug log file from the current data directory. This can take a few seconds for large log files.</source>
        <translation>Öffnet die "Zetacoin Core"-Debugprotokolldatei aus dem aktuellen Datenverzeichnis. Dies kann bei großen Protokolldateien einige Sekunden dauern.</translation>
=======
        <source>Memory Pool</source>
        <translation>Speicherpool</translation>
    </message>
    <message>
        <source>Current number of transactions</source>
        <translation>Aktuelle Anzahl der Transaktionen</translation>
    </message>
    <message>
        <source>Memory usage</source>
        <translation>Speichernutzung</translation>
    </message>
    <message>
        <source>Open the Bitcoin Core debug log file from the current data directory. This can take a few seconds for large log files.</source>
        <translation>Öffnet die "Bitcoin Core"-Debugprotokolldatei aus dem aktuellen Datenverzeichnis. Dies kann bei großen Protokolldateien einige Sekunden dauern.</translation>
>>>>>>> 188ca9c3
    </message>
    <message>
        <source>Received</source>
        <translation>Empfangen</translation>
    </message>
    <message>
        <source>Sent</source>
        <translation>Übertragen</translation>
    </message>
    <message>
        <source>&amp;Peers</source>
        <translation>&amp;Gegenstellen</translation>
    </message>
    <message>
        <source>Banned peers</source>
        <translation>Gesperrte Peers</translation>
    </message>
    <message>
        <source>Select a peer to view detailed information.</source>
        <translation>Gegenstelle auswählen, um detaillierte Informationen zu erhalten.</translation>
    </message>
    <message>
        <source>Whitelisted</source>
        <translation>Zugelassene</translation>
    </message>
    <message>
        <source>Direction</source>
        <translation>Richtung</translation>
    </message>
    <message>
        <source>Version</source>
        <translation>Version</translation>
    </message>
    <message>
        <source>Starting Block</source>
        <translation>Start Block</translation>
    </message>
    <message>
        <source>Synced Headers</source>
        <translation>Synchronisierte Kopfdaten</translation>
    </message>
    <message>
        <source>Synced Blocks</source>
        <translation>Synchronisierte Blöcke</translation>
    </message>
    <message>
        <source>User Agent</source>
        <translation>User-Agent</translation>
    </message>
    <message>
        <source>Services</source>
        <translation>Dienste</translation>
    </message>
    <message>
        <source>Ban Score</source>
        <translation>Sperrpunktzahl</translation>
    </message>
    <message>
        <source>Connection Time</source>
        <translation>Verbindungsdauer</translation>
    </message>
    <message>
        <source>Last Send</source>
        <translation>Letzte Übertragung</translation>
    </message>
    <message>
        <source>Last Receive</source>
        <translation>Letzter Empfang</translation>
    </message>
    <message>
        <source>Ping Time</source>
        <translation>Pingzeit</translation>
    </message>
    <message>
        <source>The duration of a currently outstanding ping.</source>
        <translation>Die Laufzeit eines aktuell ausstehenden Ping.</translation>
    </message>
    <message>
        <source>Ping Wait</source>
        <translation>Ping Wartezeit</translation>
    </message>
    <message>
        <source>Time Offset</source>
        <translation>Zeitversatz</translation>
    </message>
    <message>
        <source>Time Offset</source>
        <translation>Zeitversatz</translation>
    </message>
    <message>
        <source>Last block time</source>
        <translation>Letzte Blockzeit</translation>
    </message>
    <message>
        <source>&amp;Open</source>
        <translation>&amp;Öffnen</translation>
    </message>
    <message>
        <source>&amp;Console</source>
        <translation>&amp;Konsole</translation>
    </message>
    <message>
        <source>&amp;Network Traffic</source>
        <translation>&amp;Netzwerkauslastung</translation>
    </message>
    <message>
        <source>&amp;Clear</source>
        <translation>&amp;Zurücksetzen</translation>
    </message>
    <message>
        <source>Totals</source>
        <translation>Gesamtbetrag:</translation>
    </message>
    <message>
        <source>In:</source>
        <translation>eingehend:</translation>
    </message>
    <message>
        <source>Out:</source>
        <translation>ausgehend:</translation>
    </message>
    <message>
        <source>Build date</source>
        <translation>Erstellungsdatum</translation>
    </message>
    <message>
        <source>Debug log file</source>
        <translation>Debugprotokolldatei</translation>
    </message>
    <message>
        <source>Clear console</source>
        <translation>Konsole zurücksetzen</translation>
    </message>
    <message>
<<<<<<< HEAD
        <source>Welcome to the Zetacoin Core RPC console.</source>
        <translation>Willkommen in der "Zetacoin Core"-RPC-Konsole.</translation>
=======
        <source>&amp;Disconnect Node</source>
        <translation>Knoten &amp;trennen</translation>
    </message>
    <message>
        <source>Ban Node for</source>
        <translation>Knoten gebannt für</translation>
    </message>
    <message>
        <source>1 &amp;hour</source>
        <translation>1 &amp;Stunde</translation>
    </message>
    <message>
        <source>1 &amp;day</source>
        <translation>1 &amp;Tag</translation>
    </message>
    <message>
        <source>1 &amp;week</source>
        <translation>1 &amp;Woche</translation>
    </message>
    <message>
        <source>1 &amp;year</source>
        <translation>1 &amp;Jahr</translation>
    </message>
    <message>
        <source>&amp;Unban Node</source>
        <translation>&amp;Node entsperren</translation>
    </message>
    <message>
        <source>Welcome to the Bitcoin Core RPC console.</source>
        <translation>Willkommen in der "Bitcoin Core"-RPC-Konsole.</translation>
>>>>>>> 188ca9c3
    </message>
    <message>
        <source>Use up and down arrows to navigate history, and &lt;b&gt;Ctrl-L&lt;/b&gt; to clear screen.</source>
        <translation>Pfeiltaste hoch und runter, um den Verlauf durchzublättern und &lt;b&gt;Strg-L&lt;/b&gt;, um die Konsole zurückzusetzen.</translation>
    </message>
    <message>
        <source>Type &lt;b&gt;help&lt;/b&gt; for an overview of available commands.</source>
        <translation>Bitte &lt;b&gt;help&lt;/b&gt; eingeben, um eine Übersicht verfügbarer Befehle zu erhalten.</translation>
    </message>
    <message>
        <source>%1 B</source>
        <translation>%1 B</translation>
    </message>
    <message>
        <source>%1 KB</source>
        <translation>%1 KB</translation>
    </message>
    <message>
        <source>%1 MB</source>
        <translation>%1 MB</translation>
    </message>
    <message>
        <source>%1 GB</source>
        <translation>%1 GB</translation>
    </message>
    <message>
        <source>(node id: %1)</source>
        <translation>(Knotenkennung: %1)</translation>
    </message>
    <message>
        <source>via %1</source>
        <translation>über %1</translation>
    </message>
    <message>
        <source>never</source>
        <translation>nie</translation>
    </message>
    <message>
        <source>Inbound</source>
        <translation>eingehend</translation>
    </message>
    <message>
        <source>Outbound</source>
        <translation>ausgehend</translation>
    </message>
    <message>
        <source>Yes</source>
        <translation>Ja</translation>
    </message>
    <message>
        <source>No</source>
        <translation>Nein</translation>
    </message>
    <message>
        <source>Unknown</source>
        <translation>Unbekannt</translation>
    </message>
</context>
<context>
    <name>ReceiveCoinsDialog</name>
    <message>
        <source>&amp;Amount:</source>
        <translation>&amp;Betrag:</translation>
    </message>
    <message>
        <source>&amp;Label:</source>
        <translation>&amp;Bezeichnung:</translation>
    </message>
    <message>
        <source>&amp;Message:</source>
        <translation>&amp;Nachricht:</translation>
    </message>
    <message>
        <source>Reuse one of the previously used receiving addresses. Reusing addresses has security and privacy issues. Do not use this unless re-generating a payment request made before.</source>
        <translation>Eine der bereits verwendeten Empfangsadressen wiederverwenden. Addressen wiederzuverwenden birgt Sicherheits- und Datenschutzrisiken. Außer zum Neuerstellen einer bereits erzeugten Zahlungsanforderung sollten Sie dies nicht nutzen.</translation>
    </message>
    <message>
        <source>R&amp;euse an existing receiving address (not recommended)</source>
        <translation>Vorhandene Empfangsadresse &amp;wiederverwenden (nicht empfohlen)</translation>
    </message>
    <message>
        <source>An optional message to attach to the payment request, which will be displayed when the request is opened. Note: The message will not be sent with the payment over the Zetacoin network.</source>
        <translation>Eine optionale Nachricht, die an die Zahlungsanforderung angehängt wird. Sie wird angezeigt, wenn die Anforderung geöffnet wird. Hinweis: Diese Nachricht wird nicht mit der Zahlung über das Zetacoin-Netzwerk gesendet.</translation>
    </message>
    <message>
        <source>An optional label to associate with the new receiving address.</source>
        <translation>Eine optionale Bezeichnung, die der neuen Empfangsadresse zugeordnet wird.</translation>
    </message>
    <message>
        <source>Use this form to request payments. All fields are &lt;b&gt;optional&lt;/b&gt;.</source>
        <translation>Verwenden Sie dieses Formular, um Zahlungen anzufordern. Alle Felder sind &lt;b&gt;optional&lt;/b&gt;.</translation>
    </message>
    <message>
        <source>An optional amount to request. Leave this empty or zero to not request a specific amount.</source>
        <translation>Ein optional angeforderte Betrag. Lassen Sie dieses Feld leer oder setzen Sie es auf 0, um keinen spezifischen Betrag anzufordern.</translation>
    </message>
    <message>
        <source>Clear all fields of the form.</source>
        <translation>Alle Formularfelder zurücksetzen.</translation>
    </message>
    <message>
        <source>Clear</source>
        <translation>Zurücksetzen</translation>
    </message>
    <message>
        <source>Requested payments history</source>
        <translation>Verlauf der angeforderten Zahlungen</translation>
    </message>
    <message>
        <source>&amp;Request payment</source>
        <translation>&amp;Zahlung anfordern</translation>
    </message>
    <message>
        <source>Show the selected request (does the same as double clicking an entry)</source>
        <translation>Ausgewählte Zahlungsanforderungen anzeigen (entspricht einem Doppelklick auf einen Eintrag)</translation>
    </message>
    <message>
        <source>Show</source>
        <translation>Anzeigen</translation>
    </message>
    <message>
        <source>Remove the selected entries from the list</source>
        <translation>Ausgewählte Einträge aus der Liste entfernen</translation>
    </message>
    <message>
        <source>Remove</source>
        <translation>Entfernen</translation>
    </message>
    <message>
        <source>Copy label</source>
        <translation>Bezeichnung kopieren</translation>
    </message>
    <message>
        <source>Copy message</source>
        <translation>Nachricht kopieren</translation>
    </message>
    <message>
        <source>Copy amount</source>
        <translation>Betrag kopieren</translation>
    </message>
</context>
<context>
    <name>ReceiveRequestDialog</name>
    <message>
        <source>QR Code</source>
        <translation>QR-Code</translation>
    </message>
    <message>
        <source>Copy &amp;URI</source>
        <translation>&amp;URI kopieren</translation>
    </message>
    <message>
        <source>Copy &amp;Address</source>
        <translation>&amp;Addresse kopieren</translation>
    </message>
    <message>
        <source>&amp;Save Image...</source>
        <translation>Grafik &amp;speichern...</translation>
    </message>
    <message>
        <source>Request payment to %1</source>
        <translation>Zahlung anfordern an %1</translation>
    </message>
    <message>
        <source>Payment information</source>
        <translation>Zahlungsinformationen</translation>
    </message>
    <message>
        <source>URI</source>
        <translation>URI</translation>
    </message>
    <message>
        <source>Address</source>
        <translation>Adresse</translation>
    </message>
    <message>
        <source>Amount</source>
        <translation>Betrag</translation>
    </message>
    <message>
        <source>Label</source>
        <translation>Bezeichnung</translation>
    </message>
    <message>
        <source>Message</source>
        <translation>Nachricht</translation>
    </message>
    <message>
        <source>Resulting URI too long, try to reduce the text for label / message.</source>
        <translation>Resultierende URI ist zu lang, bitte den Text für Bezeichnung/Nachricht kürzen.</translation>
    </message>
    <message>
        <source>Error encoding URI into QR Code.</source>
        <translation>Beim Enkodieren der URI in den QR-Code ist ein Fehler aufgetreten.</translation>
    </message>
</context>
<context>
    <name>RecentRequestsTableModel</name>
    <message>
        <source>Date</source>
        <translation>Datum</translation>
    </message>
    <message>
        <source>Label</source>
        <translation>Bezeichnung</translation>
    </message>
    <message>
        <source>Message</source>
        <translation>Nachricht</translation>
    </message>
    <message>
        <source>Amount</source>
        <translation>Betrag</translation>
    </message>
    <message>
        <source>(no label)</source>
        <translation>(keine Bezeichnung)</translation>
    </message>
    <message>
        <source>(no message)</source>
        <translation>(keine Nachricht)</translation>
    </message>
    <message>
        <source>(no amount)</source>
        <translation>(kein Betrag)</translation>
    </message>
</context>
<context>
    <name>SendCoinsDialog</name>
    <message>
        <source>Send Coins</source>
        <translation>Zetacoins überweisen</translation>
    </message>
    <message>
        <source>Coin Control Features</source>
        <translation>"Coin Control"-Funktionen</translation>
    </message>
    <message>
        <source>Inputs...</source>
        <translation>Eingaben...</translation>
    </message>
    <message>
        <source>automatically selected</source>
        <translation>automatisch ausgewählt</translation>
    </message>
    <message>
        <source>Insufficient funds!</source>
        <translation>Unzureichender Kontostand!</translation>
    </message>
    <message>
        <source>Quantity:</source>
        <translation>Anzahl:</translation>
    </message>
    <message>
        <source>Bytes:</source>
        <translation>Byte:</translation>
    </message>
    <message>
        <source>Amount:</source>
        <translation>Betrag:</translation>
    </message>
    <message>
        <source>Priority:</source>
        <translation>Priorität:</translation>
    </message>
    <message>
        <source>Fee:</source>
        <translation>Gebühr:</translation>
    </message>
    <message>
        <source>After Fee:</source>
        <translation>Abzüglich Gebühr:</translation>
    </message>
    <message>
        <source>Change:</source>
        <translation>Wechselgeld:</translation>
    </message>
    <message>
        <source>If this is activated, but the change address is empty or invalid, change will be sent to a newly generated address.</source>
        <translation>Wenn dies aktivert, und die Wechselgeld-Adresse leer oder ungültig ist, wird das Wechselgeld einer neu erzeugten Adresse gutgeschrieben.</translation>
    </message>
    <message>
        <source>Custom change address</source>
        <translation>Benutzerdefinierte Wechselgeld-Adresse</translation>
    </message>
    <message>
        <source>Transaction Fee:</source>
        <translation>Transaktionsgebühr:</translation>
    </message>
    <message>
        <source>Choose...</source>
        <translation>Auswählen...</translation>
    </message>
    <message>
        <source>collapse fee-settings</source>
        <translation>Transaktionsgebühreneinstellungen ausblenden</translation>
    </message>
    <message>
        <source>per kilobyte</source>
        <translation>pro Kilobyte</translation>
    </message>
    <message>
        <source>If the custom fee is set to 1000 satoshis and the transaction is only 250 bytes, then "per kilobyte" only pays 250 satoshis in fee, while "total at least" pays 1000 satoshis. For transactions bigger than a kilobyte both pay by kilobyte.</source>
        <translation>Wenn die benutzerdefinierte Gebühr 1000 Satoshis beträgt und die Transaktion nur 250 Byte groß ist, wird bei Auswahl von "pro Kilobyte" eine Gebühr in Höhe von 250 Satoshis, bei Auswahl von "Mindestbetrag" eine Gebühr in Höhe von 1000 Satoshis bezahlt. Bei Transaktionen die Größer als ein Kilobyte sind, werden bei beiden Optionen die Gebühren pro Kilobyte bezahlt.</translation>
    </message>
    <message>
        <source>Hide</source>
        <translation>Ausblenden</translation>
    </message>
    <message>
        <source>total at least</source>
        <translation>Mindestbetrag</translation>
    </message>
    <message>
        <source>Paying only the minimum fee is just fine as long as there is less transaction volume than space in the blocks. But be aware that this can end up in a never confirming transaction once there is more demand for zetacoin transactions than the network can process.</source>
        <translation>Nur die minimale Gebühr zu bezahlen ist so lange in Ordnung, wie weniger Transaktionsvolumen als Platz in den Blöcken vorhanden ist. Aber Vorsicht, diese Option kann dazu führen, dass Transaktionen nicht bestätigt werden, wenn mehr Bedarf an Zetacoin-Transaktionen besteht als das Netzwerk verarbeiten kann.</translation>
    </message>
    <message>
        <source>(read the tooltip)</source>
        <translation>(den Hinweistext lesen)</translation>
    </message>
    <message>
        <source>Recommended:</source>
        <translation>Empfehlungen:</translation>
    </message>
    <message>
        <source>Custom:</source>
        <translation>Benutzerdefiniert:</translation>
    </message>
    <message>
        <source>(Smart fee not initialized yet. This usually takes a few blocks...)</source>
        <translation>(Intelligente Gebührenlogik ist noch nicht verfügbar. Normalerweise dauert dies einige Blöcke lang...)</translation>
    </message>
    <message>
        <source>Confirmation time:</source>
        <translation>Bestätigungszeit:</translation>
    </message>
    <message>
        <source>normal</source>
        <translation>normal</translation>
    </message>
    <message>
        <source>fast</source>
        <translation>schnell</translation>
    </message>
    <message>
        <source>Send as zero-fee transaction if possible</source>
        <translation>Wenn möglich als gebührenfreie Transaktion senden</translation>
    </message>
    <message>
        <source>(confirmation may take longer)</source>
        <translation>(Bestätigung kann länger dauern)</translation>
    </message>
    <message>
        <source>Send to multiple recipients at once</source>
        <translation>An mehrere Empfänger auf einmal überweisen</translation>
    </message>
    <message>
        <source>Add &amp;Recipient</source>
        <translation>Empfänger &amp;hinzufügen</translation>
    </message>
    <message>
        <source>Clear all fields of the form.</source>
        <translation>Alle Formularfelder zurücksetzen.</translation>
    </message>
    <message>
        <source>Dust:</source>
        <translation>"Dust":</translation>
    </message>
    <message>
        <source>Clear &amp;All</source>
        <translation>&amp;Zurücksetzen</translation>
    </message>
    <message>
        <source>Balance:</source>
        <translation>Kontostand:</translation>
    </message>
    <message>
        <source>Confirm the send action</source>
        <translation>Überweisung bestätigen</translation>
    </message>
    <message>
        <source>S&amp;end</source>
        <translation>&amp;Überweisen</translation>
    </message>
    <message>
        <source>Confirm send coins</source>
        <translation>Überweisung bestätigen</translation>
    </message>
    <message>
        <source>%1 to %2</source>
        <translation>%1 an %2</translation>
    </message>
    <message>
        <source>Copy quantity</source>
        <translation>Anzahl kopieren</translation>
    </message>
    <message>
        <source>Copy amount</source>
        <translation>Betrag kopieren</translation>
    </message>
    <message>
        <source>Copy fee</source>
        <translation>Gebühr kopieren</translation>
    </message>
    <message>
        <source>Copy after fee</source>
        <translation>Abzüglich Gebühr kopieren</translation>
    </message>
    <message>
        <source>Copy bytes</source>
        <translation>Byte kopieren</translation>
    </message>
    <message>
        <source>Copy priority</source>
        <translation>Priorität kopieren</translation>
    </message>
    <message>
        <source>Copy change</source>
        <translation>Wechselgeld kopieren</translation>
    </message>
    <message>
<<<<<<< HEAD
=======
        <source>Total Amount %1</source>
        <translation>Gesamtbetrag %1</translation>
    </message>
    <message>
>>>>>>> 188ca9c3
        <source>or</source>
        <translation>oder</translation>
    </message>
    <message>
        <source>The amount to pay must be larger than 0.</source>
        <translation>Der zu zahlende Betrag muss größer als 0 sein.</translation>
    </message>
    <message>
        <source>The amount exceeds your balance.</source>
        <translation>Der angegebene Betrag übersteigt Ihren Kontostand.</translation>
    </message>
    <message>
        <source>The total exceeds your balance when the %1 transaction fee is included.</source>
        <translation>Der angegebene Betrag übersteigt aufgrund der Transaktionsgebühr in Höhe von %1 Ihren Kontostand.</translation>
    </message>
    <message>
        <source>Transaction creation failed!</source>
        <translation>Transaktionserstellung fehlgeschlagen!</translation>
    </message>
    <message>
        <source>The transaction was rejected! This might happen if some of the coins in your wallet were already spent, such as if you used a copy of wallet.dat and coins were spent in the copy but not marked as spent here.</source>
        <translation>Die Transaktion wurde abgelehnt! Dies kann passieren, wenn einige Zetacoins aus Ihrer Wallet bereits ausgegeben wurden. Beispielsweise weil Sie eine Kopie Ihrer wallet.dat genutzt, die Zetacoins dort ausgegeben haben und dies daher in der derzeit aktiven Wallet nicht vermerkt ist.</translation>
    </message>
    <message>
        <source>A fee higher than %1 is considered an absurdly high fee.</source>
        <translation>Eine höhere Gebühr als %1 wird als unsinnig hohe Gebühr angesehen.</translation>
    </message>
    <message>
        <source>Payment request expired.</source>
        <translation>Zahlungsanforderung abgelaufen.</translation>
<<<<<<< HEAD
    </message>
    <message numerus="yes">
        <source>Estimated to begin confirmation within %n block(s).</source>
        <translation><numerusform>Voraussichtlicher Beginn der Bestätigung innerhalb von %n Block.</numerusform><numerusform>Voraussichtlicher Beginn der Bestätigung innerhalb von %n Blöcken.</numerusform></translation>
    </message>
    <message>
        <source>Pay only the minimum fee of %1</source>
        <translation>Nur die minimale Gebühr in Höhe von %1 zahlen</translation>
    </message>
    <message>
        <source>Total Amount %1&lt;span style='font-size:10pt;font-weight:normal;'&gt;&lt;br /&gt;(=%2)&lt;/span&gt;</source>
        <translation>Gesamtbetrag %1&lt;span style='font-size:10pt;font-weight:normal;'&gt;&lt;br /&gt;(=%2)&lt;/span&gt;</translation>
=======
    </message>
    <message>
        <source>Pay only the required fee of %1</source>
        <translation>Nur die notwendige Gebühr in Höhe von %1 zahlen</translation>
    </message>
    <message numerus="yes">
        <source>Estimated to begin confirmation within %n block(s).</source>
        <translation><numerusform>Voraussichtlicher Beginn der Bestätigung innerhalb von %n Block.</numerusform><numerusform>Voraussichtlicher Beginn der Bestätigung innerhalb von %n Blöcken.</numerusform></translation>
    </message>
    <message>
        <source>The recipient address is not valid. Please recheck.</source>
        <translation>Die Zahlungsadresse ist ungültig, bitte nochmals überprüfen.</translation>
    </message>
    <message>
        <source>Duplicate address found: addresses should only be used once each.</source>
        <translation>Doppelte Adresse entdeckt: Adressen dürfen jeweils nur einmal vorkommen.</translation>
>>>>>>> 188ca9c3
    </message>
    <message>
        <source>The recipient address is not valid. Please recheck.</source>
        <translation>Die Zahlungsadresse ist ungültig, bitte nochmals überprüfen.</translation>
    </message>
    <message>
        <source>Duplicate address found: addresses should only be used once each.</source>
        <translation>Doppelte Adresse entdeckt: Adressen dürfen jeweils nur einmal vorkommen.</translation>
    </message>
    <message>
        <source>Warning: Invalid Zetacoin address</source>
        <translation>Warnung: Ungültige Zetacoin-Adresse</translation>
    </message>
    <message>
        <source>(no label)</source>
        <translation>(keine Bezeichnung)</translation>
    </message>
    <message>
        <source>Warning: Unknown change address</source>
        <translation>Warnung: Unbekannte Wechselgeld-Adresse</translation>
    </message>
    <message>
        <source>Copy dust</source>
        <translation>"Dust" kopieren</translation>
    </message>
    <message>
        <source>Are you sure you want to send?</source>
        <translation>Wollen Sie die Überweisung ausführen?</translation>
    </message>
    <message>
        <source>added as transaction fee</source>
        <translation>als Transaktionsgebühr hinzugefügt</translation>
    </message>
</context>
<context>
    <name>SendCoinsEntry</name>
    <message>
        <source>A&amp;mount:</source>
        <translation>Betra&amp;g:</translation>
    </message>
    <message>
        <source>Pay &amp;To:</source>
        <translation>E&amp;mpfänger:</translation>
    </message>
    <message>
        <source>Enter a label for this address to add it to your address book</source>
        <translation>Adressbezeichnung eingeben (diese wird zusammen mit der Adresse dem Adressbuch hinzugefügt)</translation>
    </message>
    <message>
        <source>&amp;Label:</source>
        <translation>&amp;Bezeichnung:</translation>
    </message>
    <message>
        <source>Choose previously used address</source>
        <translation>Bereits verwendete Adresse auswählen</translation>
    </message>
    <message>
        <source>This is a normal payment.</source>
        <translation>Dies ist eine normale Überweisung.</translation>
    </message>
    <message>
        <source>The Zetacoin address to send the payment to</source>
        <translation>Die Zahlungsadresse der Überweisung</translation>
    </message>
    <message>
        <source>Alt+A</source>
        <translation>Alt+A</translation>
    </message>
    <message>
        <source>Paste address from clipboard</source>
        <translation>Adresse aus der Zwischenablage einfügen</translation>
    </message>
    <message>
        <source>Alt+P</source>
        <translation>Alt+P</translation>
    </message>
    <message>
        <source>Remove this entry</source>
        <translation>Diesen Eintrag entfernen</translation>
    </message>
    <message>
<<<<<<< HEAD
        <source>The fee will be deducted from the amount being sent. The recipient will receive less zetacoins than you enter in the amount field. If multiple recipients are selected, the fee is split equally.</source>
        <translation>Die Gebühr wird vom zu überweisenden Betrag abgezogen. Der Empfänger wird also weniger Zetacoins erhalten, als Sie im Betrags-Feld eingegeben haben. Falls mehrere Empfänger ausgewählt wurden, wird die Gebühr gleichmäßig verteilt.</translation>
=======
        <source>The fee will be deducted from the amount being sent. The recipient will receive less bitcoins than you enter in the amount field. If multiple recipients are selected, the fee is split equally.</source>
        <translation>Die Gebühr wird vom zu überweisenden Betrag abgezogen. Der Empfänger wird also weniger Bitcoins erhalten, als Sie im Betrags-Feld eingegeben haben. Falls mehrere Empfänger ausgewählt wurden, wird die Gebühr gleichmäßig verteilt.</translation>
>>>>>>> 188ca9c3
    </message>
    <message>
        <source>S&amp;ubtract fee from amount</source>
        <translation>Gebühr vom Betrag ab&amp;ziehen</translation>
    </message>
    <message>
        <source>Message:</source>
        <translation>Nachricht:</translation>
    </message>
    <message>
        <source>This is an unauthenticated payment request.</source>
        <translation>Dies ist keine beglaubigte Zahlungsanforderung.</translation>
<<<<<<< HEAD
=======
    </message>
    <message>
        <source>This is an authenticated payment request.</source>
        <translation>Dies ist eine beglaubigte Zahlungsanforderung.</translation>
>>>>>>> 188ca9c3
    </message>
    <message>
        <source>This is an authenticated payment request.</source>
        <translation>Dies ist eine beglaubigte Zahlungsanforderung.</translation>
    </message>
    <message>
        <source>Enter a label for this address to add it to the list of used addresses</source>
        <translation>Adressbezeichnung eingeben, die dann zusammen mit der Adresse der Liste bereits verwendeter Adressen hinzugefügt wird.</translation>
    </message>
    <message>
<<<<<<< HEAD
        <source>A message that was attached to the zetacoin: URI which will be stored with the transaction for your reference. Note: This message will not be sent over the Zetacoin network.</source>
        <translation>Eine an die "zetacoin:"-URI angefügte Nachricht, die zusammen mit der Transaktion gespeichert wird. Hinweis: Diese Nachricht wird nicht über das Zetacoin-Netzwerk gesendet.</translation>
    </message>
    <message>
=======
>>>>>>> 188ca9c3
        <source>Pay To:</source>
        <translation>Empfänger:</translation>
    </message>
    <message>
        <source>Memo:</source>
        <translation>Memo:</translation>
    </message>
</context>
<context>
    <name>ShutdownWindow</name>
    <message>
        <source>Zetacoin Core is shutting down...</source>
        <translation>Zetacoin Core wird beendet...</translation>
    </message>
    <message>
        <source>Do not shut down the computer until this window disappears.</source>
        <translation>Fahren Sie den Computer nicht herunter, bevor dieses Fenster verschwindet.</translation>
    </message>
</context>
<context>
    <name>SignVerifyMessageDialog</name>
    <message>
        <source>Signatures - Sign / Verify a Message</source>
        <translation>Signaturen - eine Nachricht signieren / verifizieren</translation>
    </message>
    <message>
        <source>&amp;Sign Message</source>
        <translation>Nachricht &amp;signieren</translation>
    </message>
    <message>
<<<<<<< HEAD
        <source>You can sign messages/agreements with your addresses to prove you can receive zetacoins sent to them. Be careful not to sign anything vague or random, as phishing attacks may try to trick you into signing your identity over to them. Only sign fully-detailed statements you agree to.</source>
        <translation>Sie können Nachrichten/Vereinbarungen mit Hilfe Ihrer Adressen signieren, um zu beweisen, dass Sie Zetacoins empfangen können, die an diese Adressen überwiesen werden. Seien Sie vorsichtig und signieren Sie nichts Vages oder Willkürliches, um Ihre Indentität vor Phishingangriffen zu schützen. Signieren Sie nur vollständig-detaillierte Aussagen, mit denen Sie auch einverstanden sind.</translation>
=======
        <source>You can sign messages/agreements with your addresses to prove you can receive bitcoins sent to them. Be careful not to sign anything vague or random, as phishing attacks may try to trick you into signing your identity over to them. Only sign fully-detailed statements you agree to.</source>
        <translation>Sie können Nachrichten/Vereinbarungen mit Hilfe Ihrer Adressen signieren, um zu beweisen, dass Sie Bitcoins empfangen können, die an diese Adressen überwiesen werden. Seien Sie vorsichtig und signieren Sie nichts Vages oder Willkürliches, um Ihre Indentität vor Phishingangriffen zu schützen. Signieren Sie nur vollständig-detaillierte Aussagen, mit denen Sie auch einverstanden sind.</translation>
>>>>>>> 188ca9c3
    </message>
    <message>
        <source>The Zetacoin address to sign the message with</source>
        <translation>Die Zetacoin-Adresse mit der die Nachricht signiert wird</translation>
    </message>
    <message>
        <source>Choose previously used address</source>
        <translation>Bereits verwendete Adresse auswählen</translation>
    </message>
    <message>
        <source>Alt+A</source>
        <translation>Alt+A</translation>
    </message>
    <message>
        <source>Paste address from clipboard</source>
        <translation>Adresse aus der Zwischenablage einfügen</translation>
    </message>
    <message>
        <source>Alt+P</source>
        <translation>Alt+P</translation>
    </message>
    <message>
        <source>Enter the message you want to sign here</source>
        <translation>Zu signierende Nachricht hier eingeben</translation>
    </message>
    <message>
        <source>Signature</source>
        <translation>Signatur</translation>
    </message>
    <message>
        <source>Copy the current signature to the system clipboard</source>
        <translation>Aktuelle Signatur in die Zwischenablage kopieren</translation>
    </message>
    <message>
        <source>Sign the message to prove you own this Zetacoin address</source>
        <translation>Die Nachricht signieren, um den Besitz dieser Zetacoin-Adresse zu beweisen</translation>
    </message>
    <message>
        <source>Sign &amp;Message</source>
        <translation>&amp;Nachricht signieren</translation>
    </message>
    <message>
        <source>Reset all sign message fields</source>
        <translation>Alle "Nachricht signieren"-Felder zurücksetzen</translation>
    </message>
    <message>
        <source>Clear &amp;All</source>
        <translation>&amp;Zurücksetzen</translation>
    </message>
    <message>
        <source>&amp;Verify Message</source>
        <translation>Nachricht &amp;verifizieren</translation>
    </message>
    <message>
        <source>Enter the receiver's address, message (ensure you copy line breaks, spaces, tabs, etc. exactly) and signature below to verify the message. Be careful not to read more into the signature than what is in the signed message itself, to avoid being tricked by a man-in-the-middle attack. Note that this only proves the signing party receives with the address, it cannot prove sendership of any transaction!</source>
        <translation>Geben Sie die Zahlungsadresse des Empfängers, Nachricht (achten Sie darauf Zeilenumbrüche, Leerzeichen, Tabulatoren usw. exakt zu kopieren) und Signatur unten ein, um die Nachricht zu verifizieren. Vorsicht, interpretieren Sie nicht mehr in die Signatur hinein, als in der signierten Nachricht selber enthalten ist, um nicht von einem Man-in-the-middle-Angriff hinters Licht geführt zu werden. Beachten Sie dass dies nur beweißt, dass die signierende Partei über diese Adresse Überweisungen empfangen kann.</translation>
    </message>
    <message>
        <source>The Zetacoin address the message was signed with</source>
        <translation>Die Zetacoin-Adresse mit der die Nachricht signiert wurde</translation>
    </message>
    <message>
        <source>Verify the message to ensure it was signed with the specified Zetacoin address</source>
        <translation>Die Nachricht verifizieren, um sicherzustellen, dass diese mit der angegebenen Zetacoin-Adresse signiert wurde</translation>
    </message>
    <message>
        <source>Verify &amp;Message</source>
        <translation>&amp;Nachricht verifizieren</translation>
    </message>
    <message>
        <source>Reset all verify message fields</source>
        <translation>Alle "Nachricht verifizieren"-Felder zurücksetzen</translation>
    </message>
    <message>
        <source>Click "Sign Message" to generate signature</source>
        <translation>Auf "Nachricht signieren" klicken, um die Signatur zu erzeugen</translation>
    </message>
    <message>
        <source>The entered address is invalid.</source>
        <translation>Die eingegebene Adresse ist ungültig.</translation>
    </message>
    <message>
        <source>Please check the address and try again.</source>
        <translation>Bitte überprüfen Sie die Adresse und versuchen Sie es erneut.</translation>
    </message>
    <message>
        <source>The entered address does not refer to a key.</source>
        <translation>Die eingegebene Adresse verweist nicht auf einen Schlüssel.</translation>
    </message>
    <message>
        <source>Wallet unlock was cancelled.</source>
        <translation>Wallet-Entsperrung wurde abgebrochen.</translation>
    </message>
    <message>
        <source>Private key for the entered address is not available.</source>
        <translation>Privater Schlüssel zur eingegebenen Adresse ist nicht verfügbar.</translation>
    </message>
    <message>
        <source>Message signing failed.</source>
        <translation>Signierung der Nachricht fehlgeschlagen.</translation>
    </message>
    <message>
        <source>Message signed.</source>
        <translation>Nachricht signiert.</translation>
    </message>
    <message>
        <source>The signature could not be decoded.</source>
        <translation>Die Signatur konnte nicht dekodiert werden.</translation>
    </message>
    <message>
        <source>Please check the signature and try again.</source>
        <translation>Bitte überprüfen Sie die Signatur und versuchen Sie es erneut.</translation>
    </message>
    <message>
        <source>The signature did not match the message digest.</source>
        <translation>Die Signatur entspricht nicht dem "Message Digest".</translation>
    </message>
    <message>
        <source>Message verification failed.</source>
        <translation>Verifikation der Nachricht fehlgeschlagen.</translation>
    </message>
    <message>
        <source>Message verified.</source>
        <translation>Nachricht verifiziert.</translation>
    </message>
</context>
<context>
    <name>SplashScreen</name>
    <message>
        <source>Zetacoin Core</source>
        <translation>Zetacoin Core</translation>
    </message>
    <message>
        <source>The Zetacoin Core developers</source>
        <translation>Die "Zetacoin Core"-Entwickler</translation>
    </message>
    <message>
        <source>[testnet]</source>
        <translation>[Testnetz]</translation>
    </message>
</context>
<context>
    <name>TrafficGraphWidget</name>
    <message>
        <source>KB/s</source>
        <translation>KB/s</translation>
    </message>
</context>
<context>
    <name>TransactionDesc</name>
    <message>
        <source>Open until %1</source>
        <translation>Offen bis %1</translation>
    </message>
    <message>
        <source>conflicted</source>
        <translation>in Konflikt stehend</translation>
    </message>
    <message>
        <source>%1/offline</source>
        <translation>%1/offline</translation>
    </message>
    <message>
        <source>%1/unconfirmed</source>
        <translation>%1/unbestätigt</translation>
    </message>
    <message>
        <source>%1 confirmations</source>
        <translation>%1 Bestätigungen</translation>
    </message>
    <message>
        <source>Status</source>
        <translation>Status</translation>
    </message>
    <message numerus="yes">
        <source>, broadcast through %n node(s)</source>
        <translation><numerusform>, über %n Knoten übertragen</numerusform><numerusform>, über %n Knoten übertragen</numerusform></translation>
    </message>
    <message>
        <source>Date</source>
        <translation>Datum</translation>
    </message>
    <message>
        <source>Source</source>
        <translation>Quelle</translation>
    </message>
    <message>
        <source>Generated</source>
        <translation>Erzeugt</translation>
    </message>
    <message>
        <source>From</source>
        <translation>Von</translation>
    </message>
    <message>
        <source>To</source>
        <translation>An</translation>
    </message>
    <message>
        <source>own address</source>
        <translation>eigene Adresse</translation>
    </message>
    <message>
        <source>watch-only</source>
        <translation>beobachtet</translation>
    </message>
    <message>
        <source>label</source>
        <translation>Bezeichnung</translation>
    </message>
    <message>
        <source>Credit</source>
        <translation>Gutschrift</translation>
    </message>
    <message numerus="yes">
        <source>matures in %n more block(s)</source>
        <translation><numerusform>reift noch %n weiteren Block</numerusform><numerusform>reift noch %n weitere Blöcke</numerusform></translation>
    </message>
    <message>
        <source>not accepted</source>
        <translation>nicht angenommen</translation>
    </message>
    <message>
        <source>Debit</source>
        <translation>Belastung</translation>
    </message>
    <message>
        <source>Total debit</source>
        <translation>Gesamtbelastung</translation>
    </message>
    <message>
        <source>Total credit</source>
        <translation>Gesamtgutschrift</translation>
    </message>
    <message>
        <source>Transaction fee</source>
        <translation>Transaktionsgebühr</translation>
    </message>
    <message>
        <source>Net amount</source>
        <translation>Nettobetrag</translation>
    </message>
    <message>
        <source>Message</source>
        <translation>Nachricht</translation>
    </message>
    <message>
        <source>Comment</source>
        <translation>Kommentar</translation>
    </message>
    <message>
        <source>Transaction ID</source>
        <translation>Transaktions-ID</translation>
    </message>
    <message>
        <source>Merchant</source>
        <translation>Händler</translation>
    </message>
    <message>
        <source>Generated coins must mature %1 blocks before they can be spent. When you generated this block, it was broadcast to the network to be added to the block chain. If it fails to get into the chain, its state will change to "not accepted" and it won't be spendable. This may occasionally happen if another node generates a block within a few seconds of yours.</source>
        <translation>Erzeugte Zetacoins müssen %1 Blöcke lang reifen, bevor sie ausgegeben werden können. Als Sie diesen Block erzeugten, wurde er an das Netzwerk übertragen, um ihn der Blockkette hinzuzufügen. Falls dies fehlschlägt wird der Status in "nicht angenommen" geändert und Sie werden keine Zetacoins gutgeschrieben bekommen. Das kann gelegentlich passieren, wenn ein anderer Knoten einen Block fast zeitgleich erzeugt.</translation>
    </message>
    <message>
        <source>Debug information</source>
        <translation>Debuginformationen</translation>
    </message>
    <message>
        <source>Transaction</source>
        <translation>Transaktion</translation>
    </message>
    <message>
        <source>Inputs</source>
        <translation>Eingaben</translation>
    </message>
    <message>
        <source>Amount</source>
        <translation>Betrag</translation>
    </message>
    <message>
        <source>true</source>
        <translation>wahr</translation>
    </message>
    <message>
        <source>false</source>
        <translation>falsch</translation>
    </message>
    <message>
        <source>, has not been successfully broadcast yet</source>
        <translation>, wurde noch nicht erfolgreich übertragen</translation>
    </message>
    <message numerus="yes">
        <source>Open for %n more block(s)</source>
        <translation><numerusform>Offen für %n weiteren Block</numerusform><numerusform>Offen für %n weitere Blöcke</numerusform></translation>
    </message>
    <message>
        <source>unknown</source>
        <translation>unbekannt</translation>
    </message>
</context>
<context>
    <name>TransactionDescDialog</name>
    <message>
        <source>Transaction details</source>
        <translation>Transaktionsdetails</translation>
    </message>
    <message>
        <source>This pane shows a detailed description of the transaction</source>
        <translation>Dieser Bereich zeigt eine detaillierte Beschreibung der Transaktion an</translation>
    </message>
</context>
<context>
    <name>TransactionTableModel</name>
    <message>
        <source>Date</source>
        <translation>Datum</translation>
    </message>
    <message>
        <source>Type</source>
        <translation>Typ</translation>
    </message>
    <message>
        <source>Immature (%1 confirmations, will be available after %2)</source>
        <translation>Unreif (%1 Bestätigungen, wird verfügbar sein nach %2)</translation>
    </message>
    <message numerus="yes">
        <source>Open for %n more block(s)</source>
        <translation><numerusform>Offen für %n weiteren Block</numerusform><numerusform>Offen für %n weitere Blöcke</numerusform></translation>
    </message>
    <message>
        <source>Open until %1</source>
        <translation>Offen bis %1</translation>
    </message>
    <message>
        <source>Confirmed (%1 confirmations)</source>
        <translation>Bestätigt (%1 Bestätigungen)</translation>
    </message>
    <message>
        <source>This block was not received by any other nodes and will probably not be accepted!</source>
        <translation>Dieser Block wurde von keinem anderen Knoten empfangen und wird wahrscheinlich nicht angenommen werden!</translation>
    </message>
    <message>
        <source>Generated but not accepted</source>
        <translation>Erzeugt, jedoch nicht angenommen</translation>
    </message>
    <message>
        <source>Offline</source>
        <translation>Offline</translation>
    </message>
    <message>
        <source>Label</source>
        <translation>Bezeichnung</translation>
    </message>
    <message>
        <source>Unconfirmed</source>
        <translation>Unbestätigt</translation>
    </message>
    <message>
        <source>Confirming (%1 of %2 recommended confirmations)</source>
        <translation>Wird bestätigt (%1 von %2 empfohlenen Bestätigungen)</translation>
    </message>
    <message>
        <source>Conflicted</source>
        <translation>in Konflikt stehend</translation>
    </message>
    <message>
        <source>Received with</source>
        <translation>Empfangen über</translation>
    </message>
    <message>
        <source>Received from</source>
        <translation>Empfangen von</translation>
    </message>
    <message>
        <source>Sent to</source>
        <translation>Überwiesen an</translation>
    </message>
    <message>
        <source>Payment to yourself</source>
        <translation>Eigenüberweisung</translation>
    </message>
    <message>
        <source>Mined</source>
        <translation>Erarbeitet</translation>
    </message>
    <message>
        <source>watch-only</source>
        <translation>beobachtet</translation>
    </message>
    <message>
        <source>(n/a)</source>
        <translation>(k.A.)</translation>
    </message>
    <message>
        <source>Transaction status. Hover over this field to show number of confirmations.</source>
        <translation>Transaktionsstatus, fahren Sie mit der Maus über dieses Feld, um die Anzahl der Bestätigungen zu sehen.</translation>
    </message>
    <message>
        <source>Date and time that the transaction was received.</source>
        <translation>Datum und Uhrzeit zu der die Transaktion empfangen wurde.</translation>
    </message>
    <message>
        <source>Type of transaction.</source>
        <translation>Art der Transaktion</translation>
    </message>
    <message>
        <source>Whether or not a watch-only address is involved in this transaction.</source>
        <translation>Zeigt an, ob eine beobachtete Adresse in diese Transaktion involviert ist.</translation>
    </message>
    <message>
        <source>User-defined intent/purpose of the transaction.</source>
        <translation>Benutzerdefinierte Absicht bzw. Verwendungszweck der Transaktion</translation>
    </message>
    <message>
        <source>Amount removed from or added to balance.</source>
        <translation>Der Betrag, der dem Kontostand abgezogen oder hinzugefügt wurde.</translation>
    </message>
</context>
<context>
    <name>TransactionView</name>
    <message>
        <source>All</source>
        <translation>Alle</translation>
    </message>
    <message>
        <source>Today</source>
        <translation>Heute</translation>
    </message>
    <message>
        <source>This week</source>
        <translation>Diese Woche</translation>
    </message>
    <message>
        <source>This month</source>
        <translation>Diesen Monat</translation>
    </message>
    <message>
        <source>Last month</source>
        <translation>Letzten Monat</translation>
    </message>
    <message>
        <source>This year</source>
        <translation>Dieses Jahr</translation>
    </message>
    <message>
        <source>Range...</source>
        <translation>Zeitraum</translation>
    </message>
    <message>
        <source>Received with</source>
        <translation>Empfangen über</translation>
    </message>
    <message>
        <source>Sent to</source>
        <translation>Überwiesen an</translation>
    </message>
    <message>
        <source>To yourself</source>
        <translation>Eigenüberweisung</translation>
    </message>
    <message>
        <source>Mined</source>
        <translation>Erarbeitet</translation>
    </message>
    <message>
        <source>Other</source>
        <translation>Andere</translation>
    </message>
    <message>
        <source>Enter address or label to search</source>
        <translation>Zu suchende Adresse oder Bezeichnung eingeben</translation>
    </message>
    <message>
        <source>Min amount</source>
        <translation>Minimaler Betrag</translation>
    </message>
    <message>
        <source>Copy address</source>
        <translation>Adresse kopieren</translation>
    </message>
    <message>
        <source>Copy label</source>
        <translation>Bezeichnung kopieren</translation>
    </message>
    <message>
        <source>Copy amount</source>
        <translation>Betrag kopieren</translation>
    </message>
    <message>
        <source>Copy transaction ID</source>
        <translation>Transaktions-ID kopieren</translation>
    </message>
    <message>
        <source>Copy raw transaction</source>
        <translation>Kopiere rohe Transaktion</translation>
    </message>
    <message>
        <source>Edit label</source>
        <translation>Bezeichnung bearbeiten</translation>
    </message>
    <message>
        <source>Show transaction details</source>
        <translation>Transaktionsdetails anzeigen</translation>
    </message>
    <message>
        <source>Export Transaction History</source>
        <translation>Transaktionsverlauf exportieren</translation>
    </message>
    <message>
        <source>Watch-only</source>
        <translation>Beobachtet</translation>
    </message>
    <message>
        <source>Exporting Failed</source>
        <translation>Exportieren fehlgeschlagen</translation>
    </message>
    <message>
        <source>There was an error trying to save the transaction history to %1.</source>
        <translation>Beim Speichern des Transaktionsverlaufs nach %1 ist ein Fehler aufgetreten.</translation>
    </message>
    <message>
        <source>Exporting Successful</source>
        <translation>Exportieren erfolgreich</translation>
    </message>
    <message>
        <source>The transaction history was successfully saved to %1.</source>
        <translation>Speichern des Transaktionsverlaufs nach %1 war erfolgreich.</translation>
    </message>
    <message>
        <source>Comma separated file (*.csv)</source>
        <translation>Kommagetrennte-Datei (*.csv)</translation>
    </message>
    <message>
        <source>Confirmed</source>
        <translation>Bestätigt</translation>
    </message>
    <message>
        <source>Date</source>
        <translation>Datum</translation>
    </message>
    <message>
        <source>Type</source>
        <translation>Typ</translation>
    </message>
    <message>
        <source>Label</source>
        <translation>Bezeichnung</translation>
    </message>
    <message>
        <source>Address</source>
        <translation>Adresse</translation>
    </message>
    <message>
        <source>ID</source>
        <translation>ID</translation>
    </message>
    <message>
        <source>Range:</source>
        <translation>Zeitraum:</translation>
    </message>
    <message>
        <source>to</source>
        <translation>bis</translation>
    </message>
</context>
<context>
    <name>UnitDisplayStatusBarControl</name>
    <message>
        <source>Unit to show amounts in. Click to select another unit.</source>
        <translation>Die Einheit in der Beträge angezeigt werden. Klicken, um eine andere Einheit auszuwählen.</translation>
    </message>
</context>
<context>
    <name>WalletFrame</name>
    <message>
        <source>No wallet has been loaded.</source>
        <translation>Es wurde keine Wallet geladen.</translation>
    </message>
</context>
<context>
    <name>WalletModel</name>
    <message>
        <source>Send Coins</source>
        <translation>Zetacoins überweisen</translation>
    </message>
</context>
<context>
    <name>WalletView</name>
    <message>
        <source>&amp;Export</source>
        <translation>E&amp;xportieren</translation>
    </message>
    <message>
        <source>Export the data in the current tab to a file</source>
        <translation>Daten der aktuellen Ansicht in eine Datei exportieren</translation>
    </message>
    <message>
        <source>Backup Wallet</source>
        <translation>Wallet sichern</translation>
    </message>
    <message>
        <source>Wallet Data (*.dat)</source>
        <translation>Wallet-Daten (*.dat)</translation>
    </message>
    <message>
        <source>Backup Failed</source>
        <translation>Sicherung fehlgeschlagen</translation>
    </message>
    <message>
        <source>There was an error trying to save the wallet data to %1.</source>
        <translation>Beim Speichern der Wallet-Daten nach %1 ist ein Fehler aufgetreten.</translation>
    </message>
    <message>
        <source>The wallet data was successfully saved to %1.</source>
        <translation>Speichern der Wallet-Daten nach %1 war erfolgreich.</translation>
    </message>
    <message>
        <source>Backup Successful</source>
        <translation>Sicherung erfolgreich</translation>
    </message>
</context>
<context>
    <name>bitcoin-core</name>
    <message>
        <source>Options:</source>
        <translation>Optionen:</translation>
    </message>
    <message>
        <source>Specify data directory</source>
        <translation>Datenverzeichnis festlegen</translation>
    </message>
    <message>
        <source>Connect to a node to retrieve peer addresses, and disconnect</source>
        <translation>Mit dem angegebenen Knoten verbinden, um Adressen von Gegenstellen abzufragen, danach trennen</translation>
    </message>
    <message>
        <source>Specify your own public address</source>
        <translation>Die eigene öffentliche Adresse angeben</translation>
    </message>
    <message>
        <source>Accept command line and JSON-RPC commands</source>
        <translation>Kommandozeilen- und JSON-RPC-Befehle annehmen</translation>
    </message>
    <message>
        <source>If &lt;category&gt; is not supplied or if &lt;category&gt; = 1, output all debugging information.</source>
        <translation>Wenn &lt;category&gt; nicht angegeben wird oder &lt;category&gt;=1, jegliche Debugginginformationen ausgeben.</translation>
    </message>
    <message>
        <source>Maximum total fees (in %s) to use in a single wallet transaction; setting this too low may abort large transactions (default: %s)</source>
        <translation>Maximale Gesamtgebühr (in %s) in einer Börsentransaktion; wird dies zu niedrig gesetzten können große Transaktionen abgebrochen werden (Standard: %s)</translation>
    </message>
    <message>
        <source>Please check that your computer's date and time are correct! If your clock is wrong Bitcoin Core will not work properly.</source>
        <translation>Bitte korrigieren Sie die Datums- und Uhrzeiteinstellungen Ihres Computers, da Bitcoin Core ansonsten nicht ordnungsgemäß funktionieren wird.</translation>
    </message>
    <message>
        <source>Prune configured below the minimum of %d MiB.  Please use a higher number.</source>
        <translation>Kürzungsmodus wurde kleiner als das Minimum in Höhe von %d MiB konfiguriert. Bitte verwenden Sie einen größeren Wert.</translation>
    </message>
    <message>
        <source>Reduce storage requirements by pruning (deleting) old blocks. This mode is incompatible with -txindex and -rescan. Warning: Reverting this setting requires re-downloading the entire blockchain. (default: 0 = disable pruning blocks, &gt;%u = target size in MiB to use for block files)</source>
        <translation>Speicherplatzanforderung durch kürzen (löschen) alter Blöcke reduzieren. Dieser Modus ist nicht mit -txindex und -rescan kompatibel. Warnung: Die Umkehr dieser Einstellung erfordert das erneute Herunterladen der gesamten Blockkette. (Standard: 0 = deaktiviert das Kürzen von Blöcken, &gt;%u = Zielgröße in MiB, die für Blockdateien verwendet werden darf)</translation>
    </message>
    <message>
        <source>Error: A fatal internal error occurred, see debug.log for details</source>
        <translation>Fehler: Ein schwerer interner Fehler ist aufgetreten, siehe debug.log für Details.</translation>
    </message>
    <message>
        <source>Fee (in %s/kB) to add to transactions you send (default: %s)</source>
        <translation>Gebühr (in %s/kB), die von Ihnen gesendeten Transaktionen hinzugefügt wird (Standard: %s)</translation>
    </message>
    <message>
        <source>Pruning blockstore...</source>
        <translation>Kürze Blockspeicher...</translation>
    </message>
    <message>
        <source>Run in the background as a daemon and accept commands</source>
        <translation>Als Hintergrunddienst ausführen und Befehle annehmen</translation>
    </message>
    <message>
        <source>Unable to start HTTP server. See debug log for details.</source>
        <translation>Kann HTTP Server nicht starten. Siehe debug log für Details.</translation>
    </message>
    <message>
        <source>Accept connections from outside (default: 1 if no -proxy or -connect)</source>
        <translation>Eingehende Verbindungen annehmen (Standard: 1, wenn nicht -proxy oder -connect)</translation>
    </message>
    <message>
        <source>Bind to given address and always listen on it. Use [host]:port notation for IPv6</source>
        <translation>An die angegebene Adresse binden und immer abhören. Für IPv6 "[Host]:Port"-Notation verwenden</translation>
    </message>
    <message>
        <source>Delete all wallet transactions and only recover those parts of the blockchain through -rescan on startup</source>
        <translation>Alle Wallet-Transaktionen löschen und nur diese Teilbereiche der Blockkette durch -rescan beim Starten wiederherstellen</translation>
    </message>
    <message>
        <source>Distributed under the MIT software license, see the accompanying file COPYING or &lt;http://www.opensource.org/licenses/mit-license.php&gt;.</source>
        <translation>Veröffentlicht unter der MIT-Softwarelizenz, siehe beiligende Datei COPYING oder &lt;http://www.opensource.org/licenses/mit-license.php&gt;.</translation>
    </message>
    <message>
        <source>Execute command when a wallet transaction changes (%s in cmd is replaced by TxID)</source>
        <translation>Befehl ausführen wenn sich eine Wallet-Transaktion verändert (%s im Befehl wird durch die Transaktions-ID ersetzt)</translation>
    </message>
    <message>
<<<<<<< HEAD
        <source>Maximum total fees to use in a single wallet transaction; setting this too low may abort large transactions (default: %s)</source>
        <translation>Maximale Gesamtgebühren je Wallet-Transaktion, ein zu niedriger Wert kann große Transaktionen abbrechen (Standard: %s)</translation>
    </message>
    <message>
        <source>Reduce storage requirements by pruning (deleting) old blocks. This mode disables wallet support and is incompatible with -txindex. Warning: Reverting this setting requires re-downloading the entire blockchain. (default: 0 = disable pruning blocks, &gt;%u = target size in MiB to use for block files)</source>
        <translation>Speicherplatzanforderung durch kürzen (löschen) alter Blöcke reduzieren. Dieser Modus deaktiviert die Wallet-Unterstützung und ist nicht mit -txindex kompatibel. Warnung: Die Umkehr dieser Einstellung erfordert das erneute Herunterladen der gesamten Blockkette. (Standard: 0 = deaktiviert das Kürzen von Blöcken, &gt;%u = Zielgröße in MiB, die für Blockdateien verwendet werden darf)</translation>
    </message>
    <message>
=======
>>>>>>> 188ca9c3
        <source>Set the number of script verification threads (%u to %d, 0 = auto, &lt;0 = leave that many cores free, default: %d)</source>
        <translation>Maximale Anzahl an Skript-Verifizierungs-Threads festlegen (%u bis %d, 0 = automatisch, &lt;0 = so viele Kerne frei lassen, Standard: %d)</translation>
    </message>
    <message>
        <source>This is a pre-release test build - use at your own risk - do not use for mining or merchant applications</source>
        <translation>Dies ist eine Vorab-Testversion - Verwendung auf eigene Gefahr - nicht für Mining- oder Handelsanwendungen nutzen!</translation>
    </message>
    <message>
        <source>Unable to bind to %s on this computer. Zetacoin Core is probably already running.</source>
        <translation>Kann auf diesem Computer nicht an %s binden, da Zetacoin Core wahrscheinlich bereits gestartet wurde.</translation>
    </message>
    <message>
        <source>WARNING: abnormally high number of blocks generated, %d blocks received in the last %d hours (%d expected)</source>
        <translation>Warnung: Es wurde eine ungewöhnlich hohe Anzahl Blöcke erzeugt, %d Blöcke wurden in den letzten %d Stunden empfangen (%d wurden erwartet).</translation>
    </message>
    <message>
        <source>WARNING: check your network connection, %d blocks received in the last %d hours (%d expected)</source>
        <translation>Warnung: Überprüpfen Sie ihre Netzwerkverbindung, %d Blöcke wurden in den letzten %d Stunden empfangen (%d wurden erwartet).</translation>
    </message>
    <message>
        <source>Use UPnP to map the listening port (default: 1 when listening and no -proxy)</source>
        <translation>UPnP verwenden, um eine Portweiterleitung einzurichten (Standard: 1, wenn abgehört wird und -proxy nicht gesetzt ist)</translation>
    </message>
    <message>
        <source>WARNING: abnormally high number of blocks generated, %d blocks received in the last %d hours (%d expected)</source>
        <translation>Warnung: Es wurde eine ungewöhnlich hohe Anzahl Blöcke erzeugt, %d Blöcke wurden in den letzten %d Stunden empfangen (%d wurden erwartet).</translation>
    </message>
    <message>
        <source>WARNING: check your network connection, %d blocks received in the last %d hours (%d expected)</source>
        <translation>Warnung: Überprüpfen Sie ihre Netzwerkverbindung, %d Blöcke wurden in den letzten %d Stunden empfangen (%d wurden erwartet).</translation>
    </message>
    <message>
        <source>Warning: The network does not appear to fully agree! Some miners appear to be experiencing issues.</source>
        <translation>Warnung: Das Netzwerk scheint nicht vollständig übereinzustimmen! Einige Miner scheinen Probleme zu haben.</translation>
    </message>
    <message>
        <source>Warning: We do not appear to fully agree with our peers! You may need to upgrade, or other nodes may need to upgrade.</source>
        <translation>Warnung: Wir scheinen nicht vollständig mit unseren Gegenstellen übereinzustimmen! Sie oder die anderen Knoten müssen unter Umständen Ihre Client-Software aktualisieren.</translation>
    </message>
    <message>
        <source>Warning: wallet.dat corrupt, data salvaged! Original wallet.dat saved as wallet.{timestamp}.bak in %s; if your balance or transactions are incorrect you should restore from a backup.</source>
        <translation>Warnung: wallet.dat beschädigt, Datenrettung erfolgreich! Original wallet.dat wurde als wallet.{Zeitstempel}.dat in %s gespeichert. Falls Ihr Kontostand oder Transaktionen nicht korrekt sind, sollten Sie von einer Datensicherung wiederherstellen.</translation>
    </message>
    <message>
        <source>Whitelist peers connecting from the given netmask or IP address. Can be specified multiple times.</source>
        <translation>Gegenstellen die sich von der angegebenen Netzmaske oder IP-Adresse aus verbinden immer zulassen. Kann mehrmals angegeben werden.</translation>
    </message>
    <message>
        <source>-maxmempool must be at least %d MB</source>
        <translation>-maxmempool muss mindestens %d MB betragen</translation>
    </message>
    <message>
        <source>&lt;category&gt; can be:</source>
        <translation>&lt;category&gt; kann sein:</translation>
    </message>
    <message>
        <source>Block creation options:</source>
        <translation>Blockerzeugungsoptionen:</translation>
    </message>
    <message>
        <source>Connect only to the specified node(s)</source>
        <translation>Mit nur dem oder den angegebenen Knoten verbinden</translation>
    </message>
    <message>
        <source>Connection options:</source>
        <translation>Verbindungsoptionen:</translation>
    </message>
    <message>
        <source>Corrupted block database detected</source>
        <translation>Beschädigte Blockdatenbank erkannt</translation>
    </message>
    <message>
        <source>Debugging/Testing options:</source>
        <translation>Debugging-/Testoptionen:</translation>
    </message>
    <message>
        <source>Do not load the wallet and disable wallet RPC calls</source>
        <translation>Die Wallet nicht laden und Wallet-RPC-Aufrufe deaktivieren</translation>
    </message>
    <message>
        <source>Do you want to rebuild the block database now?</source>
        <translation>Möchten Sie die Blockdatenbank jetzt neu aufbauen?</translation>
    </message>
    <message>
        <source>Enable publish hash block in &lt;address&gt;</source>
        <translation>Aktiviere das Veröffentlichen des Hash-Blocks in &lt;address&gt;</translation>
    </message>
    <message>
        <source>Enable publish hash transaction in &lt;address&gt;</source>
        <translation>Aktiviere das Veröffentlichen der Hash-Transaktion in &lt;address&gt;</translation>
    </message>
    <message>
        <source>Enable publish raw block in &lt;address&gt;</source>
        <translation>Aktiviere das Veröffentlichen des Raw-Blocks in &lt;address&gt;</translation>
    </message>
    <message>
        <source>Enable publish raw transaction in &lt;address&gt;</source>
        <translation>Aktiviere das Veröffentlichen der Roh-Transaktion in &lt;address&gt;</translation>
    </message>
    <message>
        <source>Error initializing block database</source>
        <translation>Fehler beim Initialisieren der Blockdatenbank</translation>
    </message>
    <message>
        <source>Error initializing wallet database environment %s!</source>
        <translation>Fehler beim Initialisieren der Wallet-Datenbankumgebung %s!</translation>
    </message>
    <message>
        <source>Error loading block database</source>
        <translation>Fehler beim Laden der Blockdatenbank</translation>
    </message>
    <message>
        <source>Error opening block database</source>
        <translation>Fehler beim Öffnen der Blockdatenbank</translation>
    </message>
    <message>
        <source>Error: Disk space is low!</source>
        <translation>Fehler: Zu wenig freier Speicherplatz auf dem Datenträger!</translation>
    </message>
    <message>
        <source>Failed to listen on any port. Use -listen=0 if you want this.</source>
        <translation>Fehler, es konnte kein Port abgehört werden. Wenn dies so gewünscht wird -listen=0 verwenden.</translation>
    </message>
    <message>
        <source>Importing...</source>
        <translation>Importiere...</translation>
    </message>
    <message>
        <source>Incorrect or no genesis block found. Wrong datadir for network?</source>
        <translation>Fehlerhafter oder kein Genesis-Block gefunden. Falsches Datenverzeichnis für das Netzwerk?</translation>
    </message>
    <message>
        <source>Invalid -onion address: '%s'</source>
        <translation>Ungültige "-onion"-Adresse: '%s'</translation>
    </message>
    <message>
        <source>Not enough file descriptors available.</source>
        <translation>Nicht genügend Datei-Deskriptoren verfügbar.</translation>
    </message>
    <message>
        <source>Only connect to nodes in network &lt;net&gt; (ipv4, ipv6 or onion)</source>
        <translation>Nur zu Knoten des Netzwerktyps &lt;net&gt; verbinden (ipv4, ipv6 oder onion)</translation>
    </message>
    <message>
        <source>Prune cannot be configured with a negative value.</source>
        <translation>Kürzungsmodus kann nicht mit einem negativen Wert konfiguriert werden.</translation>
    </message>
    <message>
        <source>Prune mode is incompatible with -txindex.</source>
        <translation>Kürzungsmodus ist nicht mit -txindex kompatibel.</translation>
    </message>
    <message>
        <source>Set database cache size in megabytes (%d to %d, default: %d)</source>
        <translation>Größe des Datenbankcaches in Megabyte festlegen (%d bis %d, Standard: %d)</translation>
    </message>
    <message>
        <source>Set maximum block size in bytes (default: %d)</source>
        <translation>Maximale Blockgröße in Byte festlegen (Standard: %d)</translation>
    </message>
    <message>
        <source>Specify wallet file (within data directory)</source>
        <translation>Wallet-Datei angeben (innerhalb des Datenverzeichnisses)</translation>
    </message>
    <message>
<<<<<<< HEAD
=======
        <source>Unsupported argument -benchmark ignored, use -debug=bench.</source>
        <translation>Nicht unterstütztes Argument -benchmark wurde ignoriert, bitte -debug=bench verwenden.</translation>
    </message>
    <message>
        <source>Unsupported argument -debugnet ignored, use -debug=net.</source>
        <translation>Nicht unterstütztes Argument -debugnet wurde ignoriert, bitte -debug=net verwenden.</translation>
    </message>
    <message>
        <source>Unsupported argument -tor found, use -onion.</source>
        <translation>Nicht unterstütztes Argument -tor gefunden, bitte -onion verwenden.</translation>
    </message>
    <message>
>>>>>>> 188ca9c3
        <source>Use UPnP to map the listening port (default: %u)</source>
        <translation>UPnP verwenden, um eine Portweiterleitung einzurichten (Standard: %u)</translation>
    </message>
    <message>
        <source>User Agent comment (%s) contains unsafe characters.</source>
        <translation>Der User Agent Kommentar  (%s) enthält unsichere Zeichen.</translation>
    </message>
    <message>
        <source>Verifying blocks...</source>
        <translation>Verifiziere Blöcke...</translation>
    </message>
    <message>
        <source>Verifying wallet...</source>
        <translation>Verifiziere Wallet...</translation>
    </message>
    <message>
        <source>Wallet %s resides outside data directory %s</source>
        <translation>Wallet %s liegt außerhalb des Datenverzeichnisses %s</translation>
    </message>
    <message>
        <source>Wallet options:</source>
        <translation>Wallet-Optionen:</translation>
    </message>
    <message>
        <source>Warning: This version is obsolete; upgrade required!</source>
        <translation>Warnung: Diese Version is veraltet, Aktualisierung erforderlich!</translation>
<<<<<<< HEAD
    </message>
    <message>
        <source>You need to rebuild the database using -reindex to change -txindex</source>
        <translation>Sie müssen die Datenbank mit Hilfe von -reindex neu aufbauen, um -txindex zu verändern</translation>
=======
>>>>>>> 188ca9c3
    </message>
    <message>
        <source>You need to rebuild the database using -reindex to change -txindex</source>
        <translation>Sie müssen die Datenbank mit Hilfe von -reindex neu aufbauen, um -txindex zu verändern</translation>
    </message>
    <message>
        <source>Allow JSON-RPC connections from specified source. Valid for &lt;ip&gt; are a single IP (e.g. 1.2.3.4), a network/netmask (e.g. 1.2.3.4/255.255.255.0) or a network/CIDR (e.g. 1.2.3.4/24). This option can be specified multiple times</source>
        <translation>JSON-RPC-Verbindungen von der angegeben Quelle erlauben. Gültig für &lt;ip&gt; ist eine einzelne IP-Adresse (z.B. 1.2.3.4), ein Netzwerk bzw. eine Netzmaske (z.B. 1.2.3.4/255.255.255.0), oder die CIDR-Notation (z.B. 1.2.3.4/24). Kann mehrmals angegeben werden.</translation>
    </message>
    <message>
        <source>Bind to given address and whitelist peers connecting to it. Use [host]:port notation for IPv6</source>
        <translation>An die angegebene Adresse binden und Gegenstellen, die sich dorthin verbinden, immer zulassen. Für IPv6 "[Host]:Port"-Notation verwenden</translation>
    </message>
    <message>
        <source>Bind to given address to listen for JSON-RPC connections. Use [host]:port notation for IPv6. This option can be specified multiple times (default: bind to all interfaces)</source>
        <translation>An die angegebene Adresse binden und nach eingehenden JSON-RPC-Verbindungen abhören. Für IPv6 "[Host]:Port"-Notation verwenden. Kann mehrmals angegeben werden. (Standard: an alle Schnittstellen binden)</translation>
    </message>
    <message>
<<<<<<< HEAD
        <source>Cannot obtain a lock on data directory %s. Zetacoin Core is probably already running.</source>
        <translation>Datenverzeichnis %s kann nicht gesperrt werden, da Zetacoin Core wahrscheinlich bereits gestartet wurde.</translation>
=======
        <source>Cannot obtain a lock on data directory %s. Bitcoin Core is probably already running.</source>
        <translation>Datenverzeichnis %s kann nicht gesperrt werden, da Bitcoin Core wahrscheinlich bereits gestartet wurde.</translation>
>>>>>>> 188ca9c3
    </message>
    <message>
        <source>Create new files with system default permissions, instead of umask 077 (only effective with disabled wallet functionality)</source>
        <translation>Neue Dateien mit Standard-Systemrechten erzeugen, anstatt mit umask 077 (nur mit deaktivierter Walletfunktion nutzbar)</translation>
    </message>
    <message>
        <source>Discover own IP addresses (default: 1 when listening and no -externalip or -proxy)</source>
        <translation>Eigene IP-Adressen ermitteln (Standard: 1, wenn abgehört wird und nicht -externalip oder -proxy)</translation>
<<<<<<< HEAD
    </message>
    <message>
        <source>Error: Listening for incoming connections failed (listen returned error %s)</source>
        <translation>Fehler: Abhören nach eingehenden Verbindungen fehlgeschlagen (listen meldete Fehler %s)</translation>
=======
>>>>>>> 188ca9c3
    </message>
    <message>
        <source>Error: Listening for incoming connections failed (listen returned error %s)</source>
        <translation>Fehler: Abhören nach eingehenden Verbindungen fehlgeschlagen (listen meldete Fehler %s)</translation>
    </message>
    <message>
        <source>Execute command when a relevant alert is received or we see a really long fork (%s in cmd is replaced by message)</source>
        <translation>Befehl ausführen wenn ein relevanter Alarm empfangen wird oder wir einen wirklich langen Fork entdecken (%s im Befehl wird durch die Nachricht ersetzt)</translation>
    </message>
    <message>
        <source>Fees (in %s/kB) smaller than this are considered zero fee for relaying, mining and transaction creation (default: %s)</source>
        <translation>Niedrigere Gebühren (in %s/Kb) als diese werden bei der Transaktionserstellung als gebührenfrei angesehen (Standard: %s)</translation>
    </message>
    <message>
        <source>If paytxfee is not set, include enough fee so transactions begin confirmation on average within n blocks (default: %u)</source>
        <translation>Wenn -paytxfee nicht festgelegt wurde Gebühren einschließen, so dass mit der Bestätigung von Transaktionen im Schnitt innerhalb von n Blöcken begonnen wird (Standard: %u)</translation>
    </message>
    <message>
<<<<<<< HEAD
        <source>If paytxfee is not set, include enough fee so transactions begin confirmation on average within n blocks (default: %u)</source>
        <translation>Wenn -paytxfee nicht festgelegt wurde Gebühren einschließen, so dass mit der Bestätigung von Transaktionen im Schnitt innerhalb von n Blöcken begonnen wird (Standard: %u)</translation>
    </message>
    <message>
=======
>>>>>>> 188ca9c3
        <source>Invalid amount for -maxtxfee=&lt;amount&gt;: '%s' (must be at least the minrelay fee of %s to prevent stuck transactions)</source>
        <translation>Ungültiger Betrag für -maxtxfee=&lt;amount&gt;: '%s' (muss mindestens die minimale Weiterleitungsgebühr in Höhe von %s sein, um zu verhindern dass Transaktionen nicht bearbeitet werden)</translation>
    </message>
    <message>
        <source>Maximum size of data in data carrier transactions we relay and mine (default: %u)</source>
        <translation>Maximale Datengröße in "Data Carrier"-Transaktionen die weitergeleitet und erarbeitet werden (Standard: %u)</translation>
    </message>
    <message>
        <source>Prune configured below the minimum of %d MB.  Please use a higher number.</source>
        <translation>Kürzungsmodus wurde kleiner als das Minimum in Höhe von %d MiB konfiguriert. Bitte verwenden Sie einen größeren Wert.</translation>
    </message>
    <message>
        <source>Query for peer addresses via DNS lookup, if low on addresses (default: 1 unless -connect)</source>
        <translation>Adressen von Gegenstellen via DNS-Namensauflösung finden, falls zu wenige Adressen verfügbar sind (Standard: 1, außer bei -connect)</translation>
    </message>
    <message>
        <source>Randomize credentials for every proxy connection. This enables Tor stream isolation (default: %u)</source>
        <translation>Zufällige Anmeldedaten für jede Proxyverbindung verwenden. Dies aktiviert Tor-Datenflussisolation (Standard: %u)</translation>
    </message>
    <message>
        <source>Set maximum size of high-priority/low-fee transactions in bytes (default: %d)</source>
        <translation>Maximale Größe in Byte von "high-priority/low-fee"-Transaktionen festlegen (Standard: %d)</translation>
    </message>
    <message>
        <source>Set the number of threads for coin generation if enabled (-1 = all cores, default: %d)</source>
        <translation>Maximale Anzahl an Threads zur Zetacoinerzeugung, wenn aktiviert, festlegen (-1 = alle Kerne, Standard: %d)</translation>
    </message>
    <message>
        <source>The transaction amount is too small to send after the fee has been deducted</source>
        <translation>Der Transaktionsbetrag ist zum senden zu niedrig, nachdem die Gebühr abgezogen wurde.</translation>
    </message>
    <message>
        <source>The transaction amount is too small to send after the fee has been deducted</source>
        <translation>Der Transaktionsbetrag ist zum senden zu niedrig, nachdem die Gebühr abgezogen wurde.</translation>
    </message>
    <message>
<<<<<<< HEAD
        <source>To use zetacoind, or the -server option to zetacoin-qt, you must set an rpcpassword in the configuration file:
%s
It is recommended you use the following random password:
rpcuser=zetacoinrpc
rpcpassword=%s
(you do not need to remember this password)
The username and password MUST NOT be the same.
If the file does not exist, create it with owner-readable-only file permissions.
It is also recommended to set alertnotify so you are notified of problems;
for example: alertnotify=echo %%s | mail -s "Zetacoin Alert" admin@foo.com
</source>
        <translation>Um zetacoind oder die Option -server mit zetacoin-qt verwenden zu können, müssen Sie rpcpassword in der Konfigurationsdatei angeben:
%s
Es wird empfohlen das folgende Zufallspasswort zu verwenden.
rpcuser=zetacoinrpc
rpcpassword=%s
(Sie müssen sich dieses Passwort nicht merken!)
Der Benutzername und das Passwort dürfen NICHT identisch sein.
Falls die Konfigurationsdatei nicht existiert, erzeugen Sie diese bitte mit Leserechten nur für den Dateibesitzer.
Es wird ebenfalls empfohlen alertnotify anzugeben, um im Problemfall benachrichtigt zu werden.
Beispiel: alertnotify=echo %%s | mail -s "Zetacoin Alert" admin@foo.com
</translation>
    </message>
    <message>
        <source>Warning: -maxtxfee is set very high! Fees this large could be paid on a single transaction.</source>
        <translation>Warnung: -maxtxfee ist auf einen sehr hohen Wert festgelegt! Gebühren dieser Höhe könnten für eine einzelne Transaktion bezahlt werden.</translation>
    </message>
    <message>
        <source>Warning: Please check that your computer's date and time are correct! If your clock is wrong Zetacoin Core will not work properly.</source>
        <translation>Warnung: Bitte korrigieren Sie die Datums- und Uhrzeiteinstellungen Ihres Computers, da Zetacoin Core ansonsten nicht ordnungsgemäß funktionieren wird.</translation>
=======
        <source>This product includes software developed by the OpenSSL Project for use in the OpenSSL Toolkit &lt;https://www.openssl.org/&gt; and cryptographic software written by Eric Young and UPnP software written by Thomas Bernard.</source>
        <translation>Dieses Produkt enthält Software, die vom OpenSSL-Projekt zur Verwendung im OpenSSL-Toolkit &lt;https://www.openssl.org/&gt; entwickelt wird, sowie von Eric Young geschriebene kryptographische Software und von Thomas Bernard geschriebene UPnP-Software.</translation>
>>>>>>> 188ca9c3
    </message>
    <message>
        <source>Whitelisted peers cannot be DoS banned and their transactions are always relayed, even if they are already in the mempool, useful e.g. for a gateway</source>
        <translation>Erlaubte Gegenstellen werden nicht für DoS-Attacken gesperrt und ihre Transkationen werden immer weitergeleitet, auch wenn sie sich bereits im Speicherpool befinden, was z.B. für Gateways sinnvoll ist.</translation>
    </message>
    <message>
        <source>You need to rebuild the database using -reindex to go back to unpruned mode.  This will redownload the entire blockchain</source>
        <translation>Sie müssen die Datenbank mit Hilfe von -reindex neu aufbauen, um zum ungekürzten Modus zurückzukehren. Dies erfordert, dass die gesamte Blockkette erneut heruntergeladen wird.</translation>
    </message>
    <message>
        <source>(default: %u)</source>
        <translation>(Standard: %u)</translation>
    </message>
    <message>
        <source>Accept public REST requests (default: %u)</source>
        <translation>Öffentliche REST-Anfragen annehmen (Standard: %u)</translation>
    </message>
    <message>
        <source>Activating best chain...</source>
        <translation>Aktiviere beste Blockkette...</translation>
    </message>
    <message>
<<<<<<< HEAD
        <source>Can't run with a wallet in prune mode.</source>
        <translation>Eine Wallet kann im Kürzungsmodus nicht verwendet werden.</translation>
=======
        <source>Attempt to recover private keys from a corrupt wallet.dat on startup</source>
        <translation>Versuchen, private Schlüssel beim Starten aus einer beschädigten wallet.dat wiederherzustellen</translation>
    </message>
    <message>
        <source>Automatically create Tor hidden service (default: %d)</source>
        <translation>Automatisch versteckten Tor-Dienst erstellen (Standard: %d)</translation>
>>>>>>> 188ca9c3
    </message>
    <message>
        <source>Cannot resolve -whitebind address: '%s'</source>
        <translation>Kann Adresse in -whitebind nicht auflösen: '%s'</translation>
    </message>
    <message>
        <source>Choose data directory on startup (default: 0)</source>
        <translation>Datenverzeichnis beim Starten auswählen (Standard: 0)</translation>
    </message>
    <message>
        <source>Connect through SOCKS5 proxy</source>
        <translation>Über einen SOCKS5-Proxy &amp;verbinden</translation>
    </message>
    <message>
        <source>Copyright (C) 2009-%i The Zetacoin Core Developers</source>
        <translation>Urheberrecht (C) 2009-%i Die "Zetacoin Core"-Entwickler</translation>
    </message>
    <message>
<<<<<<< HEAD
        <source>Could not parse -rpcbind value %s as network address</source>
        <translation>Der Wert %s von -rpcbind wurde nicht als Netzwerkadresse erkannt</translation>
    </message>
    <message>
        <source>Error loading wallet.dat: Wallet requires newer version of Zetacoin Core</source>
        <translation>Fehler beim Laden von wallet.dat: Wallet benötigt neuere Version von Zetacoin Core</translation>
    </message>
    <message>
        <source>Error reading from database, shutting down.</source>
        <translation>Fehler beim lesen der Datenbank, Ausführung wird beendet.</translation>
    </message>
    <message>
        <source>Error: A fatal internal error occurred, see debug.log for details</source>
        <translation>Fehler: Ein schwerer interner Fehler ist aufgetreten, siehe debug.log für Details.</translation>
=======
        <source>Error loading wallet.dat: Wallet requires newer version of Bitcoin Core</source>
        <translation>Fehler beim Laden von wallet.dat: Wallet benötigt neuere Version von Bitcoin Core</translation>
>>>>>>> 188ca9c3
    </message>
    <message>
        <source>Error reading from database, shutting down.</source>
        <translation>Fehler beim lesen der Datenbank, Ausführung wird beendet.</translation>
    </message>
    <message>
        <source>Imports blocks from external blk000??.dat file on startup</source>
        <translation>Blöcke beim Starten aus externer Datei blk000??.dat importieren</translation>
    </message>
    <message>
        <source>Information</source>
        <translation>Hinweis</translation>
    </message>
    <message>
        <source>Initialization sanity check failed. Zetacoin Core is shutting down.</source>
        <translation>Initialisierungsplausibilitätsprüfung fehlgeschlagen. Zetacoin Core wird beendet.</translation>
    </message>
    <message>
        <source>Invalid amount for -maxtxfee=&lt;amount&gt;: '%s'</source>
        <translation>Ungültiger Betrag für -maxtxfee=&lt;amount&gt;: '%s'</translation>
    </message>
    <message>
        <source>Invalid amount for -maxtxfee=&lt;amount&gt;: '%s'</source>
        <translation>Ungültiger Betrag für -maxtxfee=&lt;amount&gt;: '%s'</translation>
    </message>
    <message>
        <source>Invalid amount for -minrelaytxfee=&lt;amount&gt;: '%s'</source>
        <translation>Ungültiger Betrag für -minrelaytxfee=&lt;amount&gt;: '%s'</translation>
    </message>
    <message>
        <source>Invalid amount for -mintxfee=&lt;amount&gt;: '%s'</source>
        <translation>Ungültiger Betrag für -mintxfee=&lt;amount&gt;: '%s'</translation>
    </message>
    <message>
        <source>Invalid amount for -paytxfee=&lt;amount&gt;: '%s' (must be at least %s)</source>
        <translation>Ungültiger Betrag für -paytxfee=&lt;amount&gt;: '%s' (muss mindestens %s sein)</translation>
    </message>
    <message>
        <source>Invalid netmask specified in -whitelist: '%s'</source>
        <translation>Ungültige Netzmaske angegeben in -whitelist: '%s'</translation>
    </message>
    <message>
        <source>Keep at most &lt;n&gt; unconnectable transactions in memory (default: %u)</source>
        <translation>Maximal &lt;n&gt; nicht-verbindbare Transaktionen im Speicher halten (Standard: %u)</translation>
    </message>
    <message>
        <source>Need to specify a port with -whitebind: '%s'</source>
        <translation>Angabe eines Ports benötigt für -whitebind: '%s'</translation>
    </message>
    <message>
        <source>Node relay options:</source>
        <translation>Knoten-Weiterleitungsoptionen:</translation>
    </message>
    <message>
<<<<<<< HEAD
        <source>Pruning blockstore...</source>
        <translation>Kürze Blockspeicher...</translation>
    </message>
    <message>
        <source>RPC SSL options: (see the Bitcoin Wiki for SSL setup instructions)</source>
        <translation>RPC-SSL-Optionen (siehe Zetacoin-Wiki für SSL-Einrichtung):</translation>
    </message>
    <message>
=======
>>>>>>> 188ca9c3
        <source>RPC server options:</source>
        <translation>RPC-Serveroptionen:</translation>
    </message>
    <message>
<<<<<<< HEAD
        <source>RPC support for HTTP persistent connections (default: %d)</source>
        <translation>Unterstützung für persistente HTTP-Verbindungen bei RPC (Standard: %d)</translation>
    </message>
    <message>
        <source>Rebuild block chain index from current blk000??.dat files on startup</source>
        <translation>Blockkettenindex aus aktuellen Dateien blk000??.dat beim Starten wiederaufbauen</translation>
    </message>
    <message>
        <source>Receive and display P2P network alerts (default: %u)</source>
        <translation>P2P-Netzwerk-Alarme empfangen und anzeigen (Standard: %u)</translation>
=======
        <source>Rebuild block chain index from current blk000??.dat files on startup</source>
        <translation>Blockkettenindex aus aktuellen Dateien blk000??.dat beim Starten wiederaufbauen</translation>
    </message>
    <message>
        <source>Receive and display P2P network alerts (default: %u)</source>
        <translation>P2P-Netzwerk-Alarme empfangen und anzeigen (Standard: %u)</translation>
    </message>
    <message>
        <source>Rescan the block chain for missing wallet transactions on startup</source>
        <translation>Blockkette beim Starten erneut nach fehlenden Wallet-Transaktionen durchsuchen</translation>
>>>>>>> 188ca9c3
    </message>
    <message>
        <source>Send trace/debug info to console instead of debug.log file</source>
        <translation>Rückverfolgungs- und Debuginformationen an die Konsole senden, anstatt sie in debug.log zu schreiben</translation>
    </message>
    <message>
        <source>Send transactions as zero-fee transactions if possible (default: %u)</source>
        <translation>Transaktionen, wenn möglich, als gebührenfreie Transaktion senden (Standard: %u)</translation>
    </message>
    <message>
        <source>Set SSL root certificates for payment request (default: -system-)</source>
        <translation>SSL-Wurzelzertifikate für Zahlungsanforderungen festlegen (Standard: -system-)</translation>
    </message>
    <message>
        <source>Set language, for example "de_DE" (default: system locale)</source>
        <translation>Sprache festlegen, z.B. "de_DE" (Standard: Systemstandard)</translation>
    </message>
    <message>
        <source>Show all debugging options (usage: --help -help-debug)</source>
        <translation>Zeige alle Debuggingoptionen (Benutzung: --help -help-debug)</translation>
    </message>
    <message>
        <source>Show splash screen on startup (default: 1)</source>
        <translation>Startbildschirm beim Starten anzeigen (Standard: 1)</translation>
    </message>
    <message>
        <source>Shrink debug.log file on client startup (default: 1 when no -debug)</source>
        <translation>Protokolldatei debug.log beim Starten des Clients kürzen (Standard: 1, wenn kein -debug)</translation>
    </message>
    <message>
        <source>Signing transaction failed</source>
        <translation>Signierung der Transaktion fehlgeschlagen</translation>
    </message>
    <message>
<<<<<<< HEAD
        <source>Start minimized</source>
        <translation>Minimiert starten</translation>
    </message>
    <message>
=======
>>>>>>> 188ca9c3
        <source>The transaction amount is too small to pay the fee</source>
        <translation>Der Transaktionsbetrag ist zu niedrig, um die Gebühr zu bezahlen.</translation>
    </message>
    <message>
        <source>This is experimental software.</source>
        <translation>Dies ist experimentelle Software.</translation>
    </message>
    <message>
        <source>Tor control port password (default: empty)</source>
        <translation>TOR Kontrollport Passwort (Standard: leer)</translation>
    </message>
    <message>
        <source>Tor control port to use if onion listening enabled (default: %s)</source>
        <translation>Zu benutzender TOR Kontrollport wenn Onion Auflistung aktiv ist (Standard: %s)</translation>
    </message>
    <message>
        <source>Transaction amount too small</source>
        <translation>Transaktionsbetrag zu niedrig</translation>
    </message>
    <message>
        <source>Transaction amounts must be positive</source>
        <translation>Transaktionsbeträge müssen positiv sein</translation>
    </message>
    <message>
        <source>Transaction too large for fee policy</source>
        <translation>Transaktion ist für die Gebührenrichtlinie zu groß</translation>
    </message>
    <message>
        <source>Transaction too large</source>
        <translation>Transaktion zu groß</translation>
    </message>
    <message>
        <source>UI Options:</source>
        <translation>Benutzeroberflächenoptionen:</translation>
    </message>
    <message>
        <source>Unable to bind to %s on this computer (bind returned error %s)</source>
        <translation>Kann auf diesem Computer nicht an %s binden (bind meldete Fehler %s)</translation>
    </message>
    <message>
        <source>Upgrade wallet to latest format on startup</source>
        <translation>Wallet beim Starten auf das neueste Format aktualisieren</translation>
    </message>
    <message>
        <source>Username for JSON-RPC connections</source>
        <translation>Benutzername für JSON-RPC-Verbindungen</translation>
    </message>
    <message>
        <source>Wallet needed to be rewritten: restart Zetacoin Core to complete</source>
        <translation>Wallet musste neu geschrieben werden: starten Sie Zetacoin Core zur Fertigstellung neu</translation>
    </message>
    <message>
        <source>Warning</source>
        <translation>Warnung</translation>
    </message>
    <message>
<<<<<<< HEAD
        <source>Warning: Unsupported argument -benchmark ignored, use -debug=bench.</source>
        <translation>Warnung: Nicht unterstütztes Argument -benchmark wurde ignoriert, bitte -debug=bench verwenden.</translation>
    </message>
    <message>
        <source>Warning: Unsupported argument -debugnet ignored, use -debug=net.</source>
        <translation>Warnung: Nicht unterstütztes Argument -debugnet wurde ignoriert, bitte -debug=net verwenden.</translation>
=======
        <source>Whether to operate in a blocks only mode (default: %u)</source>
        <translation>Legt fest ob nur Blöcke Modus aktiv sein soll (Standard: %u)</translation>
>>>>>>> 188ca9c3
    </message>
    <message>
        <source>Zapping all transactions from wallet...</source>
        <translation>Lösche alle Transaktionen aus Wallet...</translation>
    </message>
    <message>
        <source>ZeroMQ notification options:</source>
        <translation>ZeroMQ-Benachrichtigungsoptionen:</translation>
    </message>
    <message>
        <source>wallet.dat corrupt, salvage failed</source>
        <translation>wallet.dat beschädigt, Datenrettung fehlgeschlagen</translation>
    </message>
    <message>
        <source>Password for JSON-RPC connections</source>
        <translation>Passwort für JSON-RPC-Verbindungen</translation>
    </message>
    <message>
        <source>Execute command when the best block changes (%s in cmd is replaced by block hash)</source>
        <translation>Befehl ausführen wenn der beste Block wechselt (%s im Befehl wird durch den Hash des Blocks ersetzt)</translation>
    </message>
    <message>
        <source>This help message</source>
        <translation>Dieser Hilfetext</translation>
    </message>
    <message>
        <source>Allow DNS lookups for -addnode, -seednode and -connect</source>
        <translation>Erlaube DNS-Abfragen für -addnode, -seednode und -connect</translation>
    </message>
    <message>
        <source>Loading addresses...</source>
        <translation>Lade Adressen...</translation>
    </message>
    <message>
        <source>Error loading wallet.dat: Wallet corrupted</source>
        <translation>Fehler beim Laden von wallet.dat: Wallet beschädigt</translation>
    </message>
    <message>
        <source>(1 = keep tx meta data e.g. account owner and payment request information, 2 = drop tx meta data)</source>
        <translation>(1 = TX-Metadaten wie z.B. Accountbesitzer und Zahlungsanforderungsinformationen behalten, 2 = TX-Metadaten verwerfen)</translation>
    </message>
    <message>
<<<<<<< HEAD
        <source>How thorough the block verification of -checkblocks is (0-4, default: %u)</source>
        <translation>Legt fest, wie gründlich die Blockverifikation von -checkblocks ist (0-4, Standard: %u)</translation>
    </message>
    <message>
=======
        <source>-maxtxfee is set very high! Fees this large could be paid on a single transaction.</source>
        <translation>-maxtxfee ist auf einen sehr hohen Wert festgelegt! Gebühren dieser Höhe könnten für eine einzelne Transaktion bezahlt werden.</translation>
    </message>
    <message>
        <source>-paytxfee is set very high! This is the transaction fee you will pay if you send a transaction.</source>
        <translation>-paytxfee ist auf einen sehr hohen Wert festgelegt! Dies ist die Gebühr die beim Senden einer Transaktion fällig wird.</translation>
    </message>
    <message>
        <source>Do not keep transactions in the mempool longer than &lt;n&gt; hours (default: %u)</source>
        <translation>Die Transaktion nicht länger im Speicherpool behalten als &lt;n&gt; Stunden (Standard: %u)</translation>
    </message>
    <message>
        <source>Error reading wallet.dat! All keys read correctly, but transaction data or address book entries might be missing or incorrect.</source>
        <translation>Lesen von wallet.dat fehlgeschlagen! Alle Schlüssel wurden korrekt gelesen, Transaktionsdaten bzw. Adressbucheinträge fehlen aber möglicherweise oder sind inkorrekt.</translation>
    </message>
    <message>
        <source>Fees (in %s/kB) smaller than this are considered zero fee for transaction creation (default: %s)</source>
        <translation>Niedrigere Gebühren (in %s/Kb) als diese werden bei der Transaktionserstellung als gebührenfrei angesehen (Standard: %s)</translation>
    </message>
    <message>
        <source>How thorough the block verification of -checkblocks is (0-4, default: %u)</source>
        <translation>Legt fest, wie gründlich die Blockverifikation von -checkblocks ist (0-4, Standard: %u)</translation>
    </message>
    <message>
>>>>>>> 188ca9c3
        <source>Maintain a full transaction index, used by the getrawtransaction rpc call (default: %u)</source>
        <translation>Einen vollständigen Transaktionsindex führen, der vom RPC-Befehl "getrawtransaction" genutzt wird (Standard: %u)</translation>
    </message>
    <message>
        <source>Number of seconds to keep misbehaving peers from reconnecting (default: %u)</source>
        <translation>Anzahl Sekunden, während denen sich nicht konform verhaltenden Gegenstellen die Wiederverbindung verweigert wird (Standard: %u)</translation>
    </message>
    <message>
        <source>Output debugging information (default: %u, supplying &lt;category&gt; is optional)</source>
        <translation>Debugginginformationen ausgeben (Standard: %u, &lt;category&gt; anzugeben ist optional)</translation>
    </message>
    <message>
        <source>Tries to keep outbound traffic under the given target (in MiB per 24h), 0 = no limit (default: %d)</source>
        <translation>Versucht ausgehenden Datenverkehr unter dem gegebenen Wert zu halten (in MiB pro 24h), 0 = kein Limit (default: %d)</translation>
    </message>
    <message>
        <source>Unsupported argument -socks found. Setting SOCKS version isn't possible anymore, only SOCKS5 proxies are supported.</source>
        <translation>Nicht unterstütztes Argument -socks gefunden. Das Festlegen der SOCKS-Version ist nicht mehr möglich, nur noch SOCKS5-Proxies werden unterstützt.</translation>
    </message>
    <message>
        <source>Use separate SOCKS5 proxy to reach peers via Tor hidden services (default: %s)</source>
        <translation>Separaten SOCKS5-Proxy verwenden, um Gegenstellen über versteckte Tor-Dienste zu erreichen (Standard: %s)</translation>
    </message>
    <message>
        <source>(default: %s)</source>
        <translation>(Standard: %s)</translation>
    </message>
    <message>
        <source>Always query for peer addresses via DNS lookup (default: %u)</source>
        <translation>Adressen von Gegenstellen immer über DNS-Namensauflösung abfragen (Standard: %u)</translation>
    </message>
    <message>
        <source>Error loading wallet.dat</source>
        <translation>Fehler beim Laden von wallet.dat</translation>
    </message>
    <message>
        <source>Generate coins (default: %u)</source>
        <translation>Zetacoins erzeugen (Standard: %u)</translation>
    </message>
    <message>
        <source>How many blocks to check at startup (default: %u, 0 = all)</source>
        <translation>Wieviele Blöcke beim Starten geprüft werden sollen (Standard: %u, 0 = alle)</translation>
    </message>
    <message>
        <source>Include IP addresses in debug output (default: %u)</source>
        <translation>IP-Adressen in Debugausgabe einschließen (Standard: %u)</translation>
    </message>
    <message>
        <source>Invalid -proxy address: '%s'</source>
        <translation>Ungültige Adresse in -proxy: '%s'</translation>
    </message>
    <message>
        <source>Listen for JSON-RPC connections on &lt;port&gt; (default: %u or testnet: %u)</source>
        <translation>&lt;port&gt; nach JSON-RPC-Verbindungen abhören (Standard: %u oder Testnetz: %u)</translation>
    </message>
    <message>
        <source>Listen for connections on &lt;port&gt; (default: %u or testnet: %u)</source>
        <translation>&lt;port&gt; nach Verbindungen abhören (Standard: %u oder Testnetz: %u)</translation>
    </message>
    <message>
        <source>Maintain at most &lt;n&gt; connections to peers (default: %u)</source>
        <translation>Maximal &lt;n&gt; Verbindungen zu Gegenstellen aufrechterhalten (Standard: %u)</translation>
    </message>
    <message>
        <source>Make the wallet broadcast transactions</source>
        <translation>Die Wallet soll Transaktionen übertragen/broadcasten</translation>
    </message>
    <message>
        <source>Maximum per-connection receive buffer, &lt;n&gt;*1000 bytes (default: %u)</source>
        <translation>Maximale Größe des Empfangspuffers pro Verbindung, &lt;n&gt; * 1000 Byte (Standard: %u)</translation>
    </message>
    <message>
        <source>Maximum per-connection send buffer, &lt;n&gt;*1000 bytes (default: %u)</source>
        <translation>Maximale Größe des Sendepuffers pro Verbindung, &lt;n&gt; * 1000 Byte (Standard: %u)</translation>
    </message>
    <message>
        <source>Prepend debug output with timestamp (default: %u)</source>
        <translation>Debugausgaben einen Zeitstempel voranstellen (Standard: %u)</translation>
    </message>
    <message>
        <source>Relay and mine data carrier transactions (default: %u)</source>
        <translation>"Data Carrier"-Transaktionen weiterleiten und erarbeiten (Standard: %u)</translation>
    </message>
    <message>
        <source>Relay non-P2SH multisig (default: %u)</source>
        <translation>Nicht-"P2SH-Multisig" weiterleiten (Standard: %u)</translation>
    </message>
    <message>
<<<<<<< HEAD
        <source>Server certificate file (default: %s)</source>
        <translation>Serverzertifikat (Standard: %s)</translation>
    </message>
    <message>
        <source>Server private key (default: %s)</source>
        <translation>Privater Serverschlüssel (Standard: %s)</translation>
    </message>
    <message>
=======
>>>>>>> 188ca9c3
        <source>Set key pool size to &lt;n&gt; (default: %u)</source>
        <translation>Größe des Schlüsselpools festlegen auf &lt;n&gt; (Standard: %u)</translation>
    </message>
    <message>
        <source>Set minimum block size in bytes (default: %u)</source>
        <translation>Minimale Blockgröße in Byte festlegen (Standard: %u)</translation>
    </message>
    <message>
        <source>Set the number of threads to service RPC calls (default: %d)</source>
        <translation>Maximale Anzahl an Threads zur Verarbeitung von RPC-Anfragen festlegen (Standard: %d)</translation>
    </message>
    <message>
        <source>Specify configuration file (default: %s)</source>
        <translation>Konfigurationsdatei festlegen (Standard: %s)</translation>
    </message>
    <message>
        <source>Specify connection timeout in milliseconds (minimum: 1, default: %d)</source>
        <translation>Verbindungzeitüberschreitung in Millisekunden festlegen (Minimum: 1, Standard: %d)</translation>
    </message>
    <message>
        <source>Specify pid file (default: %s)</source>
        <translation>PID-Datei festlegen (Standard: %s)</translation>
    </message>
    <message>
        <source>Spend unconfirmed change when sending transactions (default: %u)</source>
        <translation>Unbestätigtes Wechselgeld darf beim Senden von Transaktionen ausgegeben werden (Standard: %u)</translation>
    </message>
    <message>
        <source>Threshold for disconnecting misbehaving peers (default: %u)</source>
        <translation>Schwellenwert, um Verbindungen zu sich nicht konform verhaltenden Gegenstellen zu beenden (Standard: %u)</translation>
    </message>
    <message>
        <source>Unknown network specified in -onlynet: '%s'</source>
        <translation>Unbekannter Netztyp in -onlynet angegeben: '%s'</translation>
    </message>
    <message>
        <source>Cannot resolve -bind address: '%s'</source>
        <translation>Kann Adresse in -bind nicht auflösen: '%s'</translation>
    </message>
    <message>
        <source>Cannot resolve -externalip address: '%s'</source>
        <translation>Kann Adresse in -externalip nicht auflösen: '%s'</translation>
    </message>
    <message>
        <source>Invalid amount for -paytxfee=&lt;amount&gt;: '%s'</source>
        <translation>Ungültiger Betrag für -paytxfee=&lt;amount&gt;: '%s'</translation>
    </message>
    <message>
        <source>Insufficient funds</source>
        <translation>Unzureichender Kontostand</translation>
    </message>
    <message>
        <source>Loading block index...</source>
        <translation>Lade Blockindex...</translation>
    </message>
    <message>
        <source>Add a node to connect to and attempt to keep the connection open</source>
        <translation>Mit dem angegebenen Knoten verbinden und versuchen die Verbindung aufrecht zu erhalten</translation>
    </message>
    <message>
        <source>Loading wallet...</source>
        <translation>Lade Wallet...</translation>
    </message>
    <message>
        <source>Cannot downgrade wallet</source>
        <translation>Wallet kann nicht auf eine ältere Version herabgestuft werden</translation>
    </message>
    <message>
        <source>Cannot write default address</source>
        <translation>Standardadresse kann nicht geschrieben werden</translation>
    </message>
    <message>
        <source>Rescanning...</source>
        <translation>Durchsuche erneut...</translation>
    </message>
    <message>
        <source>Done loading</source>
        <translation>Laden abgeschlossen</translation>
    </message>
    <message>
        <source>Error</source>
        <translation>Fehler</translation>
    </message>
</context>
</TS><|MERGE_RESOLUTION|>--- conflicted
+++ resolved
@@ -168,13 +168,8 @@
         <translation>Sind Sie sich sicher, dass Sie Ihre Wallet verschlüsseln möchten?</translation>
     </message>
     <message>
-<<<<<<< HEAD
         <source>Zetacoin Core will close now to finish the encryption process. Remember that encrypting your wallet cannot fully protect your zetacoins from being stolen by malware infecting your computer.</source>
         <translation>Zetacoin Core wird jetzt beendet, um den Verschlüsselungsprozess abzuschließen. Vergessen Sie nicht, dass eine Wallet-Verschlüsselung nicht vollständig vor Diebstahl Ihrer Zetacoins durch Schadsoftware schützen kann, die Ihren Computer infiziert.</translation>
-=======
-        <source>Bitcoin Core will close now to finish the encryption process. Remember that encrypting your wallet cannot fully protect your bitcoins from being stolen by malware infecting your computer.</source>
-        <translation>Bitcoin Core wird jetzt beendet, um den Verschlüsselungsprozess abzuschließen. Vergessen Sie nicht, dass eine Wallet-Verschlüsselung nicht vollständig vor Diebstahl Ihrer Bitcoins durch Schadsoftware schützen kann, die Ihren Computer infiziert.</translation>
->>>>>>> 188ca9c3
     </message>
     <message>
         <source>IMPORTANT: Any previous backups you have made of your wallet file should be replaced with the newly generated, encrypted wallet file. For security reasons, previous backups of the unencrypted wallet file will become useless as soon as you start using the new, encrypted wallet.</source>
@@ -323,13 +318,8 @@
         <translation>Reindiziere Blöcke auf Datenträger...</translation>
     </message>
     <message>
-<<<<<<< HEAD
         <source>Send coins to a Zetacoin address</source>
         <translation>Zetacoins an eine Zetacoin-Adresse überweisen</translation>
-=======
-        <source>Send coins to a Bitcoin address</source>
-        <translation>Bitcoins an eine Bitcoin-Adresse überweisen</translation>
->>>>>>> 188ca9c3
     </message>
     <message>
         <source>Backup wallet to another location</source>
@@ -422,10 +412,6 @@
     <message>
         <source>Modify configuration options for Zetacoin Core</source>
         <translation>Konfiguration von Zetacoin Core bearbeiten</translation>
-    </message>
-    <message>
-        <source>Modify configuration options for Bitcoin Core</source>
-        <translation>Konfiguration von Bitcoin Core bearbeiten</translation>
     </message>
     <message>
         <source>Show the list of used sending addresses and labels</source>
@@ -896,8 +882,6 @@
         <source>command-line options</source>
         <translation>Kommandozeilenoptionen</translation>
     </message>
-<<<<<<< HEAD
-=======
     <message>
         <source>UI Options:</source>
         <translation>UI Einstellungen:</translation>
@@ -926,7 +910,6 @@
         <source>Reset all settings changes made over the GUI</source>
         <translation>Setze alle Einstellungen zurück, die über die grafische Oberfläche geändert wurden.</translation>
     </message>
->>>>>>> 188ca9c3
 </context>
 <context>
     <name>Intro</name>
@@ -1037,13 +1020,8 @@
         <translation>Minimiert die Anwendung anstatt sie zu beenden wenn das Fenster geschlossen wird. Wenn dies aktiviert ist, müssen Sie die Anwendung über "Beenden" im Menü schließen.</translation>
     </message>
     <message>
-<<<<<<< HEAD
         <source>The user interface language can be set here. This setting will take effect after restarting Zetacoin Core.</source>
         <translation>Legt die Sprache der Benutzeroberfläche fest. Diese Einstellung wird erst nach einem Neustart von Zetacoin Core aktiv.</translation>
-=======
-        <source>The user interface language can be set here. This setting will take effect after restarting Bitcoin Core.</source>
-        <translation>Legt die Sprache der Benutzeroberfläche fest. Diese Einstellung wird erst nach einem Neustart von Bitcoin Core aktiv.</translation>
->>>>>>> 188ca9c3
     </message>
     <message>
         <source>Third party URLs (e.g. a block explorer) that appear in the transactions tab as context menu items. %s in the URL is replaced by transaction hash. Multiple URLs are separated by vertical bar |.</source>
@@ -1070,21 +1048,12 @@
         <translation>&amp;Netzwerk</translation>
     </message>
     <message>
-<<<<<<< HEAD
         <source>Automatically start Zetacoin Core after logging in to the system.</source>
         <translation>Zetacoin Core nach der Anmeldung am System automatisch starten.</translation>
     </message>
     <message>
         <source>&amp;Start Zetacoin Core on system login</source>
         <translation>&amp;Zetacoin Core nach Systemanmeldung starten</translation>
-=======
-        <source>Automatically start Bitcoin Core after logging in to the system.</source>
-        <translation>Bitcoin Core nach der Anmeldung am System automatisch starten.</translation>
-    </message>
-    <message>
-        <source>&amp;Start Bitcoin Core on system login</source>
-        <translation>&amp;Bitcoin Core nach Systemanmeldung starten</translation>
->>>>>>> 188ca9c3
     </message>
     <message>
         <source>(0 = auto, &lt;0 = leave that many cores free)</source>
@@ -1159,8 +1128,8 @@
         <translation>Tor</translation>
     </message>
     <message>
-        <source>Connect to the Bitcoin network through a separate SOCKS5 proxy for Tor hidden services.</source>
-        <translation>Über einen separaten SOCKS5 Proxy für Tor Services mit dem Bitcoint Netzwerk verbinden.</translation>
+        <source>Connect to the Zetacoin network through a separate SOCKS5 proxy for Tor hidden services.</source>
+        <translation>Über einen separaten SOCKS5 Proxy für Tor Services mit dem Zetacoint Netzwerk verbinden.</translation>
     </message>
     <message>
         <source>Use separate SOCKS5 proxy to reach peers via Tor hidden services:</source>
@@ -1385,13 +1354,6 @@
         <translation>Zahlungsanforderung %1 ist zu groß (%2 Byte, erlaubt sind %3 Byte).</translation>
     </message>
     <message>
-<<<<<<< HEAD
-        <source>Payment request DoS protection</source>
-        <translation>Zahlungsanforderungs-DoS-Schutz</translation>
-    </message>
-    <message>
-=======
->>>>>>> 188ca9c3
         <source>Error communicating with %1: %2</source>
         <translation>Kommunikationsfehler mit %1: %2</translation>
     </message>
@@ -1544,25 +1506,20 @@
         <translation>Aktuelle Anzahl Blöcke</translation>
     </message>
     <message>
-<<<<<<< HEAD
+        <source>Memory Pool</source>
+        <translation>Speicherpool</translation>
+    </message>
+    <message>
+        <source>Current number of transactions</source>
+        <translation>Aktuelle Anzahl der Transaktionen</translation>
+    </message>
+    <message>
+        <source>Memory usage</source>
+        <translation>Speichernutzung</translation>
+    </message>
+    <message>
         <source>Open the Zetacoin Core debug log file from the current data directory. This can take a few seconds for large log files.</source>
         <translation>Öffnet die "Zetacoin Core"-Debugprotokolldatei aus dem aktuellen Datenverzeichnis. Dies kann bei großen Protokolldateien einige Sekunden dauern.</translation>
-=======
-        <source>Memory Pool</source>
-        <translation>Speicherpool</translation>
-    </message>
-    <message>
-        <source>Current number of transactions</source>
-        <translation>Aktuelle Anzahl der Transaktionen</translation>
-    </message>
-    <message>
-        <source>Memory usage</source>
-        <translation>Speichernutzung</translation>
-    </message>
-    <message>
-        <source>Open the Bitcoin Core debug log file from the current data directory. This can take a few seconds for large log files.</source>
-        <translation>Öffnet die "Bitcoin Core"-Debugprotokolldatei aus dem aktuellen Datenverzeichnis. Dies kann bei großen Protokolldateien einige Sekunden dauern.</translation>
->>>>>>> 188ca9c3
     </message>
     <message>
         <source>Received</source>
@@ -1649,10 +1606,6 @@
         <translation>Zeitversatz</translation>
     </message>
     <message>
-        <source>Time Offset</source>
-        <translation>Zeitversatz</translation>
-    </message>
-    <message>
         <source>Last block time</source>
         <translation>Letzte Blockzeit</translation>
     </message>
@@ -1697,41 +1650,36 @@
         <translation>Konsole zurücksetzen</translation>
     </message>
     <message>
-<<<<<<< HEAD
+        <source>&amp;Disconnect Node</source>
+        <translation>Knoten &amp;trennen</translation>
+    </message>
+    <message>
+        <source>Ban Node for</source>
+        <translation>Knoten gebannt für</translation>
+    </message>
+    <message>
+        <source>1 &amp;hour</source>
+        <translation>1 &amp;Stunde</translation>
+    </message>
+    <message>
+        <source>1 &amp;day</source>
+        <translation>1 &amp;Tag</translation>
+    </message>
+    <message>
+        <source>1 &amp;week</source>
+        <translation>1 &amp;Woche</translation>
+    </message>
+    <message>
+        <source>1 &amp;year</source>
+        <translation>1 &amp;Jahr</translation>
+    </message>
+    <message>
+        <source>&amp;Unban Node</source>
+        <translation>&amp;Node entsperren</translation>
+    </message>
+    <message>
         <source>Welcome to the Zetacoin Core RPC console.</source>
         <translation>Willkommen in der "Zetacoin Core"-RPC-Konsole.</translation>
-=======
-        <source>&amp;Disconnect Node</source>
-        <translation>Knoten &amp;trennen</translation>
-    </message>
-    <message>
-        <source>Ban Node for</source>
-        <translation>Knoten gebannt für</translation>
-    </message>
-    <message>
-        <source>1 &amp;hour</source>
-        <translation>1 &amp;Stunde</translation>
-    </message>
-    <message>
-        <source>1 &amp;day</source>
-        <translation>1 &amp;Tag</translation>
-    </message>
-    <message>
-        <source>1 &amp;week</source>
-        <translation>1 &amp;Woche</translation>
-    </message>
-    <message>
-        <source>1 &amp;year</source>
-        <translation>1 &amp;Jahr</translation>
-    </message>
-    <message>
-        <source>&amp;Unban Node</source>
-        <translation>&amp;Node entsperren</translation>
-    </message>
-    <message>
-        <source>Welcome to the Bitcoin Core RPC console.</source>
-        <translation>Willkommen in der "Bitcoin Core"-RPC-Konsole.</translation>
->>>>>>> 188ca9c3
     </message>
     <message>
         <source>Use up and down arrows to navigate history, and &lt;b&gt;Ctrl-L&lt;/b&gt; to clear screen.</source>
@@ -2154,13 +2102,10 @@
         <translation>Wechselgeld kopieren</translation>
     </message>
     <message>
-<<<<<<< HEAD
-=======
         <source>Total Amount %1</source>
         <translation>Gesamtbetrag %1</translation>
     </message>
     <message>
->>>>>>> 188ca9c3
         <source>or</source>
         <translation>oder</translation>
     </message>
@@ -2191,39 +2136,16 @@
     <message>
         <source>Payment request expired.</source>
         <translation>Zahlungsanforderung abgelaufen.</translation>
-<<<<<<< HEAD
+    </message>
+    <message>
+        <source>Pay only the required fee of %1</source>
+        <translation>Nur die notwendige Gebühr in Höhe von %1 zahlen</translation>
     </message>
     <message numerus="yes">
         <source>Estimated to begin confirmation within %n block(s).</source>
         <translation><numerusform>Voraussichtlicher Beginn der Bestätigung innerhalb von %n Block.</numerusform><numerusform>Voraussichtlicher Beginn der Bestätigung innerhalb von %n Blöcken.</numerusform></translation>
     </message>
     <message>
-        <source>Pay only the minimum fee of %1</source>
-        <translation>Nur die minimale Gebühr in Höhe von %1 zahlen</translation>
-    </message>
-    <message>
-        <source>Total Amount %1&lt;span style='font-size:10pt;font-weight:normal;'&gt;&lt;br /&gt;(=%2)&lt;/span&gt;</source>
-        <translation>Gesamtbetrag %1&lt;span style='font-size:10pt;font-weight:normal;'&gt;&lt;br /&gt;(=%2)&lt;/span&gt;</translation>
-=======
-    </message>
-    <message>
-        <source>Pay only the required fee of %1</source>
-        <translation>Nur die notwendige Gebühr in Höhe von %1 zahlen</translation>
-    </message>
-    <message numerus="yes">
-        <source>Estimated to begin confirmation within %n block(s).</source>
-        <translation><numerusform>Voraussichtlicher Beginn der Bestätigung innerhalb von %n Block.</numerusform><numerusform>Voraussichtlicher Beginn der Bestätigung innerhalb von %n Blöcken.</numerusform></translation>
-    </message>
-    <message>
-        <source>The recipient address is not valid. Please recheck.</source>
-        <translation>Die Zahlungsadresse ist ungültig, bitte nochmals überprüfen.</translation>
-    </message>
-    <message>
-        <source>Duplicate address found: addresses should only be used once each.</source>
-        <translation>Doppelte Adresse entdeckt: Adressen dürfen jeweils nur einmal vorkommen.</translation>
->>>>>>> 188ca9c3
-    </message>
-    <message>
         <source>The recipient address is not valid. Please recheck.</source>
         <translation>Die Zahlungsadresse ist ungültig, bitte nochmals überprüfen.</translation>
     </message>
@@ -2303,13 +2225,8 @@
         <translation>Diesen Eintrag entfernen</translation>
     </message>
     <message>
-<<<<<<< HEAD
         <source>The fee will be deducted from the amount being sent. The recipient will receive less zetacoins than you enter in the amount field. If multiple recipients are selected, the fee is split equally.</source>
         <translation>Die Gebühr wird vom zu überweisenden Betrag abgezogen. Der Empfänger wird also weniger Zetacoins erhalten, als Sie im Betrags-Feld eingegeben haben. Falls mehrere Empfänger ausgewählt wurden, wird die Gebühr gleichmäßig verteilt.</translation>
-=======
-        <source>The fee will be deducted from the amount being sent. The recipient will receive less bitcoins than you enter in the amount field. If multiple recipients are selected, the fee is split equally.</source>
-        <translation>Die Gebühr wird vom zu überweisenden Betrag abgezogen. Der Empfänger wird also weniger Bitcoins erhalten, als Sie im Betrags-Feld eingegeben haben. Falls mehrere Empfänger ausgewählt wurden, wird die Gebühr gleichmäßig verteilt.</translation>
->>>>>>> 188ca9c3
     </message>
     <message>
         <source>S&amp;ubtract fee from amount</source>
@@ -2322,30 +2239,20 @@
     <message>
         <source>This is an unauthenticated payment request.</source>
         <translation>Dies ist keine beglaubigte Zahlungsanforderung.</translation>
-<<<<<<< HEAD
-=======
     </message>
     <message>
         <source>This is an authenticated payment request.</source>
         <translation>Dies ist eine beglaubigte Zahlungsanforderung.</translation>
->>>>>>> 188ca9c3
-    </message>
-    <message>
-        <source>This is an authenticated payment request.</source>
-        <translation>Dies ist eine beglaubigte Zahlungsanforderung.</translation>
     </message>
     <message>
         <source>Enter a label for this address to add it to the list of used addresses</source>
         <translation>Adressbezeichnung eingeben, die dann zusammen mit der Adresse der Liste bereits verwendeter Adressen hinzugefügt wird.</translation>
     </message>
     <message>
-<<<<<<< HEAD
         <source>A message that was attached to the zetacoin: URI which will be stored with the transaction for your reference. Note: This message will not be sent over the Zetacoin network.</source>
         <translation>Eine an die "zetacoin:"-URI angefügte Nachricht, die zusammen mit der Transaktion gespeichert wird. Hinweis: Diese Nachricht wird nicht über das Zetacoin-Netzwerk gesendet.</translation>
     </message>
     <message>
-=======
->>>>>>> 188ca9c3
         <source>Pay To:</source>
         <translation>Empfänger:</translation>
     </message>
@@ -2376,13 +2283,8 @@
         <translation>Nachricht &amp;signieren</translation>
     </message>
     <message>
-<<<<<<< HEAD
         <source>You can sign messages/agreements with your addresses to prove you can receive zetacoins sent to them. Be careful not to sign anything vague or random, as phishing attacks may try to trick you into signing your identity over to them. Only sign fully-detailed statements you agree to.</source>
         <translation>Sie können Nachrichten/Vereinbarungen mit Hilfe Ihrer Adressen signieren, um zu beweisen, dass Sie Zetacoins empfangen können, die an diese Adressen überwiesen werden. Seien Sie vorsichtig und signieren Sie nichts Vages oder Willkürliches, um Ihre Indentität vor Phishingangriffen zu schützen. Signieren Sie nur vollständig-detaillierte Aussagen, mit denen Sie auch einverstanden sind.</translation>
-=======
-        <source>You can sign messages/agreements with your addresses to prove you can receive bitcoins sent to them. Be careful not to sign anything vague or random, as phishing attacks may try to trick you into signing your identity over to them. Only sign fully-detailed statements you agree to.</source>
-        <translation>Sie können Nachrichten/Vereinbarungen mit Hilfe Ihrer Adressen signieren, um zu beweisen, dass Sie Bitcoins empfangen können, die an diese Adressen überwiesen werden. Seien Sie vorsichtig und signieren Sie nichts Vages oder Willkürliches, um Ihre Indentität vor Phishingangriffen zu schützen. Signieren Sie nur vollständig-detaillierte Aussagen, mit denen Sie auch einverstanden sind.</translation>
->>>>>>> 188ca9c3
     </message>
     <message>
         <source>The Zetacoin address to sign the message with</source>
@@ -3034,8 +2936,8 @@
         <translation>Maximale Gesamtgebühr (in %s) in einer Börsentransaktion; wird dies zu niedrig gesetzten können große Transaktionen abgebrochen werden (Standard: %s)</translation>
     </message>
     <message>
-        <source>Please check that your computer's date and time are correct! If your clock is wrong Bitcoin Core will not work properly.</source>
-        <translation>Bitte korrigieren Sie die Datums- und Uhrzeiteinstellungen Ihres Computers, da Bitcoin Core ansonsten nicht ordnungsgemäß funktionieren wird.</translation>
+        <source>Please check that your computer's date and time are correct! If your clock is wrong Zetacoin Core will not work properly.</source>
+        <translation>Bitte korrigieren Sie die Datums- und Uhrzeiteinstellungen Ihres Computers, da Zetacoin Core ansonsten nicht ordnungsgemäß funktionieren wird.</translation>
     </message>
     <message>
         <source>Prune configured below the minimum of %d MiB.  Please use a higher number.</source>
@@ -3086,17 +2988,6 @@
         <translation>Befehl ausführen wenn sich eine Wallet-Transaktion verändert (%s im Befehl wird durch die Transaktions-ID ersetzt)</translation>
     </message>
     <message>
-<<<<<<< HEAD
-        <source>Maximum total fees to use in a single wallet transaction; setting this too low may abort large transactions (default: %s)</source>
-        <translation>Maximale Gesamtgebühren je Wallet-Transaktion, ein zu niedriger Wert kann große Transaktionen abbrechen (Standard: %s)</translation>
-    </message>
-    <message>
-        <source>Reduce storage requirements by pruning (deleting) old blocks. This mode disables wallet support and is incompatible with -txindex. Warning: Reverting this setting requires re-downloading the entire blockchain. (default: 0 = disable pruning blocks, &gt;%u = target size in MiB to use for block files)</source>
-        <translation>Speicherplatzanforderung durch kürzen (löschen) alter Blöcke reduzieren. Dieser Modus deaktiviert die Wallet-Unterstützung und ist nicht mit -txindex kompatibel. Warnung: Die Umkehr dieser Einstellung erfordert das erneute Herunterladen der gesamten Blockkette. (Standard: 0 = deaktiviert das Kürzen von Blöcken, &gt;%u = Zielgröße in MiB, die für Blockdateien verwendet werden darf)</translation>
-    </message>
-    <message>
-=======
->>>>>>> 188ca9c3
         <source>Set the number of script verification threads (%u to %d, 0 = auto, &lt;0 = leave that many cores free, default: %d)</source>
         <translation>Maximale Anzahl an Skript-Verifizierungs-Threads festlegen (%u bis %d, 0 = automatisch, &lt;0 = so viele Kerne frei lassen, Standard: %d)</translation>
     </message>
@@ -3109,6 +3000,10 @@
         <translation>Kann auf diesem Computer nicht an %s binden, da Zetacoin Core wahrscheinlich bereits gestartet wurde.</translation>
     </message>
     <message>
+        <source>Use UPnP to map the listening port (default: 1 when listening and no -proxy)</source>
+        <translation>UPnP verwenden, um eine Portweiterleitung einzurichten (Standard: 1, wenn abgehört wird und -proxy nicht gesetzt ist)</translation>
+    </message>
+    <message>
         <source>WARNING: abnormally high number of blocks generated, %d blocks received in the last %d hours (%d expected)</source>
         <translation>Warnung: Es wurde eine ungewöhnlich hohe Anzahl Blöcke erzeugt, %d Blöcke wurden in den letzten %d Stunden empfangen (%d wurden erwartet).</translation>
     </message>
@@ -3117,18 +3012,6 @@
         <translation>Warnung: Überprüpfen Sie ihre Netzwerkverbindung, %d Blöcke wurden in den letzten %d Stunden empfangen (%d wurden erwartet).</translation>
     </message>
     <message>
-        <source>Use UPnP to map the listening port (default: 1 when listening and no -proxy)</source>
-        <translation>UPnP verwenden, um eine Portweiterleitung einzurichten (Standard: 1, wenn abgehört wird und -proxy nicht gesetzt ist)</translation>
-    </message>
-    <message>
-        <source>WARNING: abnormally high number of blocks generated, %d blocks received in the last %d hours (%d expected)</source>
-        <translation>Warnung: Es wurde eine ungewöhnlich hohe Anzahl Blöcke erzeugt, %d Blöcke wurden in den letzten %d Stunden empfangen (%d wurden erwartet).</translation>
-    </message>
-    <message>
-        <source>WARNING: check your network connection, %d blocks received in the last %d hours (%d expected)</source>
-        <translation>Warnung: Überprüpfen Sie ihre Netzwerkverbindung, %d Blöcke wurden in den letzten %d Stunden empfangen (%d wurden erwartet).</translation>
-    </message>
-    <message>
         <source>Warning: The network does not appear to fully agree! Some miners appear to be experiencing issues.</source>
         <translation>Warnung: Das Netzwerk scheint nicht vollständig übereinzustimmen! Einige Miner scheinen Probleme zu haben.</translation>
     </message>
@@ -3261,8 +3144,6 @@
         <translation>Wallet-Datei angeben (innerhalb des Datenverzeichnisses)</translation>
     </message>
     <message>
-<<<<<<< HEAD
-=======
         <source>Unsupported argument -benchmark ignored, use -debug=bench.</source>
         <translation>Nicht unterstütztes Argument -benchmark wurde ignoriert, bitte -debug=bench verwenden.</translation>
     </message>
@@ -3275,7 +3156,6 @@
         <translation>Nicht unterstütztes Argument -tor gefunden, bitte -onion verwenden.</translation>
     </message>
     <message>
->>>>>>> 188ca9c3
         <source>Use UPnP to map the listening port (default: %u)</source>
         <translation>UPnP verwenden, um eine Portweiterleitung einzurichten (Standard: %u)</translation>
     </message>
@@ -3302,17 +3182,10 @@
     <message>
         <source>Warning: This version is obsolete; upgrade required!</source>
         <translation>Warnung: Diese Version is veraltet, Aktualisierung erforderlich!</translation>
-<<<<<<< HEAD
     </message>
     <message>
         <source>You need to rebuild the database using -reindex to change -txindex</source>
         <translation>Sie müssen die Datenbank mit Hilfe von -reindex neu aufbauen, um -txindex zu verändern</translation>
-=======
->>>>>>> 188ca9c3
-    </message>
-    <message>
-        <source>You need to rebuild the database using -reindex to change -txindex</source>
-        <translation>Sie müssen die Datenbank mit Hilfe von -reindex neu aufbauen, um -txindex zu verändern</translation>
     </message>
     <message>
         <source>Allow JSON-RPC connections from specified source. Valid for &lt;ip&gt; are a single IP (e.g. 1.2.3.4), a network/netmask (e.g. 1.2.3.4/255.255.255.0) or a network/CIDR (e.g. 1.2.3.4/24). This option can be specified multiple times</source>
@@ -3327,13 +3200,8 @@
         <translation>An die angegebene Adresse binden und nach eingehenden JSON-RPC-Verbindungen abhören. Für IPv6 "[Host]:Port"-Notation verwenden. Kann mehrmals angegeben werden. (Standard: an alle Schnittstellen binden)</translation>
     </message>
     <message>
-<<<<<<< HEAD
         <source>Cannot obtain a lock on data directory %s. Zetacoin Core is probably already running.</source>
         <translation>Datenverzeichnis %s kann nicht gesperrt werden, da Zetacoin Core wahrscheinlich bereits gestartet wurde.</translation>
-=======
-        <source>Cannot obtain a lock on data directory %s. Bitcoin Core is probably already running.</source>
-        <translation>Datenverzeichnis %s kann nicht gesperrt werden, da Bitcoin Core wahrscheinlich bereits gestartet wurde.</translation>
->>>>>>> 188ca9c3
     </message>
     <message>
         <source>Create new files with system default permissions, instead of umask 077 (only effective with disabled wallet functionality)</source>
@@ -3342,17 +3210,10 @@
     <message>
         <source>Discover own IP addresses (default: 1 when listening and no -externalip or -proxy)</source>
         <translation>Eigene IP-Adressen ermitteln (Standard: 1, wenn abgehört wird und nicht -externalip oder -proxy)</translation>
-<<<<<<< HEAD
     </message>
     <message>
         <source>Error: Listening for incoming connections failed (listen returned error %s)</source>
         <translation>Fehler: Abhören nach eingehenden Verbindungen fehlgeschlagen (listen meldete Fehler %s)</translation>
-=======
->>>>>>> 188ca9c3
-    </message>
-    <message>
-        <source>Error: Listening for incoming connections failed (listen returned error %s)</source>
-        <translation>Fehler: Abhören nach eingehenden Verbindungen fehlgeschlagen (listen meldete Fehler %s)</translation>
     </message>
     <message>
         <source>Execute command when a relevant alert is received or we see a really long fork (%s in cmd is replaced by message)</source>
@@ -3367,13 +3228,6 @@
         <translation>Wenn -paytxfee nicht festgelegt wurde Gebühren einschließen, so dass mit der Bestätigung von Transaktionen im Schnitt innerhalb von n Blöcken begonnen wird (Standard: %u)</translation>
     </message>
     <message>
-<<<<<<< HEAD
-        <source>If paytxfee is not set, include enough fee so transactions begin confirmation on average within n blocks (default: %u)</source>
-        <translation>Wenn -paytxfee nicht festgelegt wurde Gebühren einschließen, so dass mit der Bestätigung von Transaktionen im Schnitt innerhalb von n Blöcken begonnen wird (Standard: %u)</translation>
-    </message>
-    <message>
-=======
->>>>>>> 188ca9c3
         <source>Invalid amount for -maxtxfee=&lt;amount&gt;: '%s' (must be at least the minrelay fee of %s to prevent stuck transactions)</source>
         <translation>Ungültiger Betrag für -maxtxfee=&lt;amount&gt;: '%s' (muss mindestens die minimale Weiterleitungsgebühr in Höhe von %s sein, um zu verhindern dass Transaktionen nicht bearbeitet werden)</translation>
     </message>
@@ -3382,10 +3236,6 @@
         <translation>Maximale Datengröße in "Data Carrier"-Transaktionen die weitergeleitet und erarbeitet werden (Standard: %u)</translation>
     </message>
     <message>
-        <source>Prune configured below the minimum of %d MB.  Please use a higher number.</source>
-        <translation>Kürzungsmodus wurde kleiner als das Minimum in Höhe von %d MiB konfiguriert. Bitte verwenden Sie einen größeren Wert.</translation>
-    </message>
-    <message>
         <source>Query for peer addresses via DNS lookup, if low on addresses (default: 1 unless -connect)</source>
         <translation>Adressen von Gegenstellen via DNS-Namensauflösung finden, falls zu wenige Adressen verfügbar sind (Standard: 1, außer bei -connect)</translation>
     </message>
@@ -3406,45 +3256,8 @@
         <translation>Der Transaktionsbetrag ist zum senden zu niedrig, nachdem die Gebühr abgezogen wurde.</translation>
     </message>
     <message>
-        <source>The transaction amount is too small to send after the fee has been deducted</source>
-        <translation>Der Transaktionsbetrag ist zum senden zu niedrig, nachdem die Gebühr abgezogen wurde.</translation>
-    </message>
-    <message>
-<<<<<<< HEAD
-        <source>To use zetacoind, or the -server option to zetacoin-qt, you must set an rpcpassword in the configuration file:
-%s
-It is recommended you use the following random password:
-rpcuser=zetacoinrpc
-rpcpassword=%s
-(you do not need to remember this password)
-The username and password MUST NOT be the same.
-If the file does not exist, create it with owner-readable-only file permissions.
-It is also recommended to set alertnotify so you are notified of problems;
-for example: alertnotify=echo %%s | mail -s "Zetacoin Alert" admin@foo.com
-</source>
-        <translation>Um zetacoind oder die Option -server mit zetacoin-qt verwenden zu können, müssen Sie rpcpassword in der Konfigurationsdatei angeben:
-%s
-Es wird empfohlen das folgende Zufallspasswort zu verwenden.
-rpcuser=zetacoinrpc
-rpcpassword=%s
-(Sie müssen sich dieses Passwort nicht merken!)
-Der Benutzername und das Passwort dürfen NICHT identisch sein.
-Falls die Konfigurationsdatei nicht existiert, erzeugen Sie diese bitte mit Leserechten nur für den Dateibesitzer.
-Es wird ebenfalls empfohlen alertnotify anzugeben, um im Problemfall benachrichtigt zu werden.
-Beispiel: alertnotify=echo %%s | mail -s "Zetacoin Alert" admin@foo.com
-</translation>
-    </message>
-    <message>
-        <source>Warning: -maxtxfee is set very high! Fees this large could be paid on a single transaction.</source>
-        <translation>Warnung: -maxtxfee ist auf einen sehr hohen Wert festgelegt! Gebühren dieser Höhe könnten für eine einzelne Transaktion bezahlt werden.</translation>
-    </message>
-    <message>
-        <source>Warning: Please check that your computer's date and time are correct! If your clock is wrong Zetacoin Core will not work properly.</source>
-        <translation>Warnung: Bitte korrigieren Sie die Datums- und Uhrzeiteinstellungen Ihres Computers, da Zetacoin Core ansonsten nicht ordnungsgemäß funktionieren wird.</translation>
-=======
         <source>This product includes software developed by the OpenSSL Project for use in the OpenSSL Toolkit &lt;https://www.openssl.org/&gt; and cryptographic software written by Eric Young and UPnP software written by Thomas Bernard.</source>
         <translation>Dieses Produkt enthält Software, die vom OpenSSL-Projekt zur Verwendung im OpenSSL-Toolkit &lt;https://www.openssl.org/&gt; entwickelt wird, sowie von Eric Young geschriebene kryptographische Software und von Thomas Bernard geschriebene UPnP-Software.</translation>
->>>>>>> 188ca9c3
     </message>
     <message>
         <source>Whitelisted peers cannot be DoS banned and their transactions are always relayed, even if they are already in the mempool, useful e.g. for a gateway</source>
@@ -3467,27 +3280,18 @@
         <translation>Aktiviere beste Blockkette...</translation>
     </message>
     <message>
-<<<<<<< HEAD
-        <source>Can't run with a wallet in prune mode.</source>
-        <translation>Eine Wallet kann im Kürzungsmodus nicht verwendet werden.</translation>
-=======
         <source>Attempt to recover private keys from a corrupt wallet.dat on startup</source>
         <translation>Versuchen, private Schlüssel beim Starten aus einer beschädigten wallet.dat wiederherzustellen</translation>
     </message>
     <message>
         <source>Automatically create Tor hidden service (default: %d)</source>
         <translation>Automatisch versteckten Tor-Dienst erstellen (Standard: %d)</translation>
->>>>>>> 188ca9c3
     </message>
     <message>
         <source>Cannot resolve -whitebind address: '%s'</source>
         <translation>Kann Adresse in -whitebind nicht auflösen: '%s'</translation>
     </message>
     <message>
-        <source>Choose data directory on startup (default: 0)</source>
-        <translation>Datenverzeichnis beim Starten auswählen (Standard: 0)</translation>
-    </message>
-    <message>
         <source>Connect through SOCKS5 proxy</source>
         <translation>Über einen SOCKS5-Proxy &amp;verbinden</translation>
     </message>
@@ -3496,11 +3300,6 @@
         <translation>Urheberrecht (C) 2009-%i Die "Zetacoin Core"-Entwickler</translation>
     </message>
     <message>
-<<<<<<< HEAD
-        <source>Could not parse -rpcbind value %s as network address</source>
-        <translation>Der Wert %s von -rpcbind wurde nicht als Netzwerkadresse erkannt</translation>
-    </message>
-    <message>
         <source>Error loading wallet.dat: Wallet requires newer version of Zetacoin Core</source>
         <translation>Fehler beim Laden von wallet.dat: Wallet benötigt neuere Version von Zetacoin Core</translation>
     </message>
@@ -3509,18 +3308,6 @@
         <translation>Fehler beim lesen der Datenbank, Ausführung wird beendet.</translation>
     </message>
     <message>
-        <source>Error: A fatal internal error occurred, see debug.log for details</source>
-        <translation>Fehler: Ein schwerer interner Fehler ist aufgetreten, siehe debug.log für Details.</translation>
-=======
-        <source>Error loading wallet.dat: Wallet requires newer version of Bitcoin Core</source>
-        <translation>Fehler beim Laden von wallet.dat: Wallet benötigt neuere Version von Bitcoin Core</translation>
->>>>>>> 188ca9c3
-    </message>
-    <message>
-        <source>Error reading from database, shutting down.</source>
-        <translation>Fehler beim lesen der Datenbank, Ausführung wird beendet.</translation>
-    </message>
-    <message>
         <source>Imports blocks from external blk000??.dat file on startup</source>
         <translation>Blöcke beim Starten aus externer Datei blk000??.dat importieren</translation>
     </message>
@@ -3537,10 +3324,6 @@
         <translation>Ungültiger Betrag für -maxtxfee=&lt;amount&gt;: '%s'</translation>
     </message>
     <message>
-        <source>Invalid amount for -maxtxfee=&lt;amount&gt;: '%s'</source>
-        <translation>Ungültiger Betrag für -maxtxfee=&lt;amount&gt;: '%s'</translation>
-    </message>
-    <message>
         <source>Invalid amount for -minrelaytxfee=&lt;amount&gt;: '%s'</source>
         <translation>Ungültiger Betrag für -minrelaytxfee=&lt;amount&gt;: '%s'</translation>
     </message>
@@ -3569,44 +3352,20 @@
         <translation>Knoten-Weiterleitungsoptionen:</translation>
     </message>
     <message>
-<<<<<<< HEAD
-        <source>Pruning blockstore...</source>
-        <translation>Kürze Blockspeicher...</translation>
-    </message>
-    <message>
-        <source>RPC SSL options: (see the Bitcoin Wiki for SSL setup instructions)</source>
-        <translation>RPC-SSL-Optionen (siehe Zetacoin-Wiki für SSL-Einrichtung):</translation>
-    </message>
-    <message>
-=======
->>>>>>> 188ca9c3
         <source>RPC server options:</source>
         <translation>RPC-Serveroptionen:</translation>
     </message>
     <message>
-<<<<<<< HEAD
-        <source>RPC support for HTTP persistent connections (default: %d)</source>
-        <translation>Unterstützung für persistente HTTP-Verbindungen bei RPC (Standard: %d)</translation>
-    </message>
-    <message>
         <source>Rebuild block chain index from current blk000??.dat files on startup</source>
         <translation>Blockkettenindex aus aktuellen Dateien blk000??.dat beim Starten wiederaufbauen</translation>
     </message>
     <message>
         <source>Receive and display P2P network alerts (default: %u)</source>
         <translation>P2P-Netzwerk-Alarme empfangen und anzeigen (Standard: %u)</translation>
-=======
-        <source>Rebuild block chain index from current blk000??.dat files on startup</source>
-        <translation>Blockkettenindex aus aktuellen Dateien blk000??.dat beim Starten wiederaufbauen</translation>
-    </message>
-    <message>
-        <source>Receive and display P2P network alerts (default: %u)</source>
-        <translation>P2P-Netzwerk-Alarme empfangen und anzeigen (Standard: %u)</translation>
     </message>
     <message>
         <source>Rescan the block chain for missing wallet transactions on startup</source>
         <translation>Blockkette beim Starten erneut nach fehlenden Wallet-Transaktionen durchsuchen</translation>
->>>>>>> 188ca9c3
     </message>
     <message>
         <source>Send trace/debug info to console instead of debug.log file</source>
@@ -3617,22 +3376,10 @@
         <translation>Transaktionen, wenn möglich, als gebührenfreie Transaktion senden (Standard: %u)</translation>
     </message>
     <message>
-        <source>Set SSL root certificates for payment request (default: -system-)</source>
-        <translation>SSL-Wurzelzertifikate für Zahlungsanforderungen festlegen (Standard: -system-)</translation>
-    </message>
-    <message>
-        <source>Set language, for example "de_DE" (default: system locale)</source>
-        <translation>Sprache festlegen, z.B. "de_DE" (Standard: Systemstandard)</translation>
-    </message>
-    <message>
         <source>Show all debugging options (usage: --help -help-debug)</source>
         <translation>Zeige alle Debuggingoptionen (Benutzung: --help -help-debug)</translation>
     </message>
     <message>
-        <source>Show splash screen on startup (default: 1)</source>
-        <translation>Startbildschirm beim Starten anzeigen (Standard: 1)</translation>
-    </message>
-    <message>
         <source>Shrink debug.log file on client startup (default: 1 when no -debug)</source>
         <translation>Protokolldatei debug.log beim Starten des Clients kürzen (Standard: 1, wenn kein -debug)</translation>
     </message>
@@ -3641,13 +3388,6 @@
         <translation>Signierung der Transaktion fehlgeschlagen</translation>
     </message>
     <message>
-<<<<<<< HEAD
-        <source>Start minimized</source>
-        <translation>Minimiert starten</translation>
-    </message>
-    <message>
-=======
->>>>>>> 188ca9c3
         <source>The transaction amount is too small to pay the fee</source>
         <translation>Der Transaktionsbetrag ist zu niedrig, um die Gebühr zu bezahlen.</translation>
     </message>
@@ -3680,10 +3420,6 @@
         <translation>Transaktion zu groß</translation>
     </message>
     <message>
-        <source>UI Options:</source>
-        <translation>Benutzeroberflächenoptionen:</translation>
-    </message>
-    <message>
         <source>Unable to bind to %s on this computer (bind returned error %s)</source>
         <translation>Kann auf diesem Computer nicht an %s binden (bind meldete Fehler %s)</translation>
     </message>
@@ -3704,17 +3440,8 @@
         <translation>Warnung</translation>
     </message>
     <message>
-<<<<<<< HEAD
-        <source>Warning: Unsupported argument -benchmark ignored, use -debug=bench.</source>
-        <translation>Warnung: Nicht unterstütztes Argument -benchmark wurde ignoriert, bitte -debug=bench verwenden.</translation>
-    </message>
-    <message>
-        <source>Warning: Unsupported argument -debugnet ignored, use -debug=net.</source>
-        <translation>Warnung: Nicht unterstütztes Argument -debugnet wurde ignoriert, bitte -debug=net verwenden.</translation>
-=======
         <source>Whether to operate in a blocks only mode (default: %u)</source>
         <translation>Legt fest ob nur Blöcke Modus aktiv sein soll (Standard: %u)</translation>
->>>>>>> 188ca9c3
     </message>
     <message>
         <source>Zapping all transactions from wallet...</source>
@@ -3757,37 +3484,30 @@
         <translation>(1 = TX-Metadaten wie z.B. Accountbesitzer und Zahlungsanforderungsinformationen behalten, 2 = TX-Metadaten verwerfen)</translation>
     </message>
     <message>
-<<<<<<< HEAD
+        <source>-maxtxfee is set very high! Fees this large could be paid on a single transaction.</source>
+        <translation>-maxtxfee ist auf einen sehr hohen Wert festgelegt! Gebühren dieser Höhe könnten für eine einzelne Transaktion bezahlt werden.</translation>
+    </message>
+    <message>
+        <source>-paytxfee is set very high! This is the transaction fee you will pay if you send a transaction.</source>
+        <translation>-paytxfee ist auf einen sehr hohen Wert festgelegt! Dies ist die Gebühr die beim Senden einer Transaktion fällig wird.</translation>
+    </message>
+    <message>
+        <source>Do not keep transactions in the mempool longer than &lt;n&gt; hours (default: %u)</source>
+        <translation>Die Transaktion nicht länger im Speicherpool behalten als &lt;n&gt; Stunden (Standard: %u)</translation>
+    </message>
+    <message>
+        <source>Error reading wallet.dat! All keys read correctly, but transaction data or address book entries might be missing or incorrect.</source>
+        <translation>Lesen von wallet.dat fehlgeschlagen! Alle Schlüssel wurden korrekt gelesen, Transaktionsdaten bzw. Adressbucheinträge fehlen aber möglicherweise oder sind inkorrekt.</translation>
+    </message>
+    <message>
+        <source>Fees (in %s/kB) smaller than this are considered zero fee for transaction creation (default: %s)</source>
+        <translation>Niedrigere Gebühren (in %s/Kb) als diese werden bei der Transaktionserstellung als gebührenfrei angesehen (Standard: %s)</translation>
+    </message>
+    <message>
         <source>How thorough the block verification of -checkblocks is (0-4, default: %u)</source>
         <translation>Legt fest, wie gründlich die Blockverifikation von -checkblocks ist (0-4, Standard: %u)</translation>
     </message>
     <message>
-=======
-        <source>-maxtxfee is set very high! Fees this large could be paid on a single transaction.</source>
-        <translation>-maxtxfee ist auf einen sehr hohen Wert festgelegt! Gebühren dieser Höhe könnten für eine einzelne Transaktion bezahlt werden.</translation>
-    </message>
-    <message>
-        <source>-paytxfee is set very high! This is the transaction fee you will pay if you send a transaction.</source>
-        <translation>-paytxfee ist auf einen sehr hohen Wert festgelegt! Dies ist die Gebühr die beim Senden einer Transaktion fällig wird.</translation>
-    </message>
-    <message>
-        <source>Do not keep transactions in the mempool longer than &lt;n&gt; hours (default: %u)</source>
-        <translation>Die Transaktion nicht länger im Speicherpool behalten als &lt;n&gt; Stunden (Standard: %u)</translation>
-    </message>
-    <message>
-        <source>Error reading wallet.dat! All keys read correctly, but transaction data or address book entries might be missing or incorrect.</source>
-        <translation>Lesen von wallet.dat fehlgeschlagen! Alle Schlüssel wurden korrekt gelesen, Transaktionsdaten bzw. Adressbucheinträge fehlen aber möglicherweise oder sind inkorrekt.</translation>
-    </message>
-    <message>
-        <source>Fees (in %s/kB) smaller than this are considered zero fee for transaction creation (default: %s)</source>
-        <translation>Niedrigere Gebühren (in %s/Kb) als diese werden bei der Transaktionserstellung als gebührenfrei angesehen (Standard: %s)</translation>
-    </message>
-    <message>
-        <source>How thorough the block verification of -checkblocks is (0-4, default: %u)</source>
-        <translation>Legt fest, wie gründlich die Blockverifikation von -checkblocks ist (0-4, Standard: %u)</translation>
-    </message>
-    <message>
->>>>>>> 188ca9c3
         <source>Maintain a full transaction index, used by the getrawtransaction rpc call (default: %u)</source>
         <translation>Einen vollständigen Transaktionsindex führen, der vom RPC-Befehl "getrawtransaction" genutzt wird (Standard: %u)</translation>
     </message>
@@ -3876,17 +3596,6 @@
         <translation>Nicht-"P2SH-Multisig" weiterleiten (Standard: %u)</translation>
     </message>
     <message>
-<<<<<<< HEAD
-        <source>Server certificate file (default: %s)</source>
-        <translation>Serverzertifikat (Standard: %s)</translation>
-    </message>
-    <message>
-        <source>Server private key (default: %s)</source>
-        <translation>Privater Serverschlüssel (Standard: %s)</translation>
-    </message>
-    <message>
-=======
->>>>>>> 188ca9c3
         <source>Set key pool size to &lt;n&gt; (default: %u)</source>
         <translation>Größe des Schlüsselpools festlegen auf &lt;n&gt; (Standard: %u)</translation>
     </message>
