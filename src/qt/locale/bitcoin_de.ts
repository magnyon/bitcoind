<TS language="de" version="2.1">
<context>
    <name>AddressBookPage</name>
    <message>
        <source>Right-click to edit address or label</source>
        <translation>Rechtsklick zum Bearbeiten der Adresse oder der Bezeichnung</translation>
    </message>
    <message>
        <source>Create a new address</source>
        <translation>Eine neue Adresse erstellen</translation>
    </message>
    <message>
        <source>&amp;New</source>
        <translation>&amp;Neu</translation>
    </message>
    <message>
        <source>Copy the currently selected address to the system clipboard</source>
        <translation>Ausgewählte Adresse in die Zwischenablage kopieren</translation>
    </message>
    <message>
        <source>&amp;Copy</source>
        <translation>&amp;Kopieren</translation>
    </message>
    <message>
        <source>C&amp;lose</source>
        <translation>&amp;Schließen</translation>
    </message>
    <message>
        <source>Delete the currently selected address from the list</source>
        <translation>Ausgewählte Adresse aus der Liste entfernen</translation>
    </message>
    <message>
        <source>Export the data in the current tab to a file</source>
        <translation>Daten der aktuellen Ansicht in eine Datei exportieren</translation>
    </message>
    <message>
        <source>&amp;Export</source>
        <translation>E&amp;xportieren</translation>
    </message>
    <message>
        <source>&amp;Delete</source>
        <translation>&amp;Löschen</translation>
    </message>
    <message>
        <source>Choose the address to send coins to</source>
        <translation>Wählen Sie die Adresse aus, an die Sie Zetacoins überweisen möchten</translation>
    </message>
    <message>
        <source>Choose the address to receive coins with</source>
        <translation>Wählen Sie die Adresse aus, über die Sie Zetacoins empfangen wollen</translation>
    </message>
    <message>
        <source>C&amp;hoose</source>
        <translation>&amp;Auswählen</translation>
    </message>
    <message>
        <source>Sending addresses</source>
        <translation>Zahlungsadressen</translation>
    </message>
    <message>
        <source>Receiving addresses</source>
        <translation>Empfangsadressen</translation>
    </message>
    <message>
<<<<<<< HEAD
        <source>These are your Zetacoin addresses for sending payments. Always check the amount and the receiving address before sending coins.</source>
        <translation>Dies sind Ihre Zetacoin-Adressen zum Tätigen von Überweisungen. Bitte prüfen Sie den Betrag und die Empfangsadresse, bevor Sie Zetacoins überweisen.</translation>
    </message>
    <message>
        <source>These are your Zetacoin addresses for receiving payments. It is recommended to use a new receiving address for each transaction.</source>
        <translation>Dies sind Ihre Zetacoin-Adressen zum Empfangen von Zahlungen. Es wird empfohlen für jede Transaktion eine neue Empfangsadresse zu verwenden.</translation>
=======
        <source>These are your Bitcoin addresses for sending payments. Always check the amount and the receiving address before sending coins.</source>
        <translation>Dies sind ihre Bitcoin-Adressen zum Tätigen von Überweisungen. Bitte prüfen Sie den Betrag und die Empfangsadresse, bevor Sie Bitcoins überweisen.</translation>
    </message>
    <message>
        <source>These are your Bitcoin addresses for receiving payments. It is recommended to use a new receiving address for each transaction.</source>
        <translation>Dies sind Ihre Bitcoin-Adressen zum Empfangen von Zahlungen. Es wird empfohlen, für jede Transaktion eine neue Empfangsadresse zu verwenden.</translation>
    </message>
    <message>
        <source>&amp;Copy Address</source>
        <translation>Adresse &amp;kopieren</translation>
>>>>>>> 0d719145
    </message>
    <message>
        <source>Copy &amp;Label</source>
        <translation>&amp;Bezeichnung kopieren</translation>
    </message>
    <message>
        <source>&amp;Edit</source>
        <translation>&amp;Editieren</translation>
    </message>
    <message>
        <source>Export Address List</source>
        <translation>Addressliste exportieren</translation>
    </message>
    <message>
        <source>Comma separated file (*.csv)</source>
        <translation>Kommagetrennte-Datei (*.csv)</translation>
    </message>
    <message>
        <source>Exporting Failed</source>
        <translation>Exportieren fehlgeschlagen</translation>
    </message>
    <message>
        <source>There was an error trying to save the address list to %1. Please try again.</source>
        <translation>Beim Speichern der Adressliste nach %1 ist ein Fehler aufgetreten. Bitte versuchen Sie es erneut.</translation>
    </message>
</context>
<context>
    <name>AddressTableModel</name>
    <message>
        <source>Label</source>
        <translation>Bezeichnung</translation>
    </message>
    <message>
        <source>Address</source>
        <translation>Adresse</translation>
    </message>
    <message>
        <source>(no label)</source>
        <translation>(keine Bezeichnung)</translation>
    </message>
</context>
<context>
    <name>AskPassphraseDialog</name>
    <message>
        <source>Passphrase Dialog</source>
        <translation>Passphrasendialog</translation>
    </message>
    <message>
        <source>Enter passphrase</source>
        <translation>Passphrase eingeben</translation>
    </message>
    <message>
        <source>New passphrase</source>
        <translation>Neue Passphrase</translation>
    </message>
    <message>
        <source>Repeat new passphrase</source>
        <translation>Neue Passphrase bestätigen</translation>
    </message>
    <message>
        <source>Enter the new passphrase to the wallet.&lt;br/&gt;Please use a passphrase of &lt;b&gt;ten or more random characters&lt;/b&gt;, or &lt;b&gt;eight or more words&lt;/b&gt;.</source>
        <translation>Geben Sie die neue Passphrase für die Wallet ein.&lt;br&gt;Bitte benutzen Sie eine Passphrase bestehend aus &lt;b&gt;zehn oder mehr zufälligen Zeichen&lt;/b&gt; oder &lt;b&gt;acht oder mehr Wörtern&lt;/b&gt;.</translation>
    </message>
    <message>
        <source>Encrypt wallet</source>
        <translation>Wallet verschlüsseln</translation>
    </message>
    <message>
        <source>This operation needs your wallet passphrase to unlock the wallet.</source>
        <translation>Dieser Vorgang benötigt ihre Passphrase, um die Wallet zu entsperren.</translation>
    </message>
    <message>
        <source>Unlock wallet</source>
        <translation>Wallet entsperren</translation>
    </message>
    <message>
        <source>This operation needs your wallet passphrase to decrypt the wallet.</source>
        <translation>Dieser Vorgang benötigt Ihre Passphrase, um die Wallet zu entschlüsseln.</translation>
    </message>
    <message>
        <source>Decrypt wallet</source>
        <translation>Wallet entschlüsseln</translation>
    </message>
    <message>
        <source>Change passphrase</source>
        <translation>Passphrase ändern</translation>
    </message>
    <message>
        <source>Enter the old passphrase and new passphrase to the wallet.</source>
        <translation>Geben Sie die alte und neue Wallet-Passphrase ein.</translation>
    </message>
    <message>
        <source>Confirm wallet encryption</source>
        <translation>Wallet-Verschlüsselung bestätigen</translation>
    </message>
    <message>
        <source>Warning: If you encrypt your wallet and lose your passphrase, you will &lt;b&gt;LOSE ALL OF YOUR ZETACOINS&lt;/b&gt;!</source>
        <translation>Warnung: Wenn Sie Ihre Wallet verschlüsseln und Ihre Passphrase verlieren, werden Sie &lt;b&gt;alle Ihre Zetacoins verlieren&lt;/b&gt;!</translation>
    </message>
    <message>
        <source>Are you sure you wish to encrypt your wallet?</source>
        <translation>Sind Sie sich sicher, dass Sie Ihre Wallet verschlüsseln möchten?</translation>
    </message>
    <message>
<<<<<<< HEAD
        <source>Zetacoin Core will close now to finish the encryption process. Remember that encrypting your wallet cannot fully protect your zetacoins from being stolen by malware infecting your computer.</source>
        <translation>Zetacoin Core wird jetzt beendet, um den Verschlüsselungsprozess abzuschließen. Vergessen Sie nicht, dass eine Wallet-Verschlüsselung nicht vollständig vor Diebstahl Ihrer Zetacoins durch Schadsoftware schützen kann, die Ihren Computer infiziert.</translation>
    </message>
    <message>
        <source>IMPORTANT: Any previous backups you have made of your wallet file should be replaced with the newly generated, encrypted wallet file. For security reasons, previous backups of the unencrypted wallet file will become useless as soon as you start using the new, encrypted wallet.</source>
        <translation>WICHTIG: Alle vorherigen Wallet-Sicherungen sollten durch die neu erzeugte, verschlüsselte Wallet ersetzt werden. Aus Sicherheitsgründen werden vorherige Sicherungen der unverschlüsselten Wallet nutzlos, sobald Sie die neue, verschlüsselte Wallet verwenden.</translation>
    </message>
    <message>
        <source>Warning: The Caps Lock key is on!</source>
        <translation>Warnung: Die Feststelltaste ist aktiviert!</translation>
    </message>
    <message>
=======
>>>>>>> 0d719145
        <source>Wallet encrypted</source>
        <translation>Wallet verschlüsselt</translation>
    </message>
    <message>
        <source>%1 will close now to finish the encryption process. Remember that encrypting your wallet cannot fully protect your bitcoins from being stolen by malware infecting your computer.</source>
        <translation>%1 wird jetzt beendet, um den Verschlüsselungsprozess abzuschließen. Bitte beachten Sie, dass die Wallet-Verschlüsselung nicht vollständig vor Diebstahl Ihrer Bitcoins durch Schadprogramme schützt, die Ihren Computer befällt.</translation>
    </message>
    <message>
        <source>IMPORTANT: Any previous backups you have made of your wallet file should be replaced with the newly generated, encrypted wallet file. For security reasons, previous backups of the unencrypted wallet file will become useless as soon as you start using the new, encrypted wallet.</source>
        <translation>WICHTIG: Alle vorherigen Wallet-Sicherungen sollten durch die neu erzeugte, verschlüsselte Wallet ersetzt werden. Aus Sicherheitsgründen werden vorherige Sicherungen der unverschlüsselten Wallet nutzlos, sobald Sie die neue, verschlüsselte Wallet verwenden.</translation>
    </message>
    <message>
        <source>Wallet encryption failed</source>
        <translation>Wallet-Verschlüsselung fehlgeschlagen</translation>
    </message>
    <message>
        <source>Wallet encryption failed due to an internal error. Your wallet was not encrypted.</source>
        <translation>Die Wallet-Verschlüsselung ist aufgrund eines internen Fehlers fehlgeschlagen. Ihre Wallet wurde nicht verschlüsselt.</translation>
    </message>
    <message>
        <source>The supplied passphrases do not match.</source>
        <translation>Die eingegebenen Passphrasen stimmen nicht überein.</translation>
    </message>
    <message>
        <source>Wallet unlock failed</source>
        <translation>Wallet-Entsperrung fehlgeschlagen</translation>
    </message>
    <message>
        <source>The passphrase entered for the wallet decryption was incorrect.</source>
        <translation>Die eingegebene Passphrase zur Wallet-Entschlüsselung war nicht korrekt.</translation>
    </message>
    <message>
        <source>Wallet decryption failed</source>
        <translation>Wallet-Entschlüsselung fehlgeschlagen</translation>
    </message>
    <message>
        <source>Wallet passphrase was successfully changed.</source>
        <translation>Die Wallet-Passphrase wurde erfolgreich geändert.</translation>
    </message>
    <message>
        <source>Warning: The Caps Lock key is on!</source>
        <translation>Warnung: Die Feststelltaste ist aktiviert!</translation>
    </message>
</context>
<context>
    <name>BanTableModel</name>
    <message>
        <source>IP/Netmask</source>
        <translation>IP/Netzmaske</translation>
    </message>
    <message>
        <source>Banned Until</source>
        <translation>Gesperrt bis</translation>
    </message>
</context>
<context>
    <name>BitcoinGUI</name>
    <message>
        <source>Sign &amp;message...</source>
        <translation>Nachricht s&amp;ignieren...</translation>
    </message>
    <message>
        <source>Synchronizing with network...</source>
        <translation>Synchronisiere mit Netzwerk...</translation>
    </message>
    <message>
        <source>&amp;Overview</source>
        <translation>&amp;Übersicht</translation>
    </message>
    <message>
        <source>Node</source>
        <translation>Knoten</translation>
    </message>
    <message>
        <source>Show general overview of wallet</source>
        <translation>Allgemeine Wallet-Übersicht anzeigen</translation>
    </message>
    <message>
        <source>&amp;Transactions</source>
        <translation>&amp;Transaktionen</translation>
    </message>
    <message>
        <source>Browse transaction history</source>
        <translation>Transaktionsverlauf durchsehen</translation>
    </message>
    <message>
        <source>E&amp;xit</source>
        <translation>&amp;Beenden</translation>
    </message>
    <message>
        <source>Quit application</source>
        <translation>Anwendung beenden</translation>
    </message>
    <message>
        <source>&amp;About %1</source>
        <translation>Über %1</translation>
    </message>
    <message>
        <source>Show information about %1</source>
        <translation>Informationen über %1 anzeigen</translation>
    </message>
    <message>
        <source>About &amp;Qt</source>
        <translation>Über &amp;Qt</translation>
    </message>
    <message>
        <source>Show information about Qt</source>
        <translation>Informationen über Qt anzeigen</translation>
    </message>
    <message>
        <source>&amp;Options...</source>
        <translation>&amp;Konfiguration...</translation>
    </message>
    <message>
        <source>Modify configuration options for %1</source>
        <translation>Konfiguration von %1 bearbeiten</translation>
    </message>
    <message>
        <source>&amp;Encrypt Wallet...</source>
        <translation>Wallet &amp;verschlüsseln...</translation>
    </message>
    <message>
        <source>&amp;Backup Wallet...</source>
        <translation>Wallet &amp;sichern...</translation>
    </message>
    <message>
        <source>&amp;Change Passphrase...</source>
        <translation>Passphrase &amp;ändern...</translation>
    </message>
    <message>
        <source>&amp;Sending addresses...</source>
        <translation>&amp;Zahlungsadressen...</translation>
    </message>
    <message>
        <source>&amp;Receiving addresses...</source>
        <translation>&amp;Empfangsadressen...</translation>
    </message>
    <message>
        <source>Open &amp;URI...</source>
        <translation>&amp;URI öffnen...</translation>
    </message>
    <message>
<<<<<<< HEAD
        <source>Zetacoin Core client</source>
        <translation>"Zetacoin Core"-Client</translation>
    </message>
    <message>
        <source>Importing blocks from disk...</source>
        <translation>Importiere Blöcke von Datenträger...</translation>
    </message>
    <message>
=======
>>>>>>> 0d719145
        <source>Reindexing blocks on disk...</source>
        <translation>Reindiziere Blöcke auf Datenträger...</translation>
    </message>
    <message>
        <source>Send coins to a Zetacoin address</source>
        <translation>Zetacoins an eine Zetacoin-Adresse überweisen</translation>
    </message>
    <message>
        <source>Backup wallet to another location</source>
        <translation>Eine Wallet-Sicherungskopie erstellen und abspeichern</translation>
    </message>
    <message>
        <source>Change the passphrase used for wallet encryption</source>
        <translation>Ändert die Passphrase, die für die Wallet-Verschlüsselung benutzt wird</translation>
    </message>
    <message>
        <source>&amp;Debug window</source>
        <translation>&amp;Debugfenster</translation>
    </message>
    <message>
        <source>Open debugging and diagnostic console</source>
        <translation>Debugging- und Diagnosekonsole öffnen</translation>
    </message>
    <message>
        <source>&amp;Verify message...</source>
        <translation>Nachricht &amp;verifizieren...</translation>
    </message>
    <message>
        <source>Zetacoin</source>
        <translation>Zetacoin</translation>
    </message>
    <message>
        <source>Wallet</source>
        <translation>Wallet</translation>
    </message>
    <message>
        <source>&amp;Send</source>
        <translation>&amp;Überweisen</translation>
    </message>
    <message>
        <source>&amp;Receive</source>
        <translation>&amp;Empfangen</translation>
    </message>
    <message>
<<<<<<< HEAD
        <source>Show information about Zetacoin Core</source>
        <translation>Informationen über Zetacoin Core anzeigen</translation>
    </message>
    <message>
=======
>>>>>>> 0d719145
        <source>&amp;Show / Hide</source>
        <translation>&amp;Anzeigen / Verstecken</translation>
    </message>
    <message>
        <source>Show or hide the main Window</source>
        <translation>Das Hauptfenster anzeigen oder verstecken</translation>
    </message>
    <message>
        <source>Encrypt the private keys that belong to your wallet</source>
        <translation>Verschlüsselt die zu Ihrer Wallet gehörenden privaten Schlüssel</translation>
    </message>
    <message>
        <source>Sign messages with your Zetacoin addresses to prove you own them</source>
        <translation>Nachrichten signieren, um den Besitz Ihrer Zetacoin-Adressen zu beweisen</translation>
    </message>
    <message>
        <source>Verify messages to ensure they were signed with specified Zetacoin addresses</source>
        <translation>Nachrichten verifizieren, um sicherzustellen, dass diese mit den angegebenen Zetacoin-Adressen signiert wurden</translation>
    </message>
    <message>
        <source>&amp;File</source>
        <translation>&amp;Datei</translation>
    </message>
    <message>
        <source>&amp;Settings</source>
        <translation>&amp;Einstellungen</translation>
    </message>
    <message>
        <source>&amp;Help</source>
        <translation>&amp;Hilfe</translation>
    </message>
    <message>
        <source>Tabs toolbar</source>
        <translation>Registerkartenleiste</translation>
    </message>
    <message>
<<<<<<< HEAD
        <source>Zetacoin Core</source>
        <translation>Zetacoin Core</translation>
    </message>
    <message>
        <source>Request payments (generates QR codes and zetacoin: URIs)</source>
        <translation>Zahlungen anfordern (erzeugt QR-Codes und "zetacoin:"-URIs)</translation>
    </message>
    <message>
        <source>&amp;About Zetacoin Core</source>
        <translation>&amp;Über Zetacoin Core</translation>
    </message>
    <message>
        <source>Modify configuration options for Zetacoin Core</source>
        <translation>Konfiguration von Zetacoin Core bearbeiten</translation>
    </message>
    <message>
=======
        <source>Request payments (generates QR codes and bitcoin: URIs)</source>
        <translation>Zahlungen anfordern (erzeugt QR-Codes und "bitcoin:"-URIs)</translation>
    </message>
    <message>
>>>>>>> 0d719145
        <source>Show the list of used sending addresses and labels</source>
        <translation>Liste verwendeter Zahlungsadressen und Bezeichnungen anzeigen</translation>
    </message>
    <message>
        <source>Show the list of used receiving addresses and labels</source>
        <translation>Liste verwendeter Empfangsadressen und Bezeichnungen anzeigen</translation>
    </message>
    <message>
        <source>Open a zetacoin: URI or payment request</source>
        <translation>Eine "zetacoin:"-URI oder Zahlungsanforderung öffnen</translation>
    </message>
    <message>
        <source>&amp;Command-line options</source>
        <translation>&amp;Kommandozeilenoptionen</translation>
    </message>
<<<<<<< HEAD
    <message>
        <source>Show the Zetacoin Core help message to get a list with possible Zetacoin command-line options</source>
        <translation>Zeige den "Zetacoin Core"-Hilfetext, um eine Liste mit möglichen Kommandozeilenoptionen zu erhalten</translation>
    </message>
=======
>>>>>>> 0d719145
    <message numerus="yes">
        <source>%n active connection(s) to Zetacoin network</source>
        <translation><numerusform>%n aktive Verbindung zum Zetacoin-Netzwerk</numerusform><numerusform>%n aktive Verbindungen zum Zetacoin-Netzwerk</numerusform></translation>
    </message>
    <message>
        <source>Indexing blocks on disk...</source>
        <translation>Reindiziere Blöcke auf Datenträger...</translation>
    </message>
    <message>
        <source>Processing blocks on disk...</source>
        <translation>Verarbeite Blöcke auf Datenträger...</translation>
    </message>
    <message>
        <source>No block source available...</source>
        <translation>Keine Blockquelle verfügbar...</translation>
    </message>
    <message numerus="yes">
        <source>Processed %n block(s) of transaction history.</source>
        <translation><numerusform>%n Block des Transaktionsverlaufs verarbeitet.</numerusform><numerusform>%n Blöcke des Transaktionsverlaufs verarbeitet.</numerusform></translation>
    </message>
    <message numerus="yes">
        <source>%n hour(s)</source>
        <translation><numerusform>%n Stunde</numerusform><numerusform>%n Stunden</numerusform></translation>
    </message>
    <message numerus="yes">
        <source>%n day(s)</source>
        <translation><numerusform>%n Tag</numerusform><numerusform>%n Tage</numerusform></translation>
    </message>
    <message numerus="yes">
        <source>%n week(s)</source>
        <translation><numerusform>%n Woche</numerusform><numerusform>%n Wochen</numerusform></translation>
    </message>
    <message>
        <source>%1 and %2</source>
        <translation>%1 und %2</translation>
    </message>
    <message numerus="yes">
        <source>%n year(s)</source>
        <translation><numerusform>%n Jahr</numerusform><numerusform>%n Jahre</numerusform></translation>
    </message>
    <message>
        <source>%1 behind</source>
        <translation>%1 im Rückstand</translation>
    </message>
    <message>
        <source>Last received block was generated %1 ago.</source>
        <translation>Der letzte empfangene Block ist %1 alt.</translation>
    </message>
    <message>
        <source>Transactions after this will not yet be visible.</source>
        <translation>Transaktionen hiernach werden noch nicht angezeigt.</translation>
    </message>
    <message>
        <source>Error</source>
        <translation>Fehler</translation>
    </message>
    <message>
        <source>Warning</source>
        <translation>Warnung</translation>
    </message>
    <message>
        <source>Information</source>
        <translation>Hinweis</translation>
    </message>
    <message>
        <source>Up to date</source>
        <translation>Auf aktuellem Stand</translation>
    </message>
    <message>
        <source>Show the %1 help message to get a list with possible Bitcoin command-line options</source>
        <translation>Zeige den "%1"-Hilfetext, um eine Liste mit möglichen Kommandozeilenoptionen zu erhalten</translation>
    </message>
    <message>
        <source>%1 client</source>
        <translation>%1 Client</translation>
    </message>
    <message>
        <source>Catching up...</source>
        <translation>Hole auf...</translation>
    </message>
    <message>
        <source>Date: %1
</source>
        <translation>Datum: %1
</translation>
    </message>
    <message>
        <source>Amount: %1
</source>
        <translation>Betrag: %1
</translation>
    </message>
    <message>
        <source>Type: %1
</source>
        <translation>Typ: %1
</translation>
    </message>
    <message>
        <source>Label: %1
</source>
        <translation>Bezeichnung: %1
</translation>
    </message>
    <message>
        <source>Address: %1
</source>
        <translation>Adresse: %1
</translation>
    </message>
    <message>
        <source>Sent transaction</source>
        <translation>Gesendete Transaktion</translation>
    </message>
    <message>
        <source>Incoming transaction</source>
        <translation>Eingehende Transaktion</translation>
    </message>
    <message>
        <source>Wallet is &lt;b&gt;encrypted&lt;/b&gt; and currently &lt;b&gt;unlocked&lt;/b&gt;</source>
        <translation>Wallet ist &lt;b&gt;verschlüsselt&lt;/b&gt; und aktuell &lt;b&gt;entsperrt&lt;/b&gt;</translation>
    </message>
    <message>
        <source>Wallet is &lt;b&gt;encrypted&lt;/b&gt; and currently &lt;b&gt;locked&lt;/b&gt;</source>
        <translation>Wallet ist &lt;b&gt;verschlüsselt&lt;/b&gt; und aktuell &lt;b&gt;gesperrt&lt;/b&gt;</translation>
    </message>
</context>
<context>
    <name>CoinControlDialog</name>
    <message>
        <source>Coin Selection</source>
        <translation>Münzauswahl ("Coin Control")</translation>
    </message>
    <message>
        <source>Quantity:</source>
        <translation>Anzahl:</translation>
    </message>
    <message>
        <source>Bytes:</source>
        <translation>Byte:</translation>
    </message>
    <message>
        <source>Amount:</source>
        <translation>Betrag:</translation>
    </message>
    <message>
        <source>Priority:</source>
        <translation>Priorität:</translation>
    </message>
    <message>
        <source>Fee:</source>
        <translation>Gebühr:</translation>
    </message>
    <message>
        <source>Dust:</source>
        <translation>"Dust":</translation>
    </message>
    <message>
        <source>After Fee:</source>
        <translation>Abzüglich Gebühr:</translation>
    </message>
    <message>
        <source>Change:</source>
        <translation>Wechselgeld:</translation>
    </message>
    <message>
        <source>(un)select all</source>
        <translation>Alles (de)selektieren</translation>
    </message>
    <message>
        <source>Tree mode</source>
        <translation>Baumansicht</translation>
    </message>
    <message>
        <source>List mode</source>
        <translation>Listenansicht</translation>
    </message>
    <message>
        <source>Amount</source>
        <translation>Betrag</translation>
    </message>
    <message>
        <source>Received with label</source>
        <translation>Empfangen über Bezeichnung</translation>
    </message>
    <message>
        <source>Received with address</source>
        <translation>Empfangen über Adresse</translation>
    </message>
    <message>
        <source>Date</source>
        <translation>Datum</translation>
    </message>
    <message>
        <source>Confirmations</source>
        <translation>Bestätigungen</translation>
    </message>
    <message>
        <source>Confirmed</source>
        <translation>Bestätigt</translation>
    </message>
    <message>
        <source>Priority</source>
        <translation>Priorität</translation>
    </message>
    <message>
        <source>Copy address</source>
        <translation>Adresse kopieren</translation>
    </message>
    <message>
        <source>Copy label</source>
        <translation>Bezeichnung kopieren</translation>
    </message>
    <message>
        <source>Copy amount</source>
        <translation>Betrag kopieren</translation>
    </message>
    <message>
        <source>Copy transaction ID</source>
        <translation>Transaktionskennung kopieren</translation>
    </message>
    <message>
        <source>Lock unspent</source>
        <translation>Nicht ausgegebenen Betrag sperren</translation>
    </message>
    <message>
        <source>Unlock unspent</source>
        <translation>Nicht ausgegebenen Betrag entsperren</translation>
    </message>
    <message>
        <source>Copy quantity</source>
        <translation>Anzahl kopieren</translation>
    </message>
    <message>
        <source>Copy fee</source>
        <translation>Gebühr kopieren</translation>
    </message>
    <message>
        <source>Copy after fee</source>
        <translation>Abzüglich Gebühr kopieren</translation>
    </message>
    <message>
        <source>Copy bytes</source>
        <translation>Byte kopieren</translation>
    </message>
    <message>
        <source>Copy priority</source>
        <translation>Priorität kopieren</translation>
    </message>
    <message>
        <source>Copy dust</source>
        <translation>"Staub" kopieren</translation>
    </message>
    <message>
        <source>Copy change</source>
        <translation>Wechselgeld kopieren</translation>
    </message>
    <message>
        <source>highest</source>
        <translation>am höchsten</translation>
    </message>
    <message>
        <source>higher</source>
        <translation>höher</translation>
    </message>
    <message>
        <source>high</source>
        <translation>hoch</translation>
    </message>
    <message>
        <source>medium-high</source>
        <translation>mittel-hoch</translation>
    </message>
    <message>
        <source>medium</source>
        <translation>mittel</translation>
    </message>
    <message>
        <source>low-medium</source>
        <translation>niedrig-mittel</translation>
    </message>
    <message>
        <source>low</source>
        <translation>niedrig</translation>
    </message>
    <message>
        <source>lower</source>
        <translation>niedriger</translation>
    </message>
    <message>
        <source>lowest</source>
        <translation>am niedrigsten</translation>
    </message>
    <message>
        <source>(%1 locked)</source>
        <translation>(%1 gesperrt)</translation>
    </message>
    <message>
        <source>none</source>
        <translation>keine</translation>
    </message>
    <message>
        <source>yes</source>
        <translation>ja</translation>
    </message>
    <message>
        <source>no</source>
        <translation>nein</translation>
    </message>
    <message>
        <source>This label turns red if the transaction size is greater than 1000 bytes.</source>
        <translation>Diese Bezeichnung wird rot, wenn die Transaktion größer als 1000 Byte ist.</translation>
    </message>
    <message>
        <source>This means a fee of at least %1 per kB is required.</source>
        <translation>Das bedeutet, dass eine Gebühr von mindestens %1 pro kB erforderlich ist.</translation>
    </message>
    <message>
        <source>Can vary +/- 1 byte per input.</source>
        <translation>Kann um +/- 1 Byte pro Eingabe variieren.</translation>
    </message>
    <message>
        <source>Transactions with higher priority are more likely to get included into a block.</source>
        <translation>Transaktionen mit höherer Priorität haben eine größere Chance in einen Block aufgenommen zu werden.</translation>
    </message>
    <message>
        <source>This label turns red if the priority is smaller than "medium".</source>
        <translation>Diese Bezeichnung wird rot, wenn die Priorität niedriger als "mittel" ist.</translation>
    </message>
    <message>
        <source>This label turns red if any recipient receives an amount smaller than the current dust threshold.</source>
        <translation>Diese Bezeichnung wird rot, wenn irgendein Empfänger einen Betrag kleiner als die derzeitige "Staubgrenze" erhält.</translation>
    </message>
    <message>
        <source>Can vary +/- %1 satoshi(s) per input.</source>
        <translation>Kann pro Eingabe um +/- %1 Satoshi(s) abweichen.</translation>
    </message>
    <message>
        <source>(no label)</source>
        <translation>(keine Bezeichnung)</translation>
    </message>
    <message>
        <source>change from %1 (%2)</source>
        <translation>Wechselgeld von %1 (%2)</translation>
    </message>
    <message>
        <source>(change)</source>
        <translation>(Wechselgeld)</translation>
    </message>
</context>
<context>
    <name>EditAddressDialog</name>
    <message>
        <source>Edit Address</source>
        <translation>Adresse bearbeiten</translation>
    </message>
    <message>
        <source>&amp;Label</source>
        <translation>&amp;Bezeichnung</translation>
    </message>
    <message>
        <source>The label associated with this address list entry</source>
        <translation>Bezeichnung, die dem Adresslisteneintrag zugeordnet ist.</translation>
    </message>
    <message>
        <source>The address associated with this address list entry. This can only be modified for sending addresses.</source>
        <translation>Adresse, die dem Adresslisteneintrag zugeordnet ist. Diese kann nur bei Zahlungsadressen verändert werden.</translation>
    </message>
    <message>
        <source>&amp;Address</source>
        <translation>&amp;Adresse</translation>
    </message>
    <message>
        <source>New receiving address</source>
        <translation>Neue Empfangsadresse</translation>
    </message>
    <message>
        <source>New sending address</source>
        <translation>Neue Zahlungsadresse</translation>
    </message>
    <message>
        <source>Edit receiving address</source>
        <translation>Empfangsadresse bearbeiten</translation>
    </message>
    <message>
        <source>Edit sending address</source>
        <translation>Zahlungsadresse bearbeiten</translation>
    </message>
    <message>
<<<<<<< HEAD
        <source>The entered address "%1" is already in the address book.</source>
        <translation>Die eingegebene Adresse "%1" befindet sich bereits im Adressbuch.</translation>
    </message>
    <message>
        <source>The entered address "%1" is not a valid Zetacoin address.</source>
        <translation>Die eingegebene Adresse "%1" ist keine gültige Zetacoin-Adresse.</translation>
=======
        <source>The entered address "%1" is not a valid Bitcoin address.</source>
        <translation>Die eingegebene Adresse "%1" ist keine gültige Bitcoin-Adresse.</translation>
>>>>>>> 0d719145
    </message>
    <message>
        <source>The entered address "%1" is already in the address book.</source>
        <translation>Die eingegebene Adresse "%1" befindet sich bereits im Adressbuch.</translation>
    </message>
    <message>
        <source>Could not unlock wallet.</source>
        <translation>Wallet konnte nicht entsperrt werden.</translation>
    </message>
    <message>
        <source>New key generation failed.</source>
        <translation>Erzeugung eines neuen Schlüssels fehlgeschlagen.</translation>
    </message>
</context>
<context>
    <name>FreespaceChecker</name>
    <message>
        <source>A new data directory will be created.</source>
        <translation>Es wird ein neues Datenverzeichnis angelegt.</translation>
    </message>
    <message>
        <source>name</source>
        <translation>Name</translation>
    </message>
    <message>
        <source>Directory already exists. Add %1 if you intend to create a new directory here.</source>
        <translation>Verzeichnis existiert bereits. Fügen Sie %1 an, wenn Sie beabsichtigen hier ein neues Verzeichnis anzulegen.</translation>
    </message>
    <message>
        <source>Path already exists, and is not a directory.</source>
        <translation>Pfad existiert bereits und ist kein Verzeichnis.</translation>
    </message>
    <message>
        <source>Cannot create data directory here.</source>
        <translation>Datenverzeichnis kann hier nicht angelegt werden.</translation>
    </message>
</context>
<context>
    <name>HelpMessageDialog</name>
    <message>
<<<<<<< HEAD
        <source>Zetacoin Core</source>
        <translation>Zetacoin Core</translation>
    </message>
    <message>
=======
>>>>>>> 0d719145
        <source>version</source>
        <translation>Version</translation>
    </message>
    <message>
        <source>(%1-bit)</source>
        <translation>(%1-Bit)</translation>
    </message>
    <message>
<<<<<<< HEAD
        <source>About Zetacoin Core</source>
        <translation>Über Zetacoin Core</translation>
=======
        <source>About %1</source>
        <translation>Über %1</translation>
>>>>>>> 0d719145
    </message>
    <message>
        <source>Command-line options</source>
        <translation>Kommandozeilenoptionen</translation>
    </message>
    <message>
        <source>Usage:</source>
        <translation>Benutzung:</translation>
    </message>
    <message>
        <source>command-line options</source>
        <translation>Kommandozeilenoptionen</translation>
    </message>
    <message>
        <source>UI Options:</source>
        <translation>UI Einstellungen:</translation>
    </message>
    <message>
        <source>Choose data directory on startup (default: %u)</source>
        <translation>Datenverzeichnis beim Starten auswählen (Standard: %u)</translation>
    </message>
    <message>
        <source>Set language, for example "de_DE" (default: system locale)</source>
        <translation>Sprache einstellen, zum Beispiel "de_DE" (default: system locale)</translation>
    </message>
    <message>
        <source>Start minimized</source>
        <translation>Minimiert starten</translation>
    </message>
    <message>
        <source>Set SSL root certificates for payment request (default: -system-)</source>
        <translation>SSL-Wurzelzertifikate für Zahlungsanforderungen festlegen (Standard: -system-)</translation>
    </message>
    <message>
        <source>Show splash screen on startup (default: %u)</source>
        <translation>Startbildschirm beim Starten anzeigen (Standard: %u)</translation>
    </message>
    <message>
<<<<<<< HEAD
        <source>Reset all settings changes made over the GUI</source>
=======
        <source>Reset all settings changed in the GUI</source>
>>>>>>> 0d719145
        <translation>Setze alle Einstellungen zurück, die über die grafische Oberfläche geändert wurden.</translation>
    </message>
</context>
<context>
    <name>Intro</name>
    <message>
        <source>Welcome</source>
        <translation>Willkommen</translation>
    </message>
    <message>
<<<<<<< HEAD
        <source>Welcome to Zetacoin Core.</source>
        <translation>Willkommen zu Zetacoin Core.</translation>
    </message>
    <message>
        <source>As this is the first time the program is launched, you can choose where Zetacoin Core will store its data.</source>
        <translation>Da Sie das Programm gerade zum ersten Mal starten, können Sie nun auswählen wo Zetacoin Core seine Daten ablegen soll.</translation>
    </message>
    <message>
        <source>Zetacoin Core will download and store a copy of the Zetacoin block chain. At least %1GB of data will be stored in this directory, and it will grow over time. The wallet will also be stored in this directory.</source>
        <translation>Zetacoin Core wird eine Kopie der Blockkette herunterladen und speichern. Mindestens %1GB Daten werden in diesem Verzeichnis abgelegt und die Datenmenge wächst über die Zeit an. Auch die Wallet wird in diesem Verzeichnis abgelegt.</translation>
=======
        <source>Welcome to %1.</source>
        <translation>Willkommen zu %1.</translation>
    </message>
    <message>
        <source>As this is the first time the program is launched, you can choose where %1 will store its data.</source>
        <translation>Da Sie das Programm gerade zum ersten Mal starten, können Sie nun auswählen wo %1 seine Daten ablegen wird.</translation>
    </message>
    <message>
        <source>%1 will download and store a copy of the Bitcoin block chain. At least %2GB of data will be stored in this directory, and it will grow over time. The wallet will also be stored in this directory.</source>
        <translation>%1 wird eine Kopie der Blockkette herunterladen und speichern. Mindestens %2GB Daten werden in diesem Verzeichnis abgelegt und die Datenmenge wächst über die Zeit an. Auch die Wallet wird in diesem Verzeichnis abgelegt.</translation>
>>>>>>> 0d719145
    </message>
    <message>
        <source>Use the default data directory</source>
        <translation>Standard-Datenverzeichnis verwenden</translation>
    </message>
    <message>
        <source>Use a custom data directory:</source>
        <translation>Ein benutzerdefiniertes Datenverzeichnis verwenden:</translation>
    </message>
    <message>
<<<<<<< HEAD
        <source>Zetacoin Core</source>
        <translation>Zetacoin Core</translation>
    </message>
    <message>
=======
>>>>>>> 0d719145
        <source>Error: Specified data directory "%1" cannot be created.</source>
        <translation>Fehler: Angegebenes Datenverzeichnis "%1" kann nicht angelegt werden.</translation>
    </message>
    <message>
        <source>Error</source>
        <translation>Fehler</translation>
    </message>
    <message numerus="yes">
        <source>%n GB of free space available</source>
        <translation><numerusform>%n GB freier Speicherplatz verfügbar</numerusform><numerusform>%n GB freier Speicherplatz verfügbar</numerusform></translation>
    </message>
    <message numerus="yes">
        <source>(of %n GB needed)</source>
        <translation><numerusform>(von benötigtem %n GB)</numerusform><numerusform>(von benötigten %n GB)</numerusform></translation>
    </message>
</context>
<context>
    <name>OpenURIDialog</name>
    <message>
        <source>Open URI</source>
        <translation>URI öffnen</translation>
    </message>
    <message>
        <source>Open payment request from URI or file</source>
        <translation>Zahlungsanforderung über URI oder aus Datei öffnen</translation>
    </message>
    <message>
        <source>URI:</source>
        <translation>URI:</translation>
    </message>
    <message>
        <source>Select payment request file</source>
        <translation>Zahlungsanforderungsdatei auswählen</translation>
    </message>
    <message>
        <source>Select payment request file to open</source>
        <translation>Zu öffnende Zahlungsanforderungsdatei auswählen</translation>
    </message>
</context>
<context>
    <name>OptionsDialog</name>
    <message>
        <source>Options</source>
        <translation>Konfiguration</translation>
    </message>
    <message>
        <source>&amp;Main</source>
        <translation>&amp;Allgemein</translation>
    </message>
    <message>
        <source>Automatically start %1 after logging in to the system.</source>
        <translation>%1 nach der Anmeldung am System automatisch ausführen.</translation>
    </message>
    <message>
        <source>&amp;Start %1 on system login</source>
        <translation>&amp;Starte %1 nach Systemanmeldung</translation>
    </message>
    <message>
        <source>Size of &amp;database cache</source>
        <translation>Größe des &amp;Datenbankcaches</translation>
    </message>
    <message>
        <source>MB</source>
        <translation>MB</translation>
    </message>
    <message>
        <source>Number of script &amp;verification threads</source>
        <translation>Anzahl an Skript-&amp;Verifizierungs-Threads</translation>
    </message>
    <message>
        <source>Accept connections from outside</source>
        <translation>Eingehende Verbindungen annehmen</translation>
    </message>
    <message>
        <source>Allow incoming connections</source>
        <translation>Erlaubt eingehende Verbindungen</translation>
    </message>
    <message>
        <source>IP address of the proxy (e.g. IPv4: 127.0.0.1 / IPv6: ::1)</source>
        <translation>IP-Adresse des Proxies (z.B. IPv4: 127.0.0.1 / IPv6: ::1)</translation>
    </message>
    <message>
        <source>Minimize instead of exit the application when the window is closed. When this option is enabled, the application will be closed only after selecting Exit in the menu.</source>
        <translation>Minimiert die Anwendung anstatt sie zu beenden wenn das Fenster geschlossen wird. Wenn dies aktiviert ist, müssen Sie die Anwendung über "Beenden" im Menü schließen.</translation>
    </message>
    <message>
<<<<<<< HEAD
        <source>The user interface language can be set here. This setting will take effect after restarting Zetacoin Core.</source>
        <translation>Legt die Sprache der Benutzeroberfläche fest. Diese Einstellung wird erst nach einem Neustart von Zetacoin Core aktiv.</translation>
    </message>
    <message>
=======
>>>>>>> 0d719145
        <source>Third party URLs (e.g. a block explorer) that appear in the transactions tab as context menu items. %s in the URL is replaced by transaction hash. Multiple URLs are separated by vertical bar |.</source>
        <translation>Externe URLs (z.B. ein Block-Explorer), die im Kontextmenü des Transaktionsverlaufs eingefügt werden. In der URL wird %s durch den Transaktionshash ersetzt. Bei Angabe mehrerer URLs müssen diese durch "|" voneinander getrennt werden.</translation>
    </message>
    <message>
        <source>Third party transaction URLs</source>
        <translation>Externe Transaktions-URLs</translation>
    </message>
    <message>
        <source>Active command-line options that override above options:</source>
        <translation>Aktive Kommandozeilenoptionen, die obige Konfiguration überschreiben:</translation>
    </message>
    <message>
        <source>Reset all client options to default.</source>
        <translation>Setzt die Clientkonfiguration auf Standardwerte zurück.</translation>
    </message>
    <message>
        <source>&amp;Reset Options</source>
        <translation>Konfiguration &amp;zurücksetzen</translation>
    </message>
    <message>
        <source>&amp;Network</source>
        <translation>&amp;Netzwerk</translation>
    </message>
    <message>
<<<<<<< HEAD
        <source>Automatically start Zetacoin Core after logging in to the system.</source>
        <translation>Zetacoin Core nach der Anmeldung am System automatisch starten.</translation>
    </message>
    <message>
        <source>&amp;Start Zetacoin Core on system login</source>
        <translation>&amp;Zetacoin Core nach Systemanmeldung starten</translation>
    </message>
    <message>
=======
>>>>>>> 0d719145
        <source>(0 = auto, &lt;0 = leave that many cores free)</source>
        <translation>(0 = automatisch, &lt;0 = so viele Kerne frei lassen)</translation>
    </message>
    <message>
        <source>W&amp;allet</source>
        <translation>W&amp;allet</translation>
    </message>
    <message>
        <source>Expert</source>
        <translation>Erweiterte Wallet-Optionen</translation>
    </message>
    <message>
        <source>Enable coin &amp;control features</source>
        <translation>"&amp;Coin Control"-Funktionen aktivieren</translation>
    </message>
    <message>
        <source>If you disable the spending of unconfirmed change, the change from a transaction cannot be used until that transaction has at least one confirmation. This also affects how your balance is computed.</source>
        <translation>Wenn Sie das Ausgeben von unbestätigtem Wechselgeld deaktivieren, kann das Wechselgeld einer Transaktion nicht verwendet werden, bis es mindestens eine Bestätigung erhalten hat. Dies wirkt sich auf die Berechnung des Kontostands aus.</translation>
    </message>
    <message>
        <source>&amp;Spend unconfirmed change</source>
        <translation>&amp;Unbestätigtes Wechselgeld darf ausgegeben werden</translation>
    </message>
    <message>
        <source>Automatically open the Zetacoin client port on the router. This only works when your router supports UPnP and it is enabled.</source>
        <translation>Automatisch den Zetacoin-Clientport auf dem Router öffnen. Dies funktioniert nur, wenn Ihr Router UPnP unterstützt und dies aktiviert ist.</translation>
    </message>
    <message>
        <source>Map port using &amp;UPnP</source>
        <translation>Portweiterleitung via &amp;UPnP</translation>
    </message>
    <message>
        <source>Connect to the Zetacoin network through a SOCKS5 proxy.</source>
        <translation>Über einen SOCKS5-Proxy mit dem Zetacoin-Netzwerk verbinden.</translation>
    </message>
    <message>
        <source>&amp;Connect through SOCKS5 proxy (default proxy):</source>
        <translation>Über einen SOCKS5-Proxy &amp;verbinden (Standardproxy):</translation>
    </message>
    <message>
        <source>Proxy &amp;IP:</source>
        <translation>Proxy-&amp;IP:</translation>
    </message>
    <message>
        <source>&amp;Port:</source>
        <translation>&amp;Port:</translation>
    </message>
    <message>
        <source>Port of the proxy (e.g. 9050)</source>
        <translation>Port des Proxies (z.B. 9050)</translation>
    </message>
    <message>
        <source>Used for reaching peers via:</source>
        <translation>Benutzt um Gegenstellen zu erreichen über:</translation>
    </message>
    <message>
        <source>Shows, if the supplied default SOCKS5 proxy is used to reach peers via this network type.</source>
        <translation>Zeigt an, ob der eingegebene Standard SOCKS5 Proxy genutzt wird um Peers mit dem Netzwerktyp zu erreichen.</translation>
    </message>
    <message>
        <source>IPv4</source>
        <translation>IPv4</translation>
    </message>
    <message>
        <source>IPv6</source>
        <translation>IPv6</translation>
    </message>
    <message>
        <source>Tor</source>
        <translation>Tor</translation>
    </message>
    <message>
<<<<<<< HEAD
        <source>Connect to the Zetacoin network through a separate SOCKS5 proxy for Tor hidden services.</source>
        <translation>Über einen separaten SOCKS5 Proxy für Tor Services mit dem Zetacoint Netzwerk verbinden.</translation>
=======
        <source>Connect to the Bitcoin network through a separate SOCKS5 proxy for Tor hidden services.</source>
        <translation>Über einen separaten SOCKS5 Proxy für Tor Services mit dem Bitcoint Netzwerk verbinden.</translation>
>>>>>>> 0d719145
    </message>
    <message>
        <source>Use separate SOCKS5 proxy to reach peers via Tor hidden services:</source>
        <translation>Separaten SOCKS5-Proxy verwenden, um Gegenstellen über versteckte Tor-Dienste zu erreichen:</translation>
    </message>
    <message>
        <source>&amp;Window</source>
        <translation>&amp;Programmfenster</translation>
    </message>
    <message>
        <source>&amp;Hide the icon from the system tray.</source>
        <translation>&amp;Das Icon im System Tray verstecken.</translation>
    </message>
    <message>
        <source>Hide tray icon</source>
        <translation>Tray Icon verstecken</translation>
    </message>
    <message>
        <source>Show only a tray icon after minimizing the window.</source>
        <translation>Nur ein Symbol im Infobereich anzeigen, nachdem das Programmfenster minimiert wurde.</translation>
    </message>
    <message>
        <source>&amp;Minimize to the tray instead of the taskbar</source>
        <translation>In den Infobereich anstatt in die Taskleiste &amp;minimieren</translation>
    </message>
    <message>
        <source>M&amp;inimize on close</source>
        <translation>Beim Schließen m&amp;inimieren</translation>
    </message>
    <message>
        <source>&amp;Display</source>
        <translation>Anzei&amp;ge</translation>
    </message>
    <message>
        <source>User Interface &amp;language:</source>
        <translation>&amp;Sprache der Benutzeroberfläche:</translation>
    </message>
    <message>
        <source>The user interface language can be set here. This setting will take effect after restarting %1.</source>
        <translation>Die Benutzeroberflächensprache kann hier festgelegt werden. Diese Einstellung wird nach einem Neustart von %1 wirksam werden.</translation>
    </message>
    <message>
        <source>&amp;Unit to show amounts in:</source>
        <translation>&amp;Einheit der Beträge:</translation>
    </message>
    <message>
        <source>Choose the default subdivision unit to show in the interface and when sending coins.</source>
        <translation>Wählen Sie die standardmäßige Untereinheit, die in der Benutzeroberfläche und beim Überweisen von Zetacoins angezeigt werden soll.</translation>
    </message>
    <message>
        <source>Whether to show coin control features or not.</source>
        <translation>Legt fest, ob die "Coin Control"-Funktionen angezeigt werden.</translation>
    </message>
    <message>
        <source>&amp;OK</source>
        <translation>&amp;OK</translation>
    </message>
    <message>
        <source>&amp;Cancel</source>
        <translation>A&amp;bbrechen</translation>
    </message>
    <message>
        <source>default</source>
        <translation>Standard</translation>
    </message>
    <message>
        <source>none</source>
        <translation>keine</translation>
    </message>
    <message>
        <source>Confirm options reset</source>
        <translation>Zurücksetzen der Konfiguration bestätigen</translation>
    </message>
    <message>
        <source>Client restart required to activate changes.</source>
        <translation>Clientneustart nötig, um die Änderungen zu aktivieren.</translation>
    </message>
    <message>
        <source>Client will be shut down. Do you want to proceed?</source>
        <translation>Client wird beendet. Möchten Sie den Vorgang fortsetzen?</translation>
    </message>
    <message>
        <source>This change would require a client restart.</source>
        <translation>Diese Änderung würde einen Clientneustart benötigen.</translation>
    </message>
    <message>
        <source>The supplied proxy address is invalid.</source>
        <translation>Die eingegebene Proxyadresse ist ungültig.</translation>
    </message>
</context>
<context>
    <name>OverviewPage</name>
    <message>
        <source>Form</source>
        <translation>Formular</translation>
    </message>
    <message>
        <source>The displayed information may be out of date. Your wallet automatically synchronizes with the Zetacoin network after a connection is established, but this process has not completed yet.</source>
        <translation>Die angezeigten Informationen sind möglicherweise nicht mehr aktuell. Ihre Wallet wird automatisch synchronisiert, nachdem eine Verbindung zum Zetacoin-Netzwerk hergestellt wurde. Dieser Prozess ist jedoch derzeit noch nicht abgeschlossen.</translation>
    </message>
    <message>
        <source>Watch-only:</source>
        <translation>Beobachtet:</translation>
    </message>
    <message>
        <source>Available:</source>
        <translation>Verfügbar:</translation>
    </message>
    <message>
        <source>Your current spendable balance</source>
        <translation>Ihr aktuell verfügbarer Kontostand</translation>
    </message>
    <message>
        <source>Pending:</source>
        <translation>Ausstehend:</translation>
    </message>
    <message>
        <source>Total of transactions that have yet to be confirmed, and do not yet count toward the spendable balance</source>
        <translation>Betrag aus unbestätigten Transaktionen, der noch nicht im aktuell verfügbaren Kontostand enthalten ist</translation>
    </message>
    <message>
        <source>Immature:</source>
        <translation>Unreif:</translation>
    </message>
    <message>
        <source>Mined balance that has not yet matured</source>
        <translation>Erarbeiteter Betrag der noch nicht gereift ist</translation>
    </message>
    <message>
        <source>Balances</source>
        <translation>Kontostände</translation>
    </message>
    <message>
        <source>Total:</source>
        <translation>Gesamtbetrag:</translation>
    </message>
    <message>
        <source>Your current total balance</source>
        <translation>Aktueller Gesamtbetrag aus obigen Kategorien</translation>
    </message>
    <message>
        <source>Your current balance in watch-only addresses</source>
        <translation>Ihr aktueller Kontostand beobachteter Adressen</translation>
    </message>
    <message>
        <source>Spendable:</source>
        <translation>Verfügbar:</translation>
    </message>
    <message>
        <source>Recent transactions</source>
        <translation>Letzte Transaktionen</translation>
    </message>
    <message>
        <source>Unconfirmed transactions to watch-only addresses</source>
        <translation>Unbestätigte Transaktionen von beobachteten Adressen</translation>
    </message>
    <message>
        <source>Mined balance in watch-only addresses that has not yet matured</source>
        <translation>Erarbeiteter Betrag in beobachteten Adressen der noch nicht gereift ist</translation>
    </message>
    <message>
        <source>Current total balance in watch-only addresses</source>
        <translation>Aktueller Gesamtbetrag in beobachteten Adressen aus obigen Kategorien</translation>
    </message>
</context>
<context>
    <name>PaymentServer</name>
    <message>
        <source>Payment request error</source>
        <translation>fehlerhafte Zahlungsanforderung</translation>
    </message>
    <message>
        <source>Cannot start zetacoin: click-to-pay handler</source>
        <translation>"zetacoin: Klicken-zum-Bezahlen"-Handler konnte nicht gestartet werden</translation>
    </message>
    <message>
        <source>URI handling</source>
        <translation>URI-Verarbeitung</translation>
    </message>
    <message>
        <source>Payment request fetch URL is invalid: %1</source>
        <translation>Abruf-URL der Zahlungsanforderung ist ungültig: %1</translation>
    </message>
    <message>
<<<<<<< HEAD
        <source>URI cannot be parsed! This can be caused by an invalid Zetacoin address or malformed URI parameters.</source>
        <translation>URI kann nicht analysiert werden! Dies kann durch eine ungültige Zetacoin-Adresse oder fehlerhafte URI-Parameter verursacht werden.</translation>
=======
        <source>Invalid payment address %1</source>
        <translation>Ungültige Zahlungsadresse %1</translation>
    </message>
    <message>
        <source>URI cannot be parsed! This can be caused by an invalid Bitcoin address or malformed URI parameters.</source>
        <translation>URI kann nicht analysiert werden! Dies kann durch eine ungültige Bitcoin-Adresse oder fehlerhafte URI-Parameter verursacht werden.</translation>
>>>>>>> 0d719145
    </message>
    <message>
        <source>Payment request file handling</source>
        <translation>Zahlungsanforderungsdatei-Verarbeitung</translation>
    </message>
    <message>
        <source>Payment request file cannot be read! This can be caused by an invalid payment request file.</source>
        <translation>Zahlungsanforderungsdatei kann nicht gelesen werden! Dies kann durch eine ungültige Zahlungsanforderungsdatei verursacht werden.</translation>
    </message>
    <message>
        <source>Payment request rejected</source>
        <translation>Zahlungsanforderung abgelehnt</translation>
    </message>
    <message>
        <source>Payment request network doesn't match client network.</source>
        <translation>Netzwerk der Zahlungsanforderung stimmt nicht mit dem Client-Netzwerk überein.</translation>
    </message>
    <message>
        <source>Payment request expired.</source>
        <translation>Zahlungsanforderung abgelaufen.</translation>
    </message>
    <message>
        <source>Payment request is not initialized.</source>
        <translation>Zahlungsanforderung ist nicht initialisiert.</translation>
    </message>
    <message>
        <source>Unverified payment requests to custom payment scripts are unsupported.</source>
        <translation>Unverifizierte Zahlungsanforderungen an benutzerdefinierte Zahlungsskripte werden nicht unterstützt.</translation>
    </message>
    <message>
        <source>Invalid payment request.</source>
        <translation>Ungültige Zahlungsanforderung.</translation>
    </message>
    <message>
        <source>Requested payment amount of %1 is too small (considered dust).</source>
        <translation>Angeforderter Zahlungsbetrag in Höhe von %1 ist zu niedrig und wurde als "Staub" eingestuft.</translation>
    </message>
    <message>
        <source>Refund from %1</source>
        <translation>Rücküberweisung von %1</translation>
    </message>
    <message>
        <source>Payment request %1 is too large (%2 bytes, allowed %3 bytes).</source>
        <translation>Zahlungsanforderung %1 ist zu groß (%2 Byte, erlaubt sind %3 Byte).</translation>
    </message>
    <message>
        <source>Error communicating with %1: %2</source>
        <translation>Kommunikationsfehler mit %1: %2</translation>
    </message>
    <message>
        <source>Payment request cannot be parsed!</source>
        <translation>Zahlungsanforderung kann nicht verarbeitet werden!</translation>
    </message>
    <message>
        <source>Bad response from server %1</source>
        <translation>Fehlerhafte Antwort vom Server: %1</translation>
    </message>
    <message>
        <source>Network request error</source>
        <translation>fehlerhafte Netzwerkanfrage</translation>
    </message>
    <message>
        <source>Payment acknowledged</source>
        <translation>Zahlung bestätigt</translation>
    </message>
</context>
<context>
    <name>PeerTableModel</name>
    <message>
        <source>User Agent</source>
        <translation>User-Agent</translation>
    </message>
    <message>
        <source>Node/Service</source>
        <translation>Knoten/Dienst</translation>
    </message>
    <message>
        <source>Ping Time</source>
        <translation>Pingzeit</translation>
    </message>
</context>
<context>
    <name>QObject</name>
    <message>
        <source>Amount</source>
        <translation>Betrag</translation>
    </message>
    <message>
        <source>Enter a Zetacoin address (e.g. %1)</source>
        <translation>Zetacoin-Adresse eingeben (z.B. %1)</translation>
    </message>
    <message>
        <source>%1 d</source>
        <translation>%1 d</translation>
    </message>
    <message>
        <source>%1 h</source>
        <translation>%1 h</translation>
    </message>
    <message>
        <source>%1 m</source>
        <translation>%1 m</translation>
    </message>
    <message>
        <source>%1 s</source>
        <translation>%1 s</translation>
    </message>
    <message>
        <source>None</source>
        <translation>Keine</translation>
    </message>
    <message>
        <source>N/A</source>
        <translation>k.A.</translation>
    </message>
    <message>
        <source>%1 ms</source>
        <translation>%1 ms</translation>
    </message>
</context>
<context>
    <name>QRImageWidget</name>
    <message>
        <source>&amp;Save Image...</source>
        <translation>Grafik &amp;speichern...</translation>
    </message>
    <message>
        <source>&amp;Copy Image</source>
        <translation>Grafik &amp;kopieren</translation>
    </message>
    <message>
        <source>Save QR Code</source>
        <translation>QR-Code speichern</translation>
    </message>
    <message>
        <source>PNG Image (*.png)</source>
        <translation>PNG-Grafik (*.png)</translation>
    </message>
</context>
<context>
    <name>RPCConsole</name>
    <message>
        <source>N/A</source>
        <translation>k.A.</translation>
    </message>
    <message>
        <source>Client version</source>
        <translation>Clientversion</translation>
    </message>
    <message>
        <source>&amp;Information</source>
        <translation>Hinweis</translation>
    </message>
    <message>
        <source>Debug window</source>
        <translation>Debugfenster</translation>
    </message>
    <message>
        <source>General</source>
        <translation>Allgemein</translation>
    </message>
    <message>
        <source>Using BerkeleyDB version</source>
        <translation>Verwendete BerkeleyDB-Version</translation>
    </message>
    <message>
        <source>Datadir</source>
        <translation>Datenverzeichnis</translation>
    </message>
    <message>
        <source>Startup time</source>
        <translation>Startzeit</translation>
    </message>
    <message>
        <source>Network</source>
        <translation>Netzwerk</translation>
    </message>
    <message>
        <source>Name</source>
        <translation>Name</translation>
    </message>
    <message>
        <source>Number of connections</source>
        <translation>Anzahl Verbindungen</translation>
    </message>
    <message>
        <source>Block chain</source>
        <translation>Blockkette</translation>
    </message>
    <message>
        <source>Current number of blocks</source>
        <translation>Aktuelle Anzahl Blöcke</translation>
    </message>
    <message>
        <source>Memory Pool</source>
        <translation>Speicherpool</translation>
    </message>
    <message>
        <source>Current number of transactions</source>
        <translation>Aktuelle Anzahl der Transaktionen</translation>
    </message>
    <message>
        <source>Memory usage</source>
        <translation>Speichernutzung</translation>
<<<<<<< HEAD
    </message>
    <message>
        <source>Open the Zetacoin Core debug log file from the current data directory. This can take a few seconds for large log files.</source>
        <translation>Öffnet die "Zetacoin Core"-Debugprotokolldatei aus dem aktuellen Datenverzeichnis. Dies kann bei großen Protokolldateien einige Sekunden dauern.</translation>
=======
>>>>>>> 0d719145
    </message>
    <message>
        <source>Received</source>
        <translation>Empfangen</translation>
    </message>
    <message>
        <source>Sent</source>
        <translation>Übertragen</translation>
    </message>
    <message>
        <source>&amp;Peers</source>
        <translation>&amp;Gegenstellen</translation>
    </message>
    <message>
        <source>Banned peers</source>
        <translation>Gesperrte Peers</translation>
    </message>
    <message>
        <source>Select a peer to view detailed information.</source>
        <translation>Gegenstelle auswählen, um detaillierte Informationen zu erhalten.</translation>
    </message>
    <message>
        <source>Whitelisted</source>
        <translation>Zugelassene</translation>
    </message>
    <message>
        <source>Direction</source>
        <translation>Richtung</translation>
    </message>
    <message>
        <source>Version</source>
        <translation>Version</translation>
    </message>
    <message>
        <source>Starting Block</source>
        <translation>Start Block</translation>
    </message>
    <message>
        <source>Synced Headers</source>
        <translation>Synchronisierte Kopfdaten</translation>
    </message>
    <message>
        <source>Synced Blocks</source>
        <translation>Synchronisierte Blöcke</translation>
    </message>
    <message>
        <source>User Agent</source>
        <translation>User-Agent</translation>
    </message>
    <message>
        <source>Open the %1 debug log file from the current data directory. This can take a few seconds for large log files.</source>
        <translation>Öffnet die %1-Debugprotokolldatei aus dem aktuellen Datenverzeichnis. Dies kann bei großen Protokolldateien einige Sekunden dauern.</translation>
    </message>
    <message>
        <source>Decrease font size</source>
        <translation>Schrift verkleinern</translation>
    </message>
    <message>
        <source>Increase font size</source>
        <translation>Schrift vergrößern</translation>
    </message>
    <message>
        <source>Services</source>
        <translation>Dienste</translation>
    </message>
    <message>
        <source>Ban Score</source>
        <translation>Sperrpunktzahl</translation>
    </message>
    <message>
        <source>Connection Time</source>
        <translation>Verbindungsdauer</translation>
    </message>
    <message>
        <source>Last Send</source>
        <translation>Letzte Übertragung</translation>
    </message>
    <message>
        <source>Last Receive</source>
        <translation>Letzter Empfang</translation>
    </message>
    <message>
        <source>Ping Time</source>
        <translation>Pingzeit</translation>
    </message>
    <message>
        <source>The duration of a currently outstanding ping.</source>
        <translation>Die Laufzeit eines aktuell ausstehenden Ping.</translation>
    </message>
    <message>
        <source>Ping Wait</source>
        <translation>Ping Wartezeit</translation>
    </message>
    <message>
        <source>Time Offset</source>
        <translation>Zeitversatz</translation>
    </message>
    <message>
        <source>Last block time</source>
        <translation>Letzte Blockzeit</translation>
    </message>
    <message>
        <source>&amp;Open</source>
        <translation>&amp;Öffnen</translation>
    </message>
    <message>
        <source>&amp;Console</source>
        <translation>&amp;Konsole</translation>
    </message>
    <message>
        <source>&amp;Network Traffic</source>
        <translation>&amp;Netzwerkauslastung</translation>
    </message>
    <message>
        <source>&amp;Clear</source>
        <translation>&amp;Zurücksetzen</translation>
    </message>
    <message>
        <source>Totals</source>
        <translation>Gesamtbetrag:</translation>
    </message>
    <message>
        <source>In:</source>
        <translation>eingehend:</translation>
    </message>
    <message>
        <source>Out:</source>
        <translation>ausgehend:</translation>
    </message>
    <message>
        <source>Debug log file</source>
        <translation>Debugprotokolldatei</translation>
    </message>
    <message>
        <source>Clear console</source>
        <translation>Konsole zurücksetzen</translation>
    </message>
    <message>
        <source>&amp;Disconnect Node</source>
        <translation>Knoten &amp;trennen</translation>
    </message>
    <message>
        <source>Ban Node for</source>
        <translation>Knoten gebannt für</translation>
    </message>
    <message>
        <source>1 &amp;hour</source>
        <translation>1 &amp;Stunde</translation>
    </message>
    <message>
        <source>1 &amp;day</source>
        <translation>1 &amp;Tag</translation>
    </message>
    <message>
        <source>1 &amp;week</source>
        <translation>1 &amp;Woche</translation>
    </message>
    <message>
        <source>1 &amp;year</source>
        <translation>1 &amp;Jahr</translation>
    </message>
    <message>
        <source>&amp;Unban Node</source>
        <translation>&amp;Node entsperren</translation>
    </message>
    <message>
<<<<<<< HEAD
        <source>Welcome to the Zetacoin Core RPC console.</source>
        <translation>Willkommen in der "Zetacoin Core"-RPC-Konsole.</translation>
=======
        <source>Welcome to the %1 RPC console.</source>
        <translation>Willkommen in der %1 RPC Konsole.</translation>
>>>>>>> 0d719145
    </message>
    <message>
        <source>Use up and down arrows to navigate history, and &lt;b&gt;Ctrl-L&lt;/b&gt; to clear screen.</source>
        <translation>Pfeiltaste hoch und runter, um den Verlauf durchzublättern und &lt;b&gt;Strg-L&lt;/b&gt;, um die Konsole zurückzusetzen.</translation>
    </message>
    <message>
        <source>Type &lt;b&gt;help&lt;/b&gt; for an overview of available commands.</source>
        <translation>Bitte &lt;b&gt;help&lt;/b&gt; eingeben, um eine Übersicht verfügbarer Befehle zu erhalten.</translation>
    </message>
    <message>
        <source>%1 B</source>
        <translation>%1 B</translation>
    </message>
    <message>
        <source>%1 KB</source>
        <translation>%1 KB</translation>
    </message>
    <message>
        <source>%1 MB</source>
        <translation>%1 MB</translation>
    </message>
    <message>
        <source>%1 GB</source>
        <translation>%1 GB</translation>
    </message>
    <message>
        <source>(node id: %1)</source>
        <translation>(Knotenkennung: %1)</translation>
    </message>
    <message>
        <source>via %1</source>
        <translation>über %1</translation>
    </message>
    <message>
        <source>never</source>
        <translation>nie</translation>
    </message>
    <message>
        <source>Inbound</source>
        <translation>eingehend</translation>
    </message>
    <message>
        <source>Outbound</source>
        <translation>ausgehend</translation>
    </message>
    <message>
        <source>Yes</source>
        <translation>Ja</translation>
    </message>
    <message>
        <source>No</source>
        <translation>Nein</translation>
    </message>
    <message>
        <source>Unknown</source>
        <translation>Unbekannt</translation>
    </message>
</context>
<context>
    <name>ReceiveCoinsDialog</name>
    <message>
        <source>&amp;Amount:</source>
        <translation>&amp;Betrag:</translation>
    </message>
    <message>
        <source>&amp;Label:</source>
        <translation>&amp;Bezeichnung:</translation>
    </message>
    <message>
        <source>&amp;Message:</source>
        <translation>&amp;Nachricht:</translation>
    </message>
    <message>
        <source>Reuse one of the previously used receiving addresses. Reusing addresses has security and privacy issues. Do not use this unless re-generating a payment request made before.</source>
        <translation>Eine der bereits verwendeten Empfangsadressen wiederverwenden. Addressen wiederzuverwenden birgt Sicherheits- und Datenschutzrisiken. Außer zum Neuerstellen einer bereits erzeugten Zahlungsanforderung sollten Sie dies nicht nutzen.</translation>
    </message>
    <message>
        <source>R&amp;euse an existing receiving address (not recommended)</source>
        <translation>Vorhandene Empfangsadresse &amp;wiederverwenden (nicht empfohlen)</translation>
    </message>
    <message>
        <source>An optional message to attach to the payment request, which will be displayed when the request is opened. Note: The message will not be sent with the payment over the Zetacoin network.</source>
        <translation>Eine optionale Nachricht, die an die Zahlungsanforderung angehängt wird. Sie wird angezeigt, wenn die Anforderung geöffnet wird. Hinweis: Diese Nachricht wird nicht mit der Zahlung über das Zetacoin-Netzwerk gesendet.</translation>
    </message>
    <message>
        <source>An optional label to associate with the new receiving address.</source>
        <translation>Eine optionale Bezeichnung, die der neuen Empfangsadresse zugeordnet wird.</translation>
    </message>
    <message>
        <source>Use this form to request payments. All fields are &lt;b&gt;optional&lt;/b&gt;.</source>
        <translation>Verwenden Sie dieses Formular, um Zahlungen anzufordern. Alle Felder sind &lt;b&gt;optional&lt;/b&gt;.</translation>
    </message>
    <message>
        <source>An optional amount to request. Leave this empty or zero to not request a specific amount.</source>
        <translation>Ein optional angeforderte Betrag. Lassen Sie dieses Feld leer oder setzen Sie es auf 0, um keinen spezifischen Betrag anzufordern.</translation>
    </message>
    <message>
        <source>Clear all fields of the form.</source>
        <translation>Alle Formularfelder zurücksetzen.</translation>
    </message>
    <message>
        <source>Clear</source>
        <translation>Zurücksetzen</translation>
    </message>
    <message>
        <source>Requested payments history</source>
        <translation>Verlauf der angeforderten Zahlungen</translation>
    </message>
    <message>
        <source>&amp;Request payment</source>
        <translation>&amp;Zahlung anfordern</translation>
    </message>
    <message>
        <source>Show the selected request (does the same as double clicking an entry)</source>
        <translation>Ausgewählte Zahlungsanforderungen anzeigen (entspricht einem Doppelklick auf einen Eintrag)</translation>
    </message>
    <message>
        <source>Show</source>
        <translation>Anzeigen</translation>
    </message>
    <message>
        <source>Remove the selected entries from the list</source>
        <translation>Ausgewählte Einträge aus der Liste entfernen</translation>
    </message>
    <message>
        <source>Remove</source>
        <translation>Entfernen</translation>
    </message>
    <message>
        <source>Copy label</source>
        <translation>Bezeichnung kopieren</translation>
    </message>
    <message>
        <source>Copy message</source>
        <translation>Nachricht kopieren</translation>
    </message>
    <message>
        <source>Copy amount</source>
        <translation>Betrag kopieren</translation>
    </message>
</context>
<context>
    <name>ReceiveRequestDialog</name>
    <message>
        <source>QR Code</source>
        <translation>QR-Code</translation>
    </message>
    <message>
        <source>Copy &amp;URI</source>
        <translation>&amp;URI kopieren</translation>
    </message>
    <message>
        <source>Copy &amp;Address</source>
        <translation>&amp;Addresse kopieren</translation>
    </message>
    <message>
        <source>&amp;Save Image...</source>
        <translation>Grafik &amp;speichern...</translation>
    </message>
    <message>
        <source>Request payment to %1</source>
        <translation>Zahlung anfordern an %1</translation>
    </message>
    <message>
        <source>Payment information</source>
        <translation>Zahlungsinformationen</translation>
    </message>
    <message>
        <source>URI</source>
        <translation>URI</translation>
    </message>
    <message>
        <source>Address</source>
        <translation>Adresse</translation>
    </message>
    <message>
        <source>Amount</source>
        <translation>Betrag</translation>
    </message>
    <message>
        <source>Label</source>
        <translation>Bezeichnung</translation>
    </message>
    <message>
        <source>Message</source>
        <translation>Nachricht</translation>
    </message>
    <message>
        <source>Resulting URI too long, try to reduce the text for label / message.</source>
        <translation>Resultierende URI ist zu lang, bitte den Text für Bezeichnung/Nachricht kürzen.</translation>
    </message>
    <message>
        <source>Error encoding URI into QR Code.</source>
        <translation>Beim Enkodieren der URI in den QR-Code ist ein Fehler aufgetreten.</translation>
    </message>
</context>
<context>
    <name>RecentRequestsTableModel</name>
    <message>
        <source>Date</source>
        <translation>Datum</translation>
    </message>
    <message>
        <source>Label</source>
        <translation>Bezeichnung</translation>
    </message>
    <message>
        <source>Message</source>
        <translation>Nachricht</translation>
    </message>
    <message>
        <source>(no label)</source>
        <translation>(keine Bezeichnung)</translation>
    </message>
    <message>
        <source>(no message)</source>
        <translation>(keine Nachricht)</translation>
    </message>
    <message>
        <source>(no amount requested)</source>
        <translation>(kein Betrag angefordert)</translation>
    </message>
    <message>
        <source>Requested</source>
        <translation>Angefordert</translation>
    </message>
</context>
<context>
    <name>SendCoinsDialog</name>
    <message>
        <source>Send Coins</source>
        <translation>Zetacoins überweisen</translation>
    </message>
    <message>
        <source>Coin Control Features</source>
        <translation>"Coin Control"-Funktionen</translation>
    </message>
    <message>
        <source>Inputs...</source>
        <translation>Eingaben...</translation>
    </message>
    <message>
        <source>automatically selected</source>
        <translation>automatisch ausgewählt</translation>
    </message>
    <message>
        <source>Insufficient funds!</source>
        <translation>Unzureichender Kontostand!</translation>
    </message>
    <message>
        <source>Quantity:</source>
        <translation>Anzahl:</translation>
    </message>
    <message>
        <source>Bytes:</source>
        <translation>Byte:</translation>
    </message>
    <message>
        <source>Amount:</source>
        <translation>Betrag:</translation>
    </message>
    <message>
        <source>Priority:</source>
        <translation>Priorität:</translation>
    </message>
    <message>
        <source>Fee:</source>
        <translation>Gebühr:</translation>
    </message>
    <message>
        <source>After Fee:</source>
        <translation>Abzüglich Gebühr:</translation>
    </message>
    <message>
        <source>Change:</source>
        <translation>Wechselgeld:</translation>
    </message>
    <message>
        <source>If this is activated, but the change address is empty or invalid, change will be sent to a newly generated address.</source>
        <translation>Wenn dies aktivert, und die Wechselgeld-Adresse leer oder ungültig ist, wird das Wechselgeld einer neu erzeugten Adresse gutgeschrieben.</translation>
    </message>
    <message>
        <source>Custom change address</source>
        <translation>Benutzerdefinierte Wechselgeld-Adresse</translation>
    </message>
    <message>
        <source>Transaction Fee:</source>
        <translation>Transaktionsgebühr:</translation>
    </message>
    <message>
        <source>Choose...</source>
        <translation>Auswählen...</translation>
    </message>
    <message>
        <source>collapse fee-settings</source>
        <translation>Transaktionsgebühreneinstellungen ausblenden</translation>
    </message>
    <message>
        <source>per kilobyte</source>
        <translation>pro Kilobyte</translation>
    </message>
    <message>
        <source>If the custom fee is set to 1000 satoshis and the transaction is only 250 bytes, then "per kilobyte" only pays 250 satoshis in fee, while "total at least" pays 1000 satoshis. For transactions bigger than a kilobyte both pay by kilobyte.</source>
        <translation>Wenn die benutzerdefinierte Gebühr 1000 Satoshis beträgt und die Transaktion nur 250 Byte groß ist, wird bei Auswahl von "pro Kilobyte" eine Gebühr in Höhe von 250 Satoshis, bei Auswahl von "Mindestbetrag" eine Gebühr in Höhe von 1000 Satoshis bezahlt. Bei Transaktionen die Größer als ein Kilobyte sind, werden bei beiden Optionen die Gebühren pro Kilobyte bezahlt.</translation>
    </message>
    <message>
        <source>Hide</source>
        <translation>Ausblenden</translation>
    </message>
    <message>
        <source>total at least</source>
        <translation>Mindestbetrag</translation>
    </message>
    <message>
        <source>Paying only the minimum fee is just fine as long as there is less transaction volume than space in the blocks. But be aware that this can end up in a never confirming transaction once there is more demand for zetacoin transactions than the network can process.</source>
        <translation>Nur die minimale Gebühr zu bezahlen ist so lange in Ordnung, wie weniger Transaktionsvolumen als Platz in den Blöcken vorhanden ist. Aber Vorsicht, diese Option kann dazu führen, dass Transaktionen nicht bestätigt werden, wenn mehr Bedarf an Zetacoin-Transaktionen besteht als das Netzwerk verarbeiten kann.</translation>
    </message>
    <message>
        <source>(read the tooltip)</source>
        <translation>(den Hinweistext lesen)</translation>
    </message>
    <message>
        <source>Recommended:</source>
        <translation>Empfehlungen:</translation>
    </message>
    <message>
        <source>Custom:</source>
        <translation>Benutzerdefiniert:</translation>
    </message>
    <message>
        <source>(Smart fee not initialized yet. This usually takes a few blocks...)</source>
        <translation>(Intelligente Gebührenlogik ist noch nicht verfügbar. Normalerweise dauert dies einige Blöcke lang...)</translation>
    </message>
    <message>
        <source>Confirmation time:</source>
        <translation>Bestätigungszeit:</translation>
    </message>
    <message>
        <source>normal</source>
        <translation>normal</translation>
    </message>
    <message>
        <source>fast</source>
        <translation>schnell</translation>
    </message>
    <message>
        <source>Send to multiple recipients at once</source>
        <translation>An mehrere Empfänger auf einmal überweisen</translation>
    </message>
    <message>
        <source>Add &amp;Recipient</source>
        <translation>Empfänger &amp;hinzufügen</translation>
    </message>
    <message>
        <source>Clear all fields of the form.</source>
        <translation>Alle Formularfelder zurücksetzen.</translation>
    </message>
    <message>
        <source>Dust:</source>
        <translation>"Dust":</translation>
    </message>
    <message>
        <source>Clear &amp;All</source>
        <translation>&amp;Zurücksetzen</translation>
    </message>
    <message>
        <source>Balance:</source>
        <translation>Kontostand:</translation>
    </message>
    <message>
        <source>Confirm the send action</source>
        <translation>Überweisung bestätigen</translation>
    </message>
    <message>
        <source>S&amp;end</source>
        <translation>&amp;Überweisen</translation>
    </message>
    <message>
        <source>Copy quantity</source>
        <translation>Anzahl kopieren</translation>
    </message>
    <message>
        <source>Copy amount</source>
        <translation>Betrag kopieren</translation>
    </message>
    <message>
        <source>Copy fee</source>
        <translation>Gebühr kopieren</translation>
    </message>
    <message>
        <source>Copy after fee</source>
        <translation>Abzüglich Gebühr kopieren</translation>
    </message>
    <message>
        <source>Copy bytes</source>
        <translation>Byte kopieren</translation>
    </message>
    <message>
        <source>Copy priority</source>
        <translation>Priorität kopieren</translation>
    </message>
    <message>
        <source>Copy dust</source>
        <translation>"Staub" kopieren</translation>
    </message>
    <message>
        <source>Copy change</source>
        <translation>Wechselgeld kopieren</translation>
    </message>
    <message>
        <source>%1 to %2</source>
        <translation>%1 an %2</translation>
    </message>
    <message>
        <source>Are you sure you want to send?</source>
        <translation>Wollen Sie die Überweisung ausführen?</translation>
    </message>
    <message>
        <source>added as transaction fee</source>
        <translation>als Transaktionsgebühr hinzugefügt</translation>
    </message>
    <message>
        <source>Total Amount %1</source>
        <translation>Gesamtbetrag %1</translation>
    </message>
    <message>
        <source>or</source>
        <translation>oder</translation>
    </message>
    <message>
        <source>Confirm send coins</source>
        <translation>Überweisung bestätigen</translation>
    </message>
    <message>
        <source>The recipient address is not valid. Please recheck.</source>
        <translation>Die Zahlungsadresse ist ungültig, bitte nochmals überprüfen.</translation>
    </message>
    <message>
        <source>The amount to pay must be larger than 0.</source>
        <translation>Der zu zahlende Betrag muss größer als 0 sein.</translation>
    </message>
    <message>
        <source>The amount exceeds your balance.</source>
        <translation>Der angegebene Betrag übersteigt Ihren Kontostand.</translation>
    </message>
    <message>
        <source>The total exceeds your balance when the %1 transaction fee is included.</source>
        <translation>Der angegebene Betrag übersteigt aufgrund der Transaktionsgebühr in Höhe von %1 Ihren Kontostand.</translation>
    </message>
    <message>
        <source>Duplicate address found: addresses should only be used once each.</source>
        <translation>Doppelte Adresse entdeckt: Adressen dürfen jeweils nur einmal vorkommen.</translation>
    </message>
    <message>
        <source>Transaction creation failed!</source>
        <translation>Transaktionserstellung fehlgeschlagen!</translation>
    </message>
    <message>
        <source>The transaction was rejected! This might happen if some of the coins in your wallet were already spent, such as if you used a copy of wallet.dat and coins were spent in the copy but not marked as spent here.</source>
        <translation>Die Transaktion wurde abgelehnt! Dies kann passieren, wenn einige Zetacoins aus Ihrer Wallet bereits ausgegeben wurden. Beispielsweise weil Sie eine Kopie Ihrer wallet.dat genutzt, die Zetacoins dort ausgegeben haben und dies daher in der derzeit aktiven Wallet nicht vermerkt ist.</translation>
    </message>
    <message>
        <source>A fee higher than %1 is considered an absurdly high fee.</source>
        <translation>Eine höhere Gebühr als %1 wird als unsinnig hohe Gebühr angesehen.</translation>
    </message>
    <message>
        <source>Payment request expired.</source>
        <translation>Zahlungsanforderung abgelaufen.</translation>
    </message>
    <message>
        <source>Pay only the required fee of %1</source>
        <translation>Nur die notwendige Gebühr in Höhe von %1 zahlen</translation>
    </message>
    <message numerus="yes">
        <source>Estimated to begin confirmation within %n block(s).</source>
        <translation><numerusform>Voraussichtlicher Beginn der Bestätigung innerhalb von %n Blöcken.</numerusform><numerusform>Voraussichtlicher Beginn der Bestätigung innerhalb von %n Blöcken.</numerusform></translation>
    </message>
    <message>
        <source>Warning: Invalid Zetacoin address</source>
        <translation>Warnung: Ungültige Zetacoin-Adresse</translation>
    </message>
    <message>
        <source>(no label)</source>
        <translation>(keine Bezeichnung)</translation>
    </message>
</context>
<context>
    <name>SendCoinsEntry</name>
    <message>
        <source>A&amp;mount:</source>
        <translation>Betra&amp;g:</translation>
    </message>
    <message>
        <source>Pay &amp;To:</source>
        <translation>E&amp;mpfänger:</translation>
    </message>
    <message>
        <source>&amp;Label:</source>
        <translation>&amp;Bezeichnung:</translation>
    </message>
    <message>
        <source>Choose previously used address</source>
        <translation>Bereits verwendete Adresse auswählen</translation>
    </message>
    <message>
        <source>This is a normal payment.</source>
        <translation>Dies ist eine normale Überweisung.</translation>
    </message>
    <message>
        <source>The Zetacoin address to send the payment to</source>
        <translation>Die Zahlungsadresse der Überweisung</translation>
    </message>
    <message>
        <source>Alt+A</source>
        <translation>Alt+A</translation>
    </message>
    <message>
        <source>Paste address from clipboard</source>
        <translation>Adresse aus der Zwischenablage einfügen</translation>
    </message>
    <message>
        <source>Alt+P</source>
        <translation>Alt+P</translation>
    </message>
    <message>
        <source>Remove this entry</source>
        <translation>Diesen Eintrag entfernen</translation>
    </message>
    <message>
        <source>The fee will be deducted from the amount being sent. The recipient will receive less zetacoins than you enter in the amount field. If multiple recipients are selected, the fee is split equally.</source>
        <translation>Die Gebühr wird vom zu überweisenden Betrag abgezogen. Der Empfänger wird also weniger Zetacoins erhalten, als Sie im Betrags-Feld eingegeben haben. Falls mehrere Empfänger ausgewählt wurden, wird die Gebühr gleichmäßig verteilt.</translation>
    </message>
    <message>
        <source>S&amp;ubtract fee from amount</source>
        <translation>Gebühr vom Betrag ab&amp;ziehen</translation>
    </message>
    <message>
        <source>Message:</source>
        <translation>Nachricht:</translation>
    </message>
    <message>
        <source>This is an unauthenticated payment request.</source>
        <translation>Dies ist keine beglaubigte Zahlungsanforderung.</translation>
    </message>
    <message>
        <source>This is an authenticated payment request.</source>
        <translation>Dies ist eine beglaubigte Zahlungsanforderung.</translation>
    </message>
    <message>
        <source>Enter a label for this address to add it to the list of used addresses</source>
        <translation>Adressbezeichnung eingeben, die dann zusammen mit der Adresse der Liste bereits verwendeter Adressen hinzugefügt wird.</translation>
    </message>
    <message>
        <source>A message that was attached to the zetacoin: URI which will be stored with the transaction for your reference. Note: This message will not be sent over the Zetacoin network.</source>
        <translation>Eine an die "zetacoin:"-URI angefügte Nachricht, die zusammen mit der Transaktion gespeichert wird. Hinweis: Diese Nachricht wird nicht über das Zetacoin-Netzwerk gesendet.</translation>
    </message>
    <message>
        <source>Pay To:</source>
        <translation>Empfänger:</translation>
    </message>
    <message>
        <source>Memo:</source>
        <translation>Memo:</translation>
    </message>
    </context>
<context>
    <name>SendConfirmationDialog</name>
    </context>
<context>
    <name>ShutdownWindow</name>
    <message>
<<<<<<< HEAD
        <source>Zetacoin Core is shutting down...</source>
        <translation>Zetacoin Core wird beendet...</translation>
=======
        <source>%1 is shutting down...</source>
        <translation>%1 wird beendet...</translation>
>>>>>>> 0d719145
    </message>
    <message>
        <source>Do not shut down the computer until this window disappears.</source>
        <translation>Fahren Sie den Computer nicht herunter, bevor dieses Fenster verschwindet.</translation>
    </message>
</context>
<context>
    <name>SignVerifyMessageDialog</name>
    <message>
        <source>Signatures - Sign / Verify a Message</source>
        <translation>Signaturen - eine Nachricht signieren / verifizieren</translation>
    </message>
    <message>
        <source>&amp;Sign Message</source>
        <translation>Nachricht &amp;signieren</translation>
    </message>
    <message>
        <source>You can sign messages/agreements with your addresses to prove you can receive zetacoins sent to them. Be careful not to sign anything vague or random, as phishing attacks may try to trick you into signing your identity over to them. Only sign fully-detailed statements you agree to.</source>
        <translation>Sie können Nachrichten/Vereinbarungen mit Hilfe Ihrer Adressen signieren, um zu beweisen, dass Sie Zetacoins empfangen können, die an diese Adressen überwiesen werden. Seien Sie vorsichtig und signieren Sie nichts Vages oder Willkürliches, um Ihre Indentität vor Phishingangriffen zu schützen. Signieren Sie nur vollständig-detaillierte Aussagen, mit denen Sie auch einverstanden sind.</translation>
    </message>
    <message>
        <source>The Zetacoin address to sign the message with</source>
        <translation>Die Zetacoin-Adresse mit der die Nachricht signiert wird</translation>
    </message>
    <message>
        <source>Choose previously used address</source>
        <translation>Bereits verwendete Adresse auswählen</translation>
    </message>
    <message>
        <source>Alt+A</source>
        <translation>Alt+A</translation>
    </message>
    <message>
        <source>Paste address from clipboard</source>
        <translation>Adresse aus der Zwischenablage einfügen</translation>
    </message>
    <message>
        <source>Alt+P</source>
        <translation>Alt+P</translation>
    </message>
    <message>
        <source>Enter the message you want to sign here</source>
        <translation>Zu signierende Nachricht hier eingeben</translation>
    </message>
    <message>
        <source>Signature</source>
        <translation>Signatur</translation>
    </message>
    <message>
        <source>Copy the current signature to the system clipboard</source>
        <translation>Aktuelle Signatur in die Zwischenablage kopieren</translation>
    </message>
    <message>
        <source>Sign the message to prove you own this Zetacoin address</source>
        <translation>Die Nachricht signieren, um den Besitz dieser Zetacoin-Adresse zu beweisen</translation>
    </message>
    <message>
        <source>Sign &amp;Message</source>
        <translation>&amp;Nachricht signieren</translation>
    </message>
    <message>
        <source>Reset all sign message fields</source>
        <translation>Alle "Nachricht signieren"-Felder zurücksetzen</translation>
    </message>
    <message>
        <source>Clear &amp;All</source>
        <translation>&amp;Zurücksetzen</translation>
    </message>
    <message>
        <source>&amp;Verify Message</source>
        <translation>Nachricht &amp;verifizieren</translation>
    </message>
    <message>
        <source>Enter the receiver's address, message (ensure you copy line breaks, spaces, tabs, etc. exactly) and signature below to verify the message. Be careful not to read more into the signature than what is in the signed message itself, to avoid being tricked by a man-in-the-middle attack. Note that this only proves the signing party receives with the address, it cannot prove sendership of any transaction!</source>
        <translation>Geben Sie die Zahlungsadresse des Empfängers, Nachricht (achten Sie darauf Zeilenumbrüche, Leerzeichen, Tabulatoren usw. exakt zu kopieren) und Signatur unten ein, um die Nachricht zu verifizieren. Vorsicht, interpretieren Sie nicht mehr in die Signatur hinein, als in der signierten Nachricht selber enthalten ist, um nicht von einem Man-in-the-middle-Angriff hinters Licht geführt zu werden. Beachten Sie dass dies nur beweißt, dass die signierende Partei über diese Adresse Überweisungen empfangen kann.</translation>
    </message>
    <message>
        <source>The Zetacoin address the message was signed with</source>
        <translation>Die Zetacoin-Adresse mit der die Nachricht signiert wurde</translation>
    </message>
    <message>
        <source>Verify the message to ensure it was signed with the specified Zetacoin address</source>
        <translation>Die Nachricht verifizieren, um sicherzustellen, dass diese mit der angegebenen Zetacoin-Adresse signiert wurde</translation>
    </message>
    <message>
        <source>Verify &amp;Message</source>
        <translation>&amp;Nachricht verifizieren</translation>
    </message>
    <message>
        <source>Reset all verify message fields</source>
        <translation>Alle "Nachricht verifizieren"-Felder zurücksetzen</translation>
    </message>
    </context>
<context>
    <name>SplashScreen</name>
    <message>
<<<<<<< HEAD
        <source>Zetacoin Core</source>
        <translation>Zetacoin Core</translation>
    </message>
    <message>
        <source>The Zetacoin Core developers</source>
        <translation>Die "Zetacoin Core"-Entwickler</translation>
    </message>
    <message>
=======
>>>>>>> 0d719145
        <source>[testnet]</source>
        <translation>[Testnetz]</translation>
    </message>
</context>
<context>
    <name>TrafficGraphWidget</name>
    <message>
        <source>KB/s</source>
        <translation>KB/s</translation>
    </message>
</context>
<context>
    <name>TransactionDesc</name>
    <message>
        <source>Date</source>
        <translation>Datum</translation>
    </message>
    <message>
        <source>Message</source>
        <translation>Nachricht</translation>
    </message>
    <message>
<<<<<<< HEAD
        <source>Comment</source>
        <translation>Kommentar</translation>
    </message>
    <message>
        <source>Transaction ID</source>
        <translation>Transaktions-ID</translation>
    </message>
    <message>
        <source>Merchant</source>
        <translation>Händler</translation>
    </message>
    <message>
        <source>Generated coins must mature %1 blocks before they can be spent. When you generated this block, it was broadcast to the network to be added to the block chain. If it fails to get into the chain, its state will change to "not accepted" and it won't be spendable. This may occasionally happen if another node generates a block within a few seconds of yours.</source>
        <translation>Erzeugte Zetacoins müssen %1 Blöcke lang reifen, bevor sie ausgegeben werden können. Als Sie diesen Block erzeugten, wurde er an das Netzwerk übertragen, um ihn der Blockkette hinzuzufügen. Falls dies fehlschlägt wird der Status in "nicht angenommen" geändert und Sie werden keine Zetacoins gutgeschrieben bekommen. Das kann gelegentlich passieren, wenn ein anderer Knoten einen Block fast zeitgleich erzeugt.</translation>
    </message>
    <message>
        <source>Debug information</source>
        <translation>Debuginformationen</translation>
    </message>
    <message>
        <source>Transaction</source>
        <translation>Transaktion</translation>
    </message>
    <message>
        <source>Inputs</source>
        <translation>Eingaben</translation>
    </message>
    <message>
=======
>>>>>>> 0d719145
        <source>Amount</source>
        <translation>Betrag</translation>
    </message>
    </context>
<context>
    <name>TransactionDescDialog</name>
    <message>
        <source>This pane shows a detailed description of the transaction</source>
        <translation>Dieser Bereich zeigt eine detaillierte Beschreibung der Transaktion an</translation>
    </message>
    </context>
<context>
    <name>TransactionTableModel</name>
    <message>
        <source>Date</source>
        <translation>Datum</translation>
    </message>
    <message>
        <source>Label</source>
        <translation>Bezeichnung</translation>
    </message>
    <message>
        <source>(no label)</source>
        <translation>(keine Bezeichnung)</translation>
    </message>
    </context>
<context>
    <name>TransactionView</name>
    <message>
        <source>Copy address</source>
        <translation>Adresse kopieren</translation>
    </message>
    <message>
        <source>Copy label</source>
        <translation>Bezeichnung kopieren</translation>
    </message>
    <message>
        <source>Copy amount</source>
        <translation>Betrag kopieren</translation>
    </message>
    <message>
        <source>Copy transaction ID</source>
<<<<<<< HEAD
        <translation>Transaktions-ID kopieren</translation>
    </message>
    <message>
        <source>Copy raw transaction</source>
        <translation>Kopiere rohe Transaktion</translation>
    </message>
    <message>
        <source>Edit label</source>
        <translation>Bezeichnung bearbeiten</translation>
    </message>
    <message>
        <source>Show transaction details</source>
        <translation>Transaktionsdetails anzeigen</translation>
    </message>
    <message>
        <source>Export Transaction History</source>
        <translation>Transaktionsverlauf exportieren</translation>
    </message>
    <message>
        <source>Watch-only</source>
        <translation>Beobachtet</translation>
    </message>
    <message>
        <source>Exporting Failed</source>
        <translation>Exportieren fehlgeschlagen</translation>
    </message>
    <message>
        <source>There was an error trying to save the transaction history to %1.</source>
        <translation>Beim Speichern des Transaktionsverlaufs nach %1 ist ein Fehler aufgetreten.</translation>
    </message>
    <message>
        <source>Exporting Successful</source>
        <translation>Exportieren erfolgreich</translation>
    </message>
    <message>
        <source>The transaction history was successfully saved to %1.</source>
        <translation>Speichern des Transaktionsverlaufs nach %1 war erfolgreich.</translation>
=======
        <translation>Transaktionskennung kopieren</translation>
>>>>>>> 0d719145
    </message>
    <message>
        <source>Comma separated file (*.csv)</source>
        <translation>Kommagetrennte-Datei (*.csv)</translation>
    </message>
    <message>
        <source>Date</source>
        <translation>Datum</translation>
    </message>
    <message>
        <source>Label</source>
        <translation>Bezeichnung</translation>
    </message>
    <message>
        <source>Address</source>
        <translation>Adresse</translation>
    </message>
    <message>
        <source>Exporting Failed</source>
        <translation>Exportieren fehlgeschlagen</translation>
    </message>
    </context>
<context>
    <name>UnitDisplayStatusBarControl</name>
    <message>
        <source>Unit to show amounts in. Click to select another unit.</source>
        <translation>Die Einheit in der Beträge angezeigt werden. Klicken, um eine andere Einheit auszuwählen.</translation>
    </message>
</context>
<context>
    <name>WalletFrame</name>
    </context>
<context>
    <name>WalletModel</name>
<<<<<<< HEAD
    <message>
        <source>Send Coins</source>
        <translation>Zetacoins überweisen</translation>
    </message>
</context>
=======
    </context>
>>>>>>> 0d719145
<context>
    <name>WalletView</name>
    <message>
        <source>&amp;Export</source>
        <translation>E&amp;xportieren</translation>
    </message>
    <message>
        <source>Export the data in the current tab to a file</source>
        <translation>Daten der aktuellen Ansicht in eine Datei exportieren</translation>
    </message>
    <message>
        <source>Backup Wallet</source>
        <translation>Wallet sichern</translation>
    </message>
    <message>
        <source>Wallet Data (*.dat)</source>
        <translation>Wallet-Daten (*.dat)</translation>
    </message>
    <message>
        <source>Backup Failed</source>
        <translation>Sicherung fehlgeschlagen</translation>
    </message>
    <message>
        <source>There was an error trying to save the wallet data to %1.</source>
        <translation>Beim Speichern der Wallet-Daten nach %1 ist ein Fehler aufgetreten.</translation>
    </message>
    <message>
        <source>Backup Successful</source>
        <translation>Sicherung erfolgreich</translation>
    </message>
    <message>
        <source>The wallet data was successfully saved to %1.</source>
        <translation>Speichern der Wallet-Daten nach %1 war erfolgreich.</translation>
    </message>
</context>
<context>
    <name>bitcoin-core</name>
    <message>
        <source>Options:</source>
        <translation>Optionen:</translation>
    </message>
    <message>
        <source>Specify data directory</source>
        <translation>Datenverzeichnis festlegen</translation>
    </message>
    <message>
        <source>Connect to a node to retrieve peer addresses, and disconnect</source>
        <translation>Mit dem angegebenen Knoten verbinden, um Adressen von Gegenstellen abzufragen, danach trennen</translation>
    </message>
    <message>
        <source>Specify your own public address</source>
        <translation>Die eigene öffentliche Adresse angeben</translation>
    </message>
    <message>
        <source>Accept command line and JSON-RPC commands</source>
        <translation>Kommandozeilen- und JSON-RPC-Befehle annehmen</translation>
    </message>
    <message>
        <source>If &lt;category&gt; is not supplied or if &lt;category&gt; = 1, output all debugging information.</source>
        <translation>Wenn &lt;category&gt; nicht angegeben wird oder &lt;category&gt;=1, jegliche Debugginginformationen ausgeben.</translation>
    </message>
    <message>
<<<<<<< HEAD
        <source>Maximum total fees (in %s) to use in a single wallet transaction; setting this too low may abort large transactions (default: %s)</source>
        <translation>Maximale Gesamtgebühr (in %s) in einer Börsentransaktion; wird dies zu niedrig gesetzten können große Transaktionen abgebrochen werden (Standard: %s)</translation>
    </message>
    <message>
        <source>Please check that your computer's date and time are correct! If your clock is wrong Zetacoin Core will not work properly.</source>
        <translation>Bitte korrigieren Sie die Datums- und Uhrzeiteinstellungen Ihres Computers, da Zetacoin Core ansonsten nicht ordnungsgemäß funktionieren wird.</translation>
    </message>
    <message>
=======
>>>>>>> 0d719145
        <source>Prune configured below the minimum of %d MiB.  Please use a higher number.</source>
        <translation>Kürzungsmodus wurde kleiner als das Minimum in Höhe von %d MiB konfiguriert. Bitte verwenden Sie einen größeren Wert.</translation>
    </message>
    <message>
<<<<<<< HEAD
=======
        <source>Prune: last wallet synchronisation goes beyond pruned data. You need to -reindex (download the whole blockchain again in case of pruned node)</source>
        <translation>Prune (Kürzung): Die letzte Syncronisation der Wallet liegt vor gekürzten (gelöschten) Blöcken. Es ist ein -reindex (download der gesamten Blockkette) notwendig.</translation>
    </message>
    <message>
>>>>>>> 0d719145
        <source>Reduce storage requirements by pruning (deleting) old blocks. This mode is incompatible with -txindex and -rescan. Warning: Reverting this setting requires re-downloading the entire blockchain. (default: 0 = disable pruning blocks, &gt;%u = target size in MiB to use for block files)</source>
        <translation>Speicherplatzanforderung durch kürzen (löschen) alter Blöcke reduzieren. Dieser Modus ist nicht mit -txindex und -rescan kompatibel. Warnung: Die Umkehr dieser Einstellung erfordert das erneute Herunterladen der gesamten Blockkette. (Standard: 0 = deaktiviert das Kürzen von Blöcken, &gt;%u = Zielgröße in MiB, die für Blockdateien verwendet werden darf)</translation>
    </message>
    <message>
<<<<<<< HEAD
=======
        <source>Rescans are not possible in pruned mode. You will need to use -reindex which will download the whole blockchain again.</source>
        <translation>Rescans sind im pruned mode nicht möglich. Ein -reindex ist notwendig, welcher die gesmate Blockkette erneut herunterlädt.</translation>
    </message>
    <message>
>>>>>>> 0d719145
        <source>Error: A fatal internal error occurred, see debug.log for details</source>
        <translation>Fehler: Ein schwerer interner Fehler ist aufgetreten, siehe debug.log für Details.</translation>
    </message>
    <message>
        <source>Fee (in %s/kB) to add to transactions you send (default: %s)</source>
        <translation>Gebühr (in %s/kB), die von Ihnen gesendeten Transaktionen hinzugefügt wird (Standard: %s)</translation>
    </message>
    <message>
        <source>Pruning blockstore...</source>
        <translation>Kürze Blockspeicher...</translation>
    </message>
    <message>
        <source>Run in the background as a daemon and accept commands</source>
        <translation>Als Hintergrunddienst ausführen und Befehle annehmen</translation>
    </message>
    <message>
        <source>Unable to start HTTP server. See debug log for details.</source>
        <translation>Kann HTTP Server nicht starten. Siehe debug log für Details.</translation>
    </message>
    <message>
        <source>Accept connections from outside (default: 1 if no -proxy or -connect)</source>
        <translation>Eingehende Verbindungen annehmen (Standard: 1, wenn nicht -proxy oder -connect)</translation>
    </message>
    <message>
        <source>Bitcoin Core</source>
        <translation>Bitcoin Core</translation>
    </message>
    <message>
        <source>-fallbackfee is set very high! This is the transaction fee you may pay when fee estimates are not available.</source>
        <translation>-fallbackfee ist sehr hoch eingestellt! Das ist die Transaktionsgebühr, welche du zahlen müsstest, wenn die Gebührenschätzungen nicht verfügbar sind.</translation>
    </message>
    <message>
        <source>A fee rate (in %s/kB) that will be used when fee estimation has insufficient data (default: %s)</source>
        <translation>Eine Transaktionsgebühr (in %s/kB) wird genutzt, wenn für die Gebührenschützung zu wenig Daten vorliegen (Standardwert: %s)</translation>
    </message>
    <message>
        <source>Accept relayed transactions received from whitelisted peers even when not relaying transactions (default: %d)</source>
        <translation>Geben Sie immer die Transaktionen, die Sie von freigegebenen Peers erhalten haben, weiter (Voreinstellung: %d)</translation>
    </message>
    <message>
        <source>Bind to given address and always listen on it. Use [host]:port notation for IPv6</source>
        <translation>An die angegebene Adresse binden und immer abhören. Für IPv6 "[Host]:Port"-Notation verwenden</translation>
    </message>
    <message>
        <source>Cannot obtain a lock on data directory %s. %s is probably already running.</source>
        <translation>Datenverzeichnis %s kann nicht gesperrt werden. Evtl. wurde %s bereits gestartet.</translation>
    </message>
    <message>
        <source>Delete all wallet transactions and only recover those parts of the blockchain through -rescan on startup</source>
        <translation>Alle Wallet-Transaktionen löschen und nur diese Teilbereiche der Blockkette durch -rescan beim Starten wiederherstellen</translation>
    </message>
    <message>
        <source>Distributed under the MIT software license, see the accompanying file COPYING or &lt;http://www.opensource.org/licenses/mit-license.php&gt;.</source>
        <translation>Veröffentlicht unter der MIT-Softwarelizenz, siehe beiligende Datei COPYING oder &lt;http://www.opensource.org/licenses/mit-license.php&gt;.</translation>
    </message>
    <message>
        <source>Equivalent bytes per sigop in transactions for relay and mining (default: %u)</source>
        <translation>Maximale Datengröße in "Data Carrier"-Transaktionen die weitergeleitet und erarbeitet werden (Standard: %u)</translation>
    </message>
    <message>
        <source>Execute command when a wallet transaction changes (%s in cmd is replaced by TxID)</source>
        <translation>Befehl ausführen wenn sich eine Wallet-Transaktion verändert (%s im Befehl wird durch die Transaktions-ID ersetzt)</translation>
    </message>
    <message>
        <source>Maximum allowed median peer time offset adjustment. Local perspective of time may be influenced by peers forward or backward by this amount. (default: %u seconds)</source>
        <translation>Maximum allowed median peer time offset adjustment. Local perspective of time may be influenced by peers forward or backward by this amount. (default: %u seconds)</translation>
    </message>
    <message>
        <source>Maximum total fees (in %s) to use in a single wallet transaction or raw transaction; setting this too low may abort large transactions (default: %s)</source>
        <translation>Maximale Gesamtgebühr (in %s) in einer Börsentransaktion; wird dies zu niedrig gesetzten können große Transaktionen abgebrochen werden (Standard: %s)</translation>
    </message>
    <message>
        <source>Please check that your computer's date and time are correct! If your clock is wrong, %s will not work properly.</source>
        <translation>Bitte korrigieren Sie die Datums- und Uhrzeiteinstellungen Ihres Computers, da %s ansonsten nicht ordnungsgemäß funktionieren wird.</translation>
    </message>
    <message>
        <source>Please contribute if you find %s useful. Visit %s for further information about the software.</source>
        <translation>Wenn sie %s nützlich finden, sind Helfer sehr gern gesehen. Besuchen Sie %s um mehr über das Softwareprojekt zu erfahren.</translation>
    </message>
    <message>
        <source>Set the number of script verification threads (%u to %d, 0 = auto, &lt;0 = leave that many cores free, default: %d)</source>
        <translation>Maximale Anzahl an Skript-Verifizierungs-Threads festlegen (%u bis %d, 0 = automatisch, &lt;0 = so viele Kerne frei lassen, Standard: %d)</translation>
    </message>
    <message>
        <source>The block database contains a block which appears to be from the future. This may be due to your computer's date and time being set incorrectly. Only rebuild the block database if you are sure that your computer's date and time are correct</source>
        <translation>Die Block-Datenbank enthält einen Block, der in der Zukunft auftaucht. Dies kann daran liegen, dass die Systemzeit Ihres Computers falsch eingestellt ist. Stellen Sie die Block-Datenbank nur wieder her, wenn Sie sich sicher sind, dass Ihre Systemzeit korrekt eingestellt ist.</translation>
<<<<<<< HEAD
    </message>
    <message>
        <source>This is a pre-release test build - use at your own risk - do not use for mining or merchant applications</source>
        <translation>Dies ist eine Vorab-Testversion - Verwendung auf eigene Gefahr - nicht für Mining- oder Handelsanwendungen nutzen!</translation>
    </message>
    <message>
        <source>Unable to bind to %s on this computer. Zetacoin Core is probably already running.</source>
        <translation>Kann auf diesem Computer nicht an %s binden, da Zetacoin Core wahrscheinlich bereits gestartet wurde.</translation>
    </message>
    <message>
        <source>Use UPnP to map the listening port (default: 1 when listening and no -proxy)</source>
        <translation>UPnP verwenden, um eine Portweiterleitung einzurichten (Standard: 1, wenn abgehört wird und -proxy nicht gesetzt ist)</translation>
=======
    </message>
    <message>
        <source>This is a pre-release test build - use at your own risk - do not use for mining or merchant applications</source>
        <translation>Dies ist eine Vorab-Testversion - Verwendung auf eigene Gefahr - nicht für Mining- oder Handelsanwendungen nutzen!</translation>
>>>>>>> 0d719145
    </message>
    <message>
        <source>Unable to rewind the database to a pre-fork state. You will need to redownload the blockchain</source>
        <translation>Sie müssen die Datenbank mit Hilfe von -reindex neu aufbauen, um zum ungekürzten Modus zurückzukehren. Dies erfordert, dass die gesamte Blockkette erneut heruntergeladen wird.</translation>
    </message>
    <message>
        <source>Use UPnP to map the listening port (default: 1 when listening and no -proxy)</source>
        <translation>UPnP verwenden, um eine Portweiterleitung einzurichten (Standard: 1, wenn abgehört wird und -proxy nicht gesetzt ist)</translation>
    </message>
    <message>
        <source>Warning: The network does not appear to fully agree! Some miners appear to be experiencing issues.</source>
        <translation>Warnung: Das Netzwerk scheint nicht vollständig übereinzustimmen! Einige Miner scheinen Probleme zu haben.</translation>
    </message>
    <message>
        <source>Warning: We do not appear to fully agree with our peers! You may need to upgrade, or other nodes may need to upgrade.</source>
        <translation>Warnung: Wir scheinen nicht vollständig mit unseren Gegenstellen übereinzustimmen! Sie oder die anderen Knoten müssen unter Umständen Ihre Client-Software aktualisieren.</translation>
    </message>
    <message>
        <source>Whitelist peers connecting from the given netmask or IP address. Can be specified multiple times.</source>
        <translation>Gegenstellen die sich von der angegebenen Netzmaske oder IP-Adresse aus verbinden immer zulassen. Kann mehrmals angegeben werden.</translation>
    </message>
    <message>
        <source>You need to rebuild the database using -reindex-chainstate to change -txindex</source>
        <translation>Sie müssen die Datenbank mit Hilfe von -reindex-chainstate neu aufbauen, um -txindex zu verändern</translation>
    </message>
    <message>
        <source>%s corrupt, salvage failed</source>
        <translation>%s beschädigt, Datenrettung fehlgeschlagen</translation>
    </message>
    <message>
        <source>-maxmempool must be at least %d MB</source>
        <translation>-maxmempool muss mindestens %d MB betragen</translation>
    </message>
    <message>
        <source>&lt;category&gt; can be:</source>
        <translation>&lt;category&gt; kann sein:</translation>
    </message>
    <message>
        <source>Append comment to the user agent string</source>
        <translation>Hänge ein Kommentar zur User Agent-Zeichenkette an</translation>
    </message>
    <message>
        <source>Attempt to recover private keys from a corrupt wallet on startup</source>
        <translation>Es wird versucht, private Schlüssel beim Starten aus einem beschädigtem Wallet wiederherzustellen</translation>
    </message>
    <message>
        <source>Block creation options:</source>
        <translation>Blockerzeugungsoptionen:</translation>
    </message>
    <message>
        <source>Cannot resolve -%s address: '%s'</source>
        <translation>Kann Adresse in -%s nicht auflösen: '%s'</translation>
    </message>
    <message>
        <source>Change index out of range</source>
        <translation>Position des Wechselgelds außerhalb des Bereichs</translation>
    </message>
    <message>
        <source>Connect only to the specified node(s)</source>
        <translation>Mit nur dem oder den angegebenen Knoten verbinden</translation>
    </message>
    <message>
        <source>Connection options:</source>
        <translation>Verbindungsoptionen:</translation>
    </message>
    <message>
        <source>Copyright (C) %i-%i</source>
        <translation>Copyright (C) %i-%i</translation>
    </message>
    <message>
        <source>Corrupted block database detected</source>
        <translation>Beschädigte Blockdatenbank erkannt</translation>
    </message>
    <message>
        <source>Debugging/Testing options:</source>
        <translation>Debugging-/Testoptionen:</translation>
    </message>
    <message>
        <source>Do not load the wallet and disable wallet RPC calls</source>
        <translation>Die Wallet nicht laden und Wallet-RPC-Aufrufe deaktivieren</translation>
    </message>
    <message>
        <source>Do you want to rebuild the block database now?</source>
        <translation>Möchten Sie die Blockdatenbank jetzt neu aufbauen?</translation>
    </message>
    <message>
        <source>Enable publish hash block in &lt;address&gt;</source>
        <translation>Aktiviere das Veröffentlichen des Hash-Blocks in &lt;address&gt;</translation>
    </message>
    <message>
        <source>Enable publish hash transaction in &lt;address&gt;</source>
        <translation>Aktiviere das Veröffentlichen der Hash-Transaktion in &lt;address&gt;</translation>
    </message>
    <message>
        <source>Enable publish raw block in &lt;address&gt;</source>
        <translation>Aktiviere das Veröffentlichen des Raw-Blocks in &lt;address&gt;</translation>
    </message>
    <message>
        <source>Enable publish raw transaction in &lt;address&gt;</source>
        <translation>Aktiviere das Veröffentlichen der Roh-Transaktion in &lt;address&gt;</translation>
    </message>
    <message>
<<<<<<< HEAD
=======
        <source>Enable transaction replacement in the memory pool (default: %u)</source>
        <translation>Maximal &lt;n&gt; nicht-verbindbare Transaktionen im Speicher halten (Standard: %u)</translation>
    </message>
    <message>
>>>>>>> 0d719145
        <source>Error initializing block database</source>
        <translation>Fehler beim Initialisieren der Blockdatenbank</translation>
    </message>
    <message>
        <source>Error initializing wallet database environment %s!</source>
        <translation>Fehler beim Initialisieren der Wallet-Datenbankumgebung %s!</translation>
    </message>
    <message>
        <source>Error loading %s</source>
        <translation>Fehler beim Laden von %s</translation>
    </message>
    <message>
        <source>Error loading %s: Wallet corrupted</source>
        <translation>Fehler beim Laden von %s: Das Wallet ist beschädigt</translation>
    </message>
    <message>
        <source>Error loading %s: Wallet requires newer version of %s</source>
        <translation>Fehler beim Laden von %s: Das Wallet benötigt eine neuere Version von %s</translation>
    </message>
    <message>
        <source>Error loading block database</source>
        <translation>Fehler beim Laden der Blockdatenbank</translation>
    </message>
    <message>
        <source>Error opening block database</source>
        <translation>Fehler beim Öffnen der Blockdatenbank</translation>
    </message>
    <message>
        <source>Error: Disk space is low!</source>
        <translation>Fehler: Zu wenig freier Speicherplatz auf dem Datenträger!</translation>
    </message>
    <message>
        <source>Failed to listen on any port. Use -listen=0 if you want this.</source>
        <translation>Fehler, es konnte kein Port abgehört werden. Wenn dies so gewünscht wird -listen=0 verwenden.</translation>
    </message>
    <message>
        <source>Importing...</source>
        <translation>Importiere...</translation>
    </message>
    <message>
        <source>Incorrect or no genesis block found. Wrong datadir for network?</source>
        <translation>Fehlerhafter oder kein Genesis-Block gefunden. Falsches Datenverzeichnis für das Netzwerk?</translation>
    </message>
    <message>
        <source>Invalid -onion address: '%s'</source>
        <translation>Ungültige "-onion"-Adresse: '%s'</translation>
    </message>
    <message>
<<<<<<< HEAD
=======
        <source>Invalid amount for -%s=&lt;amount&gt;: '%s'</source>
        <translation>Ungültiger Betrag für -%s=&lt;amount&gt;: '%s'</translation>
    </message>
    <message>
        <source>Invalid amount for -fallbackfee=&lt;amount&gt;: '%s'</source>
        <translation>Ungültiger Betrag für -fallbackfee=&lt;amount&gt;: '%s'</translation>
    </message>
    <message>
>>>>>>> 0d719145
        <source>Keep the transaction memory pool below &lt;n&gt; megabytes (default: %u)</source>
        <translation>Halten Sie den Transaktionsspeicherpool unter &lt;n&gt; Megabytes (Voreinstellung: %u)</translation>
    </message>
    <message>
<<<<<<< HEAD
=======
        <source>Loading banlist...</source>
        <translation>Lade Sperrliste...</translation>
    </message>
    <message>
        <source>Location of the auth cookie (default: data dir)</source>
        <translation>Dateiort für das Auth-Cookie (Standard: Datenverzeichnis)</translation>
    </message>
    <message>
>>>>>>> 0d719145
        <source>Not enough file descriptors available.</source>
        <translation>Nicht genügend Datei-Deskriptoren verfügbar.</translation>
    </message>
    <message>
        <source>Only connect to nodes in network &lt;net&gt; (ipv4, ipv6 or onion)</source>
        <translation>Nur zu Knoten des Netzwerktyps &lt;net&gt; verbinden (ipv4, ipv6 oder onion)</translation>
    </message>
    <message>
        <source>Print this help message and exit</source>
        <translation>Drucke diese Hilfemeldung und beende</translation>
    </message>
    <message>
        <source>Print version and exit</source>
        <translation>Gibt die Versionsnummer aus und beendet das Programm</translation>
    </message>
    <message>
        <source>Prune cannot be configured with a negative value.</source>
        <translation>Kürzungsmodus kann nicht mit einem negativen Wert konfiguriert werden.</translation>
    </message>
    <message>
        <source>Prune mode is incompatible with -txindex.</source>
        <translation>Kürzungsmodus ist nicht mit -txindex kompatibel.</translation>
    </message>
    <message>
        <source>Rebuild chain state and block index from the blk*.dat files on disk</source>
        <translation>Blockkettenindex aus aktuellen Dateien blk000??.dat beim Starten wiederaufbauen</translation>
    </message>
    <message>
        <source>Rebuild chain state from the currently indexed blocks</source>
        <translation>Blockkettenindex aus aktuellen Dateien blk000??.dat wiederaufbauen</translation>
    </message>
    <message>
        <source>Rewinding blocks...</source>
        <translation>Verifiziere Blöcke...</translation>
    </message>
    <message>
        <source>Set database cache size in megabytes (%d to %d, default: %d)</source>
        <translation>Größe des Datenbankcaches in Megabyte festlegen (%d bis %d, Standard: %d)</translation>
    </message>
    <message>
        <source>Set maximum BIP141 block weight (default: %d)</source>
        <translation>Maximales BIP141 Blockgewicht festlegen (Standard: %d)</translation>
    </message>
    <message>
        <source>Set maximum block size in bytes (default: %d)</source>
        <translation>Maximale Blockgröße in Byte festlegen (Standard: %d)</translation>
    </message>
    <message>
        <source>Specify wallet file (within data directory)</source>
        <translation>Wallet-Datei angeben (innerhalb des Datenverzeichnisses)</translation>
    </message>
    <message>
        <source>The source code is available from %s.</source>
        <translation>Der Quellcode ist von %s verfügbar.</translation>
    </message>
    <message>
        <source>Unable to bind to %s on this computer. %s is probably already running.</source>
        <translation>Kann auf diesem Computer nicht an %s binden. Evtl. wurde %s bereits gestartet.</translation>
    </message>
    <message>
        <source>Unsupported argument -benchmark ignored, use -debug=bench.</source>
        <translation>Nicht unterstütztes Argument -benchmark wurde ignoriert, bitte -debug=bench verwenden.</translation>
    </message>
    <message>
        <source>Unsupported argument -debugnet ignored, use -debug=net.</source>
        <translation>Nicht unterstütztes Argument -debugnet wurde ignoriert, bitte -debug=net verwenden.</translation>
    </message>
    <message>
        <source>Unsupported argument -tor found, use -onion.</source>
        <translation>Nicht unterstütztes Argument -tor gefunden, bitte -onion verwenden.</translation>
    </message>
    <message>
        <source>Use UPnP to map the listening port (default: %u)</source>
        <translation>UPnP verwenden, um eine Portweiterleitung einzurichten (Standard: %u)</translation>
    </message>
    <message>
        <source>User Agent comment (%s) contains unsafe characters.</source>
        <translation>Der User Agent Kommentar  (%s) enthält unsichere Zeichen.</translation>
    </message>
    <message>
        <source>Verifying blocks...</source>
        <translation>Verifiziere Blöcke...</translation>
    </message>
    <message>
        <source>Verifying wallet...</source>
        <translation>Verifiziere Wallet...</translation>
    </message>
    <message>
        <source>Wallet %s resides outside data directory %s</source>
        <translation>Wallet %s liegt außerhalb des Datenverzeichnisses %s</translation>
    </message>
    <message>
        <source>Wallet debugging/testing options:</source>
        <translation>Wallet Debugging-/Testoptionen:</translation>
    </message>
    <message>
        <source>Wallet options:</source>
        <translation>Wallet-Optionen:</translation>
    </message>
    <message>
        <source>Allow JSON-RPC connections from specified source. Valid for &lt;ip&gt; are a single IP (e.g. 1.2.3.4), a network/netmask (e.g. 1.2.3.4/255.255.255.0) or a network/CIDR (e.g. 1.2.3.4/24). This option can be specified multiple times</source>
        <translation>JSON-RPC-Verbindungen von der angegeben Quelle erlauben. Gültig für &lt;ip&gt; ist eine einzelne IP-Adresse (z.B. 1.2.3.4), ein Netzwerk bzw. eine Netzmaske (z.B. 1.2.3.4/255.255.255.0), oder die CIDR-Notation (z.B. 1.2.3.4/24). Kann mehrmals angegeben werden.</translation>
    </message>
    <message>
        <source>Bind to given address and whitelist peers connecting to it. Use [host]:port notation for IPv6</source>
        <translation>An die angegebene Adresse binden und Gegenstellen, die sich dorthin verbinden, immer zulassen. Für IPv6 "[Host]:Port"-Notation verwenden</translation>
    </message>
    <message>
        <source>Bind to given address to listen for JSON-RPC connections. Use [host]:port notation for IPv6. This option can be specified multiple times (default: bind to all interfaces)</source>
        <translation>An die angegebene Adresse binden und nach eingehenden JSON-RPC-Verbindungen abhören. Für IPv6 "[Host]:Port"-Notation verwenden. Kann mehrmals angegeben werden. (Standard: an alle Schnittstellen binden)</translation>
    </message>
    <message>
<<<<<<< HEAD
        <source>Cannot obtain a lock on data directory %s. Zetacoin Core is probably already running.</source>
        <translation>Datenverzeichnis %s kann nicht gesperrt werden, da Zetacoin Core wahrscheinlich bereits gestartet wurde.</translation>
    </message>
    <message>
=======
>>>>>>> 0d719145
        <source>Create new files with system default permissions, instead of umask 077 (only effective with disabled wallet functionality)</source>
        <translation>Neue Dateien mit Standard-Systemrechten erzeugen, anstatt mit umask 077 (nur mit deaktivierter Walletfunktion nutzbar)</translation>
    </message>
    <message>
        <source>Discover own IP addresses (default: 1 when listening and no -externalip or -proxy)</source>
        <translation>Eigene IP-Adressen ermitteln (Standard: 1, wenn abgehört wird und nicht -externalip oder -proxy)</translation>
    </message>
    <message>
        <source>Error: Listening for incoming connections failed (listen returned error %s)</source>
        <translation>Fehler: Abhören nach eingehenden Verbindungen fehlgeschlagen (listen meldete Fehler %s)</translation>
    </message>
    <message>
        <source>Execute command when a relevant alert is received or we see a really long fork (%s in cmd is replaced by message)</source>
        <translation>Befehl ausführen wenn ein relevanter Alarm empfangen wird oder wir einen wirklich langen Fork entdecken (%s im Befehl wird durch die Nachricht ersetzt)</translation>
    </message>
    <message>
        <source>Fees (in %s/kB) smaller than this are considered zero fee for relaying, mining and transaction creation (default: %s)</source>
        <translation>Niedrigere Gebühren (in %s/Kb) als diese werden bei der Transaktionserstellung als gebührenfrei angesehen (Standard: %s)</translation>
    </message>
    <message>
<<<<<<< HEAD
=======
        <source>Force relay of transactions from whitelisted peers even if they violate local relay policy (default: %d)</source>
        <translation>Leite Transaktionen von Peers auf der Positivliste auf jeden Fall weiter, auch wenn sie die lokale Weiterleitungsregeln verletzen (Standardeinstellung: %d)</translation>
    </message>
    <message>
>>>>>>> 0d719145
        <source>If paytxfee is not set, include enough fee so transactions begin confirmation on average within n blocks (default: %u)</source>
        <translation>Wenn -paytxfee nicht festgelegt wurde Gebühren einschließen, so dass mit der Bestätigung von Transaktionen im Schnitt innerhalb von n Blöcken begonnen wird (Standard: %u)</translation>
    </message>
    <message>
        <source>Invalid amount for -maxtxfee=&lt;amount&gt;: '%s' (must be at least the minrelay fee of %s to prevent stuck transactions)</source>
        <translation>Ungültiger Betrag für -maxtxfee=&lt;amount&gt;: '%s' (muss mindestens die minimale Weiterleitungsgebühr in Höhe von %s sein, um zu verhindern dass Transaktionen nicht bearbeitet werden)</translation>
    </message>
    <message>
        <source>Maximum size of data in data carrier transactions we relay and mine (default: %u)</source>
        <translation>Maximale Datengröße in "Data Carrier"-Transaktionen die weitergeleitet und erarbeitet werden (Standard: %u)</translation>
    </message>
    <message>
        <source>Query for peer addresses via DNS lookup, if low on addresses (default: 1 unless -connect)</source>
        <translation>Adressen von Gegenstellen via DNS-Namensauflösung finden, falls zu wenige Adressen verfügbar sind (Standard: 1, außer bei -connect)</translation>
    </message>
    <message>
        <source>Randomize credentials for every proxy connection. This enables Tor stream isolation (default: %u)</source>
        <translation>Zufällige Anmeldedaten für jede Proxyverbindung verwenden. Dies aktiviert Tor-Datenflussisolation (Standard: %u)</translation>
    </message>
    <message>
        <source>Set maximum size of high-priority/low-fee transactions in bytes (default: %d)</source>
        <translation>Maximale Größe in Byte von "high-priority/low-fee"-Transaktionen festlegen (Standard: %d)</translation>
    </message>
    <message>
<<<<<<< HEAD
        <source>Set the number of threads for coin generation if enabled (-1 = all cores, default: %d)</source>
        <translation>Maximale Anzahl an Threads zur Zetacoinerzeugung, wenn aktiviert, festlegen (-1 = alle Kerne, Standard: %d)</translation>
    </message>
    <message>
=======
>>>>>>> 0d719145
        <source>The transaction amount is too small to send after the fee has been deducted</source>
        <translation>Der Transaktionsbetrag ist zum senden zu niedrig, nachdem die Gebühr abgezogen wurde.</translation>
    </message>
    <message>
        <source>This product includes software developed by the OpenSSL Project for use in the OpenSSL Toolkit &lt;https://www.openssl.org/&gt; and cryptographic software written by Eric Young and UPnP software written by Thomas Bernard.</source>
        <translation>Dieses Produkt enthält Software, die vom OpenSSL-Projekt zur Verwendung im OpenSSL-Toolkit &lt;https://www.openssl.org/&gt; entwickelt wird, sowie von Eric Young geschriebene kryptographische Software und von Thomas Bernard geschriebene UPnP-Software.</translation>
    </message>
    <message>
        <source>Use hierarchical deterministic key generation (HD) after BIP32. Only has effect during wallet creation/first start</source>
        <translation>Use hierarchical deterministic key generation (HD) after BIP32. Only has effect during wallet creation/first start</translation>
    </message>
    <message>
        <source>Whitelisted peers cannot be DoS banned and their transactions are always relayed, even if they are already in the mempool, useful e.g. for a gateway</source>
        <translation>Erlaubte Gegenstellen werden nicht für DoS-Attacken gesperrt und ihre Transkationen werden immer weitergeleitet, auch wenn sie sich bereits im Speicherpool befinden, was z.B. für Gateways sinnvoll ist.</translation>
    </message>
    <message>
        <source>You need to rebuild the database using -reindex to go back to unpruned mode.  This will redownload the entire blockchain</source>
        <translation>Sie müssen die Datenbank mit Hilfe von -reindex neu aufbauen, um zum ungekürzten Modus zurückzukehren. Dies erfordert, dass die gesamte Blockkette erneut heruntergeladen wird.</translation>
    </message>
    <message>
        <source>(default: %u)</source>
        <translation>(Standard: %u)</translation>
    </message>
    <message>
        <source>Accept public REST requests (default: %u)</source>
        <translation>Öffentliche REST-Anfragen annehmen (Standard: %u)</translation>
    </message>
    <message>
<<<<<<< HEAD
        <source>Activating best chain...</source>
        <translation>Aktiviere beste Blockkette...</translation>
    </message>
    <message>
        <source>Always relay transactions received from whitelisted peers (default: %d)</source>
        <translation>Geben Sie immer die Transaktionen, die Sie von freigegebenen Peers erhalten haben, weiter (Voreinstellung: %d)</translation>
    </message>
    <message>
        <source>Attempt to recover private keys from a corrupt wallet.dat on startup</source>
        <translation>Versuchen, private Schlüssel beim Starten aus einer beschädigten wallet.dat wiederherzustellen</translation>
    </message>
    <message>
        <source>Automatically create Tor hidden service (default: %d)</source>
        <translation>Automatisch versteckten Tor-Dienst erstellen (Standard: %d)</translation>
    </message>
    <message>
        <source>Cannot resolve -whitebind address: '%s'</source>
        <translation>Kann Adresse in -whitebind nicht auflösen: '%s'</translation>
=======
        <source>Automatically create Tor hidden service (default: %d)</source>
        <translation>Automatisch versteckten Tor-Dienst erstellen (Standard: %d)</translation>
>>>>>>> 0d719145
    </message>
    <message>
        <source>Connect through SOCKS5 proxy</source>
        <translation>Über einen SOCKS5-Proxy &amp;verbinden</translation>
    </message>
    <message>
<<<<<<< HEAD
        <source>Copyright (C) 2009-%i The Zetacoin Core Developers</source>
        <translation>Urheberrecht (C) 2009-%i Die "Zetacoin Core"-Entwickler</translation>
    </message>
    <message>
        <source>Error loading wallet.dat: Wallet requires newer version of Zetacoin Core</source>
        <translation>Fehler beim Laden von wallet.dat: Wallet benötigt neuere Version von Zetacoin Core</translation>
    </message>
    <message>
=======
>>>>>>> 0d719145
        <source>Error reading from database, shutting down.</source>
        <translation>Fehler beim lesen der Datenbank, Ausführung wird beendet.</translation>
    </message>
    <message>
        <source>Imports blocks from external blk000??.dat file on startup</source>
        <translation>Blöcke beim Starten aus externer Datei blk000??.dat importieren</translation>
    </message>
    <message>
        <source>Information</source>
        <translation>Hinweis</translation>
    </message>
    <message>
<<<<<<< HEAD
        <source>Initialization sanity check failed. Zetacoin Core is shutting down.</source>
        <translation>Initialisierungsplausibilitätsprüfung fehlgeschlagen. Zetacoin Core wird beendet.</translation>
    </message>
    <message>
        <source>Invalid amount for -maxtxfee=&lt;amount&gt;: '%s'</source>
        <translation>Ungültiger Betrag für -maxtxfee=&lt;amount&gt;: '%s'</translation>
    </message>
    <message>
        <source>Invalid amount for -minrelaytxfee=&lt;amount&gt;: '%s'</source>
        <translation>Ungültiger Betrag für -minrelaytxfee=&lt;amount&gt;: '%s'</translation>
    </message>
    <message>
        <source>Invalid amount for -mintxfee=&lt;amount&gt;: '%s'</source>
        <translation>Ungültiger Betrag für -mintxfee=&lt;amount&gt;: '%s'</translation>
    </message>
    <message>
=======
>>>>>>> 0d719145
        <source>Invalid amount for -paytxfee=&lt;amount&gt;: '%s' (must be at least %s)</source>
        <translation>Ungültiger Betrag für -paytxfee=&lt;amount&gt;: '%s' (muss mindestens %s sein)</translation>
    </message>
    <message>
        <source>Invalid netmask specified in -whitelist: '%s'</source>
        <translation>Ungültige Netzmaske angegeben in -whitelist: '%s'</translation>
    </message>
    <message>
        <source>Keep at most &lt;n&gt; unconnectable transactions in memory (default: %u)</source>
        <translation>Maximal &lt;n&gt; nicht-verbindbare Transaktionen im Speicher halten (Standard: %u)</translation>
    </message>
    <message>
        <source>Need to specify a port with -whitebind: '%s'</source>
        <translation>Angabe eines Ports benötigt für -whitebind: '%s'</translation>
    </message>
    <message>
        <source>Node relay options:</source>
        <translation>Knoten-Weiterleitungsoptionen:</translation>
    </message>
    <message>
        <source>RPC server options:</source>
        <translation>RPC-Serveroptionen:</translation>
    </message>
    <message>
        <source>Reducing -maxconnections from %d to %d, because of system limitations.</source>
        <translation>Reduziere -maxconnections von %d zu %d, aufgrund von Systemlimitierungen.</translation>
    </message>
    <message>
        <source>Reducing -maxconnections from %d to %d, because of system limitations.</source>
        <translation>Reduziere -maxconnections von %d zu %d, aufgrund von Systemlimitierungen.</translation>
    </message>
    <message>
        <source>Rescan the block chain for missing wallet transactions on startup</source>
        <translation>Blockkette beim Starten erneut nach fehlenden Wallet-Transaktionen durchsuchen</translation>
    </message>
    <message>
        <source>Send trace/debug info to console instead of debug.log file</source>
        <translation>Rückverfolgungs- und Debuginformationen an die Konsole senden, anstatt sie in debug.log zu schreiben</translation>
    </message>
    <message>
        <source>Send transactions as zero-fee transactions if possible (default: %u)</source>
        <translation>Transaktionen, wenn möglich, als gebührenfreie Transaktion senden (Standard: %u)</translation>
    </message>
    <message>
        <source>Show all debugging options (usage: --help -help-debug)</source>
        <translation>Zeige alle Debuggingoptionen (Benutzung: --help -help-debug)</translation>
    </message>
    <message>
        <source>Shrink debug.log file on client startup (default: 1 when no -debug)</source>
        <translation>Protokolldatei debug.log beim Starten des Clients kürzen (Standard: 1, wenn kein -debug)</translation>
    </message>
    <message>
        <source>Signing transaction failed</source>
        <translation>Signierung der Transaktion fehlgeschlagen</translation>
    </message>
    <message>
        <source>The transaction amount is too small to pay the fee</source>
        <translation>Der Transaktionsbetrag ist zu niedrig, um die Gebühr zu bezahlen.</translation>
    </message>
    <message>
        <source>This is experimental software.</source>
        <translation>Dies ist experimentelle Software.</translation>
    </message>
    <message>
        <source>Tor control port password (default: empty)</source>
        <translation>TOR Kontrollport Passwort (Standard: leer)</translation>
    </message>
    <message>
        <source>Tor control port to use if onion listening enabled (default: %s)</source>
        <translation>Zu benutzender TOR Kontrollport wenn Onion Auflistung aktiv ist (Standard: %s)</translation>
    </message>
    <message>
        <source>Transaction amount too small</source>
        <translation>Transaktionsbetrag zu niedrig</translation>
    </message>
    <message>
        <source>Transaction amounts must be positive</source>
        <translation>Transaktionsbeträge müssen positiv sein</translation>
    </message>
    <message>
        <source>Transaction too large for fee policy</source>
        <translation>Transaktion ist für die Gebührenrichtlinie zu groß</translation>
    </message>
    <message>
        <source>Transaction too large</source>
        <translation>Transaktion zu groß</translation>
    </message>
    <message>
        <source>Unable to bind to %s on this computer (bind returned error %s)</source>
        <translation>Kann auf diesem Computer nicht an %s binden (bind meldete Fehler %s)</translation>
    </message>
    <message>
        <source>Upgrade wallet to latest format on startup</source>
        <translation>Wallet beim Starten auf das neueste Format aktualisieren</translation>
    </message>
    <message>
        <source>Username for JSON-RPC connections</source>
        <translation>Benutzername für JSON-RPC-Verbindungen</translation>
    </message>
    <message>
<<<<<<< HEAD
        <source>Wallet needed to be rewritten: restart Zetacoin Core to complete</source>
        <translation>Wallet musste neu geschrieben werden: starten Sie Zetacoin Core zur Fertigstellung neu</translation>
    </message>
    <message>
=======
>>>>>>> 0d719145
        <source>Warning</source>
        <translation>Warnung</translation>
    </message>
    <message>
<<<<<<< HEAD
=======
        <source>Warning: unknown new rules activated (versionbit %i)</source>
        <translation>Warnung: Unbekannte neue Regeln aktiviert (Versionsbit %i)</translation>
    </message>
    <message>
>>>>>>> 0d719145
        <source>Whether to operate in a blocks only mode (default: %u)</source>
        <translation>Legt fest ob nur Blöcke Modus aktiv sein soll (Standard: %u)</translation>
    </message>
    <message>
        <source>Zapping all transactions from wallet...</source>
        <translation>Lösche alle Transaktionen aus Wallet...</translation>
    </message>
    <message>
        <source>ZeroMQ notification options:</source>
        <translation>ZeroMQ-Benachrichtigungsoptionen:</translation>
    </message>
    <message>
        <source>Password for JSON-RPC connections</source>
        <translation>Passwort für JSON-RPC-Verbindungen</translation>
    </message>
    <message>
        <source>Execute command when the best block changes (%s in cmd is replaced by block hash)</source>
        <translation>Befehl ausführen wenn der beste Block wechselt (%s im Befehl wird durch den Hash des Blocks ersetzt)</translation>
    </message>
    <message>
        <source>Allow DNS lookups for -addnode, -seednode and -connect</source>
        <translation>Erlaube DNS-Abfragen für -addnode, -seednode und -connect</translation>
    </message>
    <message>
        <source>Loading addresses...</source>
        <translation>Lade Adressen...</translation>
    </message>
    <message>
        <source>(1 = keep tx meta data e.g. account owner and payment request information, 2 = drop tx meta data)</source>
        <translation>(1 = TX-Metadaten wie z.B. Accountbesitzer und Zahlungsanforderungsinformationen behalten, 2 = TX-Metadaten verwerfen)</translation>
    </message>
    <message>
        <source>-maxtxfee is set very high! Fees this large could be paid on a single transaction.</source>
        <translation>-maxtxfee ist auf einen sehr hohen Wert festgelegt! Gebühren dieser Höhe könnten für eine einzelne Transaktion bezahlt werden.</translation>
    </message>
    <message>
        <source>-paytxfee is set very high! This is the transaction fee you will pay if you send a transaction.</source>
        <translation>-paytxfee ist auf einen sehr hohen Wert festgelegt! Dies ist die Gebühr die beim Senden einer Transaktion fällig wird.</translation>
    </message>
    <message>
        <source>Do not keep transactions in the mempool longer than &lt;n&gt; hours (default: %u)</source>
        <translation>Die Transaktion nicht länger im Speicherpool behalten als &lt;n&gt; Stunden (Standard: %u)</translation>
    </message>
    <message>
<<<<<<< HEAD
        <source>Error reading wallet.dat! All keys read correctly, but transaction data or address book entries might be missing or incorrect.</source>
        <translation>Lesen von wallet.dat fehlgeschlagen! Alle Schlüssel wurden korrekt gelesen, Transaktionsdaten bzw. Adressbucheinträge fehlen aber möglicherweise oder sind inkorrekt.</translation>
=======
        <source>Fees (in %s/kB) smaller than this are considered zero fee for transaction creation (default: %s)</source>
        <translation>Niedrigere Gebühren (in %s/Kb) als diese werden bei der Transaktionserstellung als gebührenfrei angesehen (Standard: %s)</translation>
>>>>>>> 0d719145
    </message>
    <message>
        <source>Fees (in %s/kB) smaller than this are considered zero fee for transaction creation (default: %s)</source>
        <translation>Niedrigere Gebühren (in %s/Kb) als diese werden bei der Transaktionserstellung als gebührenfrei angesehen (Standard: %s)</translation>
    </message>
    <message>
        <source>How thorough the block verification of -checkblocks is (0-4, default: %u)</source>
        <translation>Legt fest, wie gründlich die Blockverifikation von -checkblocks ist (0-4, Standard: %u)</translation>
    </message>
    <message>
        <source>Maintain a full transaction index, used by the getrawtransaction rpc call (default: %u)</source>
        <translation>Einen vollständigen Transaktionsindex führen, der vom RPC-Befehl "getrawtransaction" genutzt wird (Standard: %u)</translation>
    </message>
    <message>
        <source>Number of seconds to keep misbehaving peers from reconnecting (default: %u)</source>
        <translation>Anzahl Sekunden, während denen sich nicht konform verhaltenden Gegenstellen die Wiederverbindung verweigert wird (Standard: %u)</translation>
    </message>
    <message>
        <source>Output debugging information (default: %u, supplying &lt;category&gt; is optional)</source>
        <translation>Debugginginformationen ausgeben (Standard: %u, &lt;category&gt; anzugeben ist optional)</translation>
    </message>
    <message>
        <source>Total length of network version string (%i) exceeds maximum length (%i). Reduce the number or size of uacomments.</source>
        <translation>Gesamtlänge des Netzwerkversionstrings (%i) erreicht die maximale Länge (%i). Reduzieren Sie die Nummer oder die Größe von uacomments.</translation>
    </message>
    <message>
        <source>Tries to keep outbound traffic under the given target (in MiB per 24h), 0 = no limit (default: %d)</source>
        <translation>Versucht ausgehenden Datenverkehr unter dem gegebenen Wert zu halten (in MiB pro 24h), 0 = kein Limit (default: %d)</translation>
    </message>
    <message>
        <source>Unsupported argument -socks found. Setting SOCKS version isn't possible anymore, only SOCKS5 proxies are supported.</source>
        <translation>Nicht unterstütztes Argument -socks gefunden. Das Festlegen der SOCKS-Version ist nicht mehr möglich, nur noch SOCKS5-Proxies werden unterstützt.</translation>
    </message>
    <message>
        <source>Unsupported argument -whitelistalwaysrelay ignored, use -whitelistrelay and/or -whitelistforcerelay.</source>
        <translation>Das Argument -whitelistalwaysrelay wird nicht unterstützt und deswegen ignoriert. Benutze -whitelistrelay und/oder -whitelistforcerelay.</translation>
    </message>
    <message>
        <source>Use separate SOCKS5 proxy to reach peers via Tor hidden services (default: %s)</source>
        <translation>Separaten SOCKS5-Proxy verwenden, um Gegenstellen über versteckte Tor-Dienste zu erreichen (Standard: %s)</translation>
    </message>
    <message>
        <source>Username and hashed password for JSON-RPC connections. The field &lt;userpw&gt; comes in the format: &lt;USERNAME&gt;:&lt;SALT&gt;$&lt;HASH&gt;. A canonical python script is included in share/rpcuser. This option can be specified multiple times</source>
        <translation>Benutzername und gehashtes Passwort für JSON-RPC Verbindungen. Das Feld &lt;userpw&gt; kommt im Format: &lt;USERNAME&gt;:&lt;SALT&gt;$&lt;HASH&gt;. Ein kanonisches Pythonskript ist in share/rpcuser inbegriffen. Diese Option kann mehrere Male spezifiziert werden</translation>
<<<<<<< HEAD
    </message>
    <message>
        <source>(default: %s)</source>
        <translation>(Standard: %s)</translation>
=======
>>>>>>> 0d719145
    </message>
    <message>
        <source>Warning: Unknown block versions being mined! It's possible unknown rules are in effect</source>
        <translation>Warnung: Unbekannte Blockversion wird durch Mining erzeugt! Es ist möglich, dass unbekannte Regeln in Kraft sind.</translation>
    </message>
    <message>
        <source>(default: %s)</source>
        <translation>(Standard: %s)</translation>
    </message>
    <message>
<<<<<<< HEAD
        <source>Generate coins (default: %u)</source>
        <translation>Zetacoins erzeugen (Standard: %u)</translation>
=======
        <source>Always query for peer addresses via DNS lookup (default: %u)</source>
        <translation>Adressen von Gegenstellen immer über DNS-Namensauflösung abfragen (Standard: %u)</translation>
>>>>>>> 0d719145
    </message>
    <message>
        <source>How many blocks to check at startup (default: %u, 0 = all)</source>
        <translation>Wieviele Blöcke beim Starten geprüft werden sollen (Standard: %u, 0 = alle)</translation>
    </message>
    <message>
        <source>Include IP addresses in debug output (default: %u)</source>
        <translation>IP-Adressen in Debugausgabe einschließen (Standard: %u)</translation>
    </message>
    <message>
        <source>Invalid -proxy address: '%s'</source>
        <translation>Ungültige Adresse in -proxy: '%s'</translation>
    </message>
    <message>
        <source>Listen for JSON-RPC connections on &lt;port&gt; (default: %u or testnet: %u)</source>
        <translation>&lt;port&gt; nach JSON-RPC-Verbindungen abhören (Standard: %u oder Testnetz: %u)</translation>
    </message>
    <message>
        <source>Listen for connections on &lt;port&gt; (default: %u or testnet: %u)</source>
        <translation>&lt;port&gt; nach Verbindungen abhören (Standard: %u oder Testnetz: %u)</translation>
    </message>
    <message>
        <source>Maintain at most &lt;n&gt; connections to peers (default: %u)</source>
        <translation>Maximal &lt;n&gt; Verbindungen zu Gegenstellen aufrechterhalten (Standard: %u)</translation>
    </message>
    <message>
        <source>Make the wallet broadcast transactions</source>
        <translation>Die Wallet soll Transaktionen übertragen/broadcasten</translation>
    </message>
    <message>
        <source>Maximum per-connection receive buffer, &lt;n&gt;*1000 bytes (default: %u)</source>
        <translation>Maximale Größe des Empfangspuffers pro Verbindung, &lt;n&gt; * 1000 Byte (Standard: %u)</translation>
    </message>
    <message>
        <source>Maximum per-connection send buffer, &lt;n&gt;*1000 bytes (default: %u)</source>
        <translation>Maximale Größe des Sendepuffers pro Verbindung, &lt;n&gt; * 1000 Byte (Standard: %u)</translation>
    </message>
    <message>
        <source>Prepend debug output with timestamp (default: %u)</source>
        <translation>Debugausgaben einen Zeitstempel voranstellen (Standard: %u)</translation>
    </message>
    <message>
        <source>Relay and mine data carrier transactions (default: %u)</source>
        <translation>"Data Carrier"-Transaktionen weiterleiten und erarbeiten (Standard: %u)</translation>
    </message>
    <message>
        <source>Relay non-P2SH multisig (default: %u)</source>
        <translation>Nicht-"P2SH-Multisig" weiterleiten (Standard: %u)</translation>
    </message>
    <message>
        <source>Set key pool size to &lt;n&gt; (default: %u)</source>
        <translation>Größe des Schlüsselpools festlegen auf &lt;n&gt; (Standard: %u)</translation>
    </message>
    <message>
        <source>Set the number of threads to service RPC calls (default: %d)</source>
        <translation>Maximale Anzahl an Threads zur Verarbeitung von RPC-Anfragen festlegen (Standard: %d)</translation>
    </message>
    <message>
        <source>Specify configuration file (default: %s)</source>
        <translation>Konfigurationsdatei festlegen (Standard: %s)</translation>
    </message>
    <message>
        <source>Specify connection timeout in milliseconds (minimum: 1, default: %d)</source>
        <translation>Verbindungzeitüberschreitung in Millisekunden festlegen (Minimum: 1, Standard: %d)</translation>
    </message>
    <message>
        <source>Specify pid file (default: %s)</source>
        <translation>PID-Datei festlegen (Standard: %s)</translation>
    </message>
    <message>
        <source>Spend unconfirmed change when sending transactions (default: %u)</source>
        <translation>Unbestätigtes Wechselgeld darf beim Senden von Transaktionen ausgegeben werden (Standard: %u)</translation>
    </message>
    <message>
        <source>Threshold for disconnecting misbehaving peers (default: %u)</source>
        <translation>Schwellenwert, um Verbindungen zu sich nicht konform verhaltenden Gegenstellen zu beenden (Standard: %u)</translation>
    </message>
    <message>
        <source>Unknown network specified in -onlynet: '%s'</source>
        <translation>Unbekannter Netztyp in -onlynet angegeben: '%s'</translation>
    </message>
    <message>
        <source>Insufficient funds</source>
        <translation>Unzureichender Kontostand</translation>
    </message>
    <message>
        <source>Loading block index...</source>
        <translation>Lade Blockindex...</translation>
    </message>
    <message>
        <source>Add a node to connect to and attempt to keep the connection open</source>
        <translation>Mit dem angegebenen Knoten verbinden und versuchen die Verbindung aufrecht zu erhalten</translation>
    </message>
    <message>
        <source>Loading wallet...</source>
        <translation>Lade Wallet...</translation>
    </message>
    <message>
        <source>Cannot downgrade wallet</source>
        <translation>Wallet kann nicht auf eine ältere Version herabgestuft werden</translation>
    </message>
    <message>
        <source>Cannot write default address</source>
        <translation>Standardadresse kann nicht geschrieben werden</translation>
    </message>
    <message>
        <source>Rescanning...</source>
        <translation>Durchsuche erneut...</translation>
    </message>
    <message>
        <source>Done loading</source>
        <translation>Laden abgeschlossen</translation>
    </message>
    <message>
        <source>Error</source>
        <translation>Fehler</translation>
    </message>
</context>
</TS><|MERGE_RESOLUTION|>--- conflicted
+++ resolved
@@ -62,25 +62,16 @@
         <translation>Empfangsadressen</translation>
     </message>
     <message>
-<<<<<<< HEAD
         <source>These are your Zetacoin addresses for sending payments. Always check the amount and the receiving address before sending coins.</source>
-        <translation>Dies sind Ihre Zetacoin-Adressen zum Tätigen von Überweisungen. Bitte prüfen Sie den Betrag und die Empfangsadresse, bevor Sie Zetacoins überweisen.</translation>
+        <translation>Dies sind ihre Zetacoin-Adressen zum Tätigen von Überweisungen. Bitte prüfen Sie den Betrag und die Empfangsadresse, bevor Sie Zetacoins überweisen.</translation>
     </message>
     <message>
         <source>These are your Zetacoin addresses for receiving payments. It is recommended to use a new receiving address for each transaction.</source>
-        <translation>Dies sind Ihre Zetacoin-Adressen zum Empfangen von Zahlungen. Es wird empfohlen für jede Transaktion eine neue Empfangsadresse zu verwenden.</translation>
-=======
-        <source>These are your Bitcoin addresses for sending payments. Always check the amount and the receiving address before sending coins.</source>
-        <translation>Dies sind ihre Bitcoin-Adressen zum Tätigen von Überweisungen. Bitte prüfen Sie den Betrag und die Empfangsadresse, bevor Sie Bitcoins überweisen.</translation>
-    </message>
-    <message>
-        <source>These are your Bitcoin addresses for receiving payments. It is recommended to use a new receiving address for each transaction.</source>
-        <translation>Dies sind Ihre Bitcoin-Adressen zum Empfangen von Zahlungen. Es wird empfohlen, für jede Transaktion eine neue Empfangsadresse zu verwenden.</translation>
+        <translation>Dies sind Ihre Zetacoin-Adressen zum Empfangen von Zahlungen. Es wird empfohlen, für jede Transaktion eine neue Empfangsadresse zu verwenden.</translation>
     </message>
     <message>
         <source>&amp;Copy Address</source>
         <translation>Adresse &amp;kopieren</translation>
->>>>>>> 0d719145
     </message>
     <message>
         <source>Copy &amp;Label</source>
@@ -185,64 +176,49 @@
         <translation>Sind Sie sich sicher, dass Sie Ihre Wallet verschlüsseln möchten?</translation>
     </message>
     <message>
-<<<<<<< HEAD
-        <source>Zetacoin Core will close now to finish the encryption process. Remember that encrypting your wallet cannot fully protect your zetacoins from being stolen by malware infecting your computer.</source>
-        <translation>Zetacoin Core wird jetzt beendet, um den Verschlüsselungsprozess abzuschließen. Vergessen Sie nicht, dass eine Wallet-Verschlüsselung nicht vollständig vor Diebstahl Ihrer Zetacoins durch Schadsoftware schützen kann, die Ihren Computer infiziert.</translation>
+        <source>Wallet encrypted</source>
+        <translation>Wallet verschlüsselt</translation>
+    </message>
+    <message>
+        <source>%1 will close now to finish the encryption process. Remember that encrypting your wallet cannot fully protect your zetacoins from being stolen by malware infecting your computer.</source>
+        <translation>%1 wird jetzt beendet, um den Verschlüsselungsprozess abzuschließen. Bitte beachten Sie, dass die Wallet-Verschlüsselung nicht vollständig vor Diebstahl Ihrer Zetacoins durch Schadprogramme schützt, die Ihren Computer befällt.</translation>
     </message>
     <message>
         <source>IMPORTANT: Any previous backups you have made of your wallet file should be replaced with the newly generated, encrypted wallet file. For security reasons, previous backups of the unencrypted wallet file will become useless as soon as you start using the new, encrypted wallet.</source>
         <translation>WICHTIG: Alle vorherigen Wallet-Sicherungen sollten durch die neu erzeugte, verschlüsselte Wallet ersetzt werden. Aus Sicherheitsgründen werden vorherige Sicherungen der unverschlüsselten Wallet nutzlos, sobald Sie die neue, verschlüsselte Wallet verwenden.</translation>
     </message>
     <message>
+        <source>Wallet encryption failed</source>
+        <translation>Wallet-Verschlüsselung fehlgeschlagen</translation>
+    </message>
+    <message>
+        <source>Wallet encryption failed due to an internal error. Your wallet was not encrypted.</source>
+        <translation>Die Wallet-Verschlüsselung ist aufgrund eines internen Fehlers fehlgeschlagen. Ihre Wallet wurde nicht verschlüsselt.</translation>
+    </message>
+    <message>
+        <source>The supplied passphrases do not match.</source>
+        <translation>Die eingegebenen Passphrasen stimmen nicht überein.</translation>
+    </message>
+    <message>
+        <source>Wallet unlock failed</source>
+        <translation>Wallet-Entsperrung fehlgeschlagen</translation>
+    </message>
+    <message>
+        <source>The passphrase entered for the wallet decryption was incorrect.</source>
+        <translation>Die eingegebene Passphrase zur Wallet-Entschlüsselung war nicht korrekt.</translation>
+    </message>
+    <message>
+        <source>Wallet decryption failed</source>
+        <translation>Wallet-Entschlüsselung fehlgeschlagen</translation>
+    </message>
+    <message>
+        <source>Wallet passphrase was successfully changed.</source>
+        <translation>Die Wallet-Passphrase wurde erfolgreich geändert.</translation>
+    </message>
+    <message>
         <source>Warning: The Caps Lock key is on!</source>
         <translation>Warnung: Die Feststelltaste ist aktiviert!</translation>
     </message>
-    <message>
-=======
->>>>>>> 0d719145
-        <source>Wallet encrypted</source>
-        <translation>Wallet verschlüsselt</translation>
-    </message>
-    <message>
-        <source>%1 will close now to finish the encryption process. Remember that encrypting your wallet cannot fully protect your bitcoins from being stolen by malware infecting your computer.</source>
-        <translation>%1 wird jetzt beendet, um den Verschlüsselungsprozess abzuschließen. Bitte beachten Sie, dass die Wallet-Verschlüsselung nicht vollständig vor Diebstahl Ihrer Bitcoins durch Schadprogramme schützt, die Ihren Computer befällt.</translation>
-    </message>
-    <message>
-        <source>IMPORTANT: Any previous backups you have made of your wallet file should be replaced with the newly generated, encrypted wallet file. For security reasons, previous backups of the unencrypted wallet file will become useless as soon as you start using the new, encrypted wallet.</source>
-        <translation>WICHTIG: Alle vorherigen Wallet-Sicherungen sollten durch die neu erzeugte, verschlüsselte Wallet ersetzt werden. Aus Sicherheitsgründen werden vorherige Sicherungen der unverschlüsselten Wallet nutzlos, sobald Sie die neue, verschlüsselte Wallet verwenden.</translation>
-    </message>
-    <message>
-        <source>Wallet encryption failed</source>
-        <translation>Wallet-Verschlüsselung fehlgeschlagen</translation>
-    </message>
-    <message>
-        <source>Wallet encryption failed due to an internal error. Your wallet was not encrypted.</source>
-        <translation>Die Wallet-Verschlüsselung ist aufgrund eines internen Fehlers fehlgeschlagen. Ihre Wallet wurde nicht verschlüsselt.</translation>
-    </message>
-    <message>
-        <source>The supplied passphrases do not match.</source>
-        <translation>Die eingegebenen Passphrasen stimmen nicht überein.</translation>
-    </message>
-    <message>
-        <source>Wallet unlock failed</source>
-        <translation>Wallet-Entsperrung fehlgeschlagen</translation>
-    </message>
-    <message>
-        <source>The passphrase entered for the wallet decryption was incorrect.</source>
-        <translation>Die eingegebene Passphrase zur Wallet-Entschlüsselung war nicht korrekt.</translation>
-    </message>
-    <message>
-        <source>Wallet decryption failed</source>
-        <translation>Wallet-Entschlüsselung fehlgeschlagen</translation>
-    </message>
-    <message>
-        <source>Wallet passphrase was successfully changed.</source>
-        <translation>Die Wallet-Passphrase wurde erfolgreich geändert.</translation>
-    </message>
-    <message>
-        <source>Warning: The Caps Lock key is on!</source>
-        <translation>Warnung: Die Feststelltaste ist aktiviert!</translation>
-    </message>
 </context>
 <context>
     <name>BanTableModel</name>
@@ -342,17 +318,6 @@
         <translation>&amp;URI öffnen...</translation>
     </message>
     <message>
-<<<<<<< HEAD
-        <source>Zetacoin Core client</source>
-        <translation>"Zetacoin Core"-Client</translation>
-    </message>
-    <message>
-        <source>Importing blocks from disk...</source>
-        <translation>Importiere Blöcke von Datenträger...</translation>
-    </message>
-    <message>
-=======
->>>>>>> 0d719145
         <source>Reindexing blocks on disk...</source>
         <translation>Reindiziere Blöcke auf Datenträger...</translation>
     </message>
@@ -397,13 +362,6 @@
         <translation>&amp;Empfangen</translation>
     </message>
     <message>
-<<<<<<< HEAD
-        <source>Show information about Zetacoin Core</source>
-        <translation>Informationen über Zetacoin Core anzeigen</translation>
-    </message>
-    <message>
-=======
->>>>>>> 0d719145
         <source>&amp;Show / Hide</source>
         <translation>&amp;Anzeigen / Verstecken</translation>
     </message>
@@ -440,29 +398,10 @@
         <translation>Registerkartenleiste</translation>
     </message>
     <message>
-<<<<<<< HEAD
-        <source>Zetacoin Core</source>
-        <translation>Zetacoin Core</translation>
-    </message>
-    <message>
         <source>Request payments (generates QR codes and zetacoin: URIs)</source>
         <translation>Zahlungen anfordern (erzeugt QR-Codes und "zetacoin:"-URIs)</translation>
     </message>
     <message>
-        <source>&amp;About Zetacoin Core</source>
-        <translation>&amp;Über Zetacoin Core</translation>
-    </message>
-    <message>
-        <source>Modify configuration options for Zetacoin Core</source>
-        <translation>Konfiguration von Zetacoin Core bearbeiten</translation>
-    </message>
-    <message>
-=======
-        <source>Request payments (generates QR codes and bitcoin: URIs)</source>
-        <translation>Zahlungen anfordern (erzeugt QR-Codes und "bitcoin:"-URIs)</translation>
-    </message>
-    <message>
->>>>>>> 0d719145
         <source>Show the list of used sending addresses and labels</source>
         <translation>Liste verwendeter Zahlungsadressen und Bezeichnungen anzeigen</translation>
     </message>
@@ -478,13 +417,6 @@
         <source>&amp;Command-line options</source>
         <translation>&amp;Kommandozeilenoptionen</translation>
     </message>
-<<<<<<< HEAD
-    <message>
-        <source>Show the Zetacoin Core help message to get a list with possible Zetacoin command-line options</source>
-        <translation>Zeige den "Zetacoin Core"-Hilfetext, um eine Liste mit möglichen Kommandozeilenoptionen zu erhalten</translation>
-    </message>
-=======
->>>>>>> 0d719145
     <message numerus="yes">
         <source>%n active connection(s) to Zetacoin network</source>
         <translation><numerusform>%n aktive Verbindung zum Zetacoin-Netzwerk</numerusform><numerusform>%n aktive Verbindungen zum Zetacoin-Netzwerk</numerusform></translation>
@@ -554,7 +486,7 @@
         <translation>Auf aktuellem Stand</translation>
     </message>
     <message>
-        <source>Show the %1 help message to get a list with possible Bitcoin command-line options</source>
+        <source>Show the %1 help message to get a list with possible Zetacoin command-line options</source>
         <translation>Zeige den "%1"-Hilfetext, um eine Liste mit möglichen Kommandozeilenoptionen zu erhalten</translation>
     </message>
     <message>
@@ -874,23 +806,14 @@
         <translation>Zahlungsadresse bearbeiten</translation>
     </message>
     <message>
-<<<<<<< HEAD
+        <source>The entered address "%1" is not a valid Zetacoin address.</source>
+        <translation>Die eingegebene Adresse "%1" ist keine gültige Zetacoin-Adresse.</translation>
+    </message>
+    <message>
         <source>The entered address "%1" is already in the address book.</source>
         <translation>Die eingegebene Adresse "%1" befindet sich bereits im Adressbuch.</translation>
     </message>
     <message>
-        <source>The entered address "%1" is not a valid Zetacoin address.</source>
-        <translation>Die eingegebene Adresse "%1" ist keine gültige Zetacoin-Adresse.</translation>
-=======
-        <source>The entered address "%1" is not a valid Bitcoin address.</source>
-        <translation>Die eingegebene Adresse "%1" ist keine gültige Bitcoin-Adresse.</translation>
->>>>>>> 0d719145
-    </message>
-    <message>
-        <source>The entered address "%1" is already in the address book.</source>
-        <translation>Die eingegebene Adresse "%1" befindet sich bereits im Adressbuch.</translation>
-    </message>
-    <message>
         <source>Could not unlock wallet.</source>
         <translation>Wallet konnte nicht entsperrt werden.</translation>
     </message>
@@ -925,13 +848,6 @@
 <context>
     <name>HelpMessageDialog</name>
     <message>
-<<<<<<< HEAD
-        <source>Zetacoin Core</source>
-        <translation>Zetacoin Core</translation>
-    </message>
-    <message>
-=======
->>>>>>> 0d719145
         <source>version</source>
         <translation>Version</translation>
     </message>
@@ -940,13 +856,8 @@
         <translation>(%1-Bit)</translation>
     </message>
     <message>
-<<<<<<< HEAD
-        <source>About Zetacoin Core</source>
-        <translation>Über Zetacoin Core</translation>
-=======
         <source>About %1</source>
         <translation>Über %1</translation>
->>>>>>> 0d719145
     </message>
     <message>
         <source>Command-line options</source>
@@ -985,11 +896,7 @@
         <translation>Startbildschirm beim Starten anzeigen (Standard: %u)</translation>
     </message>
     <message>
-<<<<<<< HEAD
-        <source>Reset all settings changes made over the GUI</source>
-=======
         <source>Reset all settings changed in the GUI</source>
->>>>>>> 0d719145
         <translation>Setze alle Einstellungen zurück, die über die grafische Oberfläche geändert wurden.</translation>
     </message>
 </context>
@@ -1000,18 +907,6 @@
         <translation>Willkommen</translation>
     </message>
     <message>
-<<<<<<< HEAD
-        <source>Welcome to Zetacoin Core.</source>
-        <translation>Willkommen zu Zetacoin Core.</translation>
-    </message>
-    <message>
-        <source>As this is the first time the program is launched, you can choose where Zetacoin Core will store its data.</source>
-        <translation>Da Sie das Programm gerade zum ersten Mal starten, können Sie nun auswählen wo Zetacoin Core seine Daten ablegen soll.</translation>
-    </message>
-    <message>
-        <source>Zetacoin Core will download and store a copy of the Zetacoin block chain. At least %1GB of data will be stored in this directory, and it will grow over time. The wallet will also be stored in this directory.</source>
-        <translation>Zetacoin Core wird eine Kopie der Blockkette herunterladen und speichern. Mindestens %1GB Daten werden in diesem Verzeichnis abgelegt und die Datenmenge wächst über die Zeit an. Auch die Wallet wird in diesem Verzeichnis abgelegt.</translation>
-=======
         <source>Welcome to %1.</source>
         <translation>Willkommen zu %1.</translation>
     </message>
@@ -1020,9 +915,8 @@
         <translation>Da Sie das Programm gerade zum ersten Mal starten, können Sie nun auswählen wo %1 seine Daten ablegen wird.</translation>
     </message>
     <message>
-        <source>%1 will download and store a copy of the Bitcoin block chain. At least %2GB of data will be stored in this directory, and it will grow over time. The wallet will also be stored in this directory.</source>
+        <source>%1 will download and store a copy of the Zetacoin block chain. At least %2GB of data will be stored in this directory, and it will grow over time. The wallet will also be stored in this directory.</source>
         <translation>%1 wird eine Kopie der Blockkette herunterladen und speichern. Mindestens %2GB Daten werden in diesem Verzeichnis abgelegt und die Datenmenge wächst über die Zeit an. Auch die Wallet wird in diesem Verzeichnis abgelegt.</translation>
->>>>>>> 0d719145
     </message>
     <message>
         <source>Use the default data directory</source>
@@ -1033,13 +927,6 @@
         <translation>Ein benutzerdefiniertes Datenverzeichnis verwenden:</translation>
     </message>
     <message>
-<<<<<<< HEAD
-        <source>Zetacoin Core</source>
-        <translation>Zetacoin Core</translation>
-    </message>
-    <message>
-=======
->>>>>>> 0d719145
         <source>Error: Specified data directory "%1" cannot be created.</source>
         <translation>Fehler: Angegebenes Datenverzeichnis "%1" kann nicht angelegt werden.</translation>
     </message>
@@ -1126,13 +1013,6 @@
         <translation>Minimiert die Anwendung anstatt sie zu beenden wenn das Fenster geschlossen wird. Wenn dies aktiviert ist, müssen Sie die Anwendung über "Beenden" im Menü schließen.</translation>
     </message>
     <message>
-<<<<<<< HEAD
-        <source>The user interface language can be set here. This setting will take effect after restarting Zetacoin Core.</source>
-        <translation>Legt die Sprache der Benutzeroberfläche fest. Diese Einstellung wird erst nach einem Neustart von Zetacoin Core aktiv.</translation>
-    </message>
-    <message>
-=======
->>>>>>> 0d719145
         <source>Third party URLs (e.g. a block explorer) that appear in the transactions tab as context menu items. %s in the URL is replaced by transaction hash. Multiple URLs are separated by vertical bar |.</source>
         <translation>Externe URLs (z.B. ein Block-Explorer), die im Kontextmenü des Transaktionsverlaufs eingefügt werden. In der URL wird %s durch den Transaktionshash ersetzt. Bei Angabe mehrerer URLs müssen diese durch "|" voneinander getrennt werden.</translation>
     </message>
@@ -1157,17 +1037,6 @@
         <translation>&amp;Netzwerk</translation>
     </message>
     <message>
-<<<<<<< HEAD
-        <source>Automatically start Zetacoin Core after logging in to the system.</source>
-        <translation>Zetacoin Core nach der Anmeldung am System automatisch starten.</translation>
-    </message>
-    <message>
-        <source>&amp;Start Zetacoin Core on system login</source>
-        <translation>&amp;Zetacoin Core nach Systemanmeldung starten</translation>
-    </message>
-    <message>
-=======
->>>>>>> 0d719145
         <source>(0 = auto, &lt;0 = leave that many cores free)</source>
         <translation>(0 = automatisch, &lt;0 = so viele Kerne frei lassen)</translation>
     </message>
@@ -1240,13 +1109,8 @@
         <translation>Tor</translation>
     </message>
     <message>
-<<<<<<< HEAD
         <source>Connect to the Zetacoin network through a separate SOCKS5 proxy for Tor hidden services.</source>
         <translation>Über einen separaten SOCKS5 Proxy für Tor Services mit dem Zetacoint Netzwerk verbinden.</translation>
-=======
-        <source>Connect to the Bitcoin network through a separate SOCKS5 proxy for Tor hidden services.</source>
-        <translation>Über einen separaten SOCKS5 Proxy für Tor Services mit dem Bitcoint Netzwerk verbinden.</translation>
->>>>>>> 0d719145
     </message>
     <message>
         <source>Use separate SOCKS5 proxy to reach peers via Tor hidden services:</source>
@@ -1431,17 +1295,12 @@
         <translation>Abruf-URL der Zahlungsanforderung ist ungültig: %1</translation>
     </message>
     <message>
-<<<<<<< HEAD
+        <source>Invalid payment address %1</source>
+        <translation>Ungültige Zahlungsadresse %1</translation>
+    </message>
+    <message>
         <source>URI cannot be parsed! This can be caused by an invalid Zetacoin address or malformed URI parameters.</source>
         <translation>URI kann nicht analysiert werden! Dies kann durch eine ungültige Zetacoin-Adresse oder fehlerhafte URI-Parameter verursacht werden.</translation>
-=======
-        <source>Invalid payment address %1</source>
-        <translation>Ungültige Zahlungsadresse %1</translation>
-    </message>
-    <message>
-        <source>URI cannot be parsed! This can be caused by an invalid Bitcoin address or malformed URI parameters.</source>
-        <translation>URI kann nicht analysiert werden! Dies kann durch eine ungültige Bitcoin-Adresse oder fehlerhafte URI-Parameter verursacht werden.</translation>
->>>>>>> 0d719145
     </message>
     <message>
         <source>Payment request file handling</source>
@@ -1646,13 +1505,6 @@
     <message>
         <source>Memory usage</source>
         <translation>Speichernutzung</translation>
-<<<<<<< HEAD
-    </message>
-    <message>
-        <source>Open the Zetacoin Core debug log file from the current data directory. This can take a few seconds for large log files.</source>
-        <translation>Öffnet die "Zetacoin Core"-Debugprotokolldatei aus dem aktuellen Datenverzeichnis. Dies kann bei großen Protokolldateien einige Sekunden dauern.</translation>
-=======
->>>>>>> 0d719145
     </message>
     <message>
         <source>Received</source>
@@ -1819,13 +1671,8 @@
         <translation>&amp;Node entsperren</translation>
     </message>
     <message>
-<<<<<<< HEAD
-        <source>Welcome to the Zetacoin Core RPC console.</source>
-        <translation>Willkommen in der "Zetacoin Core"-RPC-Konsole.</translation>
-=======
         <source>Welcome to the %1 RPC console.</source>
         <translation>Willkommen in der %1 RPC Konsole.</translation>
->>>>>>> 0d719145
     </message>
     <message>
         <source>Use up and down arrows to navigate history, and &lt;b&gt;Ctrl-L&lt;/b&gt; to clear screen.</source>
@@ -2397,13 +2244,8 @@
 <context>
     <name>ShutdownWindow</name>
     <message>
-<<<<<<< HEAD
-        <source>Zetacoin Core is shutting down...</source>
-        <translation>Zetacoin Core wird beendet...</translation>
-=======
         <source>%1 is shutting down...</source>
         <translation>%1 wird beendet...</translation>
->>>>>>> 0d719145
     </message>
     <message>
         <source>Do not shut down the computer until this window disappears.</source>
@@ -2500,319 +2342,212 @@
 <context>
     <name>SplashScreen</name>
     <message>
-<<<<<<< HEAD
+        <source>[testnet]</source>
+        <translation>[Testnetz]</translation>
+    </message>
+</context>
+<context>
+    <name>TrafficGraphWidget</name>
+    <message>
+        <source>KB/s</source>
+        <translation>KB/s</translation>
+    </message>
+</context>
+<context>
+    <name>TransactionDesc</name>
+    <message>
+        <source>Date</source>
+        <translation>Datum</translation>
+    </message>
+    <message>
+        <source>Message</source>
+        <translation>Nachricht</translation>
+    </message>
+    <message>
+        <source>Amount</source>
+        <translation>Betrag</translation>
+    </message>
+    </context>
+<context>
+    <name>TransactionDescDialog</name>
+    <message>
+        <source>This pane shows a detailed description of the transaction</source>
+        <translation>Dieser Bereich zeigt eine detaillierte Beschreibung der Transaktion an</translation>
+    </message>
+    </context>
+<context>
+    <name>TransactionTableModel</name>
+    <message>
+        <source>Date</source>
+        <translation>Datum</translation>
+    </message>
+    <message>
+        <source>Label</source>
+        <translation>Bezeichnung</translation>
+    </message>
+    <message>
+        <source>(no label)</source>
+        <translation>(keine Bezeichnung)</translation>
+    </message>
+    </context>
+<context>
+    <name>TransactionView</name>
+    <message>
+        <source>Copy address</source>
+        <translation>Adresse kopieren</translation>
+    </message>
+    <message>
+        <source>Copy label</source>
+        <translation>Bezeichnung kopieren</translation>
+    </message>
+    <message>
+        <source>Copy amount</source>
+        <translation>Betrag kopieren</translation>
+    </message>
+    <message>
+        <source>Copy transaction ID</source>
+        <translation>Transaktionskennung kopieren</translation>
+    </message>
+    <message>
+        <source>Comma separated file (*.csv)</source>
+        <translation>Kommagetrennte-Datei (*.csv)</translation>
+    </message>
+    <message>
+        <source>Date</source>
+        <translation>Datum</translation>
+    </message>
+    <message>
+        <source>Label</source>
+        <translation>Bezeichnung</translation>
+    </message>
+    <message>
+        <source>Address</source>
+        <translation>Adresse</translation>
+    </message>
+    <message>
+        <source>Exporting Failed</source>
+        <translation>Exportieren fehlgeschlagen</translation>
+    </message>
+    </context>
+<context>
+    <name>UnitDisplayStatusBarControl</name>
+    <message>
+        <source>Unit to show amounts in. Click to select another unit.</source>
+        <translation>Die Einheit in der Beträge angezeigt werden. Klicken, um eine andere Einheit auszuwählen.</translation>
+    </message>
+</context>
+<context>
+    <name>WalletFrame</name>
+    </context>
+<context>
+    <name>WalletModel</name>
+    </context>
+<context>
+    <name>WalletView</name>
+    <message>
+        <source>&amp;Export</source>
+        <translation>E&amp;xportieren</translation>
+    </message>
+    <message>
+        <source>Export the data in the current tab to a file</source>
+        <translation>Daten der aktuellen Ansicht in eine Datei exportieren</translation>
+    </message>
+    <message>
+        <source>Backup Wallet</source>
+        <translation>Wallet sichern</translation>
+    </message>
+    <message>
+        <source>Wallet Data (*.dat)</source>
+        <translation>Wallet-Daten (*.dat)</translation>
+    </message>
+    <message>
+        <source>Backup Failed</source>
+        <translation>Sicherung fehlgeschlagen</translation>
+    </message>
+    <message>
+        <source>There was an error trying to save the wallet data to %1.</source>
+        <translation>Beim Speichern der Wallet-Daten nach %1 ist ein Fehler aufgetreten.</translation>
+    </message>
+    <message>
+        <source>Backup Successful</source>
+        <translation>Sicherung erfolgreich</translation>
+    </message>
+    <message>
+        <source>The wallet data was successfully saved to %1.</source>
+        <translation>Speichern der Wallet-Daten nach %1 war erfolgreich.</translation>
+    </message>
+</context>
+<context>
+    <name>bitcoin-core</name>
+    <message>
+        <source>Options:</source>
+        <translation>Optionen:</translation>
+    </message>
+    <message>
+        <source>Specify data directory</source>
+        <translation>Datenverzeichnis festlegen</translation>
+    </message>
+    <message>
+        <source>Connect to a node to retrieve peer addresses, and disconnect</source>
+        <translation>Mit dem angegebenen Knoten verbinden, um Adressen von Gegenstellen abzufragen, danach trennen</translation>
+    </message>
+    <message>
+        <source>Specify your own public address</source>
+        <translation>Die eigene öffentliche Adresse angeben</translation>
+    </message>
+    <message>
+        <source>Accept command line and JSON-RPC commands</source>
+        <translation>Kommandozeilen- und JSON-RPC-Befehle annehmen</translation>
+    </message>
+    <message>
+        <source>If &lt;category&gt; is not supplied or if &lt;category&gt; = 1, output all debugging information.</source>
+        <translation>Wenn &lt;category&gt; nicht angegeben wird oder &lt;category&gt;=1, jegliche Debugginginformationen ausgeben.</translation>
+    </message>
+    <message>
+        <source>Prune configured below the minimum of %d MiB.  Please use a higher number.</source>
+        <translation>Kürzungsmodus wurde kleiner als das Minimum in Höhe von %d MiB konfiguriert. Bitte verwenden Sie einen größeren Wert.</translation>
+    </message>
+    <message>
+        <source>Prune: last wallet synchronisation goes beyond pruned data. You need to -reindex (download the whole blockchain again in case of pruned node)</source>
+        <translation>Prune (Kürzung): Die letzte Syncronisation der Wallet liegt vor gekürzten (gelöschten) Blöcken. Es ist ein -reindex (download der gesamten Blockkette) notwendig.</translation>
+    </message>
+    <message>
+        <source>Reduce storage requirements by pruning (deleting) old blocks. This mode is incompatible with -txindex and -rescan. Warning: Reverting this setting requires re-downloading the entire blockchain. (default: 0 = disable pruning blocks, &gt;%u = target size in MiB to use for block files)</source>
+        <translation>Speicherplatzanforderung durch kürzen (löschen) alter Blöcke reduzieren. Dieser Modus ist nicht mit -txindex und -rescan kompatibel. Warnung: Die Umkehr dieser Einstellung erfordert das erneute Herunterladen der gesamten Blockkette. (Standard: 0 = deaktiviert das Kürzen von Blöcken, &gt;%u = Zielgröße in MiB, die für Blockdateien verwendet werden darf)</translation>
+    </message>
+    <message>
+        <source>Rescans are not possible in pruned mode. You will need to use -reindex which will download the whole blockchain again.</source>
+        <translation>Rescans sind im pruned mode nicht möglich. Ein -reindex ist notwendig, welcher die gesmate Blockkette erneut herunterlädt.</translation>
+    </message>
+    <message>
+        <source>Error: A fatal internal error occurred, see debug.log for details</source>
+        <translation>Fehler: Ein schwerer interner Fehler ist aufgetreten, siehe debug.log für Details.</translation>
+    </message>
+    <message>
+        <source>Fee (in %s/kB) to add to transactions you send (default: %s)</source>
+        <translation>Gebühr (in %s/kB), die von Ihnen gesendeten Transaktionen hinzugefügt wird (Standard: %s)</translation>
+    </message>
+    <message>
+        <source>Pruning blockstore...</source>
+        <translation>Kürze Blockspeicher...</translation>
+    </message>
+    <message>
+        <source>Run in the background as a daemon and accept commands</source>
+        <translation>Als Hintergrunddienst ausführen und Befehle annehmen</translation>
+    </message>
+    <message>
+        <source>Unable to start HTTP server. See debug log for details.</source>
+        <translation>Kann HTTP Server nicht starten. Siehe debug log für Details.</translation>
+    </message>
+    <message>
+        <source>Accept connections from outside (default: 1 if no -proxy or -connect)</source>
+        <translation>Eingehende Verbindungen annehmen (Standard: 1, wenn nicht -proxy oder -connect)</translation>
+    </message>
+    <message>
         <source>Zetacoin Core</source>
         <translation>Zetacoin Core</translation>
     </message>
     <message>
-        <source>The Zetacoin Core developers</source>
-        <translation>Die "Zetacoin Core"-Entwickler</translation>
-    </message>
-    <message>
-=======
->>>>>>> 0d719145
-        <source>[testnet]</source>
-        <translation>[Testnetz]</translation>
-    </message>
-</context>
-<context>
-    <name>TrafficGraphWidget</name>
-    <message>
-        <source>KB/s</source>
-        <translation>KB/s</translation>
-    </message>
-</context>
-<context>
-    <name>TransactionDesc</name>
-    <message>
-        <source>Date</source>
-        <translation>Datum</translation>
-    </message>
-    <message>
-        <source>Message</source>
-        <translation>Nachricht</translation>
-    </message>
-    <message>
-<<<<<<< HEAD
-        <source>Comment</source>
-        <translation>Kommentar</translation>
-    </message>
-    <message>
-        <source>Transaction ID</source>
-        <translation>Transaktions-ID</translation>
-    </message>
-    <message>
-        <source>Merchant</source>
-        <translation>Händler</translation>
-    </message>
-    <message>
-        <source>Generated coins must mature %1 blocks before they can be spent. When you generated this block, it was broadcast to the network to be added to the block chain. If it fails to get into the chain, its state will change to "not accepted" and it won't be spendable. This may occasionally happen if another node generates a block within a few seconds of yours.</source>
-        <translation>Erzeugte Zetacoins müssen %1 Blöcke lang reifen, bevor sie ausgegeben werden können. Als Sie diesen Block erzeugten, wurde er an das Netzwerk übertragen, um ihn der Blockkette hinzuzufügen. Falls dies fehlschlägt wird der Status in "nicht angenommen" geändert und Sie werden keine Zetacoins gutgeschrieben bekommen. Das kann gelegentlich passieren, wenn ein anderer Knoten einen Block fast zeitgleich erzeugt.</translation>
-    </message>
-    <message>
-        <source>Debug information</source>
-        <translation>Debuginformationen</translation>
-    </message>
-    <message>
-        <source>Transaction</source>
-        <translation>Transaktion</translation>
-    </message>
-    <message>
-        <source>Inputs</source>
-        <translation>Eingaben</translation>
-    </message>
-    <message>
-=======
->>>>>>> 0d719145
-        <source>Amount</source>
-        <translation>Betrag</translation>
-    </message>
-    </context>
-<context>
-    <name>TransactionDescDialog</name>
-    <message>
-        <source>This pane shows a detailed description of the transaction</source>
-        <translation>Dieser Bereich zeigt eine detaillierte Beschreibung der Transaktion an</translation>
-    </message>
-    </context>
-<context>
-    <name>TransactionTableModel</name>
-    <message>
-        <source>Date</source>
-        <translation>Datum</translation>
-    </message>
-    <message>
-        <source>Label</source>
-        <translation>Bezeichnung</translation>
-    </message>
-    <message>
-        <source>(no label)</source>
-        <translation>(keine Bezeichnung)</translation>
-    </message>
-    </context>
-<context>
-    <name>TransactionView</name>
-    <message>
-        <source>Copy address</source>
-        <translation>Adresse kopieren</translation>
-    </message>
-    <message>
-        <source>Copy label</source>
-        <translation>Bezeichnung kopieren</translation>
-    </message>
-    <message>
-        <source>Copy amount</source>
-        <translation>Betrag kopieren</translation>
-    </message>
-    <message>
-        <source>Copy transaction ID</source>
-<<<<<<< HEAD
-        <translation>Transaktions-ID kopieren</translation>
-    </message>
-    <message>
-        <source>Copy raw transaction</source>
-        <translation>Kopiere rohe Transaktion</translation>
-    </message>
-    <message>
-        <source>Edit label</source>
-        <translation>Bezeichnung bearbeiten</translation>
-    </message>
-    <message>
-        <source>Show transaction details</source>
-        <translation>Transaktionsdetails anzeigen</translation>
-    </message>
-    <message>
-        <source>Export Transaction History</source>
-        <translation>Transaktionsverlauf exportieren</translation>
-    </message>
-    <message>
-        <source>Watch-only</source>
-        <translation>Beobachtet</translation>
-    </message>
-    <message>
-        <source>Exporting Failed</source>
-        <translation>Exportieren fehlgeschlagen</translation>
-    </message>
-    <message>
-        <source>There was an error trying to save the transaction history to %1.</source>
-        <translation>Beim Speichern des Transaktionsverlaufs nach %1 ist ein Fehler aufgetreten.</translation>
-    </message>
-    <message>
-        <source>Exporting Successful</source>
-        <translation>Exportieren erfolgreich</translation>
-    </message>
-    <message>
-        <source>The transaction history was successfully saved to %1.</source>
-        <translation>Speichern des Transaktionsverlaufs nach %1 war erfolgreich.</translation>
-=======
-        <translation>Transaktionskennung kopieren</translation>
->>>>>>> 0d719145
-    </message>
-    <message>
-        <source>Comma separated file (*.csv)</source>
-        <translation>Kommagetrennte-Datei (*.csv)</translation>
-    </message>
-    <message>
-        <source>Date</source>
-        <translation>Datum</translation>
-    </message>
-    <message>
-        <source>Label</source>
-        <translation>Bezeichnung</translation>
-    </message>
-    <message>
-        <source>Address</source>
-        <translation>Adresse</translation>
-    </message>
-    <message>
-        <source>Exporting Failed</source>
-        <translation>Exportieren fehlgeschlagen</translation>
-    </message>
-    </context>
-<context>
-    <name>UnitDisplayStatusBarControl</name>
-    <message>
-        <source>Unit to show amounts in. Click to select another unit.</source>
-        <translation>Die Einheit in der Beträge angezeigt werden. Klicken, um eine andere Einheit auszuwählen.</translation>
-    </message>
-</context>
-<context>
-    <name>WalletFrame</name>
-    </context>
-<context>
-    <name>WalletModel</name>
-<<<<<<< HEAD
-    <message>
-        <source>Send Coins</source>
-        <translation>Zetacoins überweisen</translation>
-    </message>
-</context>
-=======
-    </context>
->>>>>>> 0d719145
-<context>
-    <name>WalletView</name>
-    <message>
-        <source>&amp;Export</source>
-        <translation>E&amp;xportieren</translation>
-    </message>
-    <message>
-        <source>Export the data in the current tab to a file</source>
-        <translation>Daten der aktuellen Ansicht in eine Datei exportieren</translation>
-    </message>
-    <message>
-        <source>Backup Wallet</source>
-        <translation>Wallet sichern</translation>
-    </message>
-    <message>
-        <source>Wallet Data (*.dat)</source>
-        <translation>Wallet-Daten (*.dat)</translation>
-    </message>
-    <message>
-        <source>Backup Failed</source>
-        <translation>Sicherung fehlgeschlagen</translation>
-    </message>
-    <message>
-        <source>There was an error trying to save the wallet data to %1.</source>
-        <translation>Beim Speichern der Wallet-Daten nach %1 ist ein Fehler aufgetreten.</translation>
-    </message>
-    <message>
-        <source>Backup Successful</source>
-        <translation>Sicherung erfolgreich</translation>
-    </message>
-    <message>
-        <source>The wallet data was successfully saved to %1.</source>
-        <translation>Speichern der Wallet-Daten nach %1 war erfolgreich.</translation>
-    </message>
-</context>
-<context>
-    <name>bitcoin-core</name>
-    <message>
-        <source>Options:</source>
-        <translation>Optionen:</translation>
-    </message>
-    <message>
-        <source>Specify data directory</source>
-        <translation>Datenverzeichnis festlegen</translation>
-    </message>
-    <message>
-        <source>Connect to a node to retrieve peer addresses, and disconnect</source>
-        <translation>Mit dem angegebenen Knoten verbinden, um Adressen von Gegenstellen abzufragen, danach trennen</translation>
-    </message>
-    <message>
-        <source>Specify your own public address</source>
-        <translation>Die eigene öffentliche Adresse angeben</translation>
-    </message>
-    <message>
-        <source>Accept command line and JSON-RPC commands</source>
-        <translation>Kommandozeilen- und JSON-RPC-Befehle annehmen</translation>
-    </message>
-    <message>
-        <source>If &lt;category&gt; is not supplied or if &lt;category&gt; = 1, output all debugging information.</source>
-        <translation>Wenn &lt;category&gt; nicht angegeben wird oder &lt;category&gt;=1, jegliche Debugginginformationen ausgeben.</translation>
-    </message>
-    <message>
-<<<<<<< HEAD
-        <source>Maximum total fees (in %s) to use in a single wallet transaction; setting this too low may abort large transactions (default: %s)</source>
-        <translation>Maximale Gesamtgebühr (in %s) in einer Börsentransaktion; wird dies zu niedrig gesetzten können große Transaktionen abgebrochen werden (Standard: %s)</translation>
-    </message>
-    <message>
-        <source>Please check that your computer's date and time are correct! If your clock is wrong Zetacoin Core will not work properly.</source>
-        <translation>Bitte korrigieren Sie die Datums- und Uhrzeiteinstellungen Ihres Computers, da Zetacoin Core ansonsten nicht ordnungsgemäß funktionieren wird.</translation>
-    </message>
-    <message>
-=======
->>>>>>> 0d719145
-        <source>Prune configured below the minimum of %d MiB.  Please use a higher number.</source>
-        <translation>Kürzungsmodus wurde kleiner als das Minimum in Höhe von %d MiB konfiguriert. Bitte verwenden Sie einen größeren Wert.</translation>
-    </message>
-    <message>
-<<<<<<< HEAD
-=======
-        <source>Prune: last wallet synchronisation goes beyond pruned data. You need to -reindex (download the whole blockchain again in case of pruned node)</source>
-        <translation>Prune (Kürzung): Die letzte Syncronisation der Wallet liegt vor gekürzten (gelöschten) Blöcken. Es ist ein -reindex (download der gesamten Blockkette) notwendig.</translation>
-    </message>
-    <message>
->>>>>>> 0d719145
-        <source>Reduce storage requirements by pruning (deleting) old blocks. This mode is incompatible with -txindex and -rescan. Warning: Reverting this setting requires re-downloading the entire blockchain. (default: 0 = disable pruning blocks, &gt;%u = target size in MiB to use for block files)</source>
-        <translation>Speicherplatzanforderung durch kürzen (löschen) alter Blöcke reduzieren. Dieser Modus ist nicht mit -txindex und -rescan kompatibel. Warnung: Die Umkehr dieser Einstellung erfordert das erneute Herunterladen der gesamten Blockkette. (Standard: 0 = deaktiviert das Kürzen von Blöcken, &gt;%u = Zielgröße in MiB, die für Blockdateien verwendet werden darf)</translation>
-    </message>
-    <message>
-<<<<<<< HEAD
-=======
-        <source>Rescans are not possible in pruned mode. You will need to use -reindex which will download the whole blockchain again.</source>
-        <translation>Rescans sind im pruned mode nicht möglich. Ein -reindex ist notwendig, welcher die gesmate Blockkette erneut herunterlädt.</translation>
-    </message>
-    <message>
->>>>>>> 0d719145
-        <source>Error: A fatal internal error occurred, see debug.log for details</source>
-        <translation>Fehler: Ein schwerer interner Fehler ist aufgetreten, siehe debug.log für Details.</translation>
-    </message>
-    <message>
-        <source>Fee (in %s/kB) to add to transactions you send (default: %s)</source>
-        <translation>Gebühr (in %s/kB), die von Ihnen gesendeten Transaktionen hinzugefügt wird (Standard: %s)</translation>
-    </message>
-    <message>
-        <source>Pruning blockstore...</source>
-        <translation>Kürze Blockspeicher...</translation>
-    </message>
-    <message>
-        <source>Run in the background as a daemon and accept commands</source>
-        <translation>Als Hintergrunddienst ausführen und Befehle annehmen</translation>
-    </message>
-    <message>
-        <source>Unable to start HTTP server. See debug log for details.</source>
-        <translation>Kann HTTP Server nicht starten. Siehe debug log für Details.</translation>
-    </message>
-    <message>
-        <source>Accept connections from outside (default: 1 if no -proxy or -connect)</source>
-        <translation>Eingehende Verbindungen annehmen (Standard: 1, wenn nicht -proxy oder -connect)</translation>
-    </message>
-    <message>
-        <source>Bitcoin Core</source>
-        <translation>Bitcoin Core</translation>
-    </message>
-    <message>
         <source>-fallbackfee is set very high! This is the transaction fee you may pay when fee estimates are not available.</source>
         <translation>-fallbackfee ist sehr hoch eingestellt! Das ist die Transaktionsgebühr, welche du zahlen müsstest, wenn die Gebührenschätzungen nicht verfügbar sind.</translation>
     </message>
@@ -2871,33 +2606,18 @@
     <message>
         <source>The block database contains a block which appears to be from the future. This may be due to your computer's date and time being set incorrectly. Only rebuild the block database if you are sure that your computer's date and time are correct</source>
         <translation>Die Block-Datenbank enthält einen Block, der in der Zukunft auftaucht. Dies kann daran liegen, dass die Systemzeit Ihres Computers falsch eingestellt ist. Stellen Sie die Block-Datenbank nur wieder her, wenn Sie sich sicher sind, dass Ihre Systemzeit korrekt eingestellt ist.</translation>
-<<<<<<< HEAD
     </message>
     <message>
         <source>This is a pre-release test build - use at your own risk - do not use for mining or merchant applications</source>
         <translation>Dies ist eine Vorab-Testversion - Verwendung auf eigene Gefahr - nicht für Mining- oder Handelsanwendungen nutzen!</translation>
     </message>
     <message>
-        <source>Unable to bind to %s on this computer. Zetacoin Core is probably already running.</source>
-        <translation>Kann auf diesem Computer nicht an %s binden, da Zetacoin Core wahrscheinlich bereits gestartet wurde.</translation>
+        <source>Unable to rewind the database to a pre-fork state. You will need to redownload the blockchain</source>
+        <translation>Sie müssen die Datenbank mit Hilfe von -reindex neu aufbauen, um zum ungekürzten Modus zurückzukehren. Dies erfordert, dass die gesamte Blockkette erneut heruntergeladen wird.</translation>
     </message>
     <message>
         <source>Use UPnP to map the listening port (default: 1 when listening and no -proxy)</source>
         <translation>UPnP verwenden, um eine Portweiterleitung einzurichten (Standard: 1, wenn abgehört wird und -proxy nicht gesetzt ist)</translation>
-=======
-    </message>
-    <message>
-        <source>This is a pre-release test build - use at your own risk - do not use for mining or merchant applications</source>
-        <translation>Dies ist eine Vorab-Testversion - Verwendung auf eigene Gefahr - nicht für Mining- oder Handelsanwendungen nutzen!</translation>
->>>>>>> 0d719145
-    </message>
-    <message>
-        <source>Unable to rewind the database to a pre-fork state. You will need to redownload the blockchain</source>
-        <translation>Sie müssen die Datenbank mit Hilfe von -reindex neu aufbauen, um zum ungekürzten Modus zurückzukehren. Dies erfordert, dass die gesamte Blockkette erneut heruntergeladen wird.</translation>
-    </message>
-    <message>
-        <source>Use UPnP to map the listening port (default: 1 when listening and no -proxy)</source>
-        <translation>UPnP verwenden, um eine Portweiterleitung einzurichten (Standard: 1, wenn abgehört wird und -proxy nicht gesetzt ist)</translation>
     </message>
     <message>
         <source>Warning: The network does not appear to fully agree! Some miners appear to be experiencing issues.</source>
@@ -2992,13 +2712,10 @@
         <translation>Aktiviere das Veröffentlichen der Roh-Transaktion in &lt;address&gt;</translation>
     </message>
     <message>
-<<<<<<< HEAD
-=======
         <source>Enable transaction replacement in the memory pool (default: %u)</source>
         <translation>Maximal &lt;n&gt; nicht-verbindbare Transaktionen im Speicher halten (Standard: %u)</translation>
     </message>
     <message>
->>>>>>> 0d719145
         <source>Error initializing block database</source>
         <translation>Fehler beim Initialisieren der Blockdatenbank</translation>
     </message>
@@ -3047,8 +2764,6 @@
         <translation>Ungültige "-onion"-Adresse: '%s'</translation>
     </message>
     <message>
-<<<<<<< HEAD
-=======
         <source>Invalid amount for -%s=&lt;amount&gt;: '%s'</source>
         <translation>Ungültiger Betrag für -%s=&lt;amount&gt;: '%s'</translation>
     </message>
@@ -3057,13 +2772,10 @@
         <translation>Ungültiger Betrag für -fallbackfee=&lt;amount&gt;: '%s'</translation>
     </message>
     <message>
->>>>>>> 0d719145
         <source>Keep the transaction memory pool below &lt;n&gt; megabytes (default: %u)</source>
         <translation>Halten Sie den Transaktionsspeicherpool unter &lt;n&gt; Megabytes (Voreinstellung: %u)</translation>
     </message>
     <message>
-<<<<<<< HEAD
-=======
         <source>Loading banlist...</source>
         <translation>Lade Sperrliste...</translation>
     </message>
@@ -3072,7 +2784,6 @@
         <translation>Dateiort für das Auth-Cookie (Standard: Datenverzeichnis)</translation>
     </message>
     <message>
->>>>>>> 0d719145
         <source>Not enough file descriptors available.</source>
         <translation>Nicht genügend Datei-Deskriptoren verfügbar.</translation>
     </message>
@@ -3185,13 +2896,6 @@
         <translation>An die angegebene Adresse binden und nach eingehenden JSON-RPC-Verbindungen abhören. Für IPv6 "[Host]:Port"-Notation verwenden. Kann mehrmals angegeben werden. (Standard: an alle Schnittstellen binden)</translation>
     </message>
     <message>
-<<<<<<< HEAD
-        <source>Cannot obtain a lock on data directory %s. Zetacoin Core is probably already running.</source>
-        <translation>Datenverzeichnis %s kann nicht gesperrt werden, da Zetacoin Core wahrscheinlich bereits gestartet wurde.</translation>
-    </message>
-    <message>
-=======
->>>>>>> 0d719145
         <source>Create new files with system default permissions, instead of umask 077 (only effective with disabled wallet functionality)</source>
         <translation>Neue Dateien mit Standard-Systemrechten erzeugen, anstatt mit umask 077 (nur mit deaktivierter Walletfunktion nutzbar)</translation>
     </message>
@@ -3212,13 +2916,10 @@
         <translation>Niedrigere Gebühren (in %s/Kb) als diese werden bei der Transaktionserstellung als gebührenfrei angesehen (Standard: %s)</translation>
     </message>
     <message>
-<<<<<<< HEAD
-=======
         <source>Force relay of transactions from whitelisted peers even if they violate local relay policy (default: %d)</source>
         <translation>Leite Transaktionen von Peers auf der Positivliste auf jeden Fall weiter, auch wenn sie die lokale Weiterleitungsregeln verletzen (Standardeinstellung: %d)</translation>
     </message>
     <message>
->>>>>>> 0d719145
         <source>If paytxfee is not set, include enough fee so transactions begin confirmation on average within n blocks (default: %u)</source>
         <translation>Wenn -paytxfee nicht festgelegt wurde Gebühren einschließen, so dass mit der Bestätigung von Transaktionen im Schnitt innerhalb von n Blöcken begonnen wird (Standard: %u)</translation>
     </message>
@@ -3243,13 +2944,6 @@
         <translation>Maximale Größe in Byte von "high-priority/low-fee"-Transaktionen festlegen (Standard: %d)</translation>
     </message>
     <message>
-<<<<<<< HEAD
-        <source>Set the number of threads for coin generation if enabled (-1 = all cores, default: %d)</source>
-        <translation>Maximale Anzahl an Threads zur Zetacoinerzeugung, wenn aktiviert, festlegen (-1 = alle Kerne, Standard: %d)</translation>
-    </message>
-    <message>
-=======
->>>>>>> 0d719145
         <source>The transaction amount is too small to send after the fee has been deducted</source>
         <translation>Der Transaktionsbetrag ist zum senden zu niedrig, nachdem die Gebühr abgezogen wurde.</translation>
     </message>
@@ -3278,46 +2972,14 @@
         <translation>Öffentliche REST-Anfragen annehmen (Standard: %u)</translation>
     </message>
     <message>
-<<<<<<< HEAD
-        <source>Activating best chain...</source>
-        <translation>Aktiviere beste Blockkette...</translation>
-    </message>
-    <message>
-        <source>Always relay transactions received from whitelisted peers (default: %d)</source>
-        <translation>Geben Sie immer die Transaktionen, die Sie von freigegebenen Peers erhalten haben, weiter (Voreinstellung: %d)</translation>
-    </message>
-    <message>
-        <source>Attempt to recover private keys from a corrupt wallet.dat on startup</source>
-        <translation>Versuchen, private Schlüssel beim Starten aus einer beschädigten wallet.dat wiederherzustellen</translation>
-    </message>
-    <message>
         <source>Automatically create Tor hidden service (default: %d)</source>
         <translation>Automatisch versteckten Tor-Dienst erstellen (Standard: %d)</translation>
     </message>
     <message>
-        <source>Cannot resolve -whitebind address: '%s'</source>
-        <translation>Kann Adresse in -whitebind nicht auflösen: '%s'</translation>
-=======
-        <source>Automatically create Tor hidden service (default: %d)</source>
-        <translation>Automatisch versteckten Tor-Dienst erstellen (Standard: %d)</translation>
->>>>>>> 0d719145
-    </message>
-    <message>
         <source>Connect through SOCKS5 proxy</source>
         <translation>Über einen SOCKS5-Proxy &amp;verbinden</translation>
     </message>
     <message>
-<<<<<<< HEAD
-        <source>Copyright (C) 2009-%i The Zetacoin Core Developers</source>
-        <translation>Urheberrecht (C) 2009-%i Die "Zetacoin Core"-Entwickler</translation>
-    </message>
-    <message>
-        <source>Error loading wallet.dat: Wallet requires newer version of Zetacoin Core</source>
-        <translation>Fehler beim Laden von wallet.dat: Wallet benötigt neuere Version von Zetacoin Core</translation>
-    </message>
-    <message>
-=======
->>>>>>> 0d719145
         <source>Error reading from database, shutting down.</source>
         <translation>Fehler beim lesen der Datenbank, Ausführung wird beendet.</translation>
     </message>
@@ -3330,25 +2992,6 @@
         <translation>Hinweis</translation>
     </message>
     <message>
-<<<<<<< HEAD
-        <source>Initialization sanity check failed. Zetacoin Core is shutting down.</source>
-        <translation>Initialisierungsplausibilitätsprüfung fehlgeschlagen. Zetacoin Core wird beendet.</translation>
-    </message>
-    <message>
-        <source>Invalid amount for -maxtxfee=&lt;amount&gt;: '%s'</source>
-        <translation>Ungültiger Betrag für -maxtxfee=&lt;amount&gt;: '%s'</translation>
-    </message>
-    <message>
-        <source>Invalid amount for -minrelaytxfee=&lt;amount&gt;: '%s'</source>
-        <translation>Ungültiger Betrag für -minrelaytxfee=&lt;amount&gt;: '%s'</translation>
-    </message>
-    <message>
-        <source>Invalid amount for -mintxfee=&lt;amount&gt;: '%s'</source>
-        <translation>Ungültiger Betrag für -mintxfee=&lt;amount&gt;: '%s'</translation>
-    </message>
-    <message>
-=======
->>>>>>> 0d719145
         <source>Invalid amount for -paytxfee=&lt;amount&gt;: '%s' (must be at least %s)</source>
         <translation>Ungültiger Betrag für -paytxfee=&lt;amount&gt;: '%s' (muss mindestens %s sein)</translation>
     </message>
@@ -3377,10 +3020,6 @@
         <translation>Reduziere -maxconnections von %d zu %d, aufgrund von Systemlimitierungen.</translation>
     </message>
     <message>
-        <source>Reducing -maxconnections from %d to %d, because of system limitations.</source>
-        <translation>Reduziere -maxconnections von %d zu %d, aufgrund von Systemlimitierungen.</translation>
-    </message>
-    <message>
         <source>Rescan the block chain for missing wallet transactions on startup</source>
         <translation>Blockkette beim Starten erneut nach fehlenden Wallet-Transaktionen durchsuchen</translation>
     </message>
@@ -3449,24 +3088,14 @@
         <translation>Benutzername für JSON-RPC-Verbindungen</translation>
     </message>
     <message>
-<<<<<<< HEAD
-        <source>Wallet needed to be rewritten: restart Zetacoin Core to complete</source>
-        <translation>Wallet musste neu geschrieben werden: starten Sie Zetacoin Core zur Fertigstellung neu</translation>
-    </message>
-    <message>
-=======
->>>>>>> 0d719145
         <source>Warning</source>
         <translation>Warnung</translation>
     </message>
     <message>
-<<<<<<< HEAD
-=======
         <source>Warning: unknown new rules activated (versionbit %i)</source>
         <translation>Warnung: Unbekannte neue Regeln aktiviert (Versionsbit %i)</translation>
     </message>
     <message>
->>>>>>> 0d719145
         <source>Whether to operate in a blocks only mode (default: %u)</source>
         <translation>Legt fest ob nur Blöcke Modus aktiv sein soll (Standard: %u)</translation>
     </message>
@@ -3511,17 +3140,8 @@
         <translation>Die Transaktion nicht länger im Speicherpool behalten als &lt;n&gt; Stunden (Standard: %u)</translation>
     </message>
     <message>
-<<<<<<< HEAD
-        <source>Error reading wallet.dat! All keys read correctly, but transaction data or address book entries might be missing or incorrect.</source>
-        <translation>Lesen von wallet.dat fehlgeschlagen! Alle Schlüssel wurden korrekt gelesen, Transaktionsdaten bzw. Adressbucheinträge fehlen aber möglicherweise oder sind inkorrekt.</translation>
-=======
         <source>Fees (in %s/kB) smaller than this are considered zero fee for transaction creation (default: %s)</source>
         <translation>Niedrigere Gebühren (in %s/Kb) als diese werden bei der Transaktionserstellung als gebührenfrei angesehen (Standard: %s)</translation>
->>>>>>> 0d719145
-    </message>
-    <message>
-        <source>Fees (in %s/kB) smaller than this are considered zero fee for transaction creation (default: %s)</source>
-        <translation>Niedrigere Gebühren (in %s/Kb) als diese werden bei der Transaktionserstellung als gebührenfrei angesehen (Standard: %s)</translation>
     </message>
     <message>
         <source>How thorough the block verification of -checkblocks is (0-4, default: %u)</source>
@@ -3562,30 +3182,18 @@
     <message>
         <source>Username and hashed password for JSON-RPC connections. The field &lt;userpw&gt; comes in the format: &lt;USERNAME&gt;:&lt;SALT&gt;$&lt;HASH&gt;. A canonical python script is included in share/rpcuser. This option can be specified multiple times</source>
         <translation>Benutzername und gehashtes Passwort für JSON-RPC Verbindungen. Das Feld &lt;userpw&gt; kommt im Format: &lt;USERNAME&gt;:&lt;SALT&gt;$&lt;HASH&gt;. Ein kanonisches Pythonskript ist in share/rpcuser inbegriffen. Diese Option kann mehrere Male spezifiziert werden</translation>
-<<<<<<< HEAD
+    </message>
+    <message>
+        <source>Warning: Unknown block versions being mined! It's possible unknown rules are in effect</source>
+        <translation>Warnung: Unbekannte Blockversion wird durch Mining erzeugt! Es ist möglich, dass unbekannte Regeln in Kraft sind.</translation>
     </message>
     <message>
         <source>(default: %s)</source>
         <translation>(Standard: %s)</translation>
-=======
->>>>>>> 0d719145
-    </message>
-    <message>
-        <source>Warning: Unknown block versions being mined! It's possible unknown rules are in effect</source>
-        <translation>Warnung: Unbekannte Blockversion wird durch Mining erzeugt! Es ist möglich, dass unbekannte Regeln in Kraft sind.</translation>
-    </message>
-    <message>
-        <source>(default: %s)</source>
-        <translation>(Standard: %s)</translation>
-    </message>
-    <message>
-<<<<<<< HEAD
-        <source>Generate coins (default: %u)</source>
-        <translation>Zetacoins erzeugen (Standard: %u)</translation>
-=======
+    </message>
+    <message>
         <source>Always query for peer addresses via DNS lookup (default: %u)</source>
         <translation>Adressen von Gegenstellen immer über DNS-Namensauflösung abfragen (Standard: %u)</translation>
->>>>>>> 0d719145
     </message>
     <message>
         <source>How many blocks to check at startup (default: %u, 0 = all)</source>
