--- conflicted
+++ resolved
@@ -348,13 +348,6 @@
         <source>Confirmed</source>
         <translation>Тасдиқланди</translation>
     </message>
-<<<<<<< HEAD
-    <message>
-        <source>Priority</source>
-        <translation>Муҳимлиги</translation>
-    </message>
-=======
->>>>>>> be92be56
     </context>
 <context>
     <name>EditAddressDialog</name>
@@ -718,12 +711,9 @@
     </message>
 </context>
 <context>
-<<<<<<< HEAD
-=======
     <name>QObject::QObject</name>
     </context>
 <context>
->>>>>>> be92be56
     <name>QRImageWidget</name>
     </context>
 <context>
@@ -946,13 +936,10 @@
         <source>&amp;Save Image...</source>
         <translation>Расмни &amp;сақлаш</translation>
     </message>
-<<<<<<< HEAD
-=======
     <message>
         <source>Wallet</source>
         <translation>Ҳамён</translation>
     </message>
->>>>>>> be92be56
     </context>
 <context>
     <name>RecentRequestsTableModel</name>
@@ -1051,13 +1038,10 @@
         <source>S&amp;end</source>
         <translation>Жў&amp;натиш</translation>
     </message>
-<<<<<<< HEAD
-=======
     <message>
         <source>Transaction fee</source>
         <translation>Ўтказма тўлови</translation>
     </message>
->>>>>>> be92be56
     </context>
 <context>
     <name>SendCoinsEntry</name>
@@ -1165,12 +1149,9 @@
     <name>UnitDisplayStatusBarControl</name>
     </context>
 <context>
-<<<<<<< HEAD
-=======
     <name>WalletController</name>
     </context>
 <context>
->>>>>>> be92be56
     <name>WalletFrame</name>
     </context>
 <context>
