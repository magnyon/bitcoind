<TS language="kk_KZ" version="2.0">
<context>
    <name>AddressBookPage</name>
    <message>
        <source>Create a new address</source>
        <translation>Жаңа адрес енгізу</translation>
    </message>
    <message>
        <source>&amp;New</source>
        <translation>Жаңа</translation>
    </message>
    <message>
        <source>Copy the currently selected address to the system clipboard</source>
        <translation>Таңдаған адресті тізімнен жою</translation>
    </message>
    <message>
        <source>C&amp;lose</source>
        <translation>Жабу</translation>
    </message>
    <message>
        <source>&amp;Export</source>
        <translation>Экспорт</translation>
    </message>
    <message>
        <source>&amp;Delete</source>
        <translation>Жою</translation>
    </message>
    </context>
<context>
    <name>AddressTableModel</name>
    </context>
<context>
    <name>AskPassphraseDialog</name>
    <message>
        <source>Enter passphrase</source>
        <translation>Құпия сөзді енгізу</translation>
    </message>
    <message>
        <source>New passphrase</source>
        <translation>Жаңа құпия сөзі</translation>
    </message>
    <message>
        <source>Repeat new passphrase</source>
        <translation>Жаңа құпия сөзді қайта енгізу</translation>
    </message>
    </context>
<context>
    <name>BanTableModel</name>
    </context>
<context>
    <name>BitcoinGUI</name>
    <message>
        <source>&amp;Transactions</source>
        <translation>&amp;Транзакциялар</translation>
    </message>
    <message>
        <source>E&amp;xit</source>
        <translation>Шығу</translation>
    </message>
    <message>
        <source>&amp;Options...</source>
        <translation>Параметрлері</translation>
    </message>
    <message>
        <source>&amp;Backup Wallet...</source>
        <translation>Әмиянды жасыру</translation>
    </message>
    <message>
        <source>&amp;Change Passphrase...</source>
        <translation>Құпия сөзді өзгерту</translation>
    </message>
    <message>
        <source>Zetacoin</source>
        <translation>Биткоин</translation>
    </message>
    <message>
        <source>Wallet</source>
        <translation>Әмиян</translation>
    </message>
    <message>
        <source>&amp;Send</source>
        <translation>Жіберу</translation>
    </message>
    <message>
        <source>&amp;Receive</source>
        <translation>Алу</translation>
    </message>
    <message>
        <source>&amp;File</source>
        <translation>Файл</translation>
    </message>
    <message>
        <source>&amp;Help</source>
        <translation>Көмек</translation>
    </message>
    <message numerus="yes">
        <source>%n hour(s)</source>
        <translation><numerusform>%n сағат</numerusform></translation>
    </message>
    <message numerus="yes">
        <source>%n day(s)</source>
        <translation><numerusform>%n күн</numerusform></translation>
    </message>
    <message numerus="yes">
        <source>%n week(s)</source>
        <translation><numerusform>%n апта</numerusform></translation>
    </message>
    <message>
        <source>%1 and %2</source>
        <translation>%1 немесе %2</translation>
    </message>
    <message numerus="yes">
        <source>%n year(s)</source>
        <translation><numerusform>%n жыл</numerusform></translation>
    </message>
    <message>
        <source>%1 behind</source>
        <translation>%1 қалмады</translation>
    </message>
    <message>
        <source>Error</source>
        <translation>қате</translation>
    </message>
    <message>
        <source>Warning</source>
        <translation>Ескерту</translation>
    </message>
    <message>
        <source>Information</source>
        <translation>Информация</translation>
    </message>
    <message>
        <source>Up to date</source>
        <translation>Жаңартылған</translation>
    </message>
    </context>
<context>
    <name>CoinControlDialog</name>
    <message>
        <source>Amount:</source>
        <translation>Саны</translation>
    </message>
    <message>
        <source>Priority:</source>
        <translation>Басымдық</translation>
    </message>
    <message>
        <source>Fee:</source>
        <translation>Комиссия</translation>
    </message>
    <message>
        <source>Dust:</source>
        <translation>Шаң</translation>
    </message>
    <message>
        <source>After Fee:</source>
        <translation>Комиссия алу кейін</translation>
    </message>
    <message>
        <source>Amount</source>
        <translation>Саны</translation>
    </message>
    <message>
        <source>Date</source>
        <translation>Күні</translation>
    </message>
    <message>
        <source>Confirmations</source>
        <translation>Растау саны</translation>
    </message>
    <message>
        <source>Confirmed</source>
        <translation>Растық</translation>
    </message>
    <message>
        <source>Priority</source>
        <translation>Басымдық</translation>
    </message>
    </context>
<context>
    <name>EditAddressDialog</name>
    <message>
        <source>&amp;Label</source>
        <translation>таңба</translation>
    </message>
    <message>
        <source>&amp;Address</source>
        <translation>Адрес</translation>
    </message>
    </context>
<context>
    <name>FreespaceChecker</name>
    </context>
<context>
    <name>HelpMessageDialog</name>
    </context>
<context>
    <name>Intro</name>
    <message>
        <source>Error</source>
        <translation>қате</translation>
    </message>
    </context>
<context>
    <name>OpenURIDialog</name>
    </context>
<context>
    <name>OptionsDialog</name>
    <message>
        <source>W&amp;allet</source>
        <translation>Әмиян</translation>
    </message>
    </context>
<context>
    <name>OverviewPage</name>
    </context>
<context>
    <name>PaymentServer</name>
    </context>
<context>
    <name>PeerTableModel</name>
    </context>
<context>
    <name>QObject</name>
    <message>
        <source>Amount</source>
        <translation>Саны</translation>
    </message>
    </context>
<context>
    <name>QRImageWidget</name>
    </context>
<context>
    <name>RPCConsole</name>
    <message>
        <source>&amp;Information</source>
        <translation>Информация</translation>
    </message>
    </context>
<context>
    <name>ReceiveCoinsDialog</name>
<<<<<<< HEAD
    <message>
        <source>&amp;Amount:</source>
        <translation>Саны</translation>
    </message>
    </context>
<context>
    <name>ReceiveRequestDialog</name>
=======
>>>>>>> 0d719145
    <message>
        <source>&amp;Amount:</source>
        <translation>Саны</translation>
    </message>
    </context>
<context>
    <name>ReceiveRequestDialog</name>
    </context>
<context>
    <name>RecentRequestsTableModel</name>
    </context>
<context>
    <name>SendCoinsDialog</name>
    <message>
        <source>Amount:</source>
        <translation>Саны</translation>
    </message>
    <message>
        <source>Priority:</source>
        <translation>Басымдық</translation>
    </message>
    <message>
        <source>Fee:</source>
        <translation>Комиссия:</translation>
    </message>
    <message>
        <source>After Fee:</source>
        <translation>Комиссия алу кейін:</translation>
    </message>
    <message>
        <source>Dust:</source>
        <translation>Шаң</translation>
    </message>
    </context>
<context>
    <name>SendCoinsEntry</name>
    <message>
        <source>A&amp;mount:</source>
        <translation>Саны</translation>
    </message>
    </context>
<context>
<<<<<<< HEAD
    <name>SendCoinsEntry</name>
    <message>
        <source>A&amp;mount:</source>
        <translation>Саны</translation>
    </message>
=======
    <name>SendConfirmationDialog</name>
>>>>>>> 0d719145
    </context>
<context>
    <name>ShutdownWindow</name>
    </context>
<context>
    <name>SignVerifyMessageDialog</name>
    </context>
<context>
    <name>SplashScreen</name>
    </context>
<context>
    <name>TrafficGraphWidget</name>
    </context>
<context>
    <name>TransactionDesc</name>
    </context>
<context>
    <name>TransactionDescDialog</name>
    </context>
<context>
    <name>TransactionTableModel</name>
    </context>
<context>
    <name>TransactionView</name>
    </context>
<context>
    <name>UnitDisplayStatusBarControl</name>
    </context>
<context>
    <name>WalletFrame</name>
    </context>
<context>
    <name>WalletModel</name>
    </context>
<context>
    <name>WalletView</name>
    </context>
<context>
    <name>bitcoin-core</name>
    <message>
        <source>Information</source>
        <translation>Информация</translation>
    </message>
    <message>
        <source>Transaction amount too small</source>
        <translation>Транзакция өте кішкентай</translation>
    </message>
    <message>
        <source>Transaction too large</source>
        <translation>Транзакция өте үлкен</translation>
    </message>
    <message>
        <source>Warning</source>
        <translation>Ескерту</translation>
    </message>
    <message>
        <source>Error</source>
        <translation>қате</translation>
    </message>
</context>
</TS><|MERGE_RESOLUTION|>--- conflicted
+++ resolved
@@ -1,4 +1,4 @@
-<TS language="kk_KZ" version="2.0">
+<TS language="kk_KZ" version="2.1">
 <context>
     <name>AddressBookPage</name>
     <message>
@@ -239,16 +239,6 @@
     </context>
 <context>
     <name>ReceiveCoinsDialog</name>
-<<<<<<< HEAD
-    <message>
-        <source>&amp;Amount:</source>
-        <translation>Саны</translation>
-    </message>
-    </context>
-<context>
-    <name>ReceiveRequestDialog</name>
-=======
->>>>>>> 0d719145
     <message>
         <source>&amp;Amount:</source>
         <translation>Саны</translation>
@@ -291,15 +281,7 @@
     </message>
     </context>
 <context>
-<<<<<<< HEAD
-    <name>SendCoinsEntry</name>
-    <message>
-        <source>A&amp;mount:</source>
-        <translation>Саны</translation>
-    </message>
-=======
     <name>SendConfirmationDialog</name>
->>>>>>> 0d719145
     </context>
 <context>
     <name>ShutdownWindow</name>
