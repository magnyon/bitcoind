--- conflicted
+++ resolved
@@ -1,47 +1,4 @@
-<<<<<<< HEAD
-<?xml version="1.0" ?><!DOCTYPE TS><TS language="ru" version="2.0">
-<defaultcodec>UTF-8</defaultcodec>
-<context>
-    <name>AboutDialog</name>
-    <message>
-        <location filename="../forms/aboutdialog.ui" line="+14"/>
-        <source>About Peercoin</source>
-        <translation>&amp;О Пиркойн</translation>
-    </message>
-    <message>
-        <location line="+39"/>
-        <source>&lt;b&gt;Peercoin&lt;/b&gt; version</source>
-        <translation>&lt;b&gt;Пиркойн&lt;/b&gt; версия</translation>
-    </message>
-    <message>
-        <location line="+57"/>
-        <source>
-This is experimental software.
-
-Distributed under the MIT/X11 software license, see the accompanying file COPYING or http://www.opensource.org/licenses/mit-license.php.
-
-This product includes software developed by the OpenSSL Project for use in the OpenSSL Toolkit (http://www.openssl.org/) and cryptographic software written by Eric Young (eay@cryptsoft.com) and UPnP software written by Thomas Bernard.</source>
-        <translation>
-Это экспериментальная программа.
-
-Распространяется на правах лицензии MIT/X11, см. файл license.txt или http://www.opensource.org/licenses/mit-license.php.
-
-Этот продукт включает ПО, разработанное OpenSSL Project для использования в OpenSSL Toolkit (http://www.openssl.org/) и криптографическое ПО, написанное Eric Young (eay@cryptsoft.com) и ПО для работы с UPnP, написанное Thomas Bernard.</translation>
-    </message>
-    <message>
-        <location filename="../aboutdialog.cpp" line="+14"/>
-        <source>Copyright</source>
-        <translation>Все права защищены</translation>
-    </message>
-    <message>
-        <location line="+0"/>
-        <source>The Peercoin developers</source>
-        <translation>Разработчики Пиркойн</translation>
-    </message>
-</context>
-=======
 <TS language="ru" version="2.1">
->>>>>>> dac5d68f
 <context>
     <name>AddressBookPage</name>
     <message>
@@ -65,14 +22,8 @@
         <translation>&amp;Копировать</translation>
     </message>
     <message>
-<<<<<<< HEAD
-        <location filename="../addressbookpage.cpp" line="+63"/>
-        <source>These are your Peercoin addresses for receiving payments. You may want to give a different one to each sender so you can keep track of who is paying you.</source>
-        <translation>Это Ваши адреса для получения платежей. Вы можете дать разные адреса отправителям, чтобы отслеживать, кто именно вам платит.</translation>
-=======
         <source>C&amp;lose</source>
         <translation>&amp;Закрыть</translation>
->>>>>>> dac5d68f
     </message>
     <message>
         <source>Delete the currently selected address from the list</source>
@@ -83,14 +34,8 @@
         <translation>Экспортировать данные текущей вкладки в файл</translation>
     </message>
     <message>
-<<<<<<< HEAD
-        <location line="+11"/>
-        <source>Sign a message to prove you own a Peercoin address</source>
-        <translation>Подписать сообщение, чтобы доказать владение адресом Пиркойн</translation>
-=======
         <source>&amp;Export</source>
         <translation>&amp;Экспорт</translation>
->>>>>>> dac5d68f
     </message>
     <message>
         <source>&amp;Delete</source>
@@ -109,14 +54,8 @@
         <translation>&amp;Выбрать</translation>
     </message>
     <message>
-<<<<<<< HEAD
-        <location line="-44"/>
-        <source>Verify a message to ensure it was signed with a specified Peercoin address</source>
-        <translation>Проверить сообщение, чтобы убедиться, что оно было подписано указанным адресом Пиркойн</translation>
-=======
         <source>Sending addresses</source>
         <translation>Адреса отправки</translation>
->>>>>>> dac5d68f
     </message>
     <message>
         <source>Receiving addresses</source>
@@ -127,18 +66,12 @@
         <translation>Это ваши адреса Bitcoin для отправки платежей. Всегда проверяйте количество и адрес получателя перед отправкой перевода.</translation>
     </message>
     <message>
-<<<<<<< HEAD
-        <location filename="../addressbookpage.cpp" line="-5"/>
-        <source>These are your Peercoin addresses for sending payments. Always check the amount and the receiving address before sending coins.</source>
-        <translation>Ваши адреса для получения средств. Совет: проверьте сумму и адрес назначения перед переводом.</translation>
-=======
         <source>These are your Bitcoin addresses for receiving payments. It is recommended to use a new receiving address for each transaction.</source>
         <translation>Это ваши адреса Bitcoin для приёма платежей. Рекомендуется использовать новый адрес получения для каждой транзакции.</translation>
     </message>
     <message>
         <source>&amp;Copy Address</source>
         <translation>Копировать &amp;адрес</translation>
->>>>>>> dac5d68f
     </message>
     <message>
         <source>Copy &amp;Label</source>
@@ -228,16 +161,7 @@
     </message>
     <message>
         <source>Confirm wallet encryption</source>
-<<<<<<< HEAD
-        <translation>Подтвердите шифрование бумажника</translation>
-    </message>
-    <message>
-        <location line="+1"/>
-        <source>Warning: If you encrypt your wallet and lose your passphrase, you will &lt;b&gt;LOSE ALL OF YOUR PEERCOINS&lt;/b&gt;!</source>
-        <translation>Внимание: если вы зашифруете бумажник и потеряете пароль, вы &lt;b&gt;ПОТЕРЯЕТЕ ВСЕ ВАШИ МОНЕТЫ&lt;/b&gt;!</translation>
-=======
         <translation>Подтвердить шифрование кошелька</translation>
->>>>>>> dac5d68f
     </message>
     <message>
         <source>Are you sure you wish to encrypt your wallet?</source>
@@ -245,24 +169,7 @@
     </message>
     <message>
         <source>Wallet encrypted</source>
-<<<<<<< HEAD
-        <translation>Бумажник зашифрован</translation>
-    </message>
-    <message>
-        <location line="-56"/>
-        <source>Peercoin will close now to finish the encryption process. Remember that encrypting your wallet cannot fully protect your peercoins from being stolen by malware infecting your computer.</source>
-        <translation>Сейчас программа закроется для завершения процесса шифрования. Помните, что шифрование вашего бумажника не может полностью защитить ваши монеты от кражи с помощью инфицирования вашего компьютера вредоносным ПО.</translation>
-    </message>
-    <message>
-        <location line="+13"/>
-        <location line="+7"/>
-        <location line="+42"/>
-        <location line="+6"/>
-        <source>Wallet encryption failed</source>
-        <translation>Не удалось зашифровать бумажник</translation>
-=======
         <translation>Кошелёк зашифрован</translation>
->>>>>>> dac5d68f
     </message>
     <message>
         <source>Wallet decryption failed</source>
@@ -315,327 +222,20 @@
         <translation>Закрыть приложение</translation>
     </message>
     <message>
-<<<<<<< HEAD
-        <location line="+4"/>
-        <source>Show information about Peercoin</source>
-        <translation>Показать информацию о Пиркойн</translation>
-    </message>
-    <message>
-        <location line="+2"/>
-        <source>About &amp;Qt</source>
-        <translation>О &amp;Qt</translation>
-    </message>
-    <message>
-        <location line="+1"/>
-        <source>Show information about Qt</source>
-        <translation>Показать информацию о Qt</translation>
-=======
         <source>&amp;About %1</source>
         <translation>&amp;Около %1</translation>
->>>>>>> dac5d68f
     </message>
     <message>
         <source>&amp;Options...</source>
-<<<<<<< HEAD
-        <translation>Оп&amp;ции...</translation>
-    </message>
-    <message>
-        <location line="+6"/>
-        <source>&amp;Encrypt Wallet...</source>
-        <translation>&amp;Зашифровать бумажник...</translation>
-    </message>
-    <message>
-        <location line="+3"/>
-        <source>&amp;Backup Wallet...</source>
-        <translation>&amp;Сделать резервную копию бумажника...</translation>
-    </message>
-    <message>
-        <location line="+2"/>
-        <source>&amp;Change Passphrase...</source>
-        <translation>&amp;Изменить пароль...</translation>
-    </message>
-    <message>
-        <location line="+285"/>
-        <source>Importing blocks from disk...</source>
-        <translation>Импортируются блоки с диска...</translation>
-    </message>
-    <message>
-        <location line="+3"/>
-        <source>Reindexing blocks on disk...</source>
-        <translation>Идёт переиндексация блоков на диске...</translation>
-    </message>
-    <message>
-        <location line="-347"/>
-        <source>Send coins to a Peercoin address</source>
-        <translation>Отправить монеты на указанный адрес Пиркойн</translation>
-    </message>
-    <message>
-        <location line="+49"/>
-        <source>Modify configuration options for Peercoin</source>
-        <translation>Изменить параметры конфигурации Пиркойн</translation>
-    </message>
-    <message>
-        <location line="+9"/>
-        <source>Backup wallet to another location</source>
-        <translation>Сделать резервную копию бумажника в другом месте</translation>
-    </message>
-    <message>
-        <location line="+2"/>
-        <source>Change the passphrase used for wallet encryption</source>
-        <translation>Изменить пароль шифрования бумажника</translation>
-    </message>
-    <message>
-        <location line="+6"/>
-        <source>&amp;Debug window</source>
-        <translation>&amp;Окно отладки</translation>
-    </message>
-    <message>
-        <location line="+1"/>
-        <source>Open debugging and diagnostic console</source>
-        <translation>Открыть консоль отладки и диагностики</translation>
-    </message>
-    <message>
-        <location line="-4"/>
-        <source>&amp;Verify message...</source>
-        <translation>&amp;Проверить сообщение...</translation>
-    </message>
-    <message>
-        <location line="-165"/>
-        <location line="+530"/>
-        <source>Peercoin</source>
-        <translation>Пиркойн</translation>
-    </message>
-    <message>
-        <location line="-530"/>
-        <source>Wallet</source>
-        <translation>Бумажник</translation>
-    </message>
-    <message>
-        <location line="+101"/>
-        <source>&amp;Send</source>
-        <translation>&amp;Отправить</translation>
-    </message>
-    <message>
-        <location line="+7"/>
-        <source>&amp;Receive</source>
-        <translation>&amp;Получить</translation>
-    </message>
-    <message>
-        <location line="+14"/>
-        <source>&amp;Addresses</source>
-        <translation>&amp;Адреса</translation>
-    </message>
-    <message>
-        <location line="+22"/>
-        <source>&amp;About Peercoin</source>
-        <translation>&amp;О Пиркойн</translation>
-    </message>
-    <message>
-        <location line="+9"/>
-        <source>&amp;Show / Hide</source>
-        <translation>&amp;Показать / Скрыть</translation>
-    </message>
-    <message>
-        <location line="+1"/>
-        <source>Show or hide the main Window</source>
-        <translation>Показать или скрыть главное окно</translation>
-    </message>
-    <message>
-        <location line="+3"/>
-        <source>Encrypt the private keys that belong to your wallet</source>
-        <translation>Зашифровать приватные ключи, принадлежащие вашему бумажнику</translation>
-    </message>
-    <message>
-        <location line="+1"/>
-        <source>Decrypt wallet only for minting. Sending coins will still require the password.</source>
-        <translation type="unfinished"></translation>
-    </message>
-    <message>
-        <location line="+7"/>
-        <source>Sign messages with your Peercoin addresses to prove you own them</source>
-        <translation>Подписать сообщения вашим адресом Пиркойн, чтобы доказать, что вы им владеете</translation>
-    </message>
-    <message>
-        <location line="+2"/>
-        <source>Verify messages to ensure they were signed with specified Peercoin addresses</source>
-        <translation>Проверить сообщения, чтобы удостовериться, что они были подписаны определённым адресом Пиркойн</translation>
-    </message>
-    <message>
-        <location line="+3"/>
-        <source>UI to create multisig addresses</source>
-        <translation type="unfinished"></translation>
-    </message>
-    <message>
-        <location line="+28"/>
-        <source>&amp;File</source>
-        <translation>&amp;Файл</translation>
-    </message>
-    <message>
-        <location line="+7"/>
-        <source>&amp;Settings</source>
-        <translation>&amp;Настройки</translation>
-    </message>
-    <message>
-        <location line="+6"/>
-        <source>&amp;Help</source>
-        <translation>&amp;Помощь</translation>
-    </message>
-    <message>
-        <location line="+9"/>
-        <source>Tabs toolbar</source>
-        <translation>Панель вкладок</translation>
-    </message>
-    <message>
-        <location line="+17"/>
-        <location line="+10"/>
-        <source>[testnet]</source>
-        <translation>[тестовая сеть]</translation>
-    </message>
-    <message>
-        <location line="+47"/>
-        <source>Peercoin client</source>
-        <translation>Пиркойн клиент</translation>
-    </message>
-    <message numerus="yes">
-        <location line="+141"/>
-        <source>%n active connection(s) to Peercoin network</source>
-        <translation><numerusform>%n активное соединение с сетью</numerusform><numerusform>%n активных соединений с сетью</numerusform><numerusform>%n активных соединений с сетью</numerusform></translation>
-    </message>
-    <message>
-        <location line="+22"/>
-        <source>No block source available...</source>
-        <translation>Источник блоков недоступен...</translation>
-    </message>
-    <message>
-        <location line="+12"/>
-        <source>Processed %1 of %2 (estimated) blocks of transaction history.</source>
-        <translation>Обработано %1 из %2 (примерно) блоков истории транзакций.</translation>
-    </message>
-    <message>
-        <location line="+4"/>
-        <source>Processed %1 blocks of transaction history.</source>
-        <translation>Обработано %1 блоков истории транзакций.</translation>
-    </message>
-    <message numerus="yes">
-        <location line="+20"/>
-        <source>%n hour(s)</source>
-        <translation><numerusform>%n час</numerusform><numerusform>%n часа</numerusform><numerusform>%n часов</numerusform></translation>
-    </message>
-    <message numerus="yes">
-        <location line="+4"/>
-        <source>%n day(s)</source>
-        <translation><numerusform>%n день</numerusform><numerusform>%n дня</numerusform><numerusform>%n дней</numerusform></translation>
-    </message>
-    <message numerus="yes">
-        <location line="+4"/>
-        <source>%n week(s)</source>
-        <translation><numerusform>%n неделя</numerusform><numerusform>%n недели</numerusform><numerusform>%n недель</numerusform></translation>
-    </message>
-    <message>
-        <location line="+4"/>
-        <source>%1 behind</source>
-        <translation>%1 позади</translation>
-    </message>
-    <message>
-        <location line="+14"/>
-        <source>Last received block was generated %1 ago.</source>
-        <translation>Последний полученный блок был сгенерирован %1 назад.</translation>
-    </message>
-    <message>
-        <location line="+2"/>
-        <source>Transactions after this will not yet be visible.</source>
-        <translation>Транзакции после этой пока не будут видны.</translation>
-    </message>
-    <message>
-        <location line="+22"/>
-        <source>Error</source>
-        <translation>Ошибка</translation>
-    </message>
-    <message>
-        <location line="+3"/>
-        <source>Warning</source>
-        <translation>Внимание</translation>
-    </message>
-    <message>
-        <location line="+3"/>
-        <source>Information</source>
-        <translation>Информация</translation>
-    </message>
-    <message>
-        <location line="+70"/>
-        <source>You can send this transaction for a fee of %1, which is burned and prevents spamming of the network. Do you want to pay the fee?</source>
-        <translation type="unfinished"/>
-    </message>
-    <message>
-        <location line="-140"/>
-        <source>Up to date</source>
-        <translation>Синхронизировано</translation>
-    </message>
-    <message>
-        <location line="+31"/>
-        <source>Catching up...</source>
-        <translation>Синхронизируется...</translation>
-    </message>
-    <message>
-        <location line="+113"/>
-        <source>Confirm transaction fee</source>
-        <translation>Подтвердите комиссию</translation>
-    </message>
-    <message>
-        <location line="+8"/>
-        <source>Sent transaction</source>
-        <translation>Исходящая транзакция</translation>
-    </message>
-    <message>
-        <location line="+0"/>
-        <source>Incoming transaction</source>
-        <translation>Входящая транзакция</translation>
-    </message>
-    <message>
-        <location line="+1"/>
-        <source>Date: %1
-Amount: %2
-Type: %3
-Address: %4
-</source>
-        <translation>Дата: %1
-Количество: %2
-Тип: %3
-Адрес: %4
-</translation>
-=======
         <translation>&amp;Параметры</translation>
->>>>>>> dac5d68f
     </message>
     <message>
         <source>Modify configuration options for %1</source>
         <translation>Изменить параметры конфигурации для %1</translation>
     </message>
     <message>
-<<<<<<< HEAD
-        <location line="-23"/>
-        <location line="+23"/>
-        <source>URI can not be parsed! This can be caused by an invalid Peercoin address or malformed URI parameters.</source>
-        <translation>Не удалось обработать URI! Это может быть связано с неверным адресом Пиркойн или неправильными параметрами URI.</translation>
-    </message>
-    <message>
-        <location line="+17"/>
-        <source>Wallet is &lt;b&gt;encrypted&lt;/b&gt; and currently &lt;b&gt;unlocked&lt;/b&gt;</source>
-        <translation>Бумажник &lt;b&gt;зашифрован&lt;/b&gt; и в настоящее время &lt;b&gt;разблокирован&lt;/b&gt;</translation>
-    </message>
-    <message>
-        <location line="+8"/>
-        <source>Wallet is &lt;b&gt;encrypted&lt;/b&gt; and currently &lt;b&gt;locked&lt;/b&gt;</source>
-        <translation>Бумажник &lt;b&gt;зашифрован&lt;/b&gt; и в настоящее время &lt;b&gt;заблокирован&lt;/b&gt;</translation>
-    </message>
-    <message>
-        <location filename="../bitcoin.cpp" line="+111"/>
-        <source>A fatal error occurred. Peercoin can no longer continue safely and will quit.</source>
-        <translation>Произошла неисправимая ошибка. Пиркойн не может безопасно продолжать работу и будет закрыт.</translation>
-=======
         <source>&amp;Encrypt Wallet...</source>
         <translation>&amp;Зашифровать кошелёк...</translation>
->>>>>>> dac5d68f
     </message>
     </context>
 <context>
@@ -704,14 +304,8 @@
 <context>
     <name>RecentRequestsTableModel</name>
     <message>
-<<<<<<< HEAD
-        <location line="-5"/>
-        <source>The entered address &quot;%1&quot; is not a valid Peercoin address.</source>
-        <translation>Введённый адрес &quot;%1&quot; не является правильным Пиркойн-адресом.</translation>
-=======
         <source>Label</source>
         <translation>Метка</translation>
->>>>>>> dac5d68f
     </message>
     <message>
         <source>(no label)</source>
@@ -752,15 +346,8 @@
 <context>
     <name>TransactionTableModel</name>
     <message>
-<<<<<<< HEAD
-        <location filename="../guiutil.cpp" line="+424"/>
-        <location line="+12"/>
-        <source>Peercoin-Qt</source>
-        <translation>Peercoin-Qt</translation>
-=======
         <source>Label</source>
         <translation>Метка</translation>
->>>>>>> dac5d68f
     </message>
     <message>
         <source>(no label)</source>
@@ -817,2124 +404,6 @@
         <translation>Сумма транзакции не должна быть отрицательной</translation>
     </message>
     <message>
-<<<<<<< HEAD
-        <location line="+6"/>
-        <source>Mandatory network transaction fee per kB transferred. Most transactions are 1 kB and incur a 0.01 PPC fee. Note: transfer size may increase depending on the number of input transactions required to be added together to fund the payment.</source>
-        <translation type="unfinished"/>
-    </message>
-    <message>
-        <location line="+15"/>
-        <source>Additional network &amp;fee</source>
-        <translation type="unfinished"/>
-    </message>
-    <message>
-        <location line="+31"/>
-        <source>Automatically start Peercoin after logging in to the system.</source>
-        <translation>Автоматически запускать Пиркойн после входа в систему</translation>
-    </message>
-    <message>
-        <location line="+46"/>
-        <source>Check this box to follow the centrally issued checkpoints.</source>
-        <translation type="unfinished"/>
-    </message>
-    <message>
-        <location line="+3"/>
-        <source>&amp;Start Peercoin on system login</source>
-        <translation>&amp;Запускать Пиркойн при входе в систему</translation>
-    </message>
-    <message>
-        <location line="+7"/>
-        <source>Enforce checkpoints</source>
-        <translation type="unfinished"></translation>
-    </message>
-    <message>
-        <location line="+35"/>
-        <source>Reset all client options to default.</source>
-        <translation>Сбросить все опции клиента на значения по умолчанию.</translation>
-    </message>
-    <message>
-        <location line="+3"/>
-        <source>&amp;Reset Options</source>
-        <translation>&amp;Сбросить опции</translation>
-    </message>
-    <message>
-        <location line="+13"/>
-        <source>&amp;Network</source>
-        <translation>&amp;Сеть</translation>
-    </message>
-    <message>
-        <location line="+6"/>
-        <source>Automatically open the Peercoin client port on the router. This only works when your router supports UPnP and it is enabled.</source>
-        <translation>Автоматически открыть порт для Пиркойн-клиента на роутере. Работает только если Ваш роутер поддерживает UPnP, и данная функция включена.</translation>
-    </message>
-    <message>
-        <location line="+3"/>
-        <source>Map port using &amp;UPnP</source>
-        <translation>Пробросить порт через &amp;UPnP</translation>
-    </message>
-    <message>
-        <location line="+7"/>
-        <source>Connect to the Peercoin network through a SOCKS proxy (e.g. when connecting through Tor).</source>
-        <translation>Подключаться к сети Пиркойн через прокси SOCKS (например, при подключении через Tor).</translation>
-    </message>
-    <message>
-        <location line="+3"/>
-        <source>&amp;Connect through SOCKS proxy:</source>
-        <translation>&amp;Подключаться через SOCKS прокси:</translation>
-    </message>
-    <message>
-        <location line="+9"/>
-        <source>Proxy &amp;IP:</source>
-        <translation>&amp;IP Прокси: </translation>
-    </message>
-    <message>
-        <location line="+19"/>
-        <source>IP address of the proxy (e.g. 127.0.0.1)</source>
-        <translation>IP-адрес прокси (например 127.0.0.1)</translation>
-    </message>
-    <message>
-        <location line="+7"/>
-        <source>&amp;Port:</source>
-        <translation>По&amp;рт: </translation>
-    </message>
-    <message>
-        <location line="+19"/>
-        <source>Port of the proxy (e.g. 9050)</source>
-        <translation>Порт прокси-сервера (например, 9050)</translation>
-    </message>
-    <message>
-        <location line="+7"/>
-        <source>SOCKS &amp;Version:</source>
-        <translation>&amp;Версия SOCKS:</translation>
-    </message>
-    <message>
-        <location line="+13"/>
-        <source>SOCKS version of the proxy (e.g. 5)</source>
-        <translation>Версия SOCKS-прокси (например, 5)</translation>
-    </message>
-    <message>
-        <location line="+36"/>
-        <source>&amp;Window</source>
-        <translation>&amp;Окно</translation>
-    </message>
-    <message>
-        <location line="+6"/>
-        <source>Show only a tray icon after minimizing the window.</source>
-        <translation>Показывать только иконку в системном лотке после сворачивания окна.</translation>
-    </message>
-    <message>
-        <location line="+3"/>
-        <source>&amp;Minimize to the tray instead of the taskbar</source>
-        <translation>&amp;Cворачивать в системный лоток вместо панели задач</translation>
-    </message>
-    <message>
-        <location line="+7"/>
-        <source>Minimize instead of exit the application when the window is closed. When this option is enabled, the application will be closed only after selecting Quit in the menu.</source>
-        <translation>Сворачивать вместо закрытия. Если данная опция будет выбрана — приложение закроется только после выбора соответствующего пункта в меню.</translation>
-    </message>
-    <message>
-        <location line="+3"/>
-        <source>M&amp;inimize on close</source>
-        <translation>С&amp;ворачивать при закрытии</translation>
-    </message>
-    <message>
-        <location line="+21"/>
-        <source>&amp;Display</source>
-        <translation>О&amp;тображение</translation>
-    </message>
-    <message>
-        <location line="+8"/>
-        <source>User Interface &amp;language:</source>
-        <translation>&amp;Язык интерфейса:</translation>
-    </message>
-    <message>
-        <location line="+13"/>
-        <source>The user interface language can be set here. This setting will take effect after restarting Peercoin.</source>
-        <translation>Здесь можно выбрать язык интерфейса. Настройки вступят в силу после перезапуска Пиркойн.</translation>
-    </message>
-    <message>
-        <location line="+11"/>
-        <source>&amp;Unit to show amounts in:</source>
-        <translation>&amp;Отображать суммы в единицах: </translation>
-    </message>
-    <message>
-        <location line="+13"/>
-        <source>Choose the default subdivision unit to show in the interface and when sending coins.</source>
-        <translation>Выберите единицу измерения монет при отображении и отправке.</translation>
-    </message>
-    <message>
-        <location line="+9"/>
-        <source>Whether to show Peercoin addresses in the transaction list or not.</source>
-        <translation>Показывать ли адреса Пиркойн в списке транзакций.</translation>
-    </message>
-    <message>
-        <location line="+3"/>
-        <source>&amp;Display addresses in transaction list</source>
-        <translation>&amp;Показывать адреса в списке транзакций</translation>
-    </message>
-    <message>
-        <location line="+71"/>
-        <source>&amp;OK</source>
-        <translation>О&amp;К</translation>
-    </message>
-    <message>
-        <location line="+7"/>
-        <source>&amp;Cancel</source>
-        <translation>&amp;Отмена</translation>
-    </message>
-    <message>
-        <location line="+10"/>
-        <source>&amp;Apply</source>
-        <translation>&amp;Применить</translation>
-    </message>
-    <message>
-        <location filename="../optionsdialog.cpp" line="+53"/>
-        <source>default</source>
-        <translation>по умолчанию</translation>
-    </message>
-    <message>
-        <location line="+130"/>
-        <source>Confirm options reset</source>
-        <translation>Подтвердите сброс опций</translation>
-    </message>
-    <message>
-        <location line="+1"/>
-        <source>Some settings may require a client restart to take effect.</source>
-        <translation>Некоторые настройки могут потребовать перезапуск клиента, чтобы вступить в силу.</translation>
-    </message>
-    <message>
-        <location line="+0"/>
-        <source>Do you want to proceed?</source>
-        <translation>Желаете продолжить?</translation>
-    </message>
-    <message>
-        <location line="+42"/>
-        <location line="+9"/>
-        <source>Warning</source>
-        <translation>Внимание</translation>
-    </message>
-    <message>
-        <location line="-9"/>
-        <location line="+9"/>
-        <source>This setting will take effect after restarting Peercoin.</source>
-        <translation>Эта настройка вступит в силу после перезапуска Пиркойн</translation>
-    </message>
-    <message>
-        <location line="+29"/>
-        <source>The supplied proxy address is invalid.</source>
-        <translation>Адрес прокси неверен.</translation>
-    </message>
-</context>
-<context>
-    <name>OverviewPage</name>
-    <message>
-        <location filename="../forms/overviewpage.ui" line="+14"/>
-        <source>Form</source>
-        <translation>Форма</translation>
-    </message>
-    <message>
-        <location line="+50"/>
-        <location line="+166"/>
-        <source>The displayed information may be out of date. Your wallet automatically synchronizes with the Peercoin network after a connection is established, but this process has not completed yet.</source>
-        <translation>Отображаемая информация может быть устаревшей. Ваш бумажник автоматически синхронизируется с сетью Пиркойн после подключения, но этот процесс пока не завершён.</translation>
-    </message>
-    <message>
-        <location line="-124"/>
-        <source>Balance:</source>
-        <translation>Баланс:</translation>
-    </message>
-    <message>
-        <location line="+29"/>
-        <source>Unconfirmed:</source>
-        <translation>Не подтверждено:</translation>
-    </message>
-    <message>
-        <location line="-78"/>
-        <source>Wallet</source>
-        <translation>Бумажник</translation>
-    </message>
-    <message>
-        <location line="+107"/>
-        <source>Immature:</source>
-        <translation>Незрелые:</translation>
-    </message>
-    <message>
-        <location line="+13"/>
-        <source>Mined balance that has not yet matured</source>
-        <translation>Баланс добытых монет, который ещё не созрел</translation>
-    </message>
-    <message>
-        <location line="+46"/>
-        <source>&lt;b&gt;Recent transactions&lt;/b&gt;</source>
-        <translation>&lt;b&gt;Последние транзакции&lt;/b&gt;</translation>
-    </message>
-    <message>
-        <location line="-101"/>
-        <source>Your current balance</source>
-        <translation>Ваш текущий баланс</translation>
-    </message>
-    <message>
-        <location line="+29"/>
-        <source>Total of transactions that have yet to be confirmed, and do not yet count toward the current balance</source>
-        <translation>Общая сумма всех транзакций, которые до сих пор не подтверждены, и до сих пор не учитываются в текущем балансе</translation>
-    </message>
-    <message>
-        <location filename="../overviewpage.cpp" line="+116"/>
-        <location line="+1"/>
-        <source>out of sync</source>
-        <translation>не синхронизировано</translation>
-    </message>
-</context>
-<context>
-    <name>PaymentServer</name>
-    <message>
-        <location filename="../paymentserver.cpp" line="+107"/>
-        <source>Cannot start peercoin: click-to-pay handler</source>
-        <translation>Не удаётся запустить Пиркойн: обработчик click-to-pay</translation>
-    </message>
-</context>
-<context>
-    <name>QRCodeDialog</name>
-    <message>
-        <location filename="../forms/qrcodedialog.ui" line="+14"/>
-        <source>QR Code Dialog</source>
-        <translation>Диалог QR-кода</translation>
-    </message>
-    <message>
-        <location line="+59"/>
-        <source>Request Payment</source>
-        <translation>Запросить платёж</translation>
-    </message>
-    <message>
-        <location line="+56"/>
-        <source>Amount:</source>
-        <translation>Количество:</translation>
-    </message>
-    <message>
-        <location line="-44"/>
-        <source>Label:</source>
-        <translation>Метка:</translation>
-    </message>
-    <message>
-        <location line="+19"/>
-        <source>Message:</source>
-        <translation>Сообщение:</translation>
-    </message>
-    <message>
-        <location line="+71"/>
-        <source>&amp;Save As...</source>
-        <translation>&amp;Сохранить как...</translation>
-    </message>
-    <message>
-        <location filename="../qrcodedialog.cpp" line="+62"/>
-        <source>Error encoding URI into QR Code.</source>
-        <translation>Ошибка кодирования URI в QR-код</translation>
-    </message>
-    <message>
-        <location line="+40"/>
-        <source>The entered amount is invalid, please check.</source>
-        <translation>Введено неверное количество, проверьте ещё раз.</translation>
-    </message>
-    <message>
-        <location line="+23"/>
-        <source>Resulting URI too long, try to reduce the text for label / message.</source>
-        <translation>Получившийся URI слишком длинный, попробуйте сократить текст метки / сообщения.</translation>
-    </message>
-    <message>
-        <location line="+25"/>
-        <source>Save QR Code</source>
-        <translation>Сохранить QR-код</translation>
-    </message>
-    <message>
-        <location line="+0"/>
-        <source>PNG Images (*.png)</source>
-        <translation>PNG Изображения (*.png)</translation>
-    </message>
-</context>
-<context>
-    <name>RPCConsole</name>
-    <message>
-        <location filename="../forms/rpcconsole.ui" line="+46"/>
-        <source>Client name</source>
-        <translation>Имя клиента</translation>
-    </message>
-    <message>
-        <location line="+10"/>
-        <location line="+23"/>
-        <location line="+26"/>
-        <location line="+23"/>
-        <location line="+23"/>
-        <location line="+36"/>
-        <location line="+53"/>
-        <location line="+23"/>
-        <location line="+23"/>
-        <location filename="../rpcconsole.cpp" line="+339"/>
-        <source>N/A</source>
-        <translation>Н/Д</translation>
-    </message>
-    <message>
-        <location line="-217"/>
-        <source>Client version</source>
-        <translation>Версия клиента</translation>
-    </message>
-    <message>
-        <location line="-45"/>
-        <source>&amp;Information</source>
-        <translation>&amp;Информация</translation>
-    </message>
-    <message>
-        <location line="+68"/>
-        <source>Using OpenSSL version</source>
-        <translation>Используется версия OpenSSL</translation>
-    </message>
-    <message>
-        <location line="+49"/>
-        <source>Startup time</source>
-        <translation>Время запуска</translation>
-    </message>
-    <message>
-        <location line="+29"/>
-        <source>Network</source>
-        <translation>Сеть</translation>
-    </message>
-    <message>
-        <location line="+7"/>
-        <source>Number of connections</source>
-        <translation>Число подключений</translation>
-    </message>
-    <message>
-        <location line="+23"/>
-        <source>On testnet</source>
-        <translation>В тестовой сети</translation>
-    </message>
-    <message>
-        <location line="+23"/>
-        <source>Block chain</source>
-        <translation>Цепь блоков</translation>
-    </message>
-    <message>
-        <location line="+7"/>
-        <source>Current number of blocks</source>
-        <translation>Текущее число блоков</translation>
-    </message>
-    <message>
-        <location line="+23"/>
-        <source>Estimated total blocks</source>
-        <translation>Расчётное число блоков</translation>
-    </message>
-    <message>
-        <location line="+23"/>
-        <source>Last block time</source>
-        <translation>Время последнего блока</translation>
-    </message>
-    <message>
-        <location line="+52"/>
-        <source>&amp;Open</source>
-        <translation>&amp;Открыть</translation>
-    </message>
-    <message>
-        <location line="+16"/>
-        <source>Command-line options</source>
-        <translation>Параметры командной строки</translation>
-    </message>
-    <message>
-        <location line="+7"/>
-        <source>Show the Peercoin-Qt help message to get a list with possible Peercoin command-line options.</source>
-        <translation>Показать помощь по Peercoin-Qt, чтобы получить список доступных параметров командной строки.</translation>
-    </message>
-    <message>
-        <location line="+3"/>
-        <source>&amp;Show</source>
-        <translation>&amp;Показать</translation>
-    </message>
-    <message>
-        <location line="+24"/>
-        <source>&amp;Console</source>
-        <translation>Консоль</translation>
-    </message>
-    <message>
-        <location line="-260"/>
-        <source>Build date</source>
-        <translation>Дата сборки</translation>
-    </message>
-    <message>
-        <location line="-104"/>
-        <source>Peercoin - Debug window</source>
-        <translation>Пиркойн - Окно отладки</translation>
-    </message>
-    <message>
-        <location line="+25"/>
-        <source>Peercoin Core</source>
-        <translation>Ядро Пиркойн</translation>
-    </message>
-    <message>
-        <location line="+279"/>
-        <source>Debug log file</source>
-        <translation>Отладочный лог-файл</translation>
-    </message>
-    <message>
-        <location line="+7"/>
-        <source>Open the Peercoin debug log file from the current data directory. This can take a few seconds for large log files.</source>
-        <translation>Открыть отладочный лог-файл Пиркойн из текущего каталога данных. Это может занять несколько секунд для больших лог-файлов.</translation>
-    </message>
-    <message>
-        <location line="+102"/>
-        <source>Clear console</source>
-        <translation>Очистить консоль</translation>
-    </message>
-    <message>
-        <location filename="../rpcconsole.cpp" line="-30"/>
-        <source>Welcome to the Peercoin RPC console.</source>
-        <translation>Добро пожаловать в RPC-консоль Пиркойн.</translation>
-    </message>
-    <message>
-        <location line="+1"/>
-        <source>Use up and down arrows to navigate history, and &lt;b&gt;Ctrl-L&lt;/b&gt; to clear screen.</source>
-        <translation>Используйте стрелки вверх и вниз для просмотра истории и &lt;b&gt;Ctrl-L&lt;/b&gt; для очистки экрана.</translation>
-    </message>
-    <message>
-        <location line="+1"/>
-        <source>Type &lt;b&gt;help&lt;/b&gt; for an overview of available commands.</source>
-        <translation>Напишите &lt;b&gt;help&lt;/b&gt; для просмотра доступных команд.</translation>
-    </message>
-</context>
-<context>
-    <name>SendCoinsDialog</name>
-    <message>
-        <location filename="../forms/sendcoinsdialog.ui" line="+14"/>
-        <location filename="../sendcoinsdialog.cpp" line="+124"/>
-        <location line="+5"/>
-        <location line="+5"/>
-        <location line="+5"/>
-        <location line="+6"/>
-        <location line="+5"/>
-        <location line="+5"/>
-        <source>Send Coins</source>
-        <translation>Отправка</translation>
-    </message>
-    <message>
-        <location line="+50"/>
-        <source>Send to multiple recipients at once</source>
-        <translation>Отправить нескольким получателям одновременно</translation>
-    </message>
-    <message>
-        <location line="+3"/>
-        <source>Add &amp;Recipient</source>
-        <translation>&amp;Добавить получателя</translation>
-    </message>
-    <message>
-        <location line="+20"/>
-        <source>Remove all transaction fields</source>
-        <translation>Удалить все поля транзакции</translation>
-    </message>
-    <message>
-        <location line="+3"/>
-        <source>Clear &amp;All</source>
-        <translation>Очистить &amp;всё</translation>
-    </message>
-    <message>
-        <location line="+22"/>
-        <source>Balance:</source>
-        <translation>Баланс:</translation>
-    </message>
-    <message>
-        <location line="+10"/>
-        <source>123.456 BTC</source>
-        <translation>123.456 BTC</translation>
-    </message>
-    <message>
-        <location line="+31"/>
-        <source>Confirm the send action</source>
-        <translation>Подтвердить отправку</translation>
-    </message>
-    <message>
-        <location line="+3"/>
-        <source>S&amp;end</source>
-        <translation>&amp;Отправить</translation>
-    </message>
-    <message>
-        <location filename="../sendcoinsdialog.cpp" line="-59"/>
-        <source>&lt;b&gt;%1&lt;/b&gt; to %2 (%3)</source>
-        <translation>&lt;b&gt;%1&lt;/b&gt; адресату %2 (%3)</translation>
-    </message>
-    <message>
-        <location line="+5"/>
-        <source>Confirm send coins</source>
-        <translation>Подтвердите отправку монет</translation>
-    </message>
-    <message>
-        <location line="+1"/>
-        <source>Are you sure you want to send %1?</source>
-        <translation>Вы уверены, что хотите отправить %1?</translation>
-    </message>
-    <message>
-        <location line="+0"/>
-        <source> and </source>
-        <translation> и </translation>
-    </message>
-    <message>
-        <location line="+23"/>
-        <source>The recipient address is not valid, please recheck.</source>
-        <translation>Адрес получателя неверный, пожалуйста, перепроверьте.</translation>
-    </message>
-    <message>
-        <location line="+5"/>
-        <source>The amount to pay must be larger than 0.</source>
-        <translation>Количество монет для отправки должно быть больше 0.</translation>
-    </message>
-    <message>
-        <location line="+5"/>
-        <source>The amount exceeds your balance.</source>
-        <translation>Количество отправляемых монет превышает Ваш баланс</translation>
-    </message>
-    <message>
-        <location line="+5"/>
-        <source>The total exceeds your balance when the %1 transaction fee is included.</source>
-        <translation>Сумма превысит Ваш баланс, если комиссия в размере %1 будет добавлена к транзакции</translation>
-    </message>
-    <message>
-        <location line="+6"/>
-        <source>Duplicate address found, can only send to each address once per send operation.</source>
-        <translation>Обнаружен дублирующийся адрес. Отправка на один и тот же адрес возможна только один раз за одну операцию отправки</translation>
-    </message>
-    <message>
-        <location line="+5"/>
-        <source>Error: Transaction creation failed!</source>
-        <translation>Ошибка: не удалось создать транзакцию!</translation>
-    </message>
-    <message>
-        <location line="+5"/>
-        <source>Error: The transaction was rejected. This might happen if some of the coins in your wallet were already spent, such as if you used a copy of wallet.dat and coins were spent in the copy but not marked as spent here.</source>
-        <translation>Ошибка: В транзакции отказано.  Такое может произойти, если некоторые монеты уже были потрачены, например, если Вы используете одну копию файла wallet.dat, а монеты были потрачены из другой копии, но не были отмечены как потраченные в этой.</translation>
-    </message>
-</context>
-<context>
-    <name>SendCoinsEntry</name>
-    <message>
-        <location filename="../forms/sendcoinsentry.ui" line="+14"/>
-        <source>Form</source>
-        <translation>Форма</translation>
-    </message>
-    <message>
-        <location line="+15"/>
-        <source>A&amp;mount:</source>
-        <translation>Ко&amp;личество:</translation>
-    </message>
-    <message>
-        <location line="+13"/>
-        <source>Pay &amp;To:</source>
-        <translation>Полу&amp;чатель:</translation>
-    </message>
-    <message>
-        <location line="+34"/>
-        <source>The address to send the payment to (e.g. 1NS17iag9jJgTHD1VXjvLCEnZuQ3rJDE9L)</source>
-        <translation>Адрес, на который будет выслан платёж (например 1NS17iag9jJgTHD1VXjvLCEnZuQ3rJDE9L)</translation>
-    </message>
-    <message>
-        <location line="+60"/>
-        <location filename="../sendcoinsentry.cpp" line="+26"/>
-        <source>Enter a label for this address to add it to your address book</source>
-        <translation>Введите метку для данного адреса (для добавления в адресную книгу)</translation>
-    </message>
-    <message>
-        <location line="-78"/>
-        <source>&amp;Label:</source>
-        <translation>&amp;Метка:</translation>
-    </message>
-    <message>
-        <location line="+28"/>
-        <source>Choose address from address book</source>
-        <translation>Выберите адрес из адресной книги</translation>
-    </message>
-    <message>
-        <location line="+10"/>
-        <source>Alt+A</source>
-        <translation>Alt+A</translation>
-    </message>
-    <message>
-        <location line="+7"/>
-        <source>Paste address from clipboard</source>
-        <translation>Вставить адрес из буфера обмена</translation>
-    </message>
-    <message>
-        <location line="+10"/>
-        <source>Alt+P</source>
-        <translation>Alt+P</translation>
-    </message>
-    <message>
-        <location line="+7"/>
-        <source>Remove this recipient</source>
-        <translation>Удалить этого получателя</translation>
-    </message>
-    <message>
-        <location filename="../sendcoinsentry.cpp" line="+1"/>
-        <source>Enter a Peercoin address</source>
-        <translation>Введите Пиркойн-адрес (например 1LA5FtQhnnWnkK6zjFfutR7Stiit4wKd63)</translation>
-    </message>
-</context>
-<context>
-    <name>SignVerifyMessageDialog</name>
-    <message>
-        <location filename="../forms/signverifymessagedialog.ui" line="+14"/>
-        <source>Signatures - Sign / Verify a Message</source>
-        <translation>Подписи - подписать/проверить сообщение</translation>
-    </message>
-    <message>
-        <location line="+13"/>
-        <source>&amp;Sign Message</source>
-        <translation>&amp;Подписать сообщение</translation>
-    </message>
-    <message>
-        <location line="+6"/>
-        <source>You can sign messages with your addresses to prove you own them. Be careful not to sign anything vague, as phishing attacks may try to trick you into signing your identity over to them. Only sign fully-detailed statements you agree to.</source>
-        <translation>Вы можете подписывать сообщения своими адресами, чтобы доказать владение ими. Будьте осторожны, не подписывайте что-то неопределённое, так как фишинговые атаки могут обманным путём заставить вас подписать нежелательные сообщения. Подписывайте только те сообщения, с которыми вы согласны вплоть до мелочей.</translation>
-    </message>
-    <message>
-        <location line="+18"/>
-        <source>The address to sign the message with (e.g. 1NS17iag9jJgTHD1VXjvLCEnZuQ3rJDE9L)</source>
-        <translation>Адрес, которым вы хотите подписать сообщение  (напр. 1NS17iag9jJgTHD1VXjvLCEnZuQ3rJDE9L)</translation>
-    </message>
-    <message>
-        <location line="+10"/>
-        <location line="+213"/>
-        <source>Choose an address from the address book</source>
-        <translation>Выберите адрес из адресной книги</translation>
-    </message>
-    <message>
-        <location line="-203"/>
-        <location line="+213"/>
-        <source>Alt+A</source>
-        <translation>Alt+A</translation>
-    </message>
-    <message>
-        <location line="-203"/>
-        <source>Paste address from clipboard</source>
-        <translation>Вставить адрес из буфера обмена</translation>
-    </message>
-    <message>
-        <location line="+10"/>
-        <source>Alt+P</source>
-        <translation>Alt+P</translation>
-    </message>
-    <message>
-        <location line="+12"/>
-        <source>Enter the message you want to sign here</source>
-        <translation>Введите сообщение для подписи</translation>
-    </message>
-    <message>
-        <location line="+7"/>
-        <source>Signature</source>
-        <translation>Подпись</translation>
-    </message>
-    <message>
-        <location line="+27"/>
-        <source>Copy the current signature to the system clipboard</source>
-        <translation>Скопировать текущую подпись в системный буфер обмена</translation>
-    </message>
-    <message>
-        <location line="+21"/>
-        <source>Sign the message to prove you own this Peercoin address</source>
-        <translation>Подписать сообщение, чтобы доказать владение адресом Пиркойн</translation>
-    </message>
-    <message>
-        <location line="+3"/>
-        <source>Sign &amp;Message</source>
-        <translation>Подписать &amp;Сообщение</translation>
-    </message>
-    <message>
-        <location line="+14"/>
-        <source>Reset all sign message fields</source>
-        <translation>Сбросить значения всех полей подписывания сообщений</translation>
-    </message>
-    <message>
-        <location line="+3"/>
-        <location line="+146"/>
-        <source>Clear &amp;All</source>
-        <translation>Очистить &amp;всё</translation>
-    </message>
-    <message>
-        <location line="-87"/>
-        <source>&amp;Verify Message</source>
-        <translation>&amp;Проверить сообщение</translation>
-    </message>
-    <message>
-        <location line="+6"/>
-        <source>Enter the signing address, message (ensure you copy line breaks, spaces, tabs, etc. exactly) and signature below to verify the message. Be careful not to read more into the signature than what is in the signed message itself, to avoid being tricked by a man-in-the-middle attack.</source>
-        <translation>Введите ниже адрес для подписи, сообщение (убедитесь, что переводы строк, пробелы, табы и т.п. в точности скопированы) и подпись, чтобы проверить сообщение. Убедитесь, что не скопировали лишнего в подпись, по сравнению с самим подписываемым сообщением, чтобы не стать жертвой атаки &quot;man-in-the-middle&quot;.</translation>
-    </message>
-    <message>
-        <location line="+21"/>
-        <source>The address the message was signed with (e.g. 1NS17iag9jJgTHD1VXjvLCEnZuQ3rJDE9L)</source>
-        <translation>Адрес, которым было подписано сообщение (напр. 1NS17iag9jJgTHD1VXjvLCEnZuQ3rJDE9L)</translation>
-    </message>
-    <message>
-        <location line="+40"/>
-        <source>Verify the message to ensure it was signed with the specified Peercoin address</source>
-        <translation>Проверить сообщение, чтобы убедиться, что оно было подписано указанным адресом Пиркойн</translation>
-    </message>
-    <message>
-        <location line="+3"/>
-        <source>Verify &amp;Message</source>
-        <translation>Проверить &amp;Сообщение</translation>
-    </message>
-    <message>
-        <location line="+14"/>
-        <source>Reset all verify message fields</source>
-        <translation>Сбросить все поля проверки сообщения</translation>
-    </message>
-    <message>
-        <location filename="../signverifymessagedialog.cpp" line="+27"/>
-        <location line="+3"/>
-        <source>Enter a Peercoin address</source>
-        <translation>Введите адрес Пиркойн (напр. 1NS17iag9jJgTHD1VXjvLCEnZuQ3rJDE9L)</translation>
-    </message>
-    <message>
-        <location line="-2"/>
-        <source>Click &quot;Sign Message&quot; to generate signature</source>
-        <translation>Нажмите &quot;Подписать сообщение&quot; для создания подписи</translation>
-    </message>
-    <message>
-        <location line="+3"/>
-        <source>Enter Peercoin signature</source>
-        <translation>Введите подпись Пиркойн</translation>
-    </message>
-    <message>
-        <location line="+82"/>
-        <location line="+81"/>
-        <source>The entered address is invalid.</source>
-        <translation>Введённый адрес неверен</translation>
-    </message>
-    <message>
-        <location line="-81"/>
-        <location line="+8"/>
-        <location line="+73"/>
-        <location line="+8"/>
-        <source>Please check the address and try again.</source>
-        <translation>Пожалуйста, проверьте адрес и попробуйте ещё раз.</translation>
-    </message>
-    <message>
-        <location line="-81"/>
-        <location line="+81"/>
-        <source>The entered address does not refer to a key.</source>
-        <translation>Введённый адрес не связан с ключом</translation>
-    </message>
-    <message>
-        <location line="-73"/>
-        <source>Wallet unlock was cancelled.</source>
-        <translation>Разблокировка бумажника была отменена.</translation>
-    </message>
-    <message>
-        <location line="+8"/>
-        <source>Private key for the entered address is not available.</source>
-        <translation>Для введённого адреса недоступен закрытый ключ</translation>
-    </message>
-    <message>
-        <location line="+12"/>
-        <source>Message signing failed.</source>
-        <translation>Не удалось подписать сообщение</translation>
-    </message>
-    <message>
-        <location line="+5"/>
-        <source>Message signed.</source>
-        <translation>Сообщение подписано</translation>
-    </message>
-    <message>
-        <location line="+59"/>
-        <source>The signature could not be decoded.</source>
-        <translation>Подпись не может быть раскодирована.</translation>
-    </message>
-    <message>
-        <location line="+0"/>
-        <location line="+13"/>
-        <source>Please check the signature and try again.</source>
-        <translation>Пожалуйста, проверьте подпись и попробуйте ещё раз.</translation>
-    </message>
-    <message>
-        <location line="+0"/>
-        <source>The signature did not match the message digest.</source>
-        <translation>Подпись не соответствует отпечатку сообщения.</translation>
-    </message>
-    <message>
-        <location line="+7"/>
-        <source>Message verification failed.</source>
-        <translation>Проверка сообщения не удалась.</translation>
-    </message>
-    <message>
-        <location line="+5"/>
-        <source>Message verified.</source>
-        <translation>Сообщение проверено.</translation>
-    </message>
-</context>
-<context>
-    <name>SplashScreen</name>
-    <message>
-        <location filename="../splashscreen.cpp" line="+22"/>
-        <source>The Peercoin developers</source>
-        <translation>Разработчики Пиркойн</translation>
-    </message>
-    <message>
-        <location line="+1"/>
-        <source>[testnet]</source>
-        <translation>[тестовая сеть]</translation>
-    </message>
-</context>
-<context>
-    <name>TransactionDesc</name>
-    <message>
-        <location filename="../transactiondesc.cpp" line="+20"/>
-        <source>Open until %1</source>
-        <translation>Открыто до %1</translation>
-    </message>
-    <message>
-        <location line="+6"/>
-        <source>%1/offline</source>
-        <translation>%1/отключен</translation>
-    </message>
-    <message>
-        <location line="+2"/>
-        <source>%1/unconfirmed</source>
-        <translation>%1/не подтверждено</translation>
-    </message>
-    <message>
-        <location line="+2"/>
-        <source>%1 confirmations</source>
-        <translation>%1 подтверждений</translation>
-    </message>
-    <message>
-        <location line="+18"/>
-        <source>Status</source>
-        <translation>Статус</translation>
-    </message>
-    <message numerus="yes">
-        <location line="+7"/>
-        <source>, broadcast through %n node(s)</source>
-        <translation><numerusform>, разослано через %n узел</numerusform><numerusform>, разослано через %n узла</numerusform><numerusform>, разослано через %n узлов</numerusform></translation>
-    </message>
-    <message>
-        <location line="+4"/>
-        <source>Date</source>
-        <translation>Дата</translation>
-    </message>
-    <message>
-        <location line="+7"/>
-        <source>Source</source>
-        <translation>Источник</translation>
-    </message>
-    <message>
-        <location line="+0"/>
-        <source>Generated</source>
-        <translation>Сгенерированно</translation>
-    </message>
-    <message>
-        <location line="+5"/>
-        <location line="+17"/>
-        <source>From</source>
-        <translation>От</translation>
-    </message>
-    <message>
-        <location line="+1"/>
-        <location line="+22"/>
-        <location line="+58"/>
-        <source>To</source>
-        <translation>Для</translation>
-    </message>
-    <message>
-        <location line="-77"/>
-        <location line="+2"/>
-        <source>own address</source>
-        <translation>свой адрес</translation>
-    </message>
-    <message>
-        <location line="-2"/>
-        <source>label</source>
-        <translation>метка</translation>
-    </message>
-    <message>
-        <location line="+37"/>
-        <location line="+12"/>
-        <location line="+45"/>
-        <location line="+17"/>
-        <location line="+30"/>
-        <source>Credit</source>
-        <translation>Кредит</translation>
-    </message>
-    <message numerus="yes">
-        <location line="-102"/>
-        <source>matures in %n more block(s)</source>
-        <translation><numerusform>будет доступно через %n блок</numerusform><numerusform>будет доступно через %n блока</numerusform><numerusform>будет доступно через %n блоков</numerusform></translation>
-    </message>
-    <message>
-        <location line="+2"/>
-        <source>not accepted</source>
-        <translation>не принято</translation>
-    </message>
-    <message>
-        <location line="+44"/>
-        <location line="+8"/>
-        <location line="+15"/>
-        <location line="+30"/>
-        <source>Debit</source>
-        <translation>Дебет</translation>
-    </message>
-    <message>
-        <location line="-39"/>
-        <source>Transaction fee</source>
-        <translation>Комиссия</translation>
-    </message>
-    <message>
-        <location line="+16"/>
-        <source>Net amount</source>
-        <translation>Чистая сумма</translation>
-    </message>
-    <message>
-        <location line="+6"/>
-        <source>Message</source>
-        <translation>Сообщение</translation>
-    </message>
-    <message>
-        <location line="+2"/>
-        <source>Comment</source>
-        <translation>Комментарий:</translation>
-    </message>
-    <message>
-        <location line="+2"/>
-        <source>Transaction ID</source>
-        <translation>ID транзакции</translation>
-    </message>
-    <message>
-        <location line="+3"/>
-        <source>Generated coins must mature 120 blocks before they can be spent. When you generated this block, it was broadcast to the network to be added to the block chain. If it fails to get into the chain, its state will change to &quot;not accepted&quot; and it won&apos;t be spendable. This may occasionally happen if another node generates a block within a few seconds of yours.</source>
-        <translation>Сгенерированные монеты должны подождать 120 блоков, прежде чем они могут быть потрачены. Когда Вы сгенерировали этот блок, он был отправлен в сеть для добавления в цепочку блоков. Если данная процедура не удастся, статус изменится на «не подтверждено», и монеты будут недействительны. Это иногда происходит в случае, если другой узел сгенерирует блок на несколько секунд раньше вас.</translation>
-    </message>
-    <message>
-        <location line="+7"/>
-        <source>Debug information</source>
-        <translation>Отладочная информация</translation>
-    </message>
-    <message>
-        <location line="+8"/>
-        <source>Transaction</source>
-        <translation>Транзакция</translation>
-    </message>
-    <message>
-        <location line="+3"/>
-        <source>Inputs</source>
-        <translation>Входы</translation>
-    </message>
-    <message>
-        <location line="+23"/>
-        <source>Amount</source>
-        <translation>Количество</translation>
-    </message>
-    <message>
-        <location line="+1"/>
-        <source>true</source>
-        <translation>истина</translation>
-    </message>
-    <message>
-        <location line="+0"/>
-        <source>false</source>
-        <translation>ложь</translation>
-    </message>
-    <message>
-        <location line="-209"/>
-        <source>, has not been successfully broadcast yet</source>
-        <translation>, ещё не было успешно разослано</translation>
-    </message>
-    <message numerus="yes">
-        <location line="-35"/>
-        <source>Open for %n more block(s)</source>
-        <translation><numerusform>Открыто для ещё %n блока</numerusform><numerusform>Открыто для ещё %n блоков</numerusform><numerusform>Открыто для ещё %n блоков</numerusform></translation>
-    </message>
-    <message>
-        <location line="+70"/>
-        <source>unknown</source>
-        <translation>неизвестно</translation>
-    </message>
-</context>
-<context>
-    <name>TransactionDescDialog</name>
-    <message>
-        <location filename="../forms/transactiondescdialog.ui" line="+14"/>
-        <source>Transaction details</source>
-        <translation>Детали транзакции</translation>
-    </message>
-    <message>
-        <location line="+6"/>
-        <source>This pane shows a detailed description of the transaction</source>
-        <translation>Данный диалог показывает детализированную статистику по выбранной транзакции</translation>
-    </message>
-</context>
-<context>
-    <name>TransactionTableModel</name>
-    <message>
-        <location filename="../transactiontablemodel.cpp" line="+225"/>
-        <source>Date</source>
-        <translation>Дата</translation>
-    </message>
-    <message>
-        <location line="+0"/>
-        <source>Type</source>
-        <translation>Тип</translation>
-    </message>
-    <message>
-        <location line="+0"/>
-        <source>Address</source>
-        <translation>Адрес</translation>
-    </message>
-    <message>
-        <location line="+0"/>
-        <source>Amount</source>
-        <translation>Количество</translation>
-    </message>
-    <message numerus="yes">
-        <location line="+57"/>
-        <source>Open for %n more block(s)</source>
-        <translation><numerusform>Открыто для ещё %n блока</numerusform><numerusform>Открыто для ещё %n блоков</numerusform><numerusform>Открыто для ещё %n блоков</numerusform></translation>
-    </message>
-    <message>
-        <location line="+3"/>
-        <source>Open until %1</source>
-        <translation>Открыто до %1</translation>
-    </message>
-    <message>
-        <location line="+3"/>
-        <source>Offline (%1 confirmations)</source>
-        <translation>Оффлайн (%1 подтверждений)</translation>
-    </message>
-    <message>
-        <location line="+3"/>
-        <source>Unconfirmed (%1 of %2 confirmations)</source>
-        <translation>Не подтверждено (%1 из %2 подтверждений)</translation>
-    </message>
-    <message>
-        <location line="+3"/>
-        <source>Confirmed (%1 confirmations)</source>
-        <translation>Подтверждено (%1 подтверждений)</translation>
-    </message>
-    <message numerus="yes">
-        <location line="+8"/>
-        <source>Mined balance will be available when it matures in %n more block(s)</source>
-        <translation><numerusform>Добытыми монетами можно будет воспользоваться через %n блок</numerusform><numerusform>Добытыми монетами можно будет воспользоваться через %n блока</numerusform><numerusform>Добытыми монетами можно будет воспользоваться через %n блоков</numerusform></translation>
-    </message>
-    <message>
-        <location line="+5"/>
-        <source>This block was not received by any other nodes and will probably not be accepted!</source>
-        <translation>Этот блок не был получен другими узлами и, возможно, не будет принят!</translation>
-    </message>
-    <message>
-        <location line="+3"/>
-        <source>Generated but not accepted</source>
-        <translation>Сгенерированно, но не подтверждено</translation>
-    </message>
-    <message>
-        <location line="+43"/>
-        <source>Received with</source>
-        <translation>Получено</translation>
-    </message>
-    <message>
-        <location line="+2"/>
-        <source>Received from</source>
-        <translation>Получено от</translation>
-    </message>
-    <message>
-        <location line="+3"/>
-        <source>Sent to</source>
-        <translation>Отправлено</translation>
-    </message>
-    <message>
-        <location line="+2"/>
-        <source>Payment to yourself</source>
-        <translation>Отправлено себе</translation>
-    </message>
-    <message>
-        <location line="+2"/>
-        <source>Mined</source>
-        <translation>Добыто</translation>
-    </message>
-    <message>
-        <location line="+38"/>
-        <source>(n/a)</source>
-        <translation>[не доступно]</translation>
-    </message>
-    <message>
-        <location line="+199"/>
-        <source>Transaction status. Hover over this field to show number of confirmations.</source>
-        <translation>Статус транзакции. Подведите курсор к нужному полю для того, чтобы увидеть количество подтверждений.</translation>
-    </message>
-    <message>
-        <location line="+2"/>
-        <source>Date and time that the transaction was received.</source>
-        <translation>Дата и время, когда транзакция была получена.</translation>
-    </message>
-    <message>
-        <location line="+2"/>
-        <source>Type of transaction.</source>
-        <translation>Тип транзакции.</translation>
-    </message>
-    <message>
-        <location line="+2"/>
-        <source>Destination address of transaction.</source>
-        <translation>Адрес назначения транзакции.</translation>
-    </message>
-    <message>
-        <location line="+2"/>
-        <source>Amount removed from or added to balance.</source>
-        <translation>Сумма, добавленная, или снятая с баланса.</translation>
-    </message>
-</context>
-<context>
-    <name>TransactionView</name>
-    <message>
-        <location filename="../transactionview.cpp" line="+52"/>
-        <location line="+16"/>
-        <source>All</source>
-        <translation>Все</translation>
-    </message>
-    <message>
-        <location line="-15"/>
-        <source>Today</source>
-        <translation>Сегодня</translation>
-    </message>
-    <message>
-        <location line="+1"/>
-        <source>This week</source>
-        <translation>На этой неделе</translation>
-    </message>
-    <message>
-        <location line="+1"/>
-        <source>This month</source>
-        <translation>В этом месяце</translation>
-    </message>
-    <message>
-        <location line="+1"/>
-        <source>Last month</source>
-        <translation>За последний месяц</translation>
-    </message>
-    <message>
-        <location line="+1"/>
-        <source>This year</source>
-        <translation>В этом году</translation>
-    </message>
-    <message>
-        <location line="+1"/>
-        <source>Range...</source>
-        <translation>Промежуток...</translation>
-    </message>
-    <message>
-        <location line="+11"/>
-        <source>Received with</source>
-        <translation>Получено на</translation>
-    </message>
-    <message>
-        <location line="+2"/>
-        <source>Sent to</source>
-        <translation>Отправлено на</translation>
-    </message>
-    <message>
-        <location line="+2"/>
-        <source>To yourself</source>
-        <translation>Отправленные себе</translation>
-    </message>
-    <message>
-        <location line="+1"/>
-        <source>Mined</source>
-        <translation>Добытые</translation>
-    </message>
-    <message>
-        <location line="+1"/>
-        <source>Other</source>
-        <translation>Другое</translation>
-    </message>
-    <message>
-        <location line="+7"/>
-        <source>Enter address or label to search</source>
-        <translation>Введите адрес или метку для поиска</translation>
-    </message>
-    <message>
-        <location line="+7"/>
-        <source>Min amount</source>
-        <translation>Мин. сумма</translation>
-    </message>
-    <message>
-        <location line="+34"/>
-        <source>Copy address</source>
-        <translation>Копировать адрес</translation>
-    </message>
-    <message>
-        <location line="+1"/>
-        <source>Copy label</source>
-        <translation>Копировать метку</translation>
-    </message>
-    <message>
-        <location line="+1"/>
-        <source>Copy amount</source>
-        <translation>Скопировать сумму</translation>
-    </message>
-    <message>
-        <location line="+1"/>
-        <source>Copy transaction ID</source>
-        <translation>Скопировать ID транзакции</translation>
-    </message>
-    <message>
-        <location line="+1"/>
-        <source>Edit label</source>
-        <translation>Изменить метку</translation>
-    </message>
-    <message>
-        <location line="+1"/>
-        <source>Show transaction details</source>
-        <translation>Показать подробности транзакции</translation>
-    </message>
-    <message>
-        <location line="+139"/>
-        <source>Export Transaction Data</source>
-        <translation>Экспортировать данные транзакций</translation>
-    </message>
-    <message>
-        <location line="+1"/>
-        <source>Comma separated file (*.csv)</source>
-        <translation>Текст, разделённый запятыми (*.csv)</translation>
-    </message>
-    <message>
-        <location line="+8"/>
-        <source>Confirmed</source>
-        <translation>Подтверждено</translation>
-    </message>
-    <message>
-        <location line="+1"/>
-        <source>Date</source>
-        <translation>Дата</translation>
-    </message>
-    <message>
-        <location line="+1"/>
-        <source>Type</source>
-        <translation>Тип</translation>
-    </message>
-    <message>
-        <location line="+1"/>
-        <source>Label</source>
-        <translation>Метка</translation>
-    </message>
-    <message>
-        <location line="+1"/>
-        <source>Address</source>
-        <translation>Адрес</translation>
-    </message>
-    <message>
-        <location line="+1"/>
-        <source>Amount</source>
-        <translation>Количество</translation>
-    </message>
-    <message>
-        <location line="+1"/>
-        <source>ID</source>
-        <translation>ID</translation>
-    </message>
-    <message>
-        <location line="+4"/>
-        <source>Error exporting</source>
-        <translation>Ошибка экспорта</translation>
-    </message>
-    <message>
-        <location line="+0"/>
-        <source>Could not write to file %1.</source>
-        <translation>Невозможно записать в файл %1.</translation>
-    </message>
-    <message>
-        <location line="+100"/>
-        <source>Range:</source>
-        <translation>Промежуток от:</translation>
-    </message>
-    <message>
-        <location line="+8"/>
-        <source>to</source>
-        <translation>до</translation>
-    </message>
-</context>
-<context>
-    <name>WalletModel</name>
-    <message>
-        <location filename="../walletmodel.cpp" line="+193"/>
-        <source>Send Coins</source>
-        <translation>Отправка</translation>
-    </message>
-</context>
-<context>
-    <name>WalletView</name>
-    <message>
-        <location filename="../walletview.cpp" line="+42"/>
-        <source>&amp;Export</source>
-        <translation>&amp;Экспорт</translation>
-    </message>
-    <message>
-        <location line="+1"/>
-        <source>Export the data in the current tab to a file</source>
-        <translation>Экспортировать данные из вкладки в файл</translation>
-    </message>
-    <message>
-        <location line="+193"/>
-        <source>Backup Wallet</source>
-        <translation>Сделать резервную копию бумажника</translation>
-    </message>
-    <message>
-        <location line="+0"/>
-        <source>Wallet Data (*.dat)</source>
-        <translation>Данные бумажника (*.dat)</translation>
-    </message>
-    <message>
-        <location line="+3"/>
-        <source>Backup Failed</source>
-        <translation>Резервное копирование не удалось</translation>
-    </message>
-    <message>
-        <location line="+0"/>
-        <source>There was an error trying to save the wallet data to the new location.</source>
-        <translation>При попытке сохранения данных бумажника в новое место произошла ошибка.</translation>
-    </message>
-    <message>
-        <location line="+4"/>
-        <source>Backup Successful</source>
-        <translation>Резервное копирование успешно завершено</translation>
-    </message>
-    <message>
-        <location line="+0"/>
-        <source>The wallet data was successfully saved to the new location.</source>
-        <translation>Данные бумажника успешно сохранены в новое место.</translation>
-    </message>
-</context>
-<context>
-    <name>bitcoin-core</name>
-    <message>
-        <location filename="../bitcoinstrings.cpp" line="+94"/>
-        <source>Peercoin version</source>
-        <translation>Версия</translation>
-    </message>
-    <message>
-        <location line="+102"/>
-        <source>Usage:</source>
-        <translation>Использование:</translation>
-    </message>
-    <message>
-        <location line="-29"/>
-        <source>Send command to -server or peercoind</source>
-        <translation>Отправить команду на -server или peercoind</translation>
-    </message>
-    <message>
-        <location line="-23"/>
-        <source>List commands</source>
-        <translation>Список команд
-</translation>
-    </message>
-    <message>
-        <location line="-12"/>
-        <source>Get help for a command</source>
-        <translation>Получить помощь по команде</translation>
-    </message>
-    <message>
-        <location line="+24"/>
-        <source>Options:</source>
-        <translation>Опции:</translation>
-    </message>
-    <message>
-        <location line="+24"/>
-        <source>Specify configuration file (default: peercoin.conf)</source>
-        <translation>Указать конфигурационный файл (по умолчанию: peercoin.conf)</translation>
-    </message>
-    <message>
-        <location line="+3"/>
-        <source>Specify pid file (default: peercoind.pid)</source>
-        <translation>Задать pid-файл (по умолчанию: peercoin.pid)</translation>
-    </message>
-    <message>
-        <location line="-1"/>
-        <source>Specify data directory</source>
-        <translation>Задать каталог данных</translation>
-    </message>
-    <message>
-        <location line="-9"/>
-        <source>Set database cache size in megabytes (default: 25)</source>
-        <translation>Установить размер кэша базы данных в мегабайтах (по умолчанию: 25)</translation>
-    </message>
-    <message>
-        <location line="-28"/>
-        <source>Listen for connections on &lt;port&gt; (default: 8333 or testnet: 18333)</source>
-        <translation>Принимать входящие подключения на &lt;port&gt; (по умолчанию: 8333 или 18333 в тестовой сети)</translation>
-    </message>
-    <message>
-        <location line="+5"/>
-        <source>Maintain at most &lt;n&gt; connections to peers (default: 125)</source>
-        <translation>Поддерживать не более &lt;n&gt; подключений к узлам (по умолчанию: 125)</translation>
-    </message>
-    <message>
-        <location line="-48"/>
-        <source>Connect to a node to retrieve peer addresses, and disconnect</source>
-        <translation>Подключиться к узлу, чтобы получить список адресов других участников и отключиться</translation>
-    </message>
-    <message>
-        <location line="+82"/>
-        <source>Specify your own public address</source>
-        <translation>Укажите ваш собственный публичный адрес</translation>
-    </message>
-    <message>
-        <location line="+3"/>
-        <source>Threshold for disconnecting misbehaving peers (default: 100)</source>
-        <translation>Порог для отключения неправильно ведущих себя узлов (по умолчанию: 100)</translation>
-    </message>
-    <message>
-        <location line="-134"/>
-        <source>Number of seconds to keep misbehaving peers from reconnecting (default: 86400)</source>
-        <translation>Число секунд блокирования неправильно ведущих себя узлов (по умолчанию: 86400)</translation>
-    </message>
-    <message>
-        <location line="-29"/>
-        <source>An error occurred while setting up the RPC port %u for listening on IPv4: %s</source>
-        <translation>Произошла ошибка при открытии RPC-порта %u для прослушивания на IPv4: %s</translation>
-    </message>
-    <message>
-        <location line="+27"/>
-        <source>Listen for JSON-RPC connections on &lt;port&gt; (default: 8332 or testnet: 18332)</source>
-        <translation>Прослушивать подключения JSON-RPC на &lt;порту&gt; (по умолчанию: 8332 или для testnet: 18332)</translation>
-    </message>
-    <message>
-        <location line="+37"/>
-        <source>Accept command line and JSON-RPC commands</source>
-        <translation>Принимать командную строку и команды JSON-RPC</translation>
-    </message>
-    <message>
-        <location line="+76"/>
-        <source>Run in the background as a daemon and accept commands</source>
-        <translation>Запускаться в фоне как демон и принимать команды</translation>
-    </message>
-    <message>
-        <location line="+37"/>
-        <source>Use the test network</source>
-        <translation>Использовать тестовую сеть</translation>
-    </message>
-    <message>
-        <location line="-112"/>
-        <source>Accept connections from outside (default: 1 if no -proxy or -connect)</source>
-        <translation>Принимать подключения извне (по умолчанию: 1, если не используется -proxy или -connect)</translation>
-    </message>
-    <message>
-        <location line="-80"/>
-        <source>%s, you must set a rpcpassword in the configuration file:
-%s
-It is recommended you use the following random password:
-rpcuser=peercoinrpc
-rpcpassword=%s
-(you do not need to remember this password)
-The username and password MUST NOT be the same.
-If the file does not exist, create it with owner-readable-only file permissions.
-It is also recommended to set alertnotify so you are notified of problems;
-for example: alertnotify=echo %%s | mail -s &quot;Peercoin Alert&quot; admin@foo.com
-</source>
-        <translation>%s, вы должны установить опцию rpcpassword в конфигурационном файле:
- %s
-Рекомендуется использовать следующий случайный пароль:
-rpcuser=peercoinrpc
-rpcpassword=%s
-(вам не нужно запоминать этот пароль)
-Имя и пароль ДОЛЖНЫ различаться.
-Если файл не существует, создайте его и установите права доступа только для владельца, только для чтения.
-Также рекомендуется включить alertnotify для оповещения о проблемах;
-Например: alertnotify=echo %%s | mail -s &quot;Peercoin Alert&quot; admin@foo.com
-</translation>
-    </message>
-    <message>
-        <location line="+17"/>
-        <source>An error occurred while setting up the RPC port %u for listening on IPv6, falling back to IPv4: %s</source>
-        <translation>Произошла ошибка при открытии на прослушивание IPv6 RCP-порта %u, возвращаемся к IPv4: %s</translation>
-    </message>
-    <message>
-        <location line="+3"/>
-        <source>Bind to given address and always listen on it. Use [host]:port notation for IPv6</source>
-        <translation>Привязаться к указанному адресу и всегда прослушивать только его. Используйте [хост]:порт для IPv6</translation>
-    </message>
-    <message>
-        <location line="+3"/>
-        <source>Cannot obtain a lock on data directory %s. Peercoin is probably already running.</source>
-        <translation>Не удаётся установить блокировку на каталог данных %s.  Возможно, Пиркойн уже работает.</translation>
-    </message>
-    <message>
-        <location line="+3"/>
-        <source>Error: The transaction was rejected! This might happen if some of the coins in your wallet were already spent, such as if you used a copy of wallet.dat and coins were spent in the copy but not marked as spent here.</source>
-        <translation>Ошибка: транзакция была отклонена! Это могло произойти в случае, если некоторые монеты в вашем бумажнике уже были потрачены, например, если вы используете копию wallet.dat, и монеты были использованы в копии, но не отмечены как потраченные здесь.</translation>
-    </message>
-    <message>
-        <location line="+4"/>
-        <source>Error: This transaction requires a transaction fee of at least %s because of its amount, complexity, or use of recently received funds!</source>
-        <translation>Ошибка: эта транзакция требует комиссию как минимум %s из-за суммы, сложности или использования недавно полученных средств!</translation>
-    </message>
-    <message>
-        <location line="+3"/>
-        <source>Execute command when a relevant alert is received (%s in cmd is replaced by message)</source>
-        <translation>Выполнить команду, когда приходит сообщение о тревоге (%s в команде заменяется на сообщение)</translation>
-    </message>
-    <message>
-        <location line="+3"/>
-        <source>Execute command when a wallet transaction changes (%s in cmd is replaced by TxID)</source>
-        <translation>Выполнить команду, когда меняется транзакция в бумажнике (%s в команде заменяется на TxID)</translation>
-    </message>
-    <message>
-        <location line="+11"/>
-        <source>Set maximum size of high-priority/low-fee transactions in bytes (default: 27000)</source>
-        <translation>Максимальный размер высокоприоритетных/низкокомиссионных транзакций в байтах (по умолчанию: 27000)</translation>
-    </message>
-    <message>
-        <location line="+6"/>
-        <source>This is a pre-release test build - use at your own risk - do not use for mining or merchant applications</source>
-        <translation>Это пре-релизная тестовая сборка - используйте на свой страх и риск - не используйте для добычи или торговых приложений</translation>
-    </message>
-    <message>
-        <location line="+5"/>
-        <source>Warning: -paytxfee is set very high! This is the transaction fee you will pay if you send a transaction.</source>
-        <translation>Внимание: установлено очень большое значение -paytxfee. Это комиссия, которую вы заплатите при проведении транзакции.</translation>
-    </message>
-    <message>
-        <location line="+3"/>
-        <source>Warning: Displayed transactions may not be correct! You may need to upgrade, or other nodes may need to upgrade.</source>
-        <translation>Внимание: отображаемые транзакции могут быть некорректны! Вам или другим узлам, возможно, следует обновиться.</translation>
-    </message>
-    <message>
-        <location line="+3"/>
-        <source>Warning: Please check that your computer&apos;s date and time are correct! If your clock is wrong Peercoin will not work properly.</source>
-        <translation>Внимание: убедитесь, что дата и время на Вашем компьютере выставлены верно. Если Ваши часы идут неправильно, Пиркойн будет работать некорректно.</translation>
-    </message>
-    <message>
-        <location line="+3"/>
-        <source>Warning: error reading wallet.dat! All keys read correctly, but transaction data or address book entries might be missing or incorrect.</source>
-        <translation>Внимание: ошибка чтения wallet.dat! Все ключи прочитаны верно, но данные транзакций или записи адресной книги могут отсутствовать или быть неправильными.</translation>
-    </message>
-    <message>
-        <location line="+3"/>
-        <source>Warning: wallet.dat corrupt, data salvaged! Original wallet.dat saved as wallet.{timestamp}.bak in %s; if your balance or transactions are incorrect you should restore from a backup.</source>
-        <translation>Внимание: wallet.dat повреждён, данные спасены! Оригинальный wallet.dat сохранён как wallet.{timestamp}.bak в %s; если ваш баланс или транзакции некорректны, вы должны восстановить файл из резервной копии.</translation>
-    </message>
-    <message>
-        <location line="+14"/>
-        <source>Attempt to recover private keys from a corrupt wallet.dat</source>
-        <translation>Попытаться восстановить приватные ключи из повреждённого wallet.dat</translation>
-    </message>
-    <message>
-        <location line="+2"/>
-        <source>Block creation options:</source>
-        <translation>Параметры создания блоков:</translation>
-    </message>
-    <message>
-        <location line="+5"/>
-        <source>Connect only to the specified node(s)</source>
-        <translation>Подключаться только к указанному узлу(ам)</translation>
-    </message>
-    <message>
-        <location line="+3"/>
-        <source>Corrupted block database detected</source>
-        <translation>БД блоков повреждена</translation>
-    </message>
-    <message>
-        <location line="+1"/>
-        <source>Discover own IP address (default: 1 when listening and no -externalip)</source>
-        <translation>Определить свой IP (по умолчанию: 1 при прослушивании и если не используется -externalip)</translation>
-    </message>
-    <message>
-        <location line="+1"/>
-        <source>Do you want to rebuild the block database now?</source>
-        <translation>Пересобрать БД блоков прямо сейчас?</translation>
-    </message>
-    <message>
-        <location line="+2"/>
-        <source>Error initializing block database</source>
-        <translation>Ошибка инициализации БД блоков</translation>
-    </message>
-    <message>
-        <location line="+1"/>
-        <source>Error initializing wallet database environment %s!</source>
-        <translation>Ошибка инициализации окружения БД бумажника %s!</translation>
-    </message>
-    <message>
-        <location line="+1"/>
-        <source>Error loading block database</source>
-        <translation>Ошибка чтения базы данных блоков</translation>
-    </message>
-    <message>
-        <location line="+4"/>
-        <source>Error opening block database</source>
-        <translation>Не удалось открыть БД блоков</translation>
-    </message>
-    <message>
-        <location line="+2"/>
-        <source>Error: Disk space is low!</source>
-        <translation>Ошибка: мало места на диске!</translation>
-    </message>
-    <message>
-        <location line="+1"/>
-        <source>Error: Wallet locked, unable to create transaction!</source>
-        <translation>Ошибка: бумажник заблокирован, невозможно создать транзакцию!</translation>
-    </message>
-    <message>
-        <location line="+1"/>
-        <source>Error: system error: </source>
-        <translation>Ошибка: системная ошибка:</translation>
-    </message>
-    <message>
-        <location line="+1"/>
-        <source>Failed to listen on any port. Use -listen=0 if you want this.</source>
-        <translation>Не удалось начать прослушивание на порту. Используйте -listen=0 если вас это устраивает.</translation>
-    </message>
-    <message>
-        <location line="+1"/>
-        <source>Failed to read block info</source>
-        <translation>Не удалось прочитать информацию блока</translation>
-    </message>
-    <message>
-        <location line="+1"/>
-        <source>Failed to read block</source>
-        <translation>Не удалось прочитать блок</translation>
-    </message>
-    <message>
-        <location line="+1"/>
-        <source>Failed to sync block index</source>
-        <translation>Не удалось синхронизировать индекс блоков</translation>
-    </message>
-    <message>
-        <location line="+1"/>
-        <source>Failed to write block index</source>
-        <translation>Не удалось записать индекс блоков</translation>
-    </message>
-    <message>
-        <location line="+1"/>
-        <source>Failed to write block info</source>
-        <translation>Не удалось записать информацию блока</translation>
-    </message>
-    <message>
-        <location line="+1"/>
-        <source>Failed to write block</source>
-        <translation>Не удалось записать блок</translation>
-    </message>
-    <message>
-        <location line="+1"/>
-        <source>Failed to write file info</source>
-        <translation>Не удалось записать информацию файла</translation>
-    </message>
-    <message>
-        <location line="+1"/>
-        <source>Failed to write to coin database</source>
-        <translation>Не удалось записать БД монет</translation>
-    </message>
-    <message>
-        <location line="+1"/>
-        <source>Failed to write transaction index</source>
-        <translation>Не удалось записать индекс транзакций</translation>
-    </message>
-    <message>
-        <location line="+1"/>
-        <source>Failed to write undo data</source>
-        <translation>Не удалось записать данные для отмены</translation>
-    </message>
-    <message>
-        <location line="+2"/>
-        <source>Find peers using DNS lookup (default: 1 unless -connect)</source>
-        <translation>Искать узлы с помощью DNS (по умолчанию: 1, если не указан -connect)</translation>
-    </message>
-    <message>
-        <location line="+1"/>
-        <source>Generate coins (default: 0)</source>
-        <translation>Включить добычу монет (по умолчанию: 0)</translation>
-    </message>
-    <message>
-        <location line="+2"/>
-        <source>How many blocks to check at startup (default: 288, 0 = all)</source>
-        <translation>Сколько блоков проверять при запуске (по умолчанию: 288, 0 = все)</translation>
-    </message>
-    <message>
-        <location line="+1"/>
-        <source>How thorough the block verification is (0-4, default: 3)</source>
-        <translation>Насколько тщательно проверять блок (0-4, по умолчанию: 3)</translation>
-    </message>
-    <message>
-        <location line="+19"/>
-        <source>Not enough file descriptors available.</source>
-        <translation>Недостаточно файловых дескрипторов.</translation>
-    </message>
-    <message>
-        <location line="+8"/>
-        <source>Rebuild block chain index from current blk000??.dat files</source>
-        <translation>Перестроить индекс цепи блоков из текущих файлов blk000??.dat</translation>
-    </message>
-    <message>
-        <location line="+16"/>
-        <source>Set the number of threads to service RPC calls (default: 4)</source>
-        <translation>Задать число потоков выполнения(по умолчанию: 4)</translation>
-    </message>
-    <message>
-        <location line="+26"/>
-        <source>Verifying blocks...</source>
-        <translation>Проверка блоков...</translation>
-    </message>
-    <message>
-        <location line="+1"/>
-        <source>Verifying wallet...</source>
-        <translation>Проверка бумажника...</translation>
-    </message>
-    <message>
-        <location line="-69"/>
-        <source>Imports blocks from external blk000??.dat file</source>
-        <translation>Импортировать блоки из внешнего файла blk000??.dat</translation>
-    </message>
-    <message>
-        <location line="-76"/>
-        <source>Set the number of script verification threads (up to 16, 0 = auto, &lt;0 = leave that many cores free, default: 0)</source>
-        <translation>Задать число потоков проверки скрипта (вплоть до 16, 0=авто, &lt;0 = оставить столько ядер свободными, по умолчанию: 0)</translation>
-    </message>
-    <message>
-        <location line="+77"/>
-        <source>Information</source>
-        <translation>Информация</translation>
-    </message>
-    <message>
-        <location line="+3"/>
-        <source>Invalid -tor address: &apos;%s&apos;</source>
-        <translation>Неверный адрес -tor: &apos;%s&apos;</translation>
-    </message>
-    <message>
-        <location line="+1"/>
-        <source>Invalid amount for -minrelaytxfee=&lt;amount&gt;: &apos;%s&apos;</source>
-        <translation>Неверное количество в параметре -minrelaytxfee=&lt;кол-во&gt;: &apos;%s&apos;</translation>
-    </message>
-    <message>
-        <location line="+1"/>
-        <source>Invalid amount for -mintxfee=&lt;amount&gt;: &apos;%s&apos;</source>
-        <translation>Неверное количество в параметре -mintxfee=&lt;кол-во&gt;: &apos;%s&apos;</translation>
-    </message>
-    <message>
-        <location line="+8"/>
-        <source>Maintain a full transaction index (default: 0)</source>
-        <translation>Держать полный индекс транзакций (по умолчанию: 0)</translation>
-    </message>
-    <message>
-        <location line="+2"/>
-        <source>Maximum per-connection receive buffer, &lt;n&gt;*1000 bytes (default: 5000)</source>
-        <translation>Максимальный размер буфера приёма на соединение, &lt;n&gt;*1000 байт (по умолчанию: 5000)</translation>
-    </message>
-    <message>
-        <location line="+1"/>
-        <source>Maximum per-connection send buffer, &lt;n&gt;*1000 bytes (default: 1000)</source>
-        <translation>Максимальный размер буфера отправки на соединение, &lt;n&gt;*1000 байт (по умолчанию: 1000)</translation>
-    </message>
-    <message>
-        <location line="+2"/>
-        <source>Only accept block chain matching built-in checkpoints (default: 1)</source>
-        <translation>Принимать цепь блоков, только если она соответствует встроенным контрольным точкам (по умолчанию: 1)</translation>
-    </message>
-    <message>
-        <location line="+1"/>
-        <source>Only connect to nodes in network &lt;net&gt; (IPv4, IPv6 or Tor)</source>
-        <translation>Подключаться только к узлам из сети &lt;net&gt; (IPv4, IPv6 или Tor)</translation>
-    </message>
-    <message>
-        <location line="+2"/>
-        <source>Output extra debugging information. Implies all other -debug* options</source>
-        <translation>Выводить больше отладочной информации. Включает все остальные опции -debug*</translation>
-    </message>
-    <message>
-        <location line="+1"/>
-        <source>Output extra network debugging information</source>
-        <translation>Выводить дополнительную сетевую отладочную информацию</translation>
-    </message>
-    <message>
-        <location line="+2"/>
-        <source>Prepend debug output with timestamp</source>
-        <translation>Дописывать отметки времени к отладочному выводу</translation>
-    </message>
-    <message>
-        <location line="+5"/>
-        <source>SSL options: (see the Bitcoin Wiki for SSL setup instructions)</source>
-        <translation>
-Параметры SSL: (см. Bitcoin Wiki для инструкций по настройке SSL)</translation>
-    </message>
-    <message>
-        <location line="+1"/>
-        <source>Select the version of socks proxy to use (4-5, default: 5)</source>
-        <translation>Выбрать версию SOCKS-прокси (4-5, по умолчанию: 5)</translation>
-    </message>
-    <message>
-        <location line="+3"/>
-        <source>Send trace/debug info to console instead of debug.log file</source>
-        <translation>Выводить информацию трассировки/отладки на консоль вместо файла debug.log</translation>
-    </message>
-    <message>
-        <location line="+1"/>
-        <source>Send trace/debug info to debugger</source>
-        <translation>Отправлять информацию трассировки/отладки в отладчик</translation>
-    </message>
-    <message>
-        <location line="+5"/>
-        <source>Set maximum block size in bytes (default: 250000)</source>
-        <translation>Максимальный размер блока в байтах (по умолчанию: 250000)</translation>
-    </message>
-    <message>
-        <location line="+1"/>
-        <source>Set minimum block size in bytes (default: 0)</source>
-        <translation>Минимальный размер блока в байтах (по умолчанию: 0)</translation>
-    </message>
-    <message>
-        <location line="+2"/>
-        <source>Shrink debug.log file on client startup (default: 1 when no -debug)</source>
-        <translation>Сжимать файл debug.log при запуске клиента (по умолчанию: 1, если нет -debug)</translation>
-    </message>
-    <message>
-        <location line="+1"/>
-        <source>Signing transaction failed</source>
-        <translation>Не удалось подписать транзакцию</translation>
-    </message>
-    <message>
-        <location line="+2"/>
-        <source>Specify connection timeout in milliseconds (default: 5000)</source>
-        <translation>Таймаут соединения в миллисекундах (по умолчанию: 5000)</translation>
-    </message>
-    <message>
-        <location line="+4"/>
-        <source>System error: </source>
-        <translation>Системная ошибка:</translation>
-    </message>
-    <message>
-        <location line="+4"/>
-        <source>Transaction amount too small</source>
-        <translation>Объём транзакции слишком мал</translation>
-    </message>
-    <message>
-        <location line="+1"/>
-        <source>Transaction amounts must be positive</source>
-        <translation>Объём транзакции должен быть положителен</translation>
-    </message>
-    <message>
-        <location line="+1"/>
-        <source>Transaction too large</source>
-        <translation>Транзакция слишком большая</translation>
-    </message>
-    <message>
-        <location line="+7"/>
-        <source>Use UPnP to map the listening port (default: 0)</source>
-        <translation>Использовать UPnP для проброса порта (по умолчанию: 0)</translation>
-    </message>
-    <message>
-        <location line="+1"/>
-        <source>Use UPnP to map the listening port (default: 1 when listening)</source>
-        <translation>Использовать UPnP для проброса порта (по умолчанию: 1, если используется прослушивание)</translation>
-    </message>
-    <message>
-        <location line="+1"/>
-        <source>Use proxy to reach tor hidden services (default: same as -proxy)</source>
-        <translation>Использовать прокси для скрытых сервисов (по умолчанию: тот же, что и в -proxy)</translation>
-    </message>
-    <message>
-        <location line="+2"/>
-        <source>Username for JSON-RPC connections</source>
-        <translation>Имя для подключений JSON-RPC</translation>
-    </message>
-    <message>
-        <location line="+4"/>
-        <source>Warning</source>
-        <translation>Внимание</translation>
-    </message>
-    <message>
-        <location line="+1"/>
-        <source>Warning: This version is obsolete, upgrade required!</source>
-        <translation>Внимание: эта версия устарела, требуется обновление!</translation>
-    </message>
-    <message>
-        <location line="+1"/>
-        <source>You need to rebuild the databases using -reindex to change -txindex</source>
-        <translation>Вам необходимо пересобрать базы данных с помощью -reindex, чтобы изменить -txindex</translation>
-    </message>
-    <message>
-        <location line="+1"/>
-        <source>wallet.dat corrupt, salvage failed</source>
-        <translation>wallet.dat повреждён, спасение данных не удалось</translation>
-    </message>
-    <message>
-        <location line="-50"/>
-        <source>Password for JSON-RPC connections</source>
-        <translation>Пароль для подключений JSON-RPC</translation>
-    </message>
-    <message>
-        <location line="-67"/>
-        <source>Allow JSON-RPC connections from specified IP address</source>
-        <translation>Разрешить подключения JSON-RPC с указанного IP</translation>
-    </message>
-    <message>
-        <location line="+76"/>
-        <source>Send commands to node running on &lt;ip&gt; (default: 127.0.0.1)</source>
-        <translation>Посылать команды узлу, запущенному на &lt;ip&gt; (по умолчанию: 127.0.0.1)</translation>
-    </message>
-    <message>
-        <location line="-120"/>
-        <source>Execute command when the best block changes (%s in cmd is replaced by block hash)</source>
-        <translation>Выполнить команду, когда появляется новый блок (%s в команде заменяется на хэш блока)</translation>
-    </message>
-    <message>
-        <location line="+147"/>
-        <source>Upgrade wallet to latest format</source>
-        <translation>Обновить бумажник до последнего формата</translation>
-    </message>
-    <message>
-        <location line="-21"/>
-        <source>Set key pool size to &lt;n&gt; (default: 100)</source>
-        <translation>Установить размер запаса ключей в &lt;n&gt; (по умолчанию: 100)</translation>
-    </message>
-    <message>
-        <location line="-12"/>
-        <source>Rescan the block chain for missing wallet transactions</source>
-        <translation>Перепроверить цепь блоков на предмет отсутствующих в бумажнике транзакций</translation>
-    </message>
-    <message>
-        <location line="+35"/>
-        <source>Use OpenSSL (https) for JSON-RPC connections</source>
-        <translation>Использовать OpenSSL (https) для подключений JSON-RPC</translation>
-    </message>
-    <message>
-        <location line="-26"/>
-        <source>Server certificate file (default: server.cert)</source>
-        <translation>Файл серверного сертификата (по умолчанию: server.cert)</translation>
-    </message>
-    <message>
-        <location line="+1"/>
-        <source>Server private key (default: server.pem)</source>
-        <translation>Приватный ключ сервера (по умолчанию: server.pem)</translation>
-    </message>
-    <message>
-        <location line="-151"/>
-        <source>Acceptable ciphers (default: TLSv1+HIGH:!SSLv2:!aNULL:!eNULL:!AH:!3DES:@STRENGTH)</source>
-        <translation>Разрешённые алгоритмы (по умолчанию: TLSv1+HIGH:!SSLv2:!aNULL:!eNULL:!AH:!3DES:@STRENGTH)</translation>
-    </message>
-    <message>
-        <location line="+165"/>
-        <source>This help message</source>
-        <translation>Эта справка</translation>
-    </message>
-    <message>
-        <location line="+6"/>
-        <source>Unable to bind to %s on this computer (bind returned error %d, %s)</source>
-        <translation>Невозможно привязаться к %s на этом компьютере (bind вернул ошибку %d, %s)</translation>
-    </message>
-    <message>
-        <location line="-91"/>
-        <source>Connect through socks proxy</source>
-        <translation>Подключаться через socks прокси</translation>
-    </message>
-    <message>
-        <location line="-10"/>
-        <source>Allow DNS lookups for -addnode, -seednode and -connect</source>
-        <translation>Разрешить поиск в DNS для -addnode, -seednode и -connect</translation>
-    </message>
-    <message>
-        <location line="+55"/>
-        <source>Loading addresses...</source>
-        <translation>Загрузка адресов...</translation>
-    </message>
-    <message>
-        <location line="-35"/>
-        <source>Error loading wallet.dat: Wallet corrupted</source>
-        <translation>Ошибка загрузки wallet.dat: Бумажник поврежден</translation>
-    </message>
-    <message>
-        <location line="+1"/>
-        <source>Error loading wallet.dat: Wallet requires newer version of Peercoin</source>
-        <translation>Ошибка загрузки wallet.dat: бумажник требует более новую версию Пиркойн</translation>
-    </message>
-    <message>
-        <location line="+93"/>
-        <source>Wallet needed to be rewritten: restart Peercoin to complete</source>
-        <translation>Необходимо перезаписать бумажник, перезапустите Пиркойн для завершения операции.</translation>
-    </message>
-    <message>
-        <location line="-95"/>
-        <source>Error loading wallet.dat</source>
-        <translation>Ошибка при загрузке wallet.dat</translation>
-    </message>
-    <message>
-        <location line="+28"/>
-        <source>Invalid -proxy address: &apos;%s&apos;</source>
-        <translation>Неверный адрес -proxy: &apos;%s&apos;</translation>
-    </message>
-    <message>
-        <location line="+56"/>
-        <source>Unknown network specified in -onlynet: &apos;%s&apos;</source>
-        <translation>В параметре -onlynet указана неизвестная сеть: &apos;%s&apos;</translation>
-    </message>
-    <message>
-        <location line="-1"/>
-        <source>Unknown -socks proxy version requested: %i</source>
-        <translation>В параметре -socks запрошена неизвестная версия: %i</translation>
-    </message>
-    <message>
-        <location line="-96"/>
-        <source>Cannot resolve -bind address: &apos;%s&apos;</source>
-        <translation>Не удаётся разрешить адрес в параметре -bind: &apos;%s&apos;</translation>
-    </message>
-    <message>
-        <location line="+1"/>
-        <source>Cannot resolve -externalip address: &apos;%s&apos;</source>
-        <translation>Не удаётся разрешить адрес в параметре -externalip: &apos;%s&apos;</translation>
-    </message>
-    <message>
-        <location line="+44"/>
-        <source>Invalid amount for -paytxfee=&lt;amount&gt;: &apos;%s&apos;</source>
-        <translation>Неверное количество в параметре -paytxfee=&lt;кол-во&gt;: &apos;%s&apos;</translation>
-    </message>
-    <message>
-        <location line="+1"/>
-        <source>Invalid amount</source>
-        <translation>Неверное количество</translation>
-    </message>
-    <message>
-        <location line="-6"/>
-        <source>Insufficient funds</source>
-        <translation>Недостаточно монет</translation>
-    </message>
-    <message>
-        <location line="+10"/>
-        <source>Loading block index...</source>
-        <translation>Загрузка индекса блоков...</translation>
-    </message>
-    <message>
-        <location line="-57"/>
-        <source>Add a node to connect to and attempt to keep the connection open</source>
-        <translation>Добавить узел для подключения и пытаться поддерживать соединение открытым</translation>
-    </message>
-    <message>
-        <location line="-25"/>
-        <source>Unable to bind to %s on this computer. Peercoin is probably already running.</source>
-        <translation>Невозможно привязаться к %s на этом компьютере.  Возможно, Пиркойн уже работает.</translation>
-    </message>
-    <message>
-        <location line="+64"/>
-        <source>Fee per KB to add to transactions you send</source>
-        <translation>Комиссия на килобайт, добавляемая к вашим транзакциям</translation>
-    </message>
-    <message>
-        <location line="+19"/>
-        <source>Loading wallet...</source>
-        <translation>Загрузка бумажника...</translation>
-    </message>
-    <message>
-        <location line="-52"/>
-        <source>Cannot downgrade wallet</source>
-        <translation>Не удаётся понизить версию бумажника</translation>
-    </message>
-    <message>
-        <location line="+3"/>
-        <source>Cannot write default address</source>
-        <translation>Не удаётся записать адрес по умолчанию</translation>
-    </message>
-    <message>
-        <location line="+64"/>
-        <source>Rescanning...</source>
-        <translation>Сканирование...</translation>
-    </message>
-    <message>
-        <location line="-57"/>
-=======
         <source>Insufficient funds</source>
         <translation>Недостаточно средств</translation>
     </message>
@@ -2947,7 +416,6 @@
         <translation>Не удаётся понизить версию электронного кошелька</translation>
     </message>
     <message>
->>>>>>> dac5d68f
         <source>Done loading</source>
         <translation>Загрузка завершена</translation>
     </message>
