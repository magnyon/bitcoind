--- conflicted
+++ resolved
@@ -37,57 +37,6 @@
         <source>&amp;Delete</source>
         <translation>&amp;წაშლა</translation>
     </message>
-<<<<<<< HEAD
-    <message>
-        <source>Choose the address to send coins to</source>
-        <translation>აირჩიეთ მონეტების გაგზავნის მისამართი</translation>
-    </message>
-    <message>
-        <source>Choose the address to receive coins with</source>
-        <translation>აირჩიეთ მონეტების მიღების მისამართი</translation>
-    </message>
-    <message>
-        <source>C&amp;hoose</source>
-        <translation>&amp;არჩევა</translation>
-    </message>
-    <message>
-        <source>Sending addresses</source>
-        <translation>გაგზავნის მისამართი</translation>
-    </message>
-    <message>
-        <source>Receiving addresses</source>
-        <translation>მიღების მისამართი</translation>
-    </message>
-    <message>
-        <source>These are your Zetacoin addresses for sending payments. Always check the amount and the receiving address before sending coins.</source>
-        <translation>ეს არის თქვენი Zetacoin-მისამართები გადახდების შესასრულებლად. მონეტების გაგზავნამდე ყოველთვის შეამოწმეთ თანხა და მიმღების მისამართი.</translation>
-    </message>
-    <message>
-        <source>These are your Zetacoin addresses for receiving payments. It is recommended to use a new receiving address for each transaction.</source>
-        <translation>ეს არის თქვენი Zetacoin-მისამართები გადახდების მისაღებად. რეკომენდებულია ყოველი ტრანსაქციისათვის ახალი მიღების მისამართის გამოყენება.</translation>
-    </message>
-    <message>
-        <source>Copy &amp;Label</source>
-        <translation>ნიშნუ&amp;ლის კოპირება</translation>
-    </message>
-    <message>
-        <source>&amp;Edit</source>
-        <translation>რ&amp;ედაქტირება</translation>
-    </message>
-    <message>
-        <source>Export Address List</source>
-        <translation>მისამართების სიის ექსპორტი</translation>
-    </message>
-    <message>
-        <source>Comma separated file (*.csv)</source>
-        <translation>CSV-ფაილი (*.csv)</translation>
-    </message>
-    <message>
-        <source>Exporting Failed</source>
-        <translation>ექსპორტი ვერ განხორციელდა</translation>
-    </message>
-=======
->>>>>>> 0d719145
     </context>
 <context>
     <name>AddressTableModel</name>
@@ -110,87 +59,7 @@
         <source>Repeat new passphrase</source>
         <translation>გაიმეორეთ ახალი ფრაზა-პაროლი</translation>
     </message>
-<<<<<<< HEAD
-    <message>
-        <source>Encrypt wallet</source>
-        <translation>საფულის დაშიფრვა</translation>
-    </message>
-    <message>
-        <source>This operation needs your wallet passphrase to unlock the wallet.</source>
-        <translation>ეს ოპერაცია მოითხოვს თქვენი საფულის ფრაზა-პაროლს საფულის განსაბლოკად.</translation>
-    </message>
-    <message>
-        <source>Unlock wallet</source>
-        <translation>საფულის განბლოკვა</translation>
-    </message>
-    <message>
-        <source>This operation needs your wallet passphrase to decrypt the wallet.</source>
-        <translation>ეს ოპერაცია მოითხოვს თქვენი საფულის ფრაზა-პაროლს საფულის გასაშიფრად.</translation>
-    </message>
-    <message>
-        <source>Decrypt wallet</source>
-        <translation>საფულის გაშიფრვა</translation>
-    </message>
-    <message>
-        <source>Change passphrase</source>
-        <translation>ფრაზა-პაროლის შეცვლა</translation>
-    </message>
-    <message>
-        <source>Confirm wallet encryption</source>
-        <translation>დაადასტურეთ საფულის დაშიფრვა</translation>
-    </message>
-    <message>
-        <source>Warning: If you encrypt your wallet and lose your passphrase, you will &lt;b&gt;LOSE ALL OF YOUR ZETACOINS&lt;/b&gt;!</source>
-        <translation>ყურადღება: საფულის დაშიფრვის შემდეგ თუ თქვენ დაკარგავთ ფრაზა-პაროლს,  &lt;b&gt;ყველა ბიტქოინი დაგეკარგებათ&lt;/b&gt;!</translation>
-    </message>
-    <message>
-        <source>Are you sure you wish to encrypt your wallet?</source>
-        <translation>დარწმუნებული ხართ, რომ გინდათ საფულის დაშიფრვა?</translation>
-    </message>
-    <message>
-        <source>IMPORTANT: Any previous backups you have made of your wallet file should be replaced with the newly generated, encrypted wallet file. For security reasons, previous backups of the unencrypted wallet file will become useless as soon as you start using the new, encrypted wallet.</source>
-        <translation>მნიშვნელოვანია: თქვენი საფულის ყველა ადრინდელი არქივი შეიცვლება ახლადგენერირებული დაშიფრული საფულის ფაილით. უსაფრთხოების მოსაზრებებით დაუშიფრავი საფულის ძველი არქივები ძალას დაკარგავს, როგორც კი დაიწყებთ ახალი, დაშიფრული საფულის გამოყენებას.</translation>
-    </message>
-    <message>
-        <source>Warning: The Caps Lock key is on!</source>
-        <translation>ყურადღება: ჩართულია Caps Lock რეჟიმი!</translation>
-    </message>
-    <message>
-        <source>Wallet encrypted</source>
-        <translation>საფულე დაშიფრულია</translation>
-    </message>
-    <message>
-        <source>Wallet encryption failed</source>
-        <translation>ვერ მოხერხდა საფულის დაშიფრვა</translation>
-    </message>
-    <message>
-        <source>Wallet encryption failed due to an internal error. Your wallet was not encrypted.</source>
-        <translation>საფულის დაშიფრვა ვერ მოხერხდა სისტემაში შეცდომის გამო. თქვენი საფულე არ არის დაშფრული.</translation>
-    </message>
-    <message>
-        <source>The supplied passphrases do not match.</source>
-        <translation>ფრაზა-პაროლები არ ემთხვევა ერთმანეთს.</translation>
-    </message>
-    <message>
-        <source>Wallet unlock failed</source>
-        <translation>საფულის განბლოკვა ვერ მოხერხდა</translation>
-    </message>
-    <message>
-        <source>The passphrase entered for the wallet decryption was incorrect.</source>
-        <translation>საფულის განშიფრვის ფრაზა-პაროლი არაწორია</translation>
-    </message>
-    <message>
-        <source>Wallet decryption failed</source>
-        <translation>საფულის განშიფრვა ვერ მოხერხდა</translation>
-    </message>
-    <message>
-        <source>Wallet passphrase was successfully changed.</source>
-        <translation>საფულის ფრაზა-პაროლი შეცვლილია.</translation>
-    </message>
-</context>
-=======
-    </context>
->>>>>>> 0d719145
+    </context>
 <context>
     <name>BanTableModel</name>
     </context>
@@ -349,1451 +218,1180 @@
         <translation>ბარათების პანელი</translation>
     </message>
     <message>
-<<<<<<< HEAD
+        <source>Request payments (generates QR codes and zetacoin: URIs)</source>
+        <translation>გადახდის მოთხოვნა (შეიქმნება QR-კოდები და zetacoin: ბმულები)</translation>
+    </message>
+    <message>
+        <source>Show the list of used sending addresses and labels</source>
+        <translation>გამოყენებული გაგზავნის მისამართებისა და ნიშნულების სიის ჩვენება</translation>
+    </message>
+    <message>
+        <source>Show the list of used receiving addresses and labels</source>
+        <translation>გამოყენებული მიღების მისამართებისა და ნიშნულების სიის ჩვენება</translation>
+    </message>
+    <message>
+        <source>Open a zetacoin: URI or payment request</source>
+        <translation>zetacoin: URI-ის ან გადახდის მოთხოვნის გახსნა</translation>
+    </message>
+    <message>
+        <source>&amp;Command-line options</source>
+        <translation>საკომანდო სტრიქონის ოპ&amp;ციები</translation>
+    </message>
+    <message>
+        <source>No block source available...</source>
+        <translation>ბლოკების წყარო მიუწვდომელია...</translation>
+    </message>
+    <message>
+        <source>%1 and %2</source>
+        <translation>%1 და %2</translation>
+    </message>
+    <message>
+        <source>%1 behind</source>
+        <translation>%1 გავლილია</translation>
+    </message>
+    <message>
+        <source>Last received block was generated %1 ago.</source>
+        <translation>ბოლო მიღებული ბლოკის გენერირებიდან გასულია %1</translation>
+    </message>
+    <message>
+        <source>Transactions after this will not yet be visible.</source>
+        <translation>შემდგომი ტრანსაქციები ნაჩვენები ჯერ არ იქნება.</translation>
+    </message>
+    <message>
+        <source>Error</source>
+        <translation>შეცდომა</translation>
+    </message>
+    <message>
+        <source>Warning</source>
+        <translation>გაფრთხილება</translation>
+    </message>
+    <message>
+        <source>Information</source>
+        <translation>ინფორმაცია</translation>
+    </message>
+    <message>
+        <source>Up to date</source>
+        <translation>განახლებულია</translation>
+    </message>
+    <message>
+        <source>Catching up...</source>
+        <translation>ჩართვა...</translation>
+    </message>
+    <message>
+        <source>Sent transaction</source>
+        <translation>გაგზავნილი ტრანსაქციები</translation>
+    </message>
+    <message>
+        <source>Incoming transaction</source>
+        <translation>მიღებული ტრანსაქციები</translation>
+    </message>
+    <message>
+        <source>Wallet is &lt;b&gt;encrypted&lt;/b&gt; and currently &lt;b&gt;unlocked&lt;/b&gt;</source>
+        <translation>საფულე &lt;b&gt;დაშიფრულია&lt;/b&gt; და ამჟამად &lt;b&gt;განბლოკილია&lt;/b&gt;</translation>
+    </message>
+    <message>
+        <source>Wallet is &lt;b&gt;encrypted&lt;/b&gt; and currently &lt;b&gt;locked&lt;/b&gt;</source>
+        <translation>საფულე &lt;b&gt;დაშიფრულია&lt;/b&gt; და ამჟამად &lt;b&gt;დაბლოკილია&lt;/b&gt;</translation>
+    </message>
+</context>
+<context>
+    <name>CoinControlDialog</name>
+    <message>
+        <source>Quantity:</source>
+        <translation>რაოდენობა:</translation>
+    </message>
+    <message>
+        <source>Bytes:</source>
+        <translation>ბაიტები:</translation>
+    </message>
+    <message>
+        <source>Amount:</source>
+        <translation>თანხა:</translation>
+    </message>
+    <message>
+        <source>Priority:</source>
+        <translation>პრიორიტეტი:</translation>
+    </message>
+    <message>
+        <source>Fee:</source>
+        <translation>საკომისიო:</translation>
+    </message>
+    <message>
+        <source>After Fee:</source>
+        <translation>დამატებითი საკომისიო:</translation>
+    </message>
+    <message>
+        <source>Change:</source>
+        <translation>ხურდა:</translation>
+    </message>
+    <message>
+        <source>(un)select all</source>
+        <translation>ყველას მონიშვნა/(მოხსნა)</translation>
+    </message>
+    <message>
+        <source>Tree mode</source>
+        <translation>განტოტვილი</translation>
+    </message>
+    <message>
+        <source>List mode</source>
+        <translation>სია</translation>
+    </message>
+    <message>
+        <source>Amount</source>
+        <translation>თანხა</translation>
+    </message>
+    <message>
+        <source>Date</source>
+        <translation>თარიღი</translation>
+    </message>
+    <message>
+        <source>Confirmations</source>
+        <translation>დადასტურება</translation>
+    </message>
+    <message>
+        <source>Confirmed</source>
+        <translation>დადასტურებულია</translation>
+    </message>
+    <message>
+        <source>Priority</source>
+        <translation>პრიორიტეტი</translation>
+    </message>
+    </context>
+<context>
+    <name>EditAddressDialog</name>
+    <message>
+        <source>Edit Address</source>
+        <translation>მისამართის შეცვლა</translation>
+    </message>
+    <message>
+        <source>&amp;Label</source>
+        <translation>ნიშნუ&amp;ლი</translation>
+    </message>
+    <message>
+        <source>The label associated with this address list entry</source>
+        <translation>მისამართების სიის ამ ჩანაწერთან ასოცირებული ნიშნული</translation>
+    </message>
+    <message>
+        <source>The address associated with this address list entry. This can only be modified for sending addresses.</source>
+        <translation>მისამართების სიის ამ ჩანაწერთან მისამართი ასოცირებული. მისი შეცვლა შეიძლება მხოლოდ გაგზავნის მისამართის შემთხვევაში.</translation>
+    </message>
+    <message>
+        <source>&amp;Address</source>
+        <translation>მის&amp;ამართი</translation>
+    </message>
+    </context>
+<context>
+    <name>FreespaceChecker</name>
+    <message>
+        <source>A new data directory will be created.</source>
+        <translation>შეიქმნება ახალი მონაცემთა კატალოგი.</translation>
+    </message>
+    <message>
+        <source>name</source>
+        <translation>სახელი</translation>
+    </message>
+    <message>
+        <source>Directory already exists. Add %1 if you intend to create a new directory here.</source>
+        <translation>კატალოგი უკვე არსებობს. დაამატეთ %1 თუ გინდათ ახალი კატალოგის აქვე შექმნა.</translation>
+    </message>
+    <message>
+        <source>Path already exists, and is not a directory.</source>
+        <translation>მისამართი უკვე არსებობს და არ წარმოადგენს კატალოგს.</translation>
+    </message>
+    <message>
+        <source>Cannot create data directory here.</source>
+        <translation>კატალოგის აქ შექმნა შეუძლებელია.</translation>
+    </message>
+</context>
+<context>
+    <name>HelpMessageDialog</name>
+    <message>
+        <source>version</source>
+        <translation>ვერსია</translation>
+    </message>
+    <message>
+        <source>Command-line options</source>
+        <translation>კომანდების ზოლის ოპციები</translation>
+    </message>
+    <message>
+        <source>Usage:</source>
+        <translation>გამოყენება:</translation>
+    </message>
+    <message>
+        <source>command-line options</source>
+        <translation>კომანდების ზოლის ოპციები</translation>
+    </message>
+    </context>
+<context>
+    <name>Intro</name>
+    <message>
+        <source>Welcome</source>
+        <translation>მოგესალმებით</translation>
+    </message>
+    <message>
+        <source>Use the default data directory</source>
+        <translation>ნაგულისხმევი კატალოგის გამოყენება</translation>
+    </message>
+    <message>
+        <source>Use a custom data directory:</source>
+        <translation>მითითებული კატალოგის გამოყენება:</translation>
+    </message>
+    <message>
+        <source>Error</source>
+        <translation>შეცდომა</translation>
+    </message>
+    </context>
+<context>
+    <name>OpenURIDialog</name>
+    <message>
+        <source>Open URI</source>
+        <translation>URI-ის გახსნა</translation>
+    </message>
+    <message>
+        <source>Open payment request from URI or file</source>
+        <translation>გადახდის მოთხოვნის შექმნა URI-იდან ან ფაილიდან</translation>
+    </message>
+    <message>
+        <source>URI:</source>
+        <translation>URI:</translation>
+    </message>
+    <message>
+        <source>Select payment request file</source>
+        <translation>გადახდის მოთხოვნის ფაილის არჩევა</translation>
+    </message>
+    </context>
+<context>
+    <name>OptionsDialog</name>
+    <message>
+        <source>Options</source>
+        <translation>ოპციები</translation>
+    </message>
+    <message>
+        <source>&amp;Main</source>
+        <translation>&amp;მთავარი</translation>
+    </message>
+    <message>
+        <source>Size of &amp;database cache</source>
+        <translation>მონაცემთა ბაზის კეშის სი&amp;დიდე</translation>
+    </message>
+    <message>
+        <source>MB</source>
+        <translation>MB</translation>
+    </message>
+    <message>
+        <source>Number of script &amp;verification threads</source>
+        <translation>სკრიპტის &amp;ვერიფიცირების ნაკადების რაოდენობა</translation>
+    </message>
+    <message>
+        <source>IP address of the proxy (e.g. IPv4: 127.0.0.1 / IPv6: ::1)</source>
+        <translation>პროქსის IP-მისამართი (მაგ.: IPv4: 127.0.0.1 / IPv6: ::1)</translation>
+    </message>
+    <message>
+        <source>Active command-line options that override above options:</source>
+        <translation>საკომანდო სტრიქონის აქტიური ოპციები, რომლებიც გადაფარავენ ზემოთნაჩვენებს:</translation>
+    </message>
+    <message>
+        <source>Reset all client options to default.</source>
+        <translation>კლიენტის ყველა პარამეტრის დაბრუნება ნაგულისხმევ მნიშვნელობებზე.</translation>
+    </message>
+    <message>
+        <source>&amp;Reset Options</source>
+        <translation>დაბ&amp;რუნების ოპციები</translation>
+    </message>
+    <message>
+        <source>&amp;Network</source>
+        <translation>&amp;ქსელი</translation>
+    </message>
+    <message>
+        <source>W&amp;allet</source>
+        <translation>ს&amp;აფულე</translation>
+    </message>
+    <message>
+        <source>If you disable the spending of unconfirmed change, the change from a transaction cannot be used until that transaction has at least one confirmation. This also affects how your balance is computed.</source>
+        <translation>დაუდასტურებელი ხურდის გამოყენების აკრძალვის შემდეგ მათი გამოყენება შეუძლებელი იქნება, სანამ ტრანსაქციას არ ექნება ერთი დასტური მაინც. ეს აისახება თქვენი ნაშთის დათვლაზეც.</translation>
+    </message>
+    <message>
+        <source>Automatically open the Zetacoin client port on the router. This only works when your router supports UPnP and it is enabled.</source>
+        <translation>როუტერში Zetacoin-კლიენტის პორტის ავტომატური გახსნა. მუშაობს, თუ თქვენს როუტერს ჩართული აქვს UPnP.</translation>
+    </message>
+    <message>
+        <source>Map port using &amp;UPnP</source>
+        <translation>პორტის გადამისამართება &amp;UPnP-ით</translation>
+    </message>
+    <message>
+        <source>Proxy &amp;IP:</source>
+        <translation>პროქსის &amp;IP:</translation>
+    </message>
+    <message>
+        <source>&amp;Port:</source>
+        <translation>&amp;პორტი</translation>
+    </message>
+    <message>
+        <source>Port of the proxy (e.g. 9050)</source>
+        <translation>პროქსის პორტი (მაგ.: 9050)</translation>
+    </message>
+    <message>
+        <source>&amp;Window</source>
+        <translation>&amp;ფანჯარა</translation>
+    </message>
+    <message>
+        <source>Show only a tray icon after minimizing the window.</source>
+        <translation>ფანჯრის მინიმიზებისას მხოლოდ იკონა სისტემურ ზონაში</translation>
+    </message>
+    <message>
+        <source>&amp;Minimize to the tray instead of the taskbar</source>
+        <translation>&amp;მინიმიზება სისტემურ ზონაში პროგრამების პანელის ნაცვლად</translation>
+    </message>
+    <message>
+        <source>M&amp;inimize on close</source>
+        <translation>მ&amp;ინიმიზება დახურვისას</translation>
+    </message>
+    <message>
+        <source>&amp;Display</source>
+        <translation>&amp;ჩვენება</translation>
+    </message>
+    <message>
+        <source>User Interface &amp;language:</source>
+        <translation>სამომხმარებ&amp;ლო ენა:</translation>
+    </message>
+    <message>
+        <source>&amp;Unit to show amounts in:</source>
+        <translation>ერთეუ&amp;ლი:</translation>
+    </message>
+    <message>
+        <source>Choose the default subdivision unit to show in the interface and when sending coins.</source>
+        <translation>აირჩიეთ გასაგზავნი თანხის ნაგულისხმევი ერთეული.</translation>
+    </message>
+    <message>
+        <source>Whether to show coin control features or not.</source>
+        <translation>ვაჩვენოთ თუ არა მონეტების მართვის პარამეტრები.</translation>
+    </message>
+    <message>
+        <source>&amp;OK</source>
+        <translation>&amp;OK</translation>
+    </message>
+    <message>
+        <source>&amp;Cancel</source>
+        <translation>&amp;გაუქმება</translation>
+    </message>
+    <message>
+        <source>default</source>
+        <translation>ნაგულისხმევი</translation>
+    </message>
+    <message>
+        <source>none</source>
+        <translation>ცარიელი</translation>
+    </message>
+    <message>
+        <source>Confirm options reset</source>
+        <translation>დაადასტურეთ პარამეტრების დაბრუნება ნაგულისხმევზე</translation>
+    </message>
+    <message>
+        <source>Client restart required to activate changes.</source>
+        <translation>ცვლილებები ძალაში შევა კლიენტის ხელახალი გაშვების შემდეგ.</translation>
+    </message>
+    <message>
+        <source>This change would require a client restart.</source>
+        <translation>ამ ცვლილებების ძალაში შესასვლელად საჭიროა კლიენტის დახურვა და ხელახალი გაშვება.</translation>
+    </message>
+    <message>
+        <source>The supplied proxy address is invalid.</source>
+        <translation>პროქსის მისამართი არასწორია.</translation>
+    </message>
+</context>
+<context>
+    <name>OverviewPage</name>
+    <message>
+        <source>Form</source>
+        <translation>ფორმა</translation>
+    </message>
+    <message>
+        <source>The displayed information may be out of date. Your wallet automatically synchronizes with the Zetacoin network after a connection is established, but this process has not completed yet.</source>
+        <translation>ნაჩვენები ინფორმაცია შეიძლება მოძველებული იყოს. თქვენი საფულე ავტომატურად სინქრონიზდება Zetacoin-ის ქსელთან კავშირის დამყარების შემდეგ, ეს პროცესი ჯერ არ არის დასრულებული.</translation>
+    </message>
+    <message>
+        <source>Available:</source>
+        <translation>ხელმისაწვდომია:</translation>
+    </message>
+    <message>
+        <source>Your current spendable balance</source>
+        <translation>თქვენი ხელმისაწვდომი ნაშთი</translation>
+    </message>
+    <message>
+        <source>Pending:</source>
+        <translation>იგზავნება:</translation>
+    </message>
+    <message>
+        <source>Total of transactions that have yet to be confirmed, and do not yet count toward the spendable balance</source>
+        <translation>დასადასტურებელი ტრანსაქციების საერთო რაოდენობა, რომლებიც ჯერ არ არის ასახული ბალანსში</translation>
+    </message>
+    <message>
+        <source>Immature:</source>
+        <translation>მოუმზადებელია:</translation>
+    </message>
+    <message>
+        <source>Mined balance that has not yet matured</source>
+        <translation>მოპოვებული თანხა, რომელიც ჯერ არ არის მზადყოფნაში</translation>
+    </message>
+    <message>
+        <source>Total:</source>
+        <translation>სულ:</translation>
+    </message>
+    <message>
+        <source>Your current total balance</source>
+        <translation>თქვენი სრული მიმდინარე ბალანსი</translation>
+    </message>
+    </context>
+<context>
+    <name>PaymentServer</name>
+    </context>
+<context>
+    <name>PeerTableModel</name>
+    </context>
+<context>
+    <name>QObject</name>
+    <message>
+        <source>Amount</source>
+        <translation>თანხა</translation>
+    </message>
+    <message>
+        <source>%1 h</source>
+        <translation>%1 სთ</translation>
+    </message>
+    <message>
+        <source>%1 m</source>
+        <translation>%1 წთ</translation>
+    </message>
+    <message>
+        <source>N/A</source>
+        <translation>მიუწვდ.</translation>
+    </message>
+    </context>
+<context>
+    <name>QRImageWidget</name>
+    </context>
+<context>
+    <name>RPCConsole</name>
+    <message>
+        <source>N/A</source>
+        <translation>მიუწვდ.</translation>
+    </message>
+    <message>
+        <source>Client version</source>
+        <translation>კლიენტის ვერსია</translation>
+    </message>
+    <message>
+        <source>&amp;Information</source>
+        <translation>&amp;ინფორმაცია</translation>
+    </message>
+    <message>
+        <source>Debug window</source>
+        <translation>დახვეწის ფანჯარა</translation>
+    </message>
+    <message>
+        <source>General</source>
+        <translation>საერთო</translation>
+    </message>
+    <message>
+        <source>Startup time</source>
+        <translation>სტარტის დრო</translation>
+    </message>
+    <message>
+        <source>Network</source>
+        <translation>ქსელი</translation>
+    </message>
+    <message>
+        <source>Name</source>
+        <translation>სახელი</translation>
+    </message>
+    <message>
+        <source>Number of connections</source>
+        <translation>შეერთებების რაოდენობა</translation>
+    </message>
+    <message>
+        <source>Block chain</source>
+        <translation>ბლოკთა ჯაჭვი</translation>
+    </message>
+    <message>
+        <source>Current number of blocks</source>
+        <translation>ბლოკების მიმდინარე რაოდენობა</translation>
+    </message>
+    <message>
+        <source>Last block time</source>
+        <translation>ბოლო ბლოკის დრო</translation>
+    </message>
+    <message>
+        <source>&amp;Open</source>
+        <translation>&amp;შექმნა</translation>
+    </message>
+    <message>
+        <source>&amp;Console</source>
+        <translation>&amp;კონსოლი</translation>
+    </message>
+    <message>
+        <source>&amp;Network Traffic</source>
+        <translation>&amp;ქსელის ტრაფიკი</translation>
+    </message>
+    <message>
+        <source>&amp;Clear</source>
+        <translation>&amp;წაშლა</translation>
+    </message>
+    <message>
+        <source>Totals</source>
+        <translation>სულ:</translation>
+    </message>
+    <message>
+        <source>In:</source>
+        <translation>შემომავალი:</translation>
+    </message>
+    <message>
+        <source>Out:</source>
+        <translation>გამავალი:</translation>
+    </message>
+    <message>
+        <source>Debug log file</source>
+        <translation>დახვეწის ლოგ-ფაილი</translation>
+    </message>
+    <message>
+        <source>Clear console</source>
+        <translation>კონსოლის გასუფთავება</translation>
+    </message>
+    <message>
+        <source>Use up and down arrows to navigate history, and &lt;b&gt;Ctrl-L&lt;/b&gt; to clear screen.</source>
+        <translation>კლავიშები "ზევით" და "ქვევით" - ისტორიაში მოძრაობა, &lt;b&gt;Ctrl-L&lt;/b&gt; - ეკრანის გასუფთავება.</translation>
+    </message>
+    <message>
+        <source>Type &lt;b&gt;help&lt;/b&gt; for an overview of available commands.</source>
+        <translation>აკრიფეთ &lt;b&gt;help&lt;/b&gt; ფაშვებული ბრძანებების სანახავად.</translation>
+    </message>
+    <message>
+        <source>%1 B</source>
+        <translation>%1 B</translation>
+    </message>
+    <message>
+        <source>%1 KB</source>
+        <translation>%1 KB</translation>
+    </message>
+    <message>
+        <source>%1 MB</source>
+        <translation>%1 MB</translation>
+    </message>
+    <message>
+        <source>%1 GB</source>
+        <translation>%1 GB</translation>
+    </message>
+    </context>
+<context>
+    <name>ReceiveCoinsDialog</name>
+    <message>
+        <source>&amp;Amount:</source>
+        <translation>თ&amp;ანხა:</translation>
+    </message>
+    <message>
+        <source>&amp;Label:</source>
+        <translation>ნიშნუ&amp;ლი:</translation>
+    </message>
+    <message>
+        <source>&amp;Message:</source>
+        <translation>&amp;მესიჯი:</translation>
+    </message>
+    <message>
+        <source>Reuse one of the previously used receiving addresses. Reusing addresses has security and privacy issues. Do not use this unless re-generating a payment request made before.</source>
+        <translation>რომელიმე ადრე გამოყენებული მიღების მისამართის გამოყენება. ეს ამცირებს უსაფრთხოებასა და პრივატულობას. ნუ გამოიყენებთ ამ ოპციას, თუ არ ახდენთ ადრე მოთხოვნილი გადახდის ხელახლა გენერირებას.</translation>
+    </message>
+    <message>
+        <source>R&amp;euse an existing receiving address (not recommended)</source>
+        <translation>ად&amp;რე გამოყენებული მიღების მისამართის გამოყენება (არ არის რეკომენდებული)</translation>
+    </message>
+    <message>
+        <source>An optional message to attach to the payment request, which will be displayed when the request is opened. Note: The message will not be sent with the payment over the Zetacoin network.</source>
+        <translation>არააუცილებელი მესიჯი, რომელიც ერთვის გადახდის მოთხოვნას და ნაჩვენები იქნება მოთხოვნის გახსნისას. შენიშვნა: მესიჯი არ გაყვება გადახდას ბითქოინის ქსელში.</translation>
+    </message>
+    <message>
+        <source>An optional label to associate with the new receiving address.</source>
+        <translation>არააუცილებელი ნიშნული ახალ მიღების მისამართთან ასოცირებისათვის.</translation>
+    </message>
+    <message>
+        <source>Use this form to request payments. All fields are &lt;b&gt;optional&lt;/b&gt;.</source>
+        <translation>გამოიყენეთ ეს ფორმა გადახდის მოთხოვნისათვის. ყველა ველი &lt;b&gt;არააუცილებელია&lt;/b&gt;.</translation>
+    </message>
+    <message>
+        <source>An optional amount to request. Leave this empty or zero to not request a specific amount.</source>
+        <translation>მოთხოვნის მოცულობა. არააუცილებელია. ჩაწერეთ 0 ან დატოვეთ ცარიელი, თუ არ მოითხოვება კონკრეტული მოცულობა.</translation>
+    </message>
+    <message>
+        <source>Clear all fields of the form.</source>
+        <translation>ფორმის ყველა ველის წაშლა</translation>
+    </message>
+    <message>
+        <source>Clear</source>
+        <translation>წაშლა</translation>
+    </message>
+    <message>
+        <source>Requested payments history</source>
+        <translation>მოთხოვნილი გადახდების ისტორია</translation>
+    </message>
+    <message>
+        <source>&amp;Request payment</source>
+        <translation>&amp;გადახდის მოთხოვნა</translation>
+    </message>
+    <message>
+        <source>Show the selected request (does the same as double clicking an entry)</source>
+        <translation>არჩეული მოთხოვნის ჩვენება (იგივეა, რაც ჩანაწერზე ორჯერ ჩხვლეტა)</translation>
+    </message>
+    <message>
+        <source>Show</source>
+        <translation>ჩვენება</translation>
+    </message>
+    <message>
+        <source>Remove the selected entries from the list</source>
+        <translation>მონიშნული ჩანაწერების წაშლა სიიდან</translation>
+    </message>
+    <message>
+        <source>Remove</source>
+        <translation>წაშლა</translation>
+    </message>
+    </context>
+<context>
+    <name>ReceiveRequestDialog</name>
+    <message>
+        <source>QR Code</source>
+        <translation>QR-კოდი</translation>
+    </message>
+    <message>
+        <source>Copy &amp;URI</source>
+        <translation>&amp;URI-ის კოპირება</translation>
+    </message>
+    <message>
+        <source>Copy &amp;Address</source>
+        <translation>მის&amp;ამართის კოპირება</translation>
+    </message>
+    <message>
+        <source>&amp;Save Image...</source>
+        <translation>გამო&amp;სახულების შენახვა...</translation>
+    </message>
+    </context>
+<context>
+    <name>RecentRequestsTableModel</name>
+    </context>
+<context>
+    <name>SendCoinsDialog</name>
+    <message>
+        <source>Send Coins</source>
+        <translation>მონეტების გაგზავნა</translation>
+    </message>
+    <message>
+        <source>Coin Control Features</source>
+        <translation>მონეტების კონტროლის პარამეტრები</translation>
+    </message>
+    <message>
+        <source>Inputs...</source>
+        <translation>ხარჯები...</translation>
+    </message>
+    <message>
+        <source>automatically selected</source>
+        <translation>არჩეულია ავტომატურად</translation>
+    </message>
+    <message>
+        <source>Insufficient funds!</source>
+        <translation>არ არის საკმარისი თანხა!</translation>
+    </message>
+    <message>
+        <source>Quantity:</source>
+        <translation>რაოდენობა:</translation>
+    </message>
+    <message>
+        <source>Bytes:</source>
+        <translation>ბაიტები:</translation>
+    </message>
+    <message>
+        <source>Amount:</source>
+        <translation>თანხა:</translation>
+    </message>
+    <message>
+        <source>Priority:</source>
+        <translation>პრიორიტეტი:</translation>
+    </message>
+    <message>
+        <source>Fee:</source>
+        <translation>საკომისიო:</translation>
+    </message>
+    <message>
+        <source>After Fee:</source>
+        <translation>დამატებითი საკომისიო:</translation>
+    </message>
+    <message>
+        <source>Change:</source>
+        <translation>ხურდა:</translation>
+    </message>
+    <message>
+        <source>If this is activated, but the change address is empty or invalid, change will be sent to a newly generated address.</source>
+        <translation>ამის გააქტიურებისას თუ ხურდის მისამართი ცარიელია ან არასწორია, ხურდა გაიგზავნება ახლად გენერირებულ მისამართებზე.</translation>
+    </message>
+    <message>
+        <source>Custom change address</source>
+        <translation>ხურდის მისამართი</translation>
+    </message>
+    <message>
+        <source>Transaction Fee:</source>
+        <translation>ტრანსაქციის საფასური - საკომისიო:</translation>
+    </message>
+    <message>
+        <source>Send to multiple recipients at once</source>
+        <translation>გაგზავნა რამდენიმე რეციპიენტთან ერთდროულად</translation>
+    </message>
+    <message>
+        <source>Add &amp;Recipient</source>
+        <translation>&amp;რეციპიენტის დამატება</translation>
+    </message>
+    <message>
+        <source>Clear all fields of the form.</source>
+        <translation>ფორმის ყველა ველის წაშლა</translation>
+    </message>
+    <message>
+        <source>Clear &amp;All</source>
+        <translation>გ&amp;ასუფთავება</translation>
+    </message>
+    <message>
+        <source>Balance:</source>
+        <translation>ბალანსი:</translation>
+    </message>
+    <message>
+        <source>Confirm the send action</source>
+        <translation>გაგზავნის დადასტურება</translation>
+    </message>
+    <message>
+        <source>S&amp;end</source>
+        <translation>გაგ&amp;ზავნა</translation>
+    </message>
+    </context>
+<context>
+    <name>SendCoinsEntry</name>
+    <message>
+        <source>A&amp;mount:</source>
+        <translation>&amp;რაოდენობა</translation>
+    </message>
+    <message>
+        <source>Pay &amp;To:</source>
+        <translation>ადრესა&amp;ტი:</translation>
+    </message>
+    <message>
+        <source>&amp;Label:</source>
+        <translation>ნიშნუ&amp;ლი:</translation>
+    </message>
+    <message>
+        <source>Choose previously used address</source>
+        <translation>აირჩიეთ ადრე გამოყენებული მისამართი</translation>
+    </message>
+    <message>
+        <source>This is a normal payment.</source>
+        <translation>ეს არის ჩვეულებრივი გადახდა.</translation>
+    </message>
+    <message>
+        <source>Alt+A</source>
+        <translation>Alt+A</translation>
+    </message>
+    <message>
+        <source>Paste address from clipboard</source>
+        <translation>მისამართის ჩასმა კლიპბორდიდან</translation>
+    </message>
+    <message>
+        <source>Alt+P</source>
+        <translation>Alt+P</translation>
+    </message>
+    <message>
+        <source>Remove this entry</source>
+        <translation>ჩანაწერის წაშლა</translation>
+    </message>
+    <message>
+        <source>Message:</source>
+        <translation>მესიჯი:</translation>
+    </message>
+    <message>
+        <source>Enter a label for this address to add it to the list of used addresses</source>
+        <translation>შეიყვანეთ ამ მისამართის ნიშნული გამოყენებული მისამართების სიაში დასამატებლად</translation>
+    </message>
+    <message>
+        <source>A message that was attached to the zetacoin: URI which will be stored with the transaction for your reference. Note: This message will not be sent over the Zetacoin network.</source>
+        <translation>მესიჯი, რომელიც თან ერთვის მონეტებს:  URI, რომელიც შეინახება ტრანსაქციასთან ერთად თქვენთვის. შენიშვნა: მესიჯი არ გაყვება გადახდას ბითქოინის ქსელში.</translation>
+    </message>
+    <message>
+        <source>Pay To:</source>
+        <translation>ადრესატი:</translation>
+    </message>
+    <message>
+        <source>Memo:</source>
+        <translation>შენიშვნა:</translation>
+    </message>
+    </context>
+<context>
+    <name>SendConfirmationDialog</name>
+    </context>
+<context>
+    <name>ShutdownWindow</name>
+    <message>
+        <source>Do not shut down the computer until this window disappears.</source>
+        <translation>არ გამორთოთ კომპიუტერი ამ ფანჯრის გაქრობამდე.</translation>
+    </message>
+</context>
+<context>
+    <name>SignVerifyMessageDialog</name>
+    <message>
+        <source>Signatures - Sign / Verify a Message</source>
+        <translation>ხელმოწერები - მესიჯის ხელმოწერა/ვერიფიკაცია</translation>
+    </message>
+    <message>
+        <source>&amp;Sign Message</source>
+        <translation>მე&amp;სიჯის ხელმოწერა</translation>
+    </message>
+    <message>
+        <source>Choose previously used address</source>
+        <translation>აირჩიეთ ადრე გამოყენებული მისამართი</translation>
+    </message>
+    <message>
+        <source>Alt+A</source>
+        <translation>Alt+A</translation>
+    </message>
+    <message>
+        <source>Paste address from clipboard</source>
+        <translation>მისამართის ჩასმა კლიპბორდიდან</translation>
+    </message>
+    <message>
+        <source>Alt+P</source>
+        <translation>Alt+P</translation>
+    </message>
+    <message>
+        <source>Enter the message you want to sign here</source>
+        <translation>აკრიფეთ ხელმოსაწერი მესიჯი</translation>
+    </message>
+    <message>
+        <source>Signature</source>
+        <translation>ხელმოწერა</translation>
+    </message>
+    <message>
+        <source>Copy the current signature to the system clipboard</source>
+        <translation>მიმდინარე ხელმოწერის კოპირება კლიპბორდში</translation>
+    </message>
+    <message>
+        <source>Sign the message to prove you own this Zetacoin address</source>
+        <translation>მოაწერეთ ხელი იმის დასადასტურებლად, რომ ეს მისამართი თქვენია</translation>
+    </message>
+    <message>
+        <source>Sign &amp;Message</source>
+        <translation>&amp;მესიჯის ხელმოწერა</translation>
+    </message>
+    <message>
+        <source>Reset all sign message fields</source>
+        <translation>ხელმოწერის ყველა ველის წაშლა</translation>
+    </message>
+    <message>
+        <source>Clear &amp;All</source>
+        <translation>გ&amp;ასუფთავება</translation>
+    </message>
+    <message>
+        <source>&amp;Verify Message</source>
+        <translation>მესიჯის &amp;ვერიფიკაცია</translation>
+    </message>
+    <message>
+        <source>Verify the message to ensure it was signed with the specified Zetacoin address</source>
+        <translation>შეამოწმეთ, რომ მესიჯი ხელმოწერილია მითითებული Zetacoin-მისამართით</translation>
+    </message>
+    <message>
+        <source>Verify &amp;Message</source>
+        <translation>&amp;მესიჯის ვერიფიკაცია</translation>
+    </message>
+    <message>
+        <source>Reset all verify message fields</source>
+        <translation>ვერიფიკაციის ყველა ველის წაშლა</translation>
+    </message>
+    </context>
+<context>
+    <name>SplashScreen</name>
+    <message>
+        <source>[testnet]</source>
+        <translation>[testnet]</translation>
+    </message>
+</context>
+<context>
+    <name>TrafficGraphWidget</name>
+    <message>
+        <source>KB/s</source>
+        <translation>KB/s</translation>
+    </message>
+</context>
+<context>
+    <name>TransactionDesc</name>
+    </context>
+<context>
+    <name>TransactionDescDialog</name>
+    <message>
+        <source>This pane shows a detailed description of the transaction</source>
+        <translation>ტრანსაქციის დაწვრილებითი აღწერილობა</translation>
+    </message>
+    </context>
+<context>
+    <name>TransactionTableModel</name>
+    </context>
+<context>
+    <name>TransactionView</name>
+    </context>
+<context>
+    <name>UnitDisplayStatusBarControl</name>
+    </context>
+<context>
+    <name>WalletFrame</name>
+    </context>
+<context>
+    <name>WalletModel</name>
+    </context>
+<context>
+    <name>WalletView</name>
+    </context>
+<context>
+    <name>bitcoin-core</name>
+    <message>
+        <source>Options:</source>
+        <translation>ოპციები:</translation>
+    </message>
+    <message>
+        <source>Specify data directory</source>
+        <translation>მიუთითეთ მონაცემთა კატალოგი</translation>
+    </message>
+    <message>
+        <source>Connect to a node to retrieve peer addresses, and disconnect</source>
+        <translation>მიერთება კვანძთან, პირების მისამართების მიღება და გათიშვა</translation>
+    </message>
+    <message>
+        <source>Specify your own public address</source>
+        <translation>მიუთითეთ თქვენი საჯარო მისამართი</translation>
+    </message>
+    <message>
+        <source>Accept command line and JSON-RPC commands</source>
+        <translation>საკომანდო სტრიქონისა და JSON-RPC-კომამდების ნებართვა</translation>
+    </message>
+    <message>
+        <source>Run in the background as a daemon and accept commands</source>
+        <translation>რეზიდენტულად გაშვება და კომანდების მიღება</translation>
+    </message>
+    <message>
+        <source>Accept connections from outside (default: 1 if no -proxy or -connect)</source>
+        <translation>გარედან შეერთებების დაშვება (ნაგულისხმევი: 1 თუ არ გამოიყენება -proxy ან -connect)</translation>
+    </message>
+    <message>
         <source>Zetacoin Core</source>
         <translation>Zetacoin Core</translation>
     </message>
     <message>
-        <source>Request payments (generates QR codes and zetacoin: URIs)</source>
-        <translation>გადახდის მოთხოვნა (შეიქმნება QR-კოდები და zetacoin: ბმულები)</translation>
-    </message>
-    <message>
-        <source>&amp;About Zetacoin Core</source>
-        <translation>Zetacoin Core-ს შეს&amp;ახებ</translation>
-    </message>
-    <message>
-=======
-        <source>Request payments (generates QR codes and bitcoin: URIs)</source>
-        <translation>გადახდის მოთხოვნა (შეიქმნება QR-კოდები და bitcoin: ბმულები)</translation>
-    </message>
-    <message>
->>>>>>> 0d719145
-        <source>Show the list of used sending addresses and labels</source>
-        <translation>გამოყენებული გაგზავნის მისამართებისა და ნიშნულების სიის ჩვენება</translation>
-    </message>
-    <message>
-        <source>Show the list of used receiving addresses and labels</source>
-        <translation>გამოყენებული მიღების მისამართებისა და ნიშნულების სიის ჩვენება</translation>
-    </message>
-    <message>
-        <source>Open a zetacoin: URI or payment request</source>
-        <translation>zetacoin: URI-ის ან გადახდის მოთხოვნის გახსნა</translation>
-    </message>
-    <message>
-        <source>&amp;Command-line options</source>
-        <translation>საკომანდო სტრიქონის ოპ&amp;ციები</translation>
-    </message>
-    <message>
-<<<<<<< HEAD
-        <source>Show the Zetacoin Core help message to get a list with possible Zetacoin command-line options</source>
-        <translation>Zetacoin Core-ს დახმარების ჩვენება Zetacoin-ის საკომანდო სტრიქონის დასაშვები ოპციების სანახავად</translation>
-    </message>
-    <message>
-=======
->>>>>>> 0d719145
-        <source>No block source available...</source>
-        <translation>ბლოკების წყარო მიუწვდომელია...</translation>
-    </message>
-    <message>
-        <source>%1 and %2</source>
-        <translation>%1 და %2</translation>
-    </message>
-    <message>
-        <source>%1 behind</source>
-        <translation>%1 გავლილია</translation>
-    </message>
-    <message>
-        <source>Last received block was generated %1 ago.</source>
-        <translation>ბოლო მიღებული ბლოკის გენერირებიდან გასულია %1</translation>
-    </message>
-    <message>
-        <source>Transactions after this will not yet be visible.</source>
-        <translation>შემდგომი ტრანსაქციები ნაჩვენები ჯერ არ იქნება.</translation>
+        <source>Bind to given address and always listen on it. Use [host]:port notation for IPv6</source>
+        <translation>მოცემულ მისამართზე მიჯაჭვა მუდმივად მასზე მიყურადებით. გამოიყენეთ [host]:port ფორმა IPv6-სათვის</translation>
+    </message>
+    <message>
+        <source>Execute command when a wallet transaction changes (%s in cmd is replaced by TxID)</source>
+        <translation>კომანდის შესრულება საფულის ტრანსაქციის ცვლილებისას (%s კომანდაში ჩანაცვლდება TxID-ით)</translation>
+    </message>
+    <message>
+        <source>This is a pre-release test build - use at your own risk - do not use for mining or merchant applications</source>
+        <translation>ეს არის წინასწარი სატესტო ვერსია - გამოიყენეთ საკუთარი რისკით - არ გამოიყენოთ მოპოვებისა ან კომერციული მიზნებისათვის</translation>
+    </message>
+    <message>
+        <source>Warning: The network does not appear to fully agree! Some miners appear to be experiencing issues.</source>
+        <translation>ყურადღება: ქსელში შეუთანხმებლობაა. შესაძლოა ცალკეულ მომპოვებლებს პრობლემები ექმნებათ!</translation>
+    </message>
+    <message>
+        <source>Warning: We do not appear to fully agree with our peers! You may need to upgrade, or other nodes may need to upgrade.</source>
+        <translation>ყურადღება: ჩვენ არ ვეთანხმებით ყველა პირს. შესაძლოა თქვენ ან სხვა კვანძებს განახლება გჭირდებათ.</translation>
+    </message>
+    <message>
+        <source>&lt;category&gt; can be:</source>
+        <translation>&lt;category&gt; შეიძლება იყოს:</translation>
+    </message>
+    <message>
+        <source>Block creation options:</source>
+        <translation>ბლოკის შექმნის ოპციები:</translation>
+    </message>
+    <message>
+        <source>Connect only to the specified node(s)</source>
+        <translation>შეერთება მხოლოდ მითითებულ კვანძ(ებ)თან</translation>
+    </message>
+    <message>
+        <source>Corrupted block database detected</source>
+        <translation>შენიშნულია ბლოკთა ბაზის დაზიანება</translation>
+    </message>
+    <message>
+        <source>Do not load the wallet and disable wallet RPC calls</source>
+        <translation>არ ჩაიტვირთოს საფულე და აიკრძალოს საფულისადმი RPC-მიმართვები</translation>
+    </message>
+    <message>
+        <source>Do you want to rebuild the block database now?</source>
+        <translation>გავუშვათ ბლოკთა ბაზის ხელახლა აგება ეხლა?</translation>
+    </message>
+    <message>
+        <source>Error initializing block database</source>
+        <translation>ვერ ინიციალიზდება ბლოკების ბაზა</translation>
+    </message>
+    <message>
+        <source>Error initializing wallet database environment %s!</source>
+        <translation>ვერ ინიციალიზდება საფულის ბაზის გარემო %s!</translation>
+    </message>
+    <message>
+        <source>Error loading block database</source>
+        <translation>არ იტვირთება ბლოკების ბაზა</translation>
+    </message>
+    <message>
+        <source>Error opening block database</source>
+        <translation>ბლოკთა ბაზის შექმნა ვერ მოხერხდა</translation>
+    </message>
+    <message>
+        <source>Error: Disk space is low!</source>
+        <translation>შეცდომა: დისზე არ არის ადგილი!</translation>
+    </message>
+    <message>
+        <source>Failed to listen on any port. Use -listen=0 if you want this.</source>
+        <translation>ვერ ხერხდება პორტების მიყურადება. თუ გსურთ, გამოიყენეთ -listen=0.</translation>
+    </message>
+    <message>
+        <source>Incorrect or no genesis block found. Wrong datadir for network?</source>
+        <translation>საწყისი ბლოკი არ არსებობს ან არასწორია. ქსელის მონაცემთა კატალოგი datadir ხომ არის არასწორი?</translation>
+    </message>
+    <message>
+        <source>Invalid -onion address: '%s'</source>
+        <translation>არასწორია მისამართი -onion: '%s'</translation>
+    </message>
+    <message>
+        <source>Not enough file descriptors available.</source>
+        <translation>არ არის საკმარისი ფაილ-დესკრიპტორები.</translation>
+    </message>
+    <message>
+        <source>Set maximum block size in bytes (default: %d)</source>
+        <translation>ბლოკის მაქსიმალური ზომის განსაზღვრა ბაიტებში (ნადულისხმევი: %d)</translation>
+    </message>
+    <message>
+        <source>Specify wallet file (within data directory)</source>
+        <translation>მიუთითეთ საფულის ფაილი (კატალოგში)</translation>
+    </message>
+    <message>
+        <source>Verifying blocks...</source>
+        <translation>ბლოკების ვერიფიკაცია...</translation>
+    </message>
+    <message>
+        <source>Verifying wallet...</source>
+        <translation>საფულის ვერიფიკაცია...</translation>
+    </message>
+    <message>
+        <source>Wallet %s resides outside data directory %s</source>
+        <translation>საფულე %s მდებარეობს მონაცემთა კატალოგის %s გარეთ</translation>
+    </message>
+    <message>
+        <source>Wallet options:</source>
+        <translation>სფულის ოპციები:</translation>
+    </message>
+    <message>
+        <source>Execute command when a relevant alert is received or we see a really long fork (%s in cmd is replaced by message)</source>
+        <translation>ბრძანების შესრულება შესაბამისი უწყების მიღებისას ან როცა შეინიშნება საგრძნობი გახლეჩა (cmd-ში %s შეიცვლება მესიჯით)</translation>
+    </message>
+    <message>
+        <source>Set maximum size of high-priority/low-fee transactions in bytes (default: %d)</source>
+        <translation>მაღალპრიორიტეტული/დაბალსაკომისიოიანი ტრანსაქციების მაქსიმალური ზომა ბაიტებში (ნაგულისხმევი: %d)</translation>
+    </message>
+    <message>
+        <source>Information</source>
+        <translation>ინფორმაცია</translation>
+    </message>
+    <message>
+        <source>Send trace/debug info to console instead of debug.log file</source>
+        <translation>ტრასირების/დახვეწის ინფოს გაგზავნა კონსოლზე debug.log ფაილის ნაცვლად</translation>
+    </message>
+    <message>
+        <source>Shrink debug.log file on client startup (default: 1 when no -debug)</source>
+        <translation>debug.log ფაილის შეკუმშვა გაშვებისას (ნაგულისხმევია: 1 როცა არ აყენია -debug)</translation>
+    </message>
+    <message>
+        <source>Signing transaction failed</source>
+        <translation>ტრანსაქციების ხელმოწერა ვერ მოხერხდა</translation>
+    </message>
+    <message>
+        <source>Transaction amount too small</source>
+        <translation>ტრანსაქციების რაოდენობა ძალიან ცოტაა</translation>
+    </message>
+    <message>
+        <source>Transaction amounts must be positive</source>
+        <translation>ტრანსაქციების რაოდენობა დადებითი რიცხვი უნდა იყოს</translation>
+    </message>
+    <message>
+        <source>Transaction too large</source>
+        <translation>ტრანსაქცია ძალიან დიდია</translation>
+    </message>
+    <message>
+        <source>Username for JSON-RPC connections</source>
+        <translation>მომხმარებლის სახელი JSON-RPC-შეერთებისათვის</translation>
+    </message>
+    <message>
+        <source>Warning</source>
+        <translation>გაფრთხილება</translation>
+    </message>
+    <message>
+        <source>Zapping all transactions from wallet...</source>
+        <translation>ტრანსაქციების ჩახსნა საფულიდან...</translation>
+    </message>
+    <message>
+        <source>Password for JSON-RPC connections</source>
+        <translation>პაროლი JSON-RPC-შეერთებისათვის</translation>
+    </message>
+    <message>
+        <source>Execute command when the best block changes (%s in cmd is replaced by block hash)</source>
+        <translation>კომანდის შესრულება უკეთესი ბლოკის გამოჩენისას (%s კომანდაში ჩანაცვლდება ბლოკის ჰეშით)</translation>
+    </message>
+    <message>
+        <source>Allow DNS lookups for -addnode, -seednode and -connect</source>
+        <translation>DNS-ძებნის დაშვება -addnode, -seednode და -connect-სათვის</translation>
+    </message>
+    <message>
+        <source>Loading addresses...</source>
+        <translation>მისამართების ჩატვირთვა...</translation>
+    </message>
+    <message>
+        <source>Invalid -proxy address: '%s'</source>
+        <translation>არასწორია მისამართი -proxy: '%s'</translation>
+    </message>
+    <message>
+        <source>Unknown network specified in -onlynet: '%s'</source>
+        <translation>-onlynet-ში მითითებულია უცნობი ქსელი: '%s'</translation>
+    </message>
+    <message>
+        <source>Insufficient funds</source>
+        <translation>არ არის საკმარისი თანხა</translation>
+    </message>
+    <message>
+        <source>Loading block index...</source>
+        <translation>ბლოკების ინდექსის ჩატვირთვა...</translation>
+    </message>
+    <message>
+        <source>Add a node to connect to and attempt to keep the connection open</source>
+        <translation>მისაერთებელი კვანძის დამატება და მიერთების შეძლებისდაგვარად შენარჩუნება</translation>
+    </message>
+    <message>
+        <source>Loading wallet...</source>
+        <translation>საფულის ჩატვირთვა...</translation>
+    </message>
+    <message>
+        <source>Cannot downgrade wallet</source>
+        <translation>საფულის ძველ ვერსიაზე გადაყვანა შეუძლებელია</translation>
+    </message>
+    <message>
+        <source>Cannot write default address</source>
+        <translation>ვერ ხერხდება ნაგულისხმევი მისამართის ჩაწერა</translation>
+    </message>
+    <message>
+        <source>Rescanning...</source>
+        <translation>სკანირება...</translation>
+    </message>
+    <message>
+        <source>Done loading</source>
+        <translation>ჩატვირთვა დასრულებულია</translation>
     </message>
     <message>
         <source>Error</source>
         <translation>შეცდომა</translation>
     </message>
-    <message>
-        <source>Warning</source>
-        <translation>გაფრთხილება</translation>
-    </message>
-    <message>
-        <source>Information</source>
-        <translation>ინფორმაცია</translation>
-    </message>
-    <message>
-        <source>Up to date</source>
-        <translation>განახლებულია</translation>
-    </message>
-    <message>
-        <source>Catching up...</source>
-        <translation>ჩართვა...</translation>
-    </message>
-    <message>
-        <source>Sent transaction</source>
-        <translation>გაგზავნილი ტრანსაქციები</translation>
-    </message>
-    <message>
-        <source>Incoming transaction</source>
-        <translation>მიღებული ტრანსაქციები</translation>
-    </message>
-    <message>
-        <source>Wallet is &lt;b&gt;encrypted&lt;/b&gt; and currently &lt;b&gt;unlocked&lt;/b&gt;</source>
-        <translation>საფულე &lt;b&gt;დაშიფრულია&lt;/b&gt; და ამჟამად &lt;b&gt;განბლოკილია&lt;/b&gt;</translation>
-    </message>
-    <message>
-        <source>Wallet is &lt;b&gt;encrypted&lt;/b&gt; and currently &lt;b&gt;locked&lt;/b&gt;</source>
-        <translation>საფულე &lt;b&gt;დაშიფრულია&lt;/b&gt; და ამჟამად &lt;b&gt;დაბლოკილია&lt;/b&gt;</translation>
-    </message>
-</context>
-<context>
-    <name>CoinControlDialog</name>
-    <message>
-        <source>Quantity:</source>
-        <translation>რაოდენობა:</translation>
-    </message>
-    <message>
-        <source>Bytes:</source>
-        <translation>ბაიტები:</translation>
-    </message>
-    <message>
-        <source>Amount:</source>
-        <translation>თანხა:</translation>
-    </message>
-    <message>
-        <source>Priority:</source>
-        <translation>პრიორიტეტი:</translation>
-    </message>
-    <message>
-        <source>Fee:</source>
-        <translation>საკომისიო:</translation>
-    </message>
-    <message>
-        <source>After Fee:</source>
-        <translation>დამატებითი საკომისიო:</translation>
-    </message>
-    <message>
-        <source>Change:</source>
-        <translation>ხურდა:</translation>
-    </message>
-    <message>
-        <source>(un)select all</source>
-        <translation>ყველას მონიშვნა/(მოხსნა)</translation>
-    </message>
-    <message>
-        <source>Tree mode</source>
-        <translation>განტოტვილი</translation>
-    </message>
-    <message>
-        <source>List mode</source>
-        <translation>სია</translation>
-    </message>
-    <message>
-        <source>Amount</source>
-        <translation>თანხა</translation>
-    </message>
-    <message>
-        <source>Date</source>
-        <translation>თარიღი</translation>
-    </message>
-    <message>
-        <source>Confirmations</source>
-        <translation>დადასტურება</translation>
-    </message>
-    <message>
-        <source>Confirmed</source>
-        <translation>დადასტურებულია</translation>
-    </message>
-    <message>
-        <source>Priority</source>
-        <translation>პრიორიტეტი</translation>
-    </message>
-    </context>
-<context>
-    <name>EditAddressDialog</name>
-    <message>
-        <source>Edit Address</source>
-        <translation>მისამართის შეცვლა</translation>
-    </message>
-    <message>
-        <source>&amp;Label</source>
-        <translation>ნიშნუ&amp;ლი</translation>
-    </message>
-    <message>
-        <source>The label associated with this address list entry</source>
-        <translation>მისამართების სიის ამ ჩანაწერთან ასოცირებული ნიშნული</translation>
-    </message>
-    <message>
-        <source>The address associated with this address list entry. This can only be modified for sending addresses.</source>
-        <translation>მისამართების სიის ამ ჩანაწერთან მისამართი ასოცირებული. მისი შეცვლა შეიძლება მხოლოდ გაგზავნის მისამართის შემთხვევაში.</translation>
-    </message>
-    <message>
-        <source>&amp;Address</source>
-        <translation>მის&amp;ამართი</translation>
-    </message>
-<<<<<<< HEAD
-    <message>
-        <source>New receiving address</source>
-        <translation>ახალი მიღების მისამართი</translation>
-    </message>
-    <message>
-        <source>New sending address</source>
-        <translation>ახალი გაგზავნის მისამართი</translation>
-    </message>
-    <message>
-        <source>Edit receiving address</source>
-        <translation>მიღების მისამართის შეცვლა</translation>
-    </message>
-    <message>
-        <source>Edit sending address</source>
-        <translation>გაგზავნის მისამართის შეცვლა</translation>
-    </message>
-    <message>
-        <source>The entered address "%1" is already in the address book.</source>
-        <translation>მისამართი "%1" უკვე არის მისამართების წიგნში.</translation>
-    </message>
-    <message>
-        <source>The entered address "%1" is not a valid Zetacoin address.</source>
-        <translation>შეყვანილი მისამართი "%1" არ არის ვალიდური Zetacoin-მისამართი.</translation>
-    </message>
-    <message>
-        <source>Could not unlock wallet.</source>
-        <translation>საფულის განბლოკვა ვერ მოხერხდა.</translation>
-    </message>
-    <message>
-        <source>New key generation failed.</source>
-        <translation>ახალი გასაღების გენერირება ვერ მოხერხდა</translation>
-    </message>
-</context>
-=======
-    </context>
->>>>>>> 0d719145
-<context>
-    <name>FreespaceChecker</name>
-    <message>
-        <source>A new data directory will be created.</source>
-        <translation>შეიქმნება ახალი მონაცემთა კატალოგი.</translation>
-    </message>
-    <message>
-        <source>name</source>
-        <translation>სახელი</translation>
-    </message>
-    <message>
-        <source>Directory already exists. Add %1 if you intend to create a new directory here.</source>
-        <translation>კატალოგი უკვე არსებობს. დაამატეთ %1 თუ გინდათ ახალი კატალოგის აქვე შექმნა.</translation>
-    </message>
-    <message>
-        <source>Path already exists, and is not a directory.</source>
-        <translation>მისამართი უკვე არსებობს და არ წარმოადგენს კატალოგს.</translation>
-    </message>
-    <message>
-        <source>Cannot create data directory here.</source>
-        <translation>კატალოგის აქ შექმნა შეუძლებელია.</translation>
-    </message>
-</context>
-<context>
-    <name>HelpMessageDialog</name>
-    <message>
-<<<<<<< HEAD
-        <source>Zetacoin Core</source>
-        <translation>Zetacoin Core</translation>
-    </message>
-    <message>
-=======
->>>>>>> 0d719145
-        <source>version</source>
-        <translation>ვერსია</translation>
-    </message>
-    <message>
-<<<<<<< HEAD
-        <source>About Zetacoin Core</source>
-        <translation>Zetacoin Core-ს შესახებ</translation>
-    </message>
-    <message>
-=======
->>>>>>> 0d719145
-        <source>Command-line options</source>
-        <translation>კომანდების ზოლის ოპციები</translation>
-    </message>
-    <message>
-        <source>Usage:</source>
-        <translation>გამოყენება:</translation>
-    </message>
-    <message>
-        <source>command-line options</source>
-        <translation>კომანდების ზოლის ოპციები</translation>
-    </message>
-    </context>
-<context>
-    <name>Intro</name>
-    <message>
-        <source>Welcome</source>
-        <translation>მოგესალმებით</translation>
-    </message>
-    <message>
-<<<<<<< HEAD
-        <source>Welcome to Zetacoin Core.</source>
-        <translation>მოგესალმებათ Zetacoin Core.</translation>
-    </message>
-    <message>
-        <source>As this is the first time the program is launched, you can choose where Zetacoin Core will store its data.</source>
-        <translation>ეს პროგრამის პირველი გაშვებაა; შეგიძლიათ მიუთითოთ, სად შეინახოს მონაცემები Zetacoin Core-მ.</translation>
-    </message>
-    <message>
-        <source>Zetacoin Core will download and store a copy of the Zetacoin block chain. At least %1GB of data will be stored in this directory, and it will grow over time. The wallet will also be stored in this directory.</source>
-        <translation>Zetacoin Core გადმოტვირთავს და შეინახავს Zetacoin-ის ბლოკთა ჯაჭვს. მითითებულ კატალოგში დაგროვდება სულ ცოტა %1 გბ მონაცემები, და მომავალში უფრო გაიზრდება. საფულეც ამავე კატალოგში შეინახება.</translation>
-    </message>
-    <message>
-=======
->>>>>>> 0d719145
-        <source>Use the default data directory</source>
-        <translation>ნაგულისხმევი კატალოგის გამოყენება</translation>
-    </message>
-    <message>
-        <source>Use a custom data directory:</source>
-        <translation>მითითებული კატალოგის გამოყენება:</translation>
-    </message>
-    <message>
-<<<<<<< HEAD
-        <source>Zetacoin Core</source>
-        <translation>Zetacoin Core</translation>
-    </message>
-    <message>
-=======
->>>>>>> 0d719145
-        <source>Error</source>
-        <translation>შეცდომა</translation>
-    </message>
-    </context>
-<context>
-    <name>OpenURIDialog</name>
-    <message>
-        <source>Open URI</source>
-        <translation>URI-ის გახსნა</translation>
-    </message>
-    <message>
-        <source>Open payment request from URI or file</source>
-        <translation>გადახდის მოთხოვნის შექმნა URI-იდან ან ფაილიდან</translation>
-    </message>
-    <message>
-        <source>URI:</source>
-        <translation>URI:</translation>
-    </message>
-    <message>
-        <source>Select payment request file</source>
-        <translation>გადახდის მოთხოვნის ფაილის არჩევა</translation>
-    </message>
-    </context>
-<context>
-    <name>OptionsDialog</name>
-    <message>
-        <source>Options</source>
-        <translation>ოპციები</translation>
-    </message>
-    <message>
-        <source>&amp;Main</source>
-        <translation>&amp;მთავარი</translation>
-    </message>
-    <message>
-        <source>Size of &amp;database cache</source>
-        <translation>მონაცემთა ბაზის კეშის სი&amp;დიდე</translation>
-    </message>
-    <message>
-        <source>MB</source>
-        <translation>MB</translation>
-    </message>
-    <message>
-        <source>Number of script &amp;verification threads</source>
-        <translation>სკრიპტის &amp;ვერიფიცირების ნაკადების რაოდენობა</translation>
-    </message>
-    <message>
-        <source>IP address of the proxy (e.g. IPv4: 127.0.0.1 / IPv6: ::1)</source>
-        <translation>პროქსის IP-მისამართი (მაგ.: IPv4: 127.0.0.1 / IPv6: ::1)</translation>
-    </message>
-    <message>
-        <source>Active command-line options that override above options:</source>
-        <translation>საკომანდო სტრიქონის აქტიური ოპციები, რომლებიც გადაფარავენ ზემოთნაჩვენებს:</translation>
-    </message>
-    <message>
-        <source>Reset all client options to default.</source>
-        <translation>კლიენტის ყველა პარამეტრის დაბრუნება ნაგულისხმევ მნიშვნელობებზე.</translation>
-    </message>
-    <message>
-        <source>&amp;Reset Options</source>
-        <translation>დაბ&amp;რუნების ოპციები</translation>
-    </message>
-    <message>
-        <source>&amp;Network</source>
-        <translation>&amp;ქსელი</translation>
-    </message>
-    <message>
-        <source>W&amp;allet</source>
-        <translation>ს&amp;აფულე</translation>
-    </message>
-    <message>
-        <source>If you disable the spending of unconfirmed change, the change from a transaction cannot be used until that transaction has at least one confirmation. This also affects how your balance is computed.</source>
-        <translation>დაუდასტურებელი ხურდის გამოყენების აკრძალვის შემდეგ მათი გამოყენება შეუძლებელი იქნება, სანამ ტრანსაქციას არ ექნება ერთი დასტური მაინც. ეს აისახება თქვენი ნაშთის დათვლაზეც.</translation>
-    </message>
-    <message>
-        <source>Automatically open the Zetacoin client port on the router. This only works when your router supports UPnP and it is enabled.</source>
-        <translation>როუტერში Zetacoin-კლიენტის პორტის ავტომატური გახსნა. მუშაობს, თუ თქვენს როუტერს ჩართული აქვს UPnP.</translation>
-    </message>
-    <message>
-        <source>Map port using &amp;UPnP</source>
-        <translation>პორტის გადამისამართება &amp;UPnP-ით</translation>
-    </message>
-    <message>
-        <source>Proxy &amp;IP:</source>
-        <translation>პროქსის &amp;IP:</translation>
-    </message>
-    <message>
-        <source>&amp;Port:</source>
-        <translation>&amp;პორტი</translation>
-    </message>
-    <message>
-        <source>Port of the proxy (e.g. 9050)</source>
-        <translation>პროქსის პორტი (მაგ.: 9050)</translation>
-    </message>
-    <message>
-        <source>&amp;Window</source>
-        <translation>&amp;ფანჯარა</translation>
-    </message>
-    <message>
-        <source>Show only a tray icon after minimizing the window.</source>
-        <translation>ფანჯრის მინიმიზებისას მხოლოდ იკონა სისტემურ ზონაში</translation>
-    </message>
-    <message>
-        <source>&amp;Minimize to the tray instead of the taskbar</source>
-        <translation>&amp;მინიმიზება სისტემურ ზონაში პროგრამების პანელის ნაცვლად</translation>
-    </message>
-    <message>
-        <source>M&amp;inimize on close</source>
-        <translation>მ&amp;ინიმიზება დახურვისას</translation>
-    </message>
-    <message>
-        <source>&amp;Display</source>
-        <translation>&amp;ჩვენება</translation>
-    </message>
-    <message>
-        <source>User Interface &amp;language:</source>
-        <translation>სამომხმარებ&amp;ლო ენა:</translation>
-    </message>
-    <message>
-        <source>&amp;Unit to show amounts in:</source>
-        <translation>ერთეუ&amp;ლი:</translation>
-    </message>
-    <message>
-        <source>Choose the default subdivision unit to show in the interface and when sending coins.</source>
-        <translation>აირჩიეთ გასაგზავნი თანხის ნაგულისხმევი ერთეული.</translation>
-    </message>
-    <message>
-        <source>Whether to show coin control features or not.</source>
-        <translation>ვაჩვენოთ თუ არა მონეტების მართვის პარამეტრები.</translation>
-    </message>
-    <message>
-        <source>&amp;OK</source>
-        <translation>&amp;OK</translation>
-    </message>
-    <message>
-        <source>&amp;Cancel</source>
-        <translation>&amp;გაუქმება</translation>
-    </message>
-    <message>
-        <source>default</source>
-        <translation>ნაგულისხმევი</translation>
-    </message>
-    <message>
-        <source>none</source>
-        <translation>ცარიელი</translation>
-    </message>
-    <message>
-        <source>Confirm options reset</source>
-        <translation>დაადასტურეთ პარამეტრების დაბრუნება ნაგულისხმევზე</translation>
-    </message>
-    <message>
-        <source>Client restart required to activate changes.</source>
-        <translation>ცვლილებები ძალაში შევა კლიენტის ხელახალი გაშვების შემდეგ.</translation>
-    </message>
-    <message>
-        <source>This change would require a client restart.</source>
-        <translation>ამ ცვლილებების ძალაში შესასვლელად საჭიროა კლიენტის დახურვა და ხელახალი გაშვება.</translation>
-    </message>
-    <message>
-        <source>The supplied proxy address is invalid.</source>
-        <translation>პროქსის მისამართი არასწორია.</translation>
-    </message>
-</context>
-<context>
-    <name>OverviewPage</name>
-    <message>
-        <source>Form</source>
-        <translation>ფორმა</translation>
-    </message>
-    <message>
-        <source>The displayed information may be out of date. Your wallet automatically synchronizes with the Zetacoin network after a connection is established, but this process has not completed yet.</source>
-        <translation>ნაჩვენები ინფორმაცია შეიძლება მოძველებული იყოს. თქვენი საფულე ავტომატურად სინქრონიზდება Zetacoin-ის ქსელთან კავშირის დამყარების შემდეგ, ეს პროცესი ჯერ არ არის დასრულებული.</translation>
-    </message>
-    <message>
-        <source>Available:</source>
-        <translation>ხელმისაწვდომია:</translation>
-    </message>
-    <message>
-        <source>Your current spendable balance</source>
-        <translation>თქვენი ხელმისაწვდომი ნაშთი</translation>
-    </message>
-    <message>
-        <source>Pending:</source>
-        <translation>იგზავნება:</translation>
-    </message>
-    <message>
-        <source>Total of transactions that have yet to be confirmed, and do not yet count toward the spendable balance</source>
-        <translation>დასადასტურებელი ტრანსაქციების საერთო რაოდენობა, რომლებიც ჯერ არ არის ასახული ბალანსში</translation>
-    </message>
-    <message>
-        <source>Immature:</source>
-        <translation>მოუმზადებელია:</translation>
-    </message>
-    <message>
-        <source>Mined balance that has not yet matured</source>
-        <translation>მოპოვებული თანხა, რომელიც ჯერ არ არის მზადყოფნაში</translation>
-    </message>
-    <message>
-        <source>Total:</source>
-        <translation>სულ:</translation>
-    </message>
-    <message>
-        <source>Your current total balance</source>
-        <translation>თქვენი სრული მიმდინარე ბალანსი</translation>
-    </message>
-    </context>
-<context>
-    <name>PaymentServer</name>
-<<<<<<< HEAD
-    <message>
-        <source>URI handling</source>
-        <translation>URI-ების დამუშავება</translation>
-    </message>
-    <message>
-        <source>Invalid payment address %1</source>
-        <translation>გადახდის მისამართი არასწორია: %1</translation>
-    </message>
-    <message>
-        <source>Requested payment amount of %1 is too small (considered dust).</source>
-        <translation>მოთხოვნილი გადახდის %1 მოცულობა ძალიან მცირეა (ითვლება "მტვრად")</translation>
-    </message>
-    <message>
-        <source>Payment request error</source>
-        <translation>გადახდის მოთხოვნის შეცდომა</translation>
-    </message>
-    <message>
-        <source>Cannot start zetacoin: click-to-pay handler</source>
-        <translation>ვერ გაიშვა zetacoin: click-to-pay</translation>
-    </message>
-    <message>
-        <source>Payment request fetch URL is invalid: %1</source>
-        <translation>არასწორია გადახდის მოთხოვნის URL: %1</translation>
-    </message>
-    <message>
-        <source>Payment request file handling</source>
-        <translation>გადახდის მოთხოვნის ფაილის დამუშავება</translation>
-    </message>
-    <message>
-        <source>Unverified payment requests to custom payment scripts are unsupported.</source>
-        <translation>არავერიფიცირებული გადახდის მოთხოვნები გადახდის სამომხმარებლო სკრიპტებისათვის არ არის მხარდაჭერილი.</translation>
-    </message>
-    <message>
-        <source>Refund from %1</source>
-        <translation>დაბრუნება %1-საგან</translation>
-    </message>
-    <message>
-        <source>Error communicating with %1: %2</source>
-        <translation>ვერ გამოდის კავშირზე %1: %2</translation>
-    </message>
-    <message>
-        <source>Bad response from server %1</source>
-        <translation>ცუდი პასუხი სერვერისაგან %1</translation>
-    </message>
-    <message>
-        <source>Payment acknowledged</source>
-        <translation>გადახდა მიღებულია</translation>
-    </message>
-    <message>
-        <source>Network request error</source>
-        <translation>ქსელური მოთხოვნის შეცდომა</translation>
-    </message>
-</context>
-=======
-    </context>
->>>>>>> 0d719145
-<context>
-    <name>PeerTableModel</name>
-    </context>
-<context>
-    <name>QObject</name>
-    <message>
-        <source>Amount</source>
-        <translation>თანხა</translation>
-    </message>
-    <message>
-        <source>%1 h</source>
-        <translation>%1 სთ</translation>
-    </message>
-    <message>
-        <source>%1 m</source>
-        <translation>%1 წთ</translation>
-    </message>
-    <message>
-        <source>N/A</source>
-        <translation>მიუწვდ.</translation>
-    </message>
-    </context>
-<context>
-    <name>QRImageWidget</name>
-    </context>
-<context>
-    <name>RPCConsole</name>
-    <message>
-        <source>N/A</source>
-        <translation>მიუწვდ.</translation>
-    </message>
-    <message>
-        <source>Client version</source>
-        <translation>კლიენტის ვერსია</translation>
-    </message>
-    <message>
-        <source>&amp;Information</source>
-        <translation>&amp;ინფორმაცია</translation>
-    </message>
-    <message>
-        <source>Debug window</source>
-        <translation>დახვეწის ფანჯარა</translation>
-    </message>
-    <message>
-        <source>General</source>
-        <translation>საერთო</translation>
-    </message>
-    <message>
-        <source>Startup time</source>
-        <translation>სტარტის დრო</translation>
-    </message>
-    <message>
-        <source>Network</source>
-        <translation>ქსელი</translation>
-    </message>
-    <message>
-        <source>Name</source>
-        <translation>სახელი</translation>
-    </message>
-    <message>
-        <source>Number of connections</source>
-        <translation>შეერთებების რაოდენობა</translation>
-    </message>
-    <message>
-        <source>Block chain</source>
-        <translation>ბლოკთა ჯაჭვი</translation>
-    </message>
-    <message>
-        <source>Current number of blocks</source>
-        <translation>ბლოკების მიმდინარე რაოდენობა</translation>
-    </message>
-    <message>
-        <source>Last block time</source>
-        <translation>ბოლო ბლოკის დრო</translation>
-    </message>
-    <message>
-        <source>&amp;Open</source>
-        <translation>&amp;შექმნა</translation>
-    </message>
-    <message>
-        <source>&amp;Console</source>
-        <translation>&amp;კონსოლი</translation>
-    </message>
-    <message>
-        <source>&amp;Network Traffic</source>
-        <translation>&amp;ქსელის ტრაფიკი</translation>
-    </message>
-    <message>
-        <source>&amp;Clear</source>
-        <translation>&amp;წაშლა</translation>
-    </message>
-    <message>
-        <source>Totals</source>
-        <translation>სულ:</translation>
-    </message>
-    <message>
-        <source>In:</source>
-        <translation>შემომავალი:</translation>
-    </message>
-    <message>
-        <source>Out:</source>
-        <translation>გამავალი:</translation>
-    </message>
-    <message>
-        <source>Debug log file</source>
-        <translation>დახვეწის ლოგ-ფაილი</translation>
-    </message>
-    <message>
-        <source>Clear console</source>
-        <translation>კონსოლის გასუფთავება</translation>
-    </message>
-    <message>
-        <source>Use up and down arrows to navigate history, and &lt;b&gt;Ctrl-L&lt;/b&gt; to clear screen.</source>
-        <translation>კლავიშები "ზევით" და "ქვევით" - ისტორიაში მოძრაობა, &lt;b&gt;Ctrl-L&lt;/b&gt; - ეკრანის გასუფთავება.</translation>
-    </message>
-    <message>
-        <source>Type &lt;b&gt;help&lt;/b&gt; for an overview of available commands.</source>
-        <translation>აკრიფეთ &lt;b&gt;help&lt;/b&gt; ფაშვებული ბრძანებების სანახავად.</translation>
-    </message>
-    <message>
-        <source>%1 B</source>
-        <translation>%1 B</translation>
-    </message>
-    <message>
-        <source>%1 KB</source>
-        <translation>%1 KB</translation>
-    </message>
-    <message>
-        <source>%1 MB</source>
-        <translation>%1 MB</translation>
-    </message>
-    <message>
-        <source>%1 GB</source>
-        <translation>%1 GB</translation>
-    </message>
-    </context>
-<context>
-    <name>ReceiveCoinsDialog</name>
-    <message>
-        <source>&amp;Amount:</source>
-        <translation>თ&amp;ანხა:</translation>
-    </message>
-    <message>
-        <source>&amp;Label:</source>
-        <translation>ნიშნუ&amp;ლი:</translation>
-    </message>
-    <message>
-        <source>&amp;Message:</source>
-        <translation>&amp;მესიჯი:</translation>
-    </message>
-    <message>
-        <source>Reuse one of the previously used receiving addresses. Reusing addresses has security and privacy issues. Do not use this unless re-generating a payment request made before.</source>
-        <translation>რომელიმე ადრე გამოყენებული მიღების მისამართის გამოყენება. ეს ამცირებს უსაფრთხოებასა და პრივატულობას. ნუ გამოიყენებთ ამ ოპციას, თუ არ ახდენთ ადრე მოთხოვნილი გადახდის ხელახლა გენერირებას.</translation>
-    </message>
-    <message>
-        <source>R&amp;euse an existing receiving address (not recommended)</source>
-        <translation>ად&amp;რე გამოყენებული მიღების მისამართის გამოყენება (არ არის რეკომენდებული)</translation>
-    </message>
-    <message>
-        <source>An optional message to attach to the payment request, which will be displayed when the request is opened. Note: The message will not be sent with the payment over the Zetacoin network.</source>
-        <translation>არააუცილებელი მესიჯი, რომელიც ერთვის გადახდის მოთხოვნას და ნაჩვენები იქნება მოთხოვნის გახსნისას. შენიშვნა: მესიჯი არ გაყვება გადახდას ბითქოინის ქსელში.</translation>
-    </message>
-    <message>
-        <source>An optional label to associate with the new receiving address.</source>
-        <translation>არააუცილებელი ნიშნული ახალ მიღების მისამართთან ასოცირებისათვის.</translation>
-    </message>
-    <message>
-        <source>Use this form to request payments. All fields are &lt;b&gt;optional&lt;/b&gt;.</source>
-        <translation>გამოიყენეთ ეს ფორმა გადახდის მოთხოვნისათვის. ყველა ველი &lt;b&gt;არააუცილებელია&lt;/b&gt;.</translation>
-    </message>
-    <message>
-        <source>An optional amount to request. Leave this empty or zero to not request a specific amount.</source>
-        <translation>მოთხოვნის მოცულობა. არააუცილებელია. ჩაწერეთ 0 ან დატოვეთ ცარიელი, თუ არ მოითხოვება კონკრეტული მოცულობა.</translation>
-    </message>
-    <message>
-        <source>Clear all fields of the form.</source>
-        <translation>ფორმის ყველა ველის წაშლა</translation>
-    </message>
-    <message>
-        <source>Clear</source>
-        <translation>წაშლა</translation>
-    </message>
-    <message>
-        <source>Requested payments history</source>
-        <translation>მოთხოვნილი გადახდების ისტორია</translation>
-    </message>
-    <message>
-        <source>&amp;Request payment</source>
-        <translation>&amp;გადახდის მოთხოვნა</translation>
-    </message>
-    <message>
-        <source>Show the selected request (does the same as double clicking an entry)</source>
-        <translation>არჩეული მოთხოვნის ჩვენება (იგივეა, რაც ჩანაწერზე ორჯერ ჩხვლეტა)</translation>
-    </message>
-    <message>
-        <source>Show</source>
-        <translation>ჩვენება</translation>
-    </message>
-    <message>
-        <source>Remove the selected entries from the list</source>
-        <translation>მონიშნული ჩანაწერების წაშლა სიიდან</translation>
-    </message>
-    <message>
-        <source>Remove</source>
-        <translation>წაშლა</translation>
-    </message>
-    </context>
-<context>
-    <name>ReceiveRequestDialog</name>
-    <message>
-        <source>QR Code</source>
-        <translation>QR-კოდი</translation>
-    </message>
-    <message>
-        <source>Copy &amp;URI</source>
-        <translation>&amp;URI-ის კოპირება</translation>
-    </message>
-    <message>
-        <source>Copy &amp;Address</source>
-        <translation>მის&amp;ამართის კოპირება</translation>
-    </message>
-    <message>
-        <source>&amp;Save Image...</source>
-        <translation>გამო&amp;სახულების შენახვა...</translation>
-    </message>
-    </context>
-<context>
-    <name>RecentRequestsTableModel</name>
-    </context>
-<context>
-    <name>SendCoinsDialog</name>
-    <message>
-        <source>Send Coins</source>
-        <translation>მონეტების გაგზავნა</translation>
-    </message>
-    <message>
-        <source>Coin Control Features</source>
-        <translation>მონეტების კონტროლის პარამეტრები</translation>
-    </message>
-    <message>
-        <source>Inputs...</source>
-        <translation>ხარჯები...</translation>
-    </message>
-    <message>
-        <source>automatically selected</source>
-        <translation>არჩეულია ავტომატურად</translation>
-    </message>
-    <message>
-        <source>Insufficient funds!</source>
-        <translation>არ არის საკმარისი თანხა!</translation>
-    </message>
-    <message>
-        <source>Quantity:</source>
-        <translation>რაოდენობა:</translation>
-    </message>
-    <message>
-        <source>Bytes:</source>
-        <translation>ბაიტები:</translation>
-    </message>
-    <message>
-        <source>Amount:</source>
-        <translation>თანხა:</translation>
-    </message>
-    <message>
-        <source>Priority:</source>
-        <translation>პრიორიტეტი:</translation>
-    </message>
-    <message>
-        <source>Fee:</source>
-        <translation>საკომისიო:</translation>
-    </message>
-    <message>
-        <source>After Fee:</source>
-        <translation>დამატებითი საკომისიო:</translation>
-    </message>
-    <message>
-        <source>Change:</source>
-        <translation>ხურდა:</translation>
-    </message>
-    <message>
-        <source>If this is activated, but the change address is empty or invalid, change will be sent to a newly generated address.</source>
-        <translation>ამის გააქტიურებისას თუ ხურდის მისამართი ცარიელია ან არასწორია, ხურდა გაიგზავნება ახლად გენერირებულ მისამართებზე.</translation>
-    </message>
-    <message>
-        <source>Custom change address</source>
-        <translation>ხურდის მისამართი</translation>
-    </message>
-    <message>
-        <source>Transaction Fee:</source>
-        <translation>ტრანსაქციის საფასური - საკომისიო:</translation>
-    </message>
-    <message>
-        <source>Send to multiple recipients at once</source>
-        <translation>გაგზავნა რამდენიმე რეციპიენტთან ერთდროულად</translation>
-    </message>
-    <message>
-        <source>Add &amp;Recipient</source>
-        <translation>&amp;რეციპიენტის დამატება</translation>
-    </message>
-    <message>
-        <source>Clear all fields of the form.</source>
-        <translation>ფორმის ყველა ველის წაშლა</translation>
-    </message>
-    <message>
-        <source>Clear &amp;All</source>
-        <translation>გ&amp;ასუფთავება</translation>
-    </message>
-    <message>
-        <source>Balance:</source>
-        <translation>ბალანსი:</translation>
-    </message>
-    <message>
-        <source>Confirm the send action</source>
-        <translation>გაგზავნის დადასტურება</translation>
-    </message>
-    <message>
-        <source>S&amp;end</source>
-        <translation>გაგ&amp;ზავნა</translation>
-    </message>
-<<<<<<< HEAD
-    <message>
-        <source>Confirm send coins</source>
-        <translation>მონეტების გაგზავნის დადასტურება</translation>
-    </message>
-    <message>
-        <source>%1 to %2</source>
-        <translation>%1-დან %2-ში</translation>
-    </message>
-    <message>
-        <source>Copy quantity</source>
-        <translation>რაოდენობის კოპირება</translation>
-    </message>
-    <message>
-        <source>Copy amount</source>
-        <translation>თანხის კოპირება</translation>
-    </message>
-    <message>
-        <source>Copy fee</source>
-        <translation>საკომისიოს კოპირება</translation>
-    </message>
-    <message>
-        <source>Copy after fee</source>
-        <translation>დამატებითი საკომისიოს კოპირება</translation>
-    </message>
-    <message>
-        <source>Copy bytes</source>
-        <translation>ბაიტების კოპირება</translation>
-    </message>
-    <message>
-        <source>Copy priority</source>
-        <translation>პრიორიტეტის კოპირება</translation>
-    </message>
-    <message>
-        <source>Copy change</source>
-        <translation>ხურდის კოპირება</translation>
-    </message>
-    <message>
-        <source>or</source>
-        <translation>ან</translation>
-    </message>
-    <message>
-        <source>The amount to pay must be larger than 0.</source>
-        <translation>გადახდის მოცულობა 0-ზე მეტი უნდა იყოს</translation>
-    </message>
-    <message>
-        <source>The amount exceeds your balance.</source>
-        <translation>თანხა აღემატება თქვენს ბალანსს</translation>
-    </message>
-    <message>
-        <source>The total exceeds your balance when the %1 transaction fee is included.</source>
-        <translation>საკომისიო %1-ის დამატების შემდეგ თანხა აჭარბებს თქვენს ბალანსს</translation>
-    </message>
-    <message>
-        <source>Transaction creation failed!</source>
-        <translation>შეცდომა ტრანსაქციის შექმნისას!</translation>
-    </message>
-    <message>
-        <source>The transaction was rejected! This might happen if some of the coins in your wallet were already spent, such as if you used a copy of wallet.dat and coins were spent in the copy but not marked as spent here.</source>
-        <translation>ტრანსაქცია უარყოფილია! შესაძლოა მონეტების ნაწილი თქვენი საფულიდან უკვე გამოყენებულია, რაც შეიძლება მოხდეს wallet.dat-ის ასლის გამოყენებისას, როცა მონეტები გაიგზავნა სხვა ასლიდან, აქ კი არ არის გაგზავნილად მონიშნული.</translation>
-    </message>
-    <message>
-        <source>Warning: Invalid Zetacoin address</source>
-        <translation>ყურადღება: არასწორია Zetacoin-მისამართი</translation>
-    </message>
-    <message>
-        <source>(no label)</source>
-        <translation>(არ არის ნიშნული)</translation>
-    </message>
-    <message>
-        <source>Warning: Unknown change address</source>
-        <translation>ყურადღება: უცნობია ხურდის მისამართი</translation>
-    </message>
-    <message>
-        <source>Are you sure you want to send?</source>
-        <translation>დარწმუნებული ხართ, რომ გინდათ გაგზავნა?</translation>
-    </message>
-    <message>
-        <source>added as transaction fee</source>
-        <translation>დამატებულია საკომისიო</translation>
-    </message>
-</context>
-=======
-    </context>
->>>>>>> 0d719145
-<context>
-    <name>SendCoinsEntry</name>
-    <message>
-        <source>A&amp;mount:</source>
-        <translation>&amp;რაოდენობა</translation>
-    </message>
-    <message>
-        <source>Pay &amp;To:</source>
-        <translation>ადრესა&amp;ტი:</translation>
-    </message>
-    <message>
-        <source>&amp;Label:</source>
-        <translation>ნიშნუ&amp;ლი:</translation>
-    </message>
-    <message>
-        <source>Choose previously used address</source>
-        <translation>აირჩიეთ ადრე გამოყენებული მისამართი</translation>
-    </message>
-    <message>
-        <source>This is a normal payment.</source>
-        <translation>ეს არის ჩვეულებრივი გადახდა.</translation>
-    </message>
-    <message>
-        <source>Alt+A</source>
-        <translation>Alt+A</translation>
-    </message>
-    <message>
-        <source>Paste address from clipboard</source>
-        <translation>მისამართის ჩასმა კლიპბორდიდან</translation>
-    </message>
-    <message>
-        <source>Alt+P</source>
-        <translation>Alt+P</translation>
-    </message>
-    <message>
-        <source>Remove this entry</source>
-        <translation>ჩანაწერის წაშლა</translation>
-    </message>
-    <message>
-        <source>Message:</source>
-        <translation>მესიჯი:</translation>
-    </message>
-    <message>
-        <source>Enter a label for this address to add it to the list of used addresses</source>
-        <translation>შეიყვანეთ ამ მისამართის ნიშნული გამოყენებული მისამართების სიაში დასამატებლად</translation>
-    </message>
-    <message>
-        <source>A message that was attached to the zetacoin: URI which will be stored with the transaction for your reference. Note: This message will not be sent over the Zetacoin network.</source>
-        <translation>მესიჯი, რომელიც თან ერთვის მონეტებს:  URI, რომელიც შეინახება ტრანსაქციასთან ერთად თქვენთვის. შენიშვნა: მესიჯი არ გაყვება გადახდას ბითქოინის ქსელში.</translation>
-    </message>
-    <message>
-        <source>Pay To:</source>
-        <translation>ადრესატი:</translation>
-    </message>
-    <message>
-        <source>Memo:</source>
-        <translation>შენიშვნა:</translation>
-    </message>
-    </context>
-<context>
-    <name>SendConfirmationDialog</name>
-    </context>
-<context>
-    <name>ShutdownWindow</name>
-    <message>
-<<<<<<< HEAD
-        <source>Zetacoin Core is shutting down...</source>
-        <translation>Zetacoin Core იხურება...</translation>
-    </message>
-    <message>
-=======
->>>>>>> 0d719145
-        <source>Do not shut down the computer until this window disappears.</source>
-        <translation>არ გამორთოთ კომპიუტერი ამ ფანჯრის გაქრობამდე.</translation>
-    </message>
-</context>
-<context>
-    <name>SignVerifyMessageDialog</name>
-    <message>
-        <source>Signatures - Sign / Verify a Message</source>
-        <translation>ხელმოწერები - მესიჯის ხელმოწერა/ვერიფიკაცია</translation>
-    </message>
-    <message>
-        <source>&amp;Sign Message</source>
-        <translation>მე&amp;სიჯის ხელმოწერა</translation>
-    </message>
-    <message>
-        <source>Choose previously used address</source>
-        <translation>აირჩიეთ ადრე გამოყენებული მისამართი</translation>
-    </message>
-    <message>
-        <source>Alt+A</source>
-        <translation>Alt+A</translation>
-    </message>
-    <message>
-        <source>Paste address from clipboard</source>
-        <translation>მისამართის ჩასმა კლიპბორდიდან</translation>
-    </message>
-    <message>
-        <source>Alt+P</source>
-        <translation>Alt+P</translation>
-    </message>
-    <message>
-        <source>Enter the message you want to sign here</source>
-        <translation>აკრიფეთ ხელმოსაწერი მესიჯი</translation>
-    </message>
-    <message>
-        <source>Signature</source>
-        <translation>ხელმოწერა</translation>
-    </message>
-    <message>
-        <source>Copy the current signature to the system clipboard</source>
-        <translation>მიმდინარე ხელმოწერის კოპირება კლიპბორდში</translation>
-    </message>
-    <message>
-        <source>Sign the message to prove you own this Zetacoin address</source>
-        <translation>მოაწერეთ ხელი იმის დასადასტურებლად, რომ ეს მისამართი თქვენია</translation>
-    </message>
-    <message>
-        <source>Sign &amp;Message</source>
-        <translation>&amp;მესიჯის ხელმოწერა</translation>
-    </message>
-    <message>
-        <source>Reset all sign message fields</source>
-        <translation>ხელმოწერის ყველა ველის წაშლა</translation>
-    </message>
-    <message>
-        <source>Clear &amp;All</source>
-        <translation>გ&amp;ასუფთავება</translation>
-    </message>
-    <message>
-        <source>&amp;Verify Message</source>
-        <translation>მესიჯის &amp;ვერიფიკაცია</translation>
-    </message>
-    <message>
-        <source>Verify the message to ensure it was signed with the specified Zetacoin address</source>
-        <translation>შეამოწმეთ, რომ მესიჯი ხელმოწერილია მითითებული Zetacoin-მისამართით</translation>
-    </message>
-    <message>
-        <source>Verify &amp;Message</source>
-        <translation>&amp;მესიჯის ვერიფიკაცია</translation>
-    </message>
-    <message>
-        <source>Reset all verify message fields</source>
-        <translation>ვერიფიკაციის ყველა ველის წაშლა</translation>
-    </message>
-    </context>
-<context>
-    <name>SplashScreen</name>
-    <message>
-<<<<<<< HEAD
-        <source>Zetacoin Core</source>
-        <translation>Zetacoin Core</translation>
-    </message>
-    <message>
-        <source>The Zetacoin Core developers</source>
-        <translation>Zetacoin Core-ს ავტორები</translation>
-    </message>
-    <message>
-=======
->>>>>>> 0d719145
-        <source>[testnet]</source>
-        <translation>[testnet]</translation>
-    </message>
-</context>
-<context>
-    <name>TrafficGraphWidget</name>
-    <message>
-        <source>KB/s</source>
-        <translation>KB/s</translation>
-    </message>
-</context>
-<context>
-    <name>TransactionDesc</name>
-    </context>
-<context>
-    <name>TransactionDescDialog</name>
-    <message>
-        <source>This pane shows a detailed description of the transaction</source>
-        <translation>ტრანსაქციის დაწვრილებითი აღწერილობა</translation>
-    </message>
-    </context>
-<context>
-    <name>TransactionTableModel</name>
-    </context>
-<context>
-    <name>TransactionView</name>
-    </context>
-<context>
-    <name>UnitDisplayStatusBarControl</name>
-    </context>
-<context>
-    <name>WalletFrame</name>
-    </context>
-<context>
-    <name>WalletModel</name>
-    </context>
-<context>
-    <name>WalletView</name>
-    </context>
-<context>
-    <name>bitcoin-core</name>
-    <message>
-        <source>Options:</source>
-        <translation>ოპციები:</translation>
-    </message>
-    <message>
-        <source>Specify data directory</source>
-        <translation>მიუთითეთ მონაცემთა კატალოგი</translation>
-    </message>
-    <message>
-        <source>Connect to a node to retrieve peer addresses, and disconnect</source>
-        <translation>მიერთება კვანძთან, პირების მისამართების მიღება და გათიშვა</translation>
-    </message>
-    <message>
-        <source>Specify your own public address</source>
-        <translation>მიუთითეთ თქვენი საჯარო მისამართი</translation>
-    </message>
-    <message>
-        <source>Accept command line and JSON-RPC commands</source>
-        <translation>საკომანდო სტრიქონისა და JSON-RPC-კომამდების ნებართვა</translation>
-    </message>
-    <message>
-        <source>Run in the background as a daemon and accept commands</source>
-        <translation>რეზიდენტულად გაშვება და კომანდების მიღება</translation>
-    </message>
-    <message>
-        <source>Accept connections from outside (default: 1 if no -proxy or -connect)</source>
-        <translation>გარედან შეერთებების დაშვება (ნაგულისხმევი: 1 თუ არ გამოიყენება -proxy ან -connect)</translation>
-    </message>
-    <message>
-        <source>Bitcoin Core</source>
-        <translation>Bitcoin Core</translation>
-    </message>
-    <message>
-        <source>Bind to given address and always listen on it. Use [host]:port notation for IPv6</source>
-        <translation>მოცემულ მისამართზე მიჯაჭვა მუდმივად მასზე მიყურადებით. გამოიყენეთ [host]:port ფორმა IPv6-სათვის</translation>
-    </message>
-    <message>
-        <source>Execute command when a wallet transaction changes (%s in cmd is replaced by TxID)</source>
-        <translation>კომანდის შესრულება საფულის ტრანსაქციის ცვლილებისას (%s კომანდაში ჩანაცვლდება TxID-ით)</translation>
-    </message>
-    <message>
-        <source>This is a pre-release test build - use at your own risk - do not use for mining or merchant applications</source>
-        <translation>ეს არის წინასწარი სატესტო ვერსია - გამოიყენეთ საკუთარი რისკით - არ გამოიყენოთ მოპოვებისა ან კომერციული მიზნებისათვის</translation>
-    </message>
-    <message>
-        <source>Warning: The network does not appear to fully agree! Some miners appear to be experiencing issues.</source>
-        <translation>ყურადღება: ქსელში შეუთანხმებლობაა. შესაძლოა ცალკეულ მომპოვებლებს პრობლემები ექმნებათ!</translation>
-    </message>
-    <message>
-        <source>Warning: We do not appear to fully agree with our peers! You may need to upgrade, or other nodes may need to upgrade.</source>
-        <translation>ყურადღება: ჩვენ არ ვეთანხმებით ყველა პირს. შესაძლოა თქვენ ან სხვა კვანძებს განახლება გჭირდებათ.</translation>
-    </message>
-    <message>
-        <source>&lt;category&gt; can be:</source>
-        <translation>&lt;category&gt; შეიძლება იყოს:</translation>
-    </message>
-    <message>
-        <source>Block creation options:</source>
-        <translation>ბლოკის შექმნის ოპციები:</translation>
-    </message>
-    <message>
-        <source>Connect only to the specified node(s)</source>
-        <translation>შეერთება მხოლოდ მითითებულ კვანძ(ებ)თან</translation>
-    </message>
-    <message>
-        <source>Corrupted block database detected</source>
-        <translation>შენიშნულია ბლოკთა ბაზის დაზიანება</translation>
-    </message>
-    <message>
-        <source>Do not load the wallet and disable wallet RPC calls</source>
-        <translation>არ ჩაიტვირთოს საფულე და აიკრძალოს საფულისადმი RPC-მიმართვები</translation>
-    </message>
-    <message>
-        <source>Do you want to rebuild the block database now?</source>
-        <translation>გავუშვათ ბლოკთა ბაზის ხელახლა აგება ეხლა?</translation>
-    </message>
-    <message>
-        <source>Error initializing block database</source>
-        <translation>ვერ ინიციალიზდება ბლოკების ბაზა</translation>
-    </message>
-    <message>
-        <source>Error initializing wallet database environment %s!</source>
-        <translation>ვერ ინიციალიზდება საფულის ბაზის გარემო %s!</translation>
-    </message>
-    <message>
-        <source>Error loading block database</source>
-        <translation>არ იტვირთება ბლოკების ბაზა</translation>
-    </message>
-    <message>
-        <source>Error opening block database</source>
-        <translation>ბლოკთა ბაზის შექმნა ვერ მოხერხდა</translation>
-    </message>
-    <message>
-        <source>Error: Disk space is low!</source>
-        <translation>შეცდომა: დისზე არ არის ადგილი!</translation>
-    </message>
-    <message>
-        <source>Failed to listen on any port. Use -listen=0 if you want this.</source>
-        <translation>ვერ ხერხდება პორტების მიყურადება. თუ გსურთ, გამოიყენეთ -listen=0.</translation>
-    </message>
-    <message>
-        <source>Incorrect or no genesis block found. Wrong datadir for network?</source>
-        <translation>საწყისი ბლოკი არ არსებობს ან არასწორია. ქსელის მონაცემთა კატალოგი datadir ხომ არის არასწორი?</translation>
-    </message>
-    <message>
-        <source>Invalid -onion address: '%s'</source>
-        <translation>არასწორია მისამართი -onion: '%s'</translation>
-    </message>
-    <message>
-        <source>Not enough file descriptors available.</source>
-        <translation>არ არის საკმარისი ფაილ-დესკრიპტორები.</translation>
-    </message>
-    <message>
-        <source>Set maximum block size in bytes (default: %d)</source>
-        <translation>ბლოკის მაქსიმალური ზომის განსაზღვრა ბაიტებში (ნადულისხმევი: %d)</translation>
-    </message>
-    <message>
-        <source>Specify wallet file (within data directory)</source>
-        <translation>მიუთითეთ საფულის ფაილი (კატალოგში)</translation>
-    </message>
-    <message>
-        <source>Verifying blocks...</source>
-        <translation>ბლოკების ვერიფიკაცია...</translation>
-    </message>
-    <message>
-        <source>Verifying wallet...</source>
-        <translation>საფულის ვერიფიკაცია...</translation>
-    </message>
-    <message>
-        <source>Wallet %s resides outside data directory %s</source>
-        <translation>საფულე %s მდებარეობს მონაცემთა კატალოგის %s გარეთ</translation>
-    </message>
-    <message>
-        <source>Wallet options:</source>
-        <translation>სფულის ოპციები:</translation>
-    </message>
-    <message>
-        <source>Execute command when a relevant alert is received or we see a really long fork (%s in cmd is replaced by message)</source>
-        <translation>ბრძანების შესრულება შესაბამისი უწყების მიღებისას ან როცა შეინიშნება საგრძნობი გახლეჩა (cmd-ში %s შეიცვლება მესიჯით)</translation>
-    </message>
-    <message>
-        <source>Set maximum size of high-priority/low-fee transactions in bytes (default: %d)</source>
-        <translation>მაღალპრიორიტეტული/დაბალსაკომისიოიანი ტრანსაქციების მაქსიმალური ზომა ბაიტებში (ნაგულისხმევი: %d)</translation>
-    </message>
-    <message>
-        <source>Cannot resolve -whitebind address: '%s'</source>
-        <translation>ვერ ხერხდება -whitebind მისამართის გარკვევა: '%s'</translation>
-    </message>
-    <message>
-        <source>Information</source>
-        <translation>ინფორმაცია</translation>
-    </message>
-    <message>
-<<<<<<< HEAD
-        <source>Invalid amount for -maxtxfee=&lt;amount&gt;: '%s'</source>
-        <translation>დაუშვებელი მნიშვნელობა -pmaxtxfee&lt;amount&gt;: '%s'</translation>
-    </message>
-    <message>
-        <source>Invalid amount for -minrelaytxfee=&lt;amount&gt;: '%s'</source>
-        <translation>დაუშვებელი მნიშვნელობა -minrelaytxfee=&lt;amount&gt;: '%s'</translation>
-    </message>
-    <message>
-        <source>Invalid amount for -mintxfee=&lt;amount&gt;: '%s'</source>
-        <translation>დაუშვებელი მნიშვნელობა -mintxfee=&lt;amount&gt;: '%s'</translation>
-    </message>
-    <message>
-=======
->>>>>>> 0d719145
-        <source>Send trace/debug info to console instead of debug.log file</source>
-        <translation>ტრასირების/დახვეწის ინფოს გაგზავნა კონსოლზე debug.log ფაილის ნაცვლად</translation>
-    </message>
-    <message>
-        <source>Shrink debug.log file on client startup (default: 1 when no -debug)</source>
-        <translation>debug.log ფაილის შეკუმშვა გაშვებისას (ნაგულისხმევია: 1 როცა არ აყენია -debug)</translation>
-    </message>
-    <message>
-        <source>Signing transaction failed</source>
-        <translation>ტრანსაქციების ხელმოწერა ვერ მოხერხდა</translation>
-    </message>
-    <message>
-        <source>Transaction amount too small</source>
-        <translation>ტრანსაქციების რაოდენობა ძალიან ცოტაა</translation>
-    </message>
-    <message>
-        <source>Transaction amounts must be positive</source>
-        <translation>ტრანსაქციების რაოდენობა დადებითი რიცხვი უნდა იყოს</translation>
-    </message>
-    <message>
-        <source>Transaction too large</source>
-        <translation>ტრანსაქცია ძალიან დიდია</translation>
-    </message>
-    <message>
-        <source>Username for JSON-RPC connections</source>
-        <translation>მომხმარებლის სახელი JSON-RPC-შეერთებისათვის</translation>
-    </message>
-    <message>
-        <source>Warning</source>
-        <translation>გაფრთხილება</translation>
-    </message>
-    <message>
-        <source>Zapping all transactions from wallet...</source>
-        <translation>ტრანსაქციების ჩახსნა საფულიდან...</translation>
-    </message>
-    <message>
-        <source>Password for JSON-RPC connections</source>
-        <translation>პაროლი JSON-RPC-შეერთებისათვის</translation>
-    </message>
-    <message>
-        <source>Execute command when the best block changes (%s in cmd is replaced by block hash)</source>
-        <translation>კომანდის შესრულება უკეთესი ბლოკის გამოჩენისას (%s კომანდაში ჩანაცვლდება ბლოკის ჰეშით)</translation>
-    </message>
-    <message>
-        <source>Allow DNS lookups for -addnode, -seednode and -connect</source>
-        <translation>DNS-ძებნის დაშვება -addnode, -seednode და -connect-სათვის</translation>
-    </message>
-    <message>
-        <source>Loading addresses...</source>
-        <translation>მისამართების ჩატვირთვა...</translation>
-    </message>
-    <message>
-        <source>Invalid -proxy address: '%s'</source>
-        <translation>არასწორია მისამართი -proxy: '%s'</translation>
-    </message>
-    <message>
-        <source>Unknown network specified in -onlynet: '%s'</source>
-        <translation>-onlynet-ში მითითებულია უცნობი ქსელი: '%s'</translation>
-    </message>
-    <message>
-        <source>Insufficient funds</source>
-        <translation>არ არის საკმარისი თანხა</translation>
-    </message>
-    <message>
-        <source>Loading block index...</source>
-        <translation>ბლოკების ინდექსის ჩატვირთვა...</translation>
-    </message>
-    <message>
-        <source>Add a node to connect to and attempt to keep the connection open</source>
-        <translation>მისაერთებელი კვანძის დამატება და მიერთების შეძლებისდაგვარად შენარჩუნება</translation>
-    </message>
-    <message>
-        <source>Loading wallet...</source>
-        <translation>საფულის ჩატვირთვა...</translation>
-    </message>
-    <message>
-        <source>Cannot downgrade wallet</source>
-        <translation>საფულის ძველ ვერსიაზე გადაყვანა შეუძლებელია</translation>
-    </message>
-    <message>
-        <source>Cannot write default address</source>
-        <translation>ვერ ხერხდება ნაგულისხმევი მისამართის ჩაწერა</translation>
-    </message>
-    <message>
-        <source>Rescanning...</source>
-        <translation>სკანირება...</translation>
-    </message>
-    <message>
-        <source>Done loading</source>
-        <translation>ჩატვირთვა დასრულებულია</translation>
-    </message>
-    <message>
-        <source>Error</source>
-        <translation>შეცდომა</translation>
-    </message>
 </context>
 </TS>