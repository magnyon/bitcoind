<TS language="es_DO" version="2.1">
<context>
    <name>AddressBookPage</name>
    <message>
        <source>Right-click to edit address or label</source>
        <translation>Haga clic con el botón derecho para editar una dirección o etiqueta</translation>
    </message>
    <message>
        <source>Create a new address</source>
        <translation>Crear una nueva dirección</translation>
    </message>
    <message>
        <source>&amp;New</source>
        <translation>&amp;Nuevo</translation>
    </message>
    <message>
        <source>Copy the currently selected address to the system clipboard</source>
        <translation>Copiar la dirección seleccionada al portapapeles del sistema</translation>
    </message>
    <message>
        <source>&amp;Copy</source>
        <translation>&amp;Copiar</translation>
    </message>
    <message>
        <source>C&amp;lose</source>
        <translation>&amp;Cerrar</translation>
    </message>
    <message>
        <source>Delete the currently selected address from the list</source>
        <translation>Borrar de la lista la dirección seleccionada</translation>
    </message>
    <message>
        <source>Enter address or label to search</source>
        <translation>Introduzca una dirección o etiqueta que buscar</translation>
    </message>
    <message>
        <source>Export the data in the current tab to a file</source>
        <translation>Exportar a un archivo los datos de esta pestaña</translation>
    </message>
    <message>
        <source>&amp;Export</source>
        <translation>&amp;Exportar</translation>
    </message>
    <message>
        <source>&amp;Delete</source>
        <translation>&amp;Eliminar</translation>
    </message>
<<<<<<< HEAD
    </context>
<context>
    <name>AddressTableModel</name>
    </context>
=======
    <message>
        <source>Choose the address to send coins to</source>
        <translation>Escoja la dirección a la que se enviarán monedas</translation>
    </message>
    <message>
        <source>Choose the address to receive coins with</source>
        <translation>Escoja la dirección donde quiere recibir monedas</translation>
    </message>
    <message>
        <source>Sending addresses</source>
        <translation>Direcciones de envío</translation>
    </message>
    <message>
        <source>Receiving addresses</source>
        <translation>Direcciones de recepción</translation>
    </message>
    <message>
        <source>These are your Bitcoin addresses for sending payments. Always check the amount and the receiving address before sending coins.</source>
        <translation>Estas son sus direcciones Bitcoin para enviar pagos. Compruebe siempre la cantidad y la dirección de recibo antes de transferir monedas.</translation>
    </message>
    <message>
        <source>These are your Bitcoin addresses for receiving payments. It is recommended to use a new receiving address for each transaction.</source>
        <translation>Estas son sus direcciones de Bitcoin para recibir pagos. Se recomienda utilizar una nueva dirección de recepción para cada transacción.</translation>
    </message>
    <message>
        <source>Export Address List</source>
        <translation>Exportar la Lista de Direcciones </translation>
    </message>
    <message>
        <source>Comma separated file (*.csv)</source>
        <translation>Archivo de columnas separadas por coma (*.csv)</translation>
    </message>
    <message>
        <source>Exporting Failed</source>
        <translation>La exportación falló</translation>
    </message>
    <message>
        <source>There was an error trying to save the address list to %1. Please try again.</source>
        <translation>Hubo un error al intentar guardar la lista de direcciones a %1. Por favor trate de nuevo.</translation>
    </message>
</context>
>>>>>>> be92be56
<context>
    <name>AddressTableModel</name>
    <message>
        <source>Label</source>
        <translation>Etiqueta</translation>
    </message>
    <message>
        <source>Address</source>
        <translation>Dirección</translation>
    </message>
    </context>
<context>
    <name>AskPassphraseDialog</name>
    <message>
        <source>Passphrase Dialog</source>
        <translation>Diálogo de contraseña</translation>
    </message>
    <message>
        <source>Enter passphrase</source>
        <translation>Introducir contraseña</translation>
    </message>
    <message>
        <source>New passphrase</source>
        <translation>Nueva contraseña</translation>
    </message>
    <message>
        <source>Repeat new passphrase</source>
        <translation>Repita la nueva contraseña</translation>
    </message>
<<<<<<< HEAD
=======
    <message>
        <source>Show password</source>
        <translation>Mostrar contraseña</translation>
    </message>
    <message>
        <source>Enter the new passphrase to the wallet.&lt;br/&gt;Please use a passphrase of &lt;b&gt;ten or more random characters&lt;/b&gt;, or &lt;b&gt;eight or more words&lt;/b&gt;.</source>
        <translation>Introduzca la nueva contraseña para el monedero. &lt;br/&gt;Por favor use una contraseña de &lt;b&gt;diez o más caracteres aleatorios&lt;/b&gt;, u &lt;b&gt;ocho o más palabras&lt;/b&gt;.</translation>
    </message>
    <message>
        <source>Encrypt wallet</source>
        <translation>Cifrar monedero</translation>
    </message>
    <message>
        <source>This operation needs your wallet passphrase to unlock the wallet.</source>
        <translation>Esta operación requiere su contraseña para desbloquear el monedero.</translation>
    </message>
    <message>
        <source>Unlock wallet</source>
        <translation>Desbloquear monedero</translation>
    </message>
    <message>
        <source>This operation needs your wallet passphrase to decrypt the wallet.</source>
        <translation>Esta operación requiere su contraseña para descifrar el monedero.</translation>
    </message>
    <message>
        <source>Decrypt wallet</source>
        <translation>Descifrar monedero</translation>
    </message>
    <message>
        <source>Enter the old passphrase and new passphrase to the wallet.</source>
        <translation>Introduzca la contraseña anterior y la contraseña nueva para este monedero.</translation>
    </message>
    <message>
        <source>Confirm wallet encryption</source>
        <translation>Confirme cifrado del monedero</translation>
    </message>
    <message>
        <source>Warning: If you encrypt your wallet and lose your passphrase, you will &lt;b&gt;LOSE ALL OF YOUR BITCOINS&lt;/b&gt;!</source>
        <translation>Atención: Si cifra su monedero y pierde la contraseña, perderá ¡&lt;b&gt;TODOS SUS BITCOINS&lt;/b&gt;!</translation>
    </message>
    <message>
        <source>Are you sure you wish to encrypt your wallet?</source>
        <translation>¿Está seguro que desea cifrar su monedero?</translation>
    </message>
    <message>
        <source>Wallet encrypted</source>
        <translation>Monedero cifrado</translation>
    </message>
>>>>>>> be92be56
    </context>
<context>
    <name>BanTableModel</name>
    </context>
<context>
    <name>BitcoinGUI</name>
    <message>
        <source>Sign &amp;message...</source>
        <translation>Firmar &amp;mensaje...</translation>
    </message>
    <message>
        <source>Synchronizing with network...</source>
        <translation>Sincronizando con la red…</translation>
    </message>
    <message>
        <source>&amp;Overview</source>
        <translation>&amp;Vista general</translation>
    </message>
    <message>
        <source>Show general overview of wallet</source>
        <translation>Mostrar vista general del monedero</translation>
    </message>
    <message>
        <source>&amp;Transactions</source>
        <translation>&amp;Transacciones</translation>
    </message>
    <message>
        <source>Browse transaction history</source>
        <translation>Examinar el historial de transacciones</translation>
    </message>
    <message>
        <source>E&amp;xit</source>
        <translation>&amp;Salir</translation>
    </message>
    <message>
        <source>Quit application</source>
        <translation>Salir de la aplicación</translation>
    </message>
    <message>
        <source>About &amp;Qt</source>
        <translation>Acerca de &amp;Qt</translation>
    </message>
    <message>
        <source>Show information about Qt</source>
        <translation>Mostrar información acerca de Qt</translation>
    </message>
    <message>
        <source>&amp;Options...</source>
        <translation>&amp;Opciones...</translation>
    </message>
    <message>
        <source>&amp;Encrypt Wallet...</source>
        <translation>&amp;Cifrar monedero…</translation>
    </message>
    <message>
        <source>&amp;Backup Wallet...</source>
        <translation>Copia de &amp;respaldo del monedero...</translation>
    </message>
    <message>
        <source>&amp;Change Passphrase...</source>
        <translation>&amp;Cambiar la contraseña…</translation>
    </message>
    <message>
        <source>Open &amp;URI...</source>
        <translation>Abrir URI...</translation>
    </message>
    <message>
        <source>Reindexing blocks on disk...</source>
        <translation>Reindexando bloques en disco...</translation>
    </message>
    <message>
        <source>Send coins to a Bitcoin address</source>
        <translation>Enviar monedas a una dirección Bitcoin</translation>
    </message>
    <message>
        <source>Backup wallet to another location</source>
        <translation>Copia de seguridad del monedero en otra ubicación</translation>
    </message>
    <message>
        <source>Change the passphrase used for wallet encryption</source>
        <translation>Cambiar la contraseña utilizada para el cifrado del monedero</translation>
    </message>
    <message>
        <source>&amp;Debug window</source>
        <translation>Ventana de &amp;depuración</translation>
    </message>
    <message>
        <source>Open debugging and diagnostic console</source>
        <translation>Abrir la consola de depuración y diagnóstico</translation>
    </message>
    <message>
        <source>&amp;Verify message...</source>
        <translation>&amp;Verificar mensaje...</translation>
    </message>
    <message>
        <source>Bitcoin</source>
        <translation>Bitcoin</translation>
    </message>
    <message>
        <source>&amp;Send</source>
        <translation>&amp;Enviar</translation>
    </message>
    <message>
        <source>&amp;Receive</source>
        <translation>&amp;Recibir</translation>
    </message>
    <message>
        <source>&amp;Show / Hide</source>
        <translation>Mo&amp;strar/ocultar</translation>
    </message>
    <message>
        <source>Show or hide the main Window</source>
        <translation>Mostrar u ocultar la ventana principal</translation>
    </message>
    <message>
        <source>Encrypt the private keys that belong to your wallet</source>
        <translation>Cifrar las claves privadas de su monedero</translation>
    </message>
    <message>
        <source>Sign messages with your Bitcoin addresses to prove you own them</source>
        <translation>Firmar mensajes con sus direcciones Bitcoin para demostrar la propiedad</translation>
    </message>
    <message>
        <source>Verify messages to ensure they were signed with specified Bitcoin addresses</source>
        <translation>Verificar mensajes comprobando que están firmados con direcciones Bitcoin concretas</translation>
    </message>
    <message>
        <source>&amp;File</source>
        <translation>&amp;Archivo</translation>
    </message>
    <message>
        <source>&amp;Settings</source>
        <translation>&amp;Configuración</translation>
    </message>
    <message>
        <source>&amp;Help</source>
        <translation>A&amp;yuda</translation>
    </message>
    <message>
        <source>Tabs toolbar</source>
        <translation>Barra de pestañas</translation>
    </message>
    <message>
        <source>Request payments (generates QR codes and bitcoin: URIs)</source>
        <translation>Solicitar pagos (genera codigo QR y URL's de Bitcoin)</translation>
    </message>
    <message>
        <source>Show the list of used sending addresses and labels</source>
        <translation>Mostrar la lista de direcciones de envío y etiquetas</translation>
    </message>
    <message>
        <source>Show the list of used receiving addresses and labels</source>
        <translation>Muestra la lista de direcciones de recepción y etiquetas</translation>
    </message>
    <message>
        <source>Open a bitcoin: URI or payment request</source>
        <translation>Abrir un bitcoin: URI o petición de pago</translation>
    </message>
    <message>
        <source>&amp;Command-line options</source>
        <translation>&amp;Opciones de linea de comando</translation>
    </message>
    <message>
        <source>%1 behind</source>
        <translation>%1 atrás</translation>
    </message>
    <message>
        <source>Last received block was generated %1 ago.</source>
        <translation>El último bloque recibido fue generado hace %1.</translation>
    </message>
    <message>
        <source>Transactions after this will not yet be visible.</source>
        <translation>Las transacciones posteriores aún no están visibles.</translation>
    </message>
    <message>
        <source>Error</source>
        <translation>Error</translation>
    </message>
    <message>
        <source>Warning</source>
        <translation>Aviso</translation>
    </message>
    <message>
        <source>Information</source>
        <translation>Información</translation>
    </message>
    <message>
        <source>Up to date</source>
        <translation>Actualizado</translation>
    </message>
    <message>
        <source>&amp;Window</source>
        <translation>&amp;Ventana</translation>
    </message>
    <message>
        <source>Catching up...</source>
        <translation>Actualizando...</translation>
    </message>
    <message>
        <source>Sent transaction</source>
        <translation>Transacción enviada</translation>
    </message>
    <message>
        <source>Incoming transaction</source>
        <translation>Transacción entrante</translation>
    </message>
    <message>
        <source>Wallet is &lt;b&gt;encrypted&lt;/b&gt; and currently &lt;b&gt;unlocked&lt;/b&gt;</source>
        <translation>El monedero está &lt;b&gt;cifrado&lt;/b&gt; y actualmente &lt;b&gt;desbloqueado&lt;/b&gt;</translation>
    </message>
    <message>
        <source>Wallet is &lt;b&gt;encrypted&lt;/b&gt; and currently &lt;b&gt;locked&lt;/b&gt;</source>
        <translation>El monedero está &lt;b&gt;cifrado&lt;/b&gt; y actualmente &lt;b&gt;bloqueado&lt;/b&gt;</translation>
    </message>
    </context>
<context>
    <name>CoinControlDialog</name>
    <message>
        <source>Quantity:</source>
        <translation>Cantidad:</translation>
    </message>
    <message>
        <source>Bytes:</source>
        <translation>Bytes:</translation>
    </message>
    <message>
        <source>Amount:</source>
        <translation>Cuantía:</translation>
    </message>
    <message>
        <source>Fee:</source>
        <translation>Tasa:</translation>
    </message>
    <message>
        <source>After Fee:</source>
        <translation>Después de tasas:</translation>
    </message>
    <message>
        <source>Change:</source>
        <translation>Cambio:</translation>
    </message>
    <message>
        <source>(un)select all</source>
        <translation>(des)selecciona todos</translation>
    </message>
    <message>
        <source>Tree mode</source>
        <translation>Modo arbol</translation>
    </message>
    <message>
        <source>List mode</source>
        <translation>Modo lista</translation>
    </message>
    <message>
        <source>Amount</source>
        <translation>Cantidad</translation>
    </message>
    <message>
        <source>Date</source>
        <translation>Fecha</translation>
    </message>
    <message>
        <source>Confirmations</source>
        <translation>Confirmaciones</translation>
    </message>
    <message>
        <source>Confirmed</source>
        <translation>Confirmado</translation>
    </message>
<<<<<<< HEAD
    <message>
        <source>Priority</source>
        <translation>Prioridad</translation>
    </message>
=======
>>>>>>> be92be56
    </context>
<context>
    <name>EditAddressDialog</name>
    <message>
        <source>Edit Address</source>
        <translation>Editar Dirección</translation>
    </message>
    <message>
        <source>&amp;Label</source>
        <translation>&amp;Etiqueta</translation>
    </message>
    <message>
        <source>The label associated with this address list entry</source>
        <translation>La etiqueta asociada con esta entrada de la lista de direcciones</translation>
    </message>
    <message>
        <source>The address associated with this address list entry. This can only be modified for sending addresses.</source>
        <translation>La dirección asociada con esta entrada de la lista de direcciones. Solo puede ser modificada para direcciones de envío.</translation>
    </message>
    <message>
        <source>&amp;Address</source>
        <translation>&amp;Dirección</translation>
    </message>
    </context>
<context>
    <name>FreespaceChecker</name>
    <message>
        <source>A new data directory will be created.</source>
        <translation>Se creará un nuevo directorio de datos.</translation>
    </message>
    <message>
        <source>name</source>
        <translation>nombre</translation>
    </message>
    <message>
        <source>Directory already exists. Add %1 if you intend to create a new directory here.</source>
        <translation>El directorio ya existe. Añada %1 si pretende crear aquí un directorio nuevo.</translation>
    </message>
    <message>
        <source>Path already exists, and is not a directory.</source>
        <translation>La ruta ya existe y no es un directorio.</translation>
    </message>
    <message>
        <source>Cannot create data directory here.</source>
        <translation>No se puede crear un directorio de datos aquí.</translation>
    </message>
</context>
<context>
    <name>HelpMessageDialog</name>
    <message>
        <source>version</source>
        <translation>versión</translation>
    </message>
    <message>
        <source>Command-line options</source>
        <translation>Opciones de la línea de órdenes</translation>
    </message>
</context>
<context>
    <name>Intro</name>
    <message>
        <source>Welcome</source>
        <translation>Bienvenido</translation>
    </message>
    <message>
        <source>Use the default data directory</source>
        <translation>Utilizar el directorio de datos predeterminado</translation>
    </message>
    <message>
        <source>Use a custom data directory:</source>
        <translation>Utilice un directorio de datos personalizado:</translation>
    </message>
    <message>
        <source>Bitcoin</source>
        <translation>Bitcoin</translation>
    </message>
    <message>
        <source>Error</source>
        <translation>Error</translation>
    </message>
    </context>
<context>
    <name>ModalOverlay</name>
    <message>
        <source>Form</source>
        <translation>Desde</translation>
    </message>
    <message>
        <source>Last block time</source>
        <translation>Hora del último bloque</translation>
    </message>
    </context>
<context>
    <name>OpenURIDialog</name>
    <message>
        <source>Open URI</source>
        <translation>Abrir URI...</translation>
    </message>
    <message>
        <source>Open payment request from URI or file</source>
        <translation>El pago requiere una URI o archivo</translation>
    </message>
    <message>
        <source>URI:</source>
        <translation>URI:</translation>
    </message>
    <message>
        <source>Select payment request file</source>
        <translation>Seleccione archivo de sulicitud de pago</translation>
    </message>
    </context>
<context>
    <name>OptionsDialog</name>
    <message>
        <source>Options</source>
        <translation>Opciones</translation>
    </message>
    <message>
        <source>&amp;Main</source>
        <translation>&amp;Principal</translation>
    </message>
    <message>
        <source>IP address of the proxy (e.g. IPv4: 127.0.0.1 / IPv6: ::1)</source>
        <translation>Dirección IP del proxy (ej. IPv4: 127.0.0.1 / IPv6: ::1)</translation>
    </message>
    <message>
        <source>Reset all client options to default.</source>
        <translation>Restablecer todas las opciones del cliente a las predeterminadas.</translation>
    </message>
    <message>
        <source>&amp;Reset Options</source>
        <translation>&amp;Restablecer opciones</translation>
    </message>
    <message>
        <source>&amp;Network</source>
        <translation>&amp;Red</translation>
    </message>
    <message>
        <source>W&amp;allet</source>
        <translation>Monedero</translation>
    </message>
    <message>
        <source>Expert</source>
        <translation>Experto</translation>
    </message>
    <message>
        <source>Automatically open the Bitcoin client port on the router. This only works when your router supports UPnP and it is enabled.</source>
        <translation>Abrir automáticamente el puerto del cliente Bitcoin en el router. Esta opción solo funciona si el router admite UPnP y está activado.</translation>
    </message>
    <message>
        <source>Map port using &amp;UPnP</source>
        <translation>Mapear el puerto usando &amp;UPnP</translation>
    </message>
    <message>
        <source>Proxy &amp;IP:</source>
        <translation>Dirección &amp;IP del proxy:</translation>
    </message>
    <message>
        <source>&amp;Port:</source>
        <translation>&amp;Puerto:</translation>
    </message>
    <message>
        <source>Port of the proxy (e.g. 9050)</source>
        <translation>Puerto del servidor proxy (ej. 9050)</translation>
    </message>
    <message>
        <source>&amp;Window</source>
        <translation>&amp;Ventana</translation>
    </message>
    <message>
        <source>Show only a tray icon after minimizing the window.</source>
        <translation>Minimizar la ventana a la bandeja de iconos del sistema.</translation>
    </message>
    <message>
        <source>&amp;Minimize to the tray instead of the taskbar</source>
        <translation>&amp;Minimizar a la bandeja en vez de a la barra de tareas</translation>
    </message>
    <message>
        <source>M&amp;inimize on close</source>
        <translation>M&amp;inimizar al cerrar</translation>
    </message>
    <message>
        <source>&amp;Display</source>
        <translation>&amp;Interfaz</translation>
    </message>
    <message>
        <source>User Interface &amp;language:</source>
        <translation>I&amp;dioma de la interfaz de usuario</translation>
    </message>
    <message>
        <source>&amp;Unit to show amounts in:</source>
        <translation>Mostrar las cantidades en la &amp;unidad:</translation>
    </message>
    <message>
        <source>Choose the default subdivision unit to show in the interface and when sending coins.</source>
        <translation>Elegir la subdivisión predeterminada para mostrar cantidades en la interfaz y cuando se envían monedas.</translation>
    </message>
    <message>
        <source>Whether to show coin control features or not.</source>
        <translation>Mostrar o no características de control de moneda</translation>
    </message>
    <message>
        <source>&amp;OK</source>
        <translation>&amp;Aceptar</translation>
    </message>
    <message>
        <source>&amp;Cancel</source>
        <translation>&amp;Cancelar</translation>
    </message>
    <message>
        <source>default</source>
        <translation>predeterminado</translation>
    </message>
    <message>
        <source>none</source>
        <translation>ninguno</translation>
    </message>
    <message>
        <source>Confirm options reset</source>
        <translation>Confirme el restablecimiento de las opciones</translation>
    </message>
    <message>
        <source>Client restart required to activate changes.</source>
        <translation>Reinicio del cliente para activar cambios.</translation>
    </message>
    <message>
        <source>Error</source>
        <translation>Error</translation>
    </message>
    <message>
        <source>This change would require a client restart.</source>
        <translation>Este cambio requiere reinicio por parte del cliente.</translation>
    </message>
    <message>
        <source>The supplied proxy address is invalid.</source>
        <translation>La dirección proxy indicada es inválida.</translation>
    </message>
</context>
<context>
    <name>OverviewPage</name>
    <message>
        <source>Form</source>
        <translation>Desde</translation>
    </message>
    <message>
        <source>The displayed information may be out of date. Your wallet automatically synchronizes with the Bitcoin network after a connection is established, but this process has not completed yet.</source>
        <translation>La información mostrada puede estar desactualizada. Su monedero se sincroniza automáticamente con la red Bitcoin después de que se haya establecido una conexión, pero este proceso aún no se ha completado.</translation>
    </message>
    <message>
        <source>Your current spendable balance</source>
        <translation>Su balance actual gastable</translation>
    </message>
    <message>
        <source>Total of transactions that have yet to be confirmed, and do not yet count toward the spendable balance</source>
        <translation>Total de transacciones que deben ser confirmadas, y que no cuentan con el balance gastable necesario</translation>
    </message>
    <message>
        <source>Immature:</source>
        <translation>No disponible:</translation>
    </message>
    <message>
        <source>Mined balance that has not yet matured</source>
        <translation>Saldo recién minado que aún no está disponible.</translation>
    </message>
    <message>
        <source>Total:</source>
        <translation>Total:</translation>
    </message>
    <message>
        <source>Your current total balance</source>
        <translation>Su balance actual total</translation>
    </message>
    </context>
<context>
    <name>PaymentServer</name>
    </context>
<context>
    <name>PeerTableModel</name>
    </context>
<context>
    <name>QObject</name>
    <message>
        <source>Amount</source>
        <translation>Cantidad</translation>
    </message>
    <message>
        <source>%1 h</source>
        <translation>%1 h</translation>
    </message>
    <message>
        <source>%1 m</source>
        <translation>%1 m</translation>
    </message>
    <message>
        <source>N/A</source>
        <translation>N/D</translation>
    </message>
    <message>
        <source>%1 B</source>
        <translation>%1 B</translation>
    </message>
    <message>
        <source>%1 KB</source>
        <translation>%1 KB</translation>
    </message>
    <message>
        <source>%1 MB</source>
        <translation>%1 MB</translation>
    </message>
    <message>
        <source>%1 GB</source>
        <translation>%1 GB</translation>
    </message>
    <message>
        <source>unknown</source>
        <translation>desconocido</translation>
    </message>
</context>
<context>
    <name>QObject::QObject</name>
    </context>
<context>
    <name>QRImageWidget</name>
    </context>
<context>
    <name>QRImageWidget</name>
    </context>
<context>
    <name>RPCConsole</name>
    <message>
        <source>N/A</source>
        <translation>N/D</translation>
    </message>
    <message>
        <source>Client version</source>
        <translation>Versión del cliente</translation>
    </message>
    <message>
        <source>&amp;Information</source>
        <translation>Información</translation>
    </message>
    <message>
        <source>Debug window</source>
        <translation>Ventana de depuración</translation>
    </message>
    <message>
        <source>General</source>
        <translation>General</translation>
    </message>
    <message>
        <source>Startup time</source>
        <translation>Hora de inicio</translation>
    </message>
    <message>
        <source>Network</source>
        <translation>Red</translation>
    </message>
    <message>
        <source>Name</source>
        <translation>Nombre</translation>
    </message>
    <message>
        <source>Number of connections</source>
        <translation>Número de conexiones</translation>
    </message>
    <message>
        <source>Block chain</source>
        <translation>Cadena de bloques</translation>
    </message>
    <message>
        <source>Current number of blocks</source>
        <translation>Número actual de bloques</translation>
    </message>
    <message>
        <source>Last block time</source>
        <translation>Hora del último bloque</translation>
    </message>
    <message>
        <source>&amp;Open</source>
        <translation>&amp;Abrir</translation>
    </message>
    <message>
        <source>&amp;Console</source>
        <translation>&amp;Consola</translation>
    </message>
    <message>
        <source>&amp;Network Traffic</source>
        <translation>&amp;Tráfico de Red</translation>
    </message>
    <message>
        <source>Totals</source>
        <translation>Total:</translation>
    </message>
    <message>
        <source>In:</source>
        <translation>Dentro:</translation>
    </message>
    <message>
        <source>Out:</source>
        <translation>Fuera:</translation>
    </message>
    <message>
        <source>Debug log file</source>
        <translation>Archivo de registro de depuración</translation>
    </message>
    <message>
        <source>Clear console</source>
        <translation>Borrar consola</translation>
    </message>
    </context>
<context>
    <name>ReceiveCoinsDialog</name>
    <message>
        <source>&amp;Amount:</source>
        <translation>Cantidad</translation>
    </message>
    <message>
        <source>&amp;Label:</source>
        <translation>&amp;Etiqueta:</translation>
    </message>
    <message>
        <source>&amp;Message:</source>
        <translation>Mensaje:</translation>
    </message>
    <message>
        <source>Clear all fields of the form.</source>
        <translation>Limpiar todos los campos del formulario</translation>
    </message>
    <message>
        <source>Clear</source>
        <translation>Limpiar</translation>
    </message>
    <message>
        <source>&amp;Request payment</source>
        <translation>&amp;Solicitar pago</translation>
    </message>
    <message>
        <source>Show the selected request (does the same as double clicking an entry)</source>
        <translation>Muestra la petición seleccionada (También doble clic)</translation>
    </message>
    <message>
        <source>Show</source>
        <translation>Mostrar</translation>
    </message>
    <message>
        <source>Remove the selected entries from the list</source>
        <translation>Borrar de la lista las direcciónes actualmente seleccionadas</translation>
    </message>
    <message>
        <source>Remove</source>
        <translation>Eliminar</translation>
    </message>
    </context>
<context>
    <name>ReceiveRequestDialog</name>
    <message>
        <source>QR Code</source>
        <translation>Código QR</translation>
    </message>
    <message>
        <source>Copy &amp;URI</source>
        <translation>Copiar &amp;URI</translation>
    </message>
    <message>
        <source>Copy &amp;Address</source>
        <translation>Copiar &amp;Dirección</translation>
    </message>
    <message>
        <source>&amp;Save Image...</source>
        <translation>Guardar Imagen...</translation>
    </message>
<<<<<<< HEAD
    </context>
<context>
    <name>RecentRequestsTableModel</name>
=======
    <message>
        <source>Address</source>
        <translation>Dirección</translation>
    </message>
    <message>
        <source>Label</source>
        <translation>Etiqueta</translation>
    </message>
    <message>
        <source>Wallet</source>
        <translation>Monedero</translation>
    </message>
    </context>
<context>
    <name>RecentRequestsTableModel</name>
    <message>
        <source>Label</source>
        <translation>Etiqueta</translation>
    </message>
>>>>>>> be92be56
    </context>
<context>
    <name>SendCoinsDialog</name>
    <message>
        <source>Send Coins</source>
        <translation>Enviar monedas</translation>
    </message>
    <message>
        <source>Coin Control Features</source>
        <translation>Características de control de la moneda</translation>
    </message>
    <message>
        <source>Inputs...</source>
        <translation>Entradas...</translation>
    </message>
    <message>
        <source>automatically selected</source>
        <translation>Seleccionado automaticamente</translation>
    </message>
    <message>
        <source>Insufficient funds!</source>
        <translation>Fondos insuficientes!</translation>
    </message>
    <message>
        <source>Quantity:</source>
        <translation>Cantidad:</translation>
    </message>
    <message>
        <source>Bytes:</source>
        <translation>Bytes:</translation>
    </message>
    <message>
        <source>Amount:</source>
        <translation>Cuantía:</translation>
    </message>
    <message>
        <source>Fee:</source>
        <translation>Tasa:</translation>
    </message>
    <message>
        <source>After Fee:</source>
        <translation>Después de tasas:</translation>
    </message>
    <message>
        <source>Change:</source>
        <translation>Cambio:</translation>
    </message>
    <message>
        <source>If this is activated, but the change address is empty or invalid, change will be sent to a newly generated address.</source>
        <translation>Al activarse, si la dirección esta vacía o es inválida, las monedas serán enviadas a una nueva dirección generada.</translation>
    </message>
    <message>
        <source>Custom change address</source>
        <translation>Dirección propia</translation>
    </message>
    <message>
        <source>Transaction Fee:</source>
        <translation>Comisión de transacción:</translation>
    </message>
    <message>
        <source>Send to multiple recipients at once</source>
        <translation>Enviar a múltiples destinatarios de una vez</translation>
    </message>
    <message>
        <source>Add &amp;Recipient</source>
        <translation>Añadir &amp;destinatario</translation>
    </message>
    <message>
        <source>Clear all fields of the form.</source>
        <translation>Limpiar todos los campos del formulario</translation>
    </message>
    <message>
        <source>Clear &amp;All</source>
        <translation>Limpiar &amp;todo</translation>
    </message>
    <message>
        <source>Balance:</source>
        <translation>Saldo:</translation>
    </message>
    <message>
        <source>Confirm the send action</source>
        <translation>Confirmar el envío</translation>
    </message>
    <message>
        <source>S&amp;end</source>
        <translation>&amp;Enviar</translation>
    </message>
<<<<<<< HEAD
=======
    <message>
        <source>Transaction fee</source>
        <translation>Comisión de transacción</translation>
    </message>
>>>>>>> be92be56
    </context>
<context>
    <name>SendCoinsEntry</name>
    <message>
        <source>A&amp;mount:</source>
        <translation>Ca&amp;ntidad:</translation>
    </message>
    <message>
        <source>Pay &amp;To:</source>
        <translation>&amp;Pagar a:</translation>
    </message>
    <message>
        <source>&amp;Label:</source>
        <translation>&amp;Etiqueta:</translation>
    </message>
    <message>
        <source>Choose previously used address</source>
        <translation>Escoger dirección previamente usada</translation>
    </message>
    <message>
        <source>This is a normal payment.</source>
        <translation>Esto es un pago ordinario.</translation>
    </message>
    <message>
        <source>Alt+A</source>
        <translation>Alt+A</translation>
    </message>
    <message>
        <source>Paste address from clipboard</source>
        <translation>Pegar dirección desde portapapeles</translation>
    </message>
    <message>
        <source>Alt+P</source>
        <translation>Alt+P</translation>
    </message>
    <message>
        <source>Remove this entry</source>
        <translation>Eliminar esta transacción</translation>
    </message>
    <message>
        <source>Message:</source>
        <translation>Mensaje:</translation>
    </message>
    <message>
        <source>Enter a label for this address to add it to the list of used addresses</source>
        <translation>Introduce una etiqueta para esta dirección para añadirla a la lista de direcciones utilizadas</translation>
    </message>
    <message>
        <source>Pay To:</source>
        <translation>Paga a:</translation>
    </message>
    <message>
        <source>Memo:</source>
        <translation>Memo:</translation>
    </message>
    </context>
<context>
    <name>SendConfirmationDialog</name>
    </context>
<context>
    <name>ShutdownWindow</name>
    </context>
<context>
    <name>SignVerifyMessageDialog</name>
    <message>
        <source>Signatures - Sign / Verify a Message</source>
        <translation>Firmas - Firmar / verificar un mensaje</translation>
    </message>
    <message>
        <source>&amp;Sign Message</source>
        <translation>&amp;Firmar mensaje</translation>
    </message>
    <message>
        <source>Choose previously used address</source>
        <translation>Escoger dirección previamente usada</translation>
    </message>
    <message>
        <source>Alt+A</source>
        <translation>Alt+A</translation>
    </message>
    <message>
        <source>Paste address from clipboard</source>
        <translation>Pegar dirección desde portapapeles</translation>
    </message>
    <message>
        <source>Alt+P</source>
        <translation>Alt+P</translation>
    </message>
    <message>
        <source>Enter the message you want to sign here</source>
        <translation>Introduzca el mensaje que desea firmar aquí</translation>
    </message>
    <message>
        <source>Signature</source>
        <translation>Firma</translation>
    </message>
    <message>
        <source>Copy the current signature to the system clipboard</source>
        <translation>Copiar la firma actual al portapapeles del sistema</translation>
    </message>
    <message>
        <source>Sign the message to prove you own this Bitcoin address</source>
        <translation>Firmar el mensaje para demostrar que se posee esta dirección Bitcoin</translation>
    </message>
    <message>
        <source>Sign &amp;Message</source>
        <translation>Firmar &amp;mensaje</translation>
    </message>
    <message>
        <source>Reset all sign message fields</source>
        <translation>Limpiar todos los campos de la firma de mensaje</translation>
    </message>
    <message>
        <source>Clear &amp;All</source>
        <translation>Limpiar &amp;todo</translation>
    </message>
    <message>
        <source>&amp;Verify Message</source>
        <translation>&amp;Verificar mensaje</translation>
    </message>
    <message>
        <source>Verify the message to ensure it was signed with the specified Bitcoin address</source>
        <translation>Verificar el mensaje para comprobar que fue firmado con la dirección Bitcoin indicada</translation>
    </message>
    <message>
        <source>Verify &amp;Message</source>
        <translation>Verificar &amp;mensaje</translation>
    </message>
    <message>
        <source>Reset all verify message fields</source>
        <translation>Limpiar todos los campos de la verificación de mensaje</translation>
    </message>
    </context>
<context>
    <name>SplashScreen</name>
    <message>
        <source>[testnet]</source>
        <translation>[testnet]</translation>
    </message>
</context>
<context>
    <name>TrafficGraphWidget</name>
    <message>
        <source>KB/s</source>
        <translation>KB/s</translation>
    </message>
</context>
<context>
    <name>TransactionDesc</name>
    </context>
<context>
    <name>TransactionDescDialog</name>
    <message>
        <source>This pane shows a detailed description of the transaction</source>
        <translation>Esta ventana muestra información detallada sobre la transacción</translation>
    </message>
<<<<<<< HEAD
    </context>
<context>
    <name>TransactionTableModel</name>
    </context>
<context>
    <name>TransactionView</name>
    </context>
<context>
    <name>UnitDisplayStatusBarControl</name>
    </context>
<context>
    <name>WalletFrame</name>
    </context>
<context>
    <name>WalletModel</name>
    </context>
<context>
    <name>WalletView</name>
    </context>
<context>
    <name>bitcoin-core</name>
=======
    </context>
<context>
    <name>TransactionTableModel</name>
>>>>>>> be92be56
    <message>
        <source>Label</source>
        <translation>Etiqueta</translation>
    </message>
    </context>
<context>
    <name>TransactionView</name>
    <message>
        <source>Comma separated file (*.csv)</source>
        <translation>Archivo de columnas separadas por coma (*.csv)</translation>
    </message>
    <message>
        <source>Label</source>
        <translation>Etiqueta</translation>
    </message>
    <message>
        <source>Address</source>
        <translation>Dirección</translation>
    </message>
    <message>
        <source>Exporting Failed</source>
        <translation>La exportación falló</translation>
    </message>
    </context>
<context>
    <name>UnitDisplayStatusBarControl</name>
    </context>
<context>
    <name>WalletController</name>
    </context>
<context>
    <name>WalletFrame</name>
    </context>
<context>
    <name>WalletModel</name>
    </context>
<context>
    <name>WalletView</name>
    </context>
<context>
    <name>bitcoin-core</name>
    <message>
        <source>Bitcoin Core</source>
        <translation>Núcleo de Bitcoin</translation>
    </message>
    <message>
        <source>Corrupted block database detected</source>
        <translation>Corrupción de base de datos de bloques detectada.</translation>
    </message>
    <message>
        <source>Do you want to rebuild the block database now?</source>
        <translation>¿Quieres reconstruir la base de datos de bloques ahora?</translation>
    </message>
    <message>
        <source>Error initializing block database</source>
        <translation>Error al inicializar la base de datos de bloques</translation>
    </message>
    <message>
        <source>Error initializing wallet database environment %s!</source>
        <translation>Error al inicializar el entorno de la base de datos del monedero  %s</translation>
    </message>
    <message>
        <source>Error loading block database</source>
        <translation>Error cargando base de datos de bloques</translation>
    </message>
    <message>
        <source>Error opening block database</source>
        <translation>Error al abrir base de datos de bloques.</translation>
    </message>
    <message>
        <source>Error: Disk space is low!</source>
        <translation>Error: ¡Espacio en disco bajo!</translation>
    </message>
    <message>
        <source>Failed to listen on any port. Use -listen=0 if you want this.</source>
        <translation>Ha fallado la escucha en todos los puertos. Use -listen=0 si desea esto.</translation>
    </message>
    <message>
        <source>Incorrect or no genesis block found. Wrong datadir for network?</source>
        <translation>Incorrecto o bloque de génesis no encontrado. Datadir equivocada para la red?</translation>
    </message>
    <message>
        <source>Not enough file descriptors available.</source>
        <translation>No hay suficientes descriptores de archivo disponibles. </translation>
    </message>
    <message>
        <source>Verifying blocks...</source>
        <translation>Verificando bloques...</translation>
    </message>
    <message>
        <source>Information</source>
        <translation>Información</translation>
    </message>
    <message>
        <source>Signing transaction failed</source>
        <translation>Transacción falló</translation>
    </message>
    <message>
        <source>Transaction amount too small</source>
        <translation>Monto de la transacción muy pequeño</translation>
    </message>
    <message>
        <source>Transaction too large</source>
        <translation>Transacción demasiado grande</translation>
    </message>
    <message>
        <source>Warning</source>
        <translation>Aviso</translation>
    </message>
    <message>
        <source>Unknown network specified in -onlynet: '%s'</source>
        <translation>La red especificada en -onlynet '%s' es desconocida</translation>
    </message>
    <message>
        <source>Insufficient funds</source>
        <translation>Fondos insuficientes</translation>
    </message>
    <message>
        <source>Loading block index...</source>
        <translation>Cargando el índice de bloques...</translation>
    </message>
    <message>
        <source>Loading wallet...</source>
        <translation>Cargando monedero...</translation>
    </message>
    <message>
        <source>Cannot downgrade wallet</source>
        <translation>No se puede rebajar el monedero</translation>
    </message>
    <message>
        <source>Rescanning...</source>
        <translation>Reexplorando...</translation>
    </message>
    <message>
        <source>Done loading</source>
        <translation>Generado pero no aceptado</translation>
    </message>
    <message>
        <source>Error</source>
        <translation>Error</translation>
    </message>
</context>
</TS><|MERGE_RESOLUTION|>--- conflicted
+++ resolved
@@ -45,12 +45,6 @@
         <source>&amp;Delete</source>
         <translation>&amp;Eliminar</translation>
     </message>
-<<<<<<< HEAD
-    </context>
-<context>
-    <name>AddressTableModel</name>
-    </context>
-=======
     <message>
         <source>Choose the address to send coins to</source>
         <translation>Escoja la dirección a la que se enviarán monedas</translation>
@@ -92,7 +86,6 @@
         <translation>Hubo un error al intentar guardar la lista de direcciones a %1. Por favor trate de nuevo.</translation>
     </message>
 </context>
->>>>>>> be92be56
 <context>
     <name>AddressTableModel</name>
     <message>
@@ -122,8 +115,6 @@
         <source>Repeat new passphrase</source>
         <translation>Repita la nueva contraseña</translation>
     </message>
-<<<<<<< HEAD
-=======
     <message>
         <source>Show password</source>
         <translation>Mostrar contraseña</translation>
@@ -172,7 +163,6 @@
         <source>Wallet encrypted</source>
         <translation>Monedero cifrado</translation>
     </message>
->>>>>>> be92be56
     </context>
 <context>
     <name>BanTableModel</name>
@@ -442,13 +432,6 @@
         <source>Confirmed</source>
         <translation>Confirmado</translation>
     </message>
-<<<<<<< HEAD
-    <message>
-        <source>Priority</source>
-        <translation>Prioridad</translation>
-    </message>
-=======
->>>>>>> be92be56
     </context>
 <context>
     <name>EditAddressDialog</name>
@@ -774,9 +757,6 @@
     <name>QRImageWidget</name>
     </context>
 <context>
-    <name>QRImageWidget</name>
-    </context>
-<context>
     <name>RPCConsole</name>
     <message>
         <source>N/A</source>
@@ -920,11 +900,6 @@
         <source>&amp;Save Image...</source>
         <translation>Guardar Imagen...</translation>
     </message>
-<<<<<<< HEAD
-    </context>
-<context>
-    <name>RecentRequestsTableModel</name>
-=======
     <message>
         <source>Address</source>
         <translation>Dirección</translation>
@@ -944,7 +919,6 @@
         <source>Label</source>
         <translation>Etiqueta</translation>
     </message>
->>>>>>> be92be56
     </context>
 <context>
     <name>SendCoinsDialog</name>
@@ -1032,13 +1006,10 @@
         <source>S&amp;end</source>
         <translation>&amp;Enviar</translation>
     </message>
-<<<<<<< HEAD
-=======
     <message>
         <source>Transaction fee</source>
         <translation>Comisión de transacción</translation>
     </message>
->>>>>>> be92be56
     </context>
 <context>
     <name>SendCoinsEntry</name>
@@ -1195,33 +1166,9 @@
         <source>This pane shows a detailed description of the transaction</source>
         <translation>Esta ventana muestra información detallada sobre la transacción</translation>
     </message>
-<<<<<<< HEAD
     </context>
 <context>
     <name>TransactionTableModel</name>
-    </context>
-<context>
-    <name>TransactionView</name>
-    </context>
-<context>
-    <name>UnitDisplayStatusBarControl</name>
-    </context>
-<context>
-    <name>WalletFrame</name>
-    </context>
-<context>
-    <name>WalletModel</name>
-    </context>
-<context>
-    <name>WalletView</name>
-    </context>
-<context>
-    <name>bitcoin-core</name>
-=======
-    </context>
-<context>
-    <name>TransactionTableModel</name>
->>>>>>> be92be56
     <message>
         <source>Label</source>
         <translation>Etiqueta</translation>
