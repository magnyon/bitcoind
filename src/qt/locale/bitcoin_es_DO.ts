--- conflicted
+++ resolved
@@ -37,57 +37,6 @@
         <source>&amp;Delete</source>
         <translation>&amp;Eliminar</translation>
     </message>
-<<<<<<< HEAD
-    <message>
-        <source>Choose the address to send coins to</source>
-        <translation>Escoja la dirección para enviar monedas</translation>
-    </message>
-    <message>
-        <source>Choose the address to receive coins with</source>
-        <translation>Escoja la dirección para recibir monedas</translation>
-    </message>
-    <message>
-        <source>C&amp;hoose</source>
-        <translation>&amp;Escoger</translation>
-    </message>
-    <message>
-        <source>Sending addresses</source>
-        <translation>Enviando dirección</translation>
-    </message>
-    <message>
-        <source>Receiving addresses</source>
-        <translation>Recibiendo dirección</translation>
-    </message>
-    <message>
-        <source>These are your Zetacoin addresses for sending payments. Always check the amount and the receiving address before sending coins.</source>
-        <translation>Estas son sus direcciones Zetacoin para enviar pagos. Compruebe siempre la cantidad y la dirección receptora antes de transferir monedas.</translation>
-    </message>
-    <message>
-        <source>These are your Zetacoin addresses for receiving payments. It is recommended to use a new receiving address for each transaction.</source>
-        <translation>Estas son sus direcciones de Zetacoin para recibir pagos. Se recomienda utilizar una nueva dirección de recepción para cada transacción.</translation>
-    </message>
-    <message>
-        <source>Copy &amp;Label</source>
-        <translation>Copiar &amp;etiqueta</translation>
-    </message>
-    <message>
-        <source>&amp;Edit</source>
-        <translation>&amp;Editar</translation>
-    </message>
-    <message>
-        <source>Export Address List</source>
-        <translation>Exportar la lista de direcciones </translation>
-    </message>
-    <message>
-        <source>Comma separated file (*.csv)</source>
-        <translation>Archivos de columnas separadas por coma (*.csv)</translation>
-    </message>
-    <message>
-        <source>Exporting Failed</source>
-        <translation>Error exportando</translation>
-    </message>
-=======
->>>>>>> 0d719145
     </context>
 <context>
     <name>AddressTableModel</name>
@@ -110,87 +59,7 @@
         <source>Repeat new passphrase</source>
         <translation>Repita la nueva contraseña</translation>
     </message>
-<<<<<<< HEAD
-    <message>
-        <source>Encrypt wallet</source>
-        <translation>Cifrar la cartera</translation>
-    </message>
-    <message>
-        <source>This operation needs your wallet passphrase to unlock the wallet.</source>
-        <translation>Esta operación requiere su contraseña para desbloquear la cartera</translation>
-    </message>
-    <message>
-        <source>Unlock wallet</source>
-        <translation>Desbloquear cartera</translation>
-    </message>
-    <message>
-        <source>This operation needs your wallet passphrase to decrypt the wallet.</source>
-        <translation>Esta operación requiere su contraseña para descifrar la cartera.</translation>
-    </message>
-    <message>
-        <source>Decrypt wallet</source>
-        <translation>Descifrar la certare</translation>
-    </message>
-    <message>
-        <source>Change passphrase</source>
-        <translation>Cambiar contraseña</translation>
-    </message>
-    <message>
-        <source>Confirm wallet encryption</source>
-        <translation>Confirmar cifrado de la cartera</translation>
-    </message>
-    <message>
-        <source>Warning: If you encrypt your wallet and lose your passphrase, you will &lt;b&gt;LOSE ALL OF YOUR ZETACOINS&lt;/b&gt;!</source>
-        <translation>Atencion: ¡Si cifra su monedero y pierde la contraseña perderá &lt;b&gt;TODOS SUS ZETACOINS&lt;/b&gt;!"</translation>
-    </message>
-    <message>
-        <source>Are you sure you wish to encrypt your wallet?</source>
-        <translation>¿Seguro que desea cifrar su monedero?</translation>
-    </message>
-    <message>
-        <source>IMPORTANT: Any previous backups you have made of your wallet file should be replaced with the newly generated, encrypted wallet file. For security reasons, previous backups of the unencrypted wallet file will become useless as soon as you start using the new, encrypted wallet.</source>
-        <translation>IMPORTANTE: Cualquier copia de seguridad que haya realizado previamente de su archivo de monedero debe reemplazarse con el nuevo archivo de monedero cifrado. Por razones de seguridad, las copias de seguridad previas del archivo de monedero no cifradas serán inservibles en cuanto comience a usar el nuevo monedero cifrado.</translation>
-    </message>
-    <message>
-        <source>Warning: The Caps Lock key is on!</source>
-        <translation>Aviso: ¡La tecla de bloqueo de mayúsculas está activada!</translation>
-    </message>
-    <message>
-        <source>Wallet encrypted</source>
-        <translation>Monedero cifrado</translation>
-    </message>
-    <message>
-        <source>Wallet encryption failed</source>
-        <translation>Ha fallado el cifrado del monedero</translation>
-    </message>
-    <message>
-        <source>Wallet encryption failed due to an internal error. Your wallet was not encrypted.</source>
-        <translation>Ha fallado el cifrado del monedero debido a un error interno. El monedero no ha sido cifrado.</translation>
-    </message>
-    <message>
-        <source>The supplied passphrases do not match.</source>
-        <translation>Las contraseñas no coinciden.</translation>
-    </message>
-    <message>
-        <source>Wallet unlock failed</source>
-        <translation>Ha fallado el desbloqueo del monedero</translation>
-    </message>
-    <message>
-        <source>The passphrase entered for the wallet decryption was incorrect.</source>
-        <translation>La contraseña introducida para descifrar el monedero es incorrecta.</translation>
-    </message>
-    <message>
-        <source>Wallet decryption failed</source>
-        <translation>Ha fallado el descifrado del monedero</translation>
-    </message>
-    <message>
-        <source>Wallet passphrase was successfully changed.</source>
-        <translation>Se ha cambiado correctamente la contraseña del monedero.</translation>
-    </message>
-</context>
-=======
-    </context>
->>>>>>> 0d719145
+    </context>
 <context>
     <name>BanTableModel</name>
     </context>
@@ -349,25 +218,10 @@
         <translation>Barra de pestañas</translation>
     </message>
     <message>
-<<<<<<< HEAD
-        <source>Zetacoin Core</source>
-        <translation>Núcleo de Zetacoin</translation>
-    </message>
-    <message>
         <source>Request payments (generates QR codes and zetacoin: URIs)</source>
         <translation>Solicitar pagos (genera codigo QR y URL's de Zetacoin)</translation>
     </message>
     <message>
-        <source>&amp;About Zetacoin Core</source>
-        <translation>&amp;Acerca del Núcleo de Zetacoin</translation>
-    </message>
-    <message>
-=======
-        <source>Request payments (generates QR codes and bitcoin: URIs)</source>
-        <translation>Solicitar pagos (genera codigo QR y URL's de Bitcoin)</translation>
-    </message>
-    <message>
->>>>>>> 0d719145
         <source>Show the list of used sending addresses and labels</source>
         <translation>Mostrar la lista de direcciones de envío y etiquetas</translation>
     </message>
@@ -521,43 +375,7 @@
         <source>&amp;Address</source>
         <translation>&amp;Dirección</translation>
     </message>
-<<<<<<< HEAD
-    <message>
-        <source>New receiving address</source>
-        <translation>Nueva dirección de recepción</translation>
-    </message>
-    <message>
-        <source>New sending address</source>
-        <translation>Nueva dirección de envío</translation>
-    </message>
-    <message>
-        <source>Edit receiving address</source>
-        <translation>Editar dirección de recepción</translation>
-    </message>
-    <message>
-        <source>Edit sending address</source>
-        <translation>Editar dirección de envío</translation>
-    </message>
-    <message>
-        <source>The entered address "%1" is already in the address book.</source>
-        <translation>La dirección introducida "%1" ya está presente en la libreta de direcciones.</translation>
-    </message>
-    <message>
-        <source>The entered address "%1" is not a valid Zetacoin address.</source>
-        <translation>La dirección introducida "%1" no es una dirección Zetacoin válida.</translation>
-    </message>
-    <message>
-        <source>Could not unlock wallet.</source>
-        <translation>No se pudo desbloquear el monedero.</translation>
-    </message>
-    <message>
-        <source>New key generation failed.</source>
-        <translation>Ha fallado la generación de la nueva clave.</translation>
-    </message>
-</context>
-=======
-    </context>
->>>>>>> 0d719145
+    </context>
 <context>
     <name>FreespaceChecker</name>
     <message>
@@ -584,24 +402,10 @@
 <context>
     <name>HelpMessageDialog</name>
     <message>
-<<<<<<< HEAD
-        <source>Zetacoin Core</source>
-        <translation>Núcleo de Zetacoin</translation>
-    </message>
-    <message>
-=======
->>>>>>> 0d719145
         <source>version</source>
         <translation>versión</translation>
     </message>
     <message>
-<<<<<<< HEAD
-        <source>About Zetacoin Core</source>
-        <translation>Acerca del Núcleo de Zetacoin</translation>
-    </message>
-    <message>
-=======
->>>>>>> 0d719145
         <source>Command-line options</source>
         <translation>Opciones de la línea de órdenes</translation>
     </message>
@@ -621,21 +425,6 @@
         <translation>Bienvenido</translation>
     </message>
     <message>
-<<<<<<< HEAD
-        <source>Welcome to Zetacoin Core.</source>
-        <translation>Bienvenido al Núcleo de Zetacoin</translation>
-    </message>
-    <message>
-        <source>As this is the first time the program is launched, you can choose where Zetacoin Core will store its data.</source>
-        <translation>Al ser la primera vez que se ejecuta el programa, puede elegir dónde almacenará sus datos Zetacoin-Qt.</translation>
-    </message>
-    <message>
-        <source>Zetacoin Core will download and store a copy of the Zetacoin block chain. At least %1GB of data will be stored in this directory, and it will grow over time. The wallet will also be stored in this directory.</source>
-        <translation>Zetacoin-Qt va a descargar y guardar una copia de la cadena de bloques de Zetacoin. Se almacenará al menos %1GB de datos en este directorio, que irá creciendo con el tiempo. El monedero se guardará también en este directorio.</translation>
-    </message>
-    <message>
-=======
->>>>>>> 0d719145
         <source>Use the default data directory</source>
         <translation>Utilizar el directorio de datos predeterminado</translation>
     </message>
@@ -644,13 +433,6 @@
         <translation>Utilice un directorio de datos personalizado:</translation>
     </message>
     <message>
-<<<<<<< HEAD
-        <source>Zetacoin Core</source>
-        <translation>Núcleo de Zetacoin</translation>
-    </message>
-    <message>
-=======
->>>>>>> 0d719145
         <source>Error</source>
         <translation>Error</translation>
     </message>
@@ -838,55 +620,7 @@
     </context>
 <context>
     <name>PaymentServer</name>
-<<<<<<< HEAD
-    <message>
-        <source>URI handling</source>
-        <translation>Gestión de URI</translation>
-    </message>
-    <message>
-        <source>Invalid payment address %1</source>
-        <translation>Dirección de pago no válida %1</translation>
-    </message>
-    <message>
-        <source>Requested payment amount of %1 is too small (considered dust).</source>
-        <translation>La cantidad del pago solicitado (%1) es demasiado pequeña (considerada polvo).</translation>
-    </message>
-    <message>
-        <source>Payment request error</source>
-        <translation>Error en petición de pago</translation>
-    </message>
-    <message>
-        <source>Cannot start zetacoin: click-to-pay handler</source>
-        <translation>No se pudo iniciar zetacoin: manejador de pago-al-clic</translation>
-    </message>
-    <message>
-        <source>Unverified payment requests to custom payment scripts are unsupported.</source>
-        <translation>No están soportadas las peticiones inseguras a scripts de pago personalizados</translation>
-    </message>
-    <message>
-        <source>Refund from %1</source>
-        <translation>Devolución de %1</translation>
-    </message>
-    <message>
-        <source>Error communicating with %1: %2</source>
-        <translation>Error en la comunicación con %1: %2</translation>
-    </message>
-    <message>
-        <source>Bad response from server %1</source>
-        <translation>Respuesta errónea del servidor %1</translation>
-    </message>
-    <message>
-        <source>Payment acknowledged</source>
-        <translation>Pago aceptado</translation>
-    </message>
-    <message>
-        <source>Network request error</source>
-        <translation>Error en petición de red</translation>
-    </message>
-</context>
-=======
-    </context>
->>>>>>> 0d719145
+    </context>
 <context>
     <name>PeerTableModel</name>
     </context>
@@ -1186,91 +920,7 @@
         <source>S&amp;end</source>
         <translation>&amp;Enviar</translation>
     </message>
-<<<<<<< HEAD
-    <message>
-        <source>Confirm send coins</source>
-        <translation>Confirmar el envío de monedas</translation>
-    </message>
-    <message>
-        <source>%1 to %2</source>
-        <translation>%1 a %2</translation>
-    </message>
-    <message>
-        <source>Copy quantity</source>
-        <translation>Copiar cantidad</translation>
-    </message>
-    <message>
-        <source>Copy amount</source>
-        <translation>Copiar cantidad</translation>
-    </message>
-    <message>
-        <source>Copy fee</source>
-        <translation>Copiar donación</translation>
-    </message>
-    <message>
-        <source>Copy after fee</source>
-        <translation>Copiar después de aplicar donación</translation>
-    </message>
-    <message>
-        <source>Copy bytes</source>
-        <translation>Copiar bytes</translation>
-    </message>
-    <message>
-        <source>Copy priority</source>
-        <translation>Copiar prioridad</translation>
-    </message>
-    <message>
-        <source>Copy change</source>
-        <translation>Copiar Cambio</translation>
-    </message>
-    <message>
-        <source>or</source>
-        <translation>o</translation>
-    </message>
-    <message>
-        <source>The amount to pay must be larger than 0.</source>
-        <translation>La cantidad por pagar tiene que ser mayor de 0.</translation>
-    </message>
-    <message>
-        <source>The amount exceeds your balance.</source>
-        <translation>La cantidad sobrepasa su saldo.</translation>
-    </message>
-    <message>
-        <source>The total exceeds your balance when the %1 transaction fee is included.</source>
-        <translation>El total sobrepasa su saldo cuando se incluye la tasa de envío de %1</translation>
-    </message>
-    <message>
-        <source>Transaction creation failed!</source>
-        <translation>¡Ha fallado la creación de la transacción!</translation>
-    </message>
-    <message>
-        <source>The transaction was rejected! This might happen if some of the coins in your wallet were already spent, such as if you used a copy of wallet.dat and coins were spent in the copy but not marked as spent here.</source>
-        <translation>La transacción fue rechazada. Esto puede haber ocurrido si alguna de las monedas ya estaba gastada o si ha usado una copia de wallet.dat y las monedas se gastaron en la copia pero no se han marcado como gastadas aqui.</translation>
-    </message>
-    <message>
-        <source>Warning: Invalid Zetacoin address</source>
-        <translation>Alerta: Dirección de Zetacoin inválida</translation>
-    </message>
-    <message>
-        <source>(no label)</source>
-        <translation>(sin etiqueta)</translation>
-    </message>
-    <message>
-        <source>Warning: Unknown change address</source>
-        <translation>Alerta: Dirección de Zetacoin inválida</translation>
-    </message>
-    <message>
-        <source>Are you sure you want to send?</source>
-        <translation>¿Está seguro que desea enviar?</translation>
-    </message>
-    <message>
-        <source>added as transaction fee</source>
-        <translation>añadido como comisión de transacción</translation>
-    </message>
-</context>
-=======
-    </context>
->>>>>>> 0d719145
+    </context>
 <context>
     <name>SendCoinsEntry</name>
     <message>
@@ -1406,17 +1056,6 @@
 <context>
     <name>SplashScreen</name>
     <message>
-<<<<<<< HEAD
-        <source>Zetacoin Core</source>
-        <translation>Núcleo de Zetacoin</translation>
-    </message>
-    <message>
-        <source>The Zetacoin Core developers</source>
-        <translation>Los desarrolladores del Núcleo de Zetacoin</translation>
-    </message>
-    <message>
-=======
->>>>>>> 0d719145
         <source>[testnet]</source>
         <translation>[testnet]</translation>
     </message>
@@ -1490,8 +1129,8 @@
         <translation>Aceptar conexiones desde el exterior (predeterminado: 1 si no -proxy o -connect)</translation>
     </message>
     <message>
-        <source>Bitcoin Core</source>
-        <translation>Núcleo de Bitcoin</translation>
+        <source>Zetacoin Core</source>
+        <translation>Núcleo de Zetacoin</translation>
     </message>
     <message>
         <source>Bind to given address and always listen on it. Use [host]:port notation for IPv6</source>
@@ -1598,29 +1237,10 @@
         <translation>Establecer tamaño máximo de las transacciones de alta prioridad/comisión baja en bytes (por defecto: %d)</translation>
     </message>
     <message>
-        <source>Cannot resolve -whitebind address: '%s'</source>
-        <translation>No se puede resolver la dirección de -whitebind: '%s'</translation>
-    </message>
-    <message>
         <source>Information</source>
         <translation>Información</translation>
     </message>
     <message>
-<<<<<<< HEAD
-        <source>Invalid amount for -maxtxfee=&lt;amount&gt;: '%s'</source>
-        <translation>Inválido por el monto -maxtxfee=&lt;amount&gt;: '%s'</translation>
-    </message>
-    <message>
-        <source>Invalid amount for -minrelaytxfee=&lt;amount&gt;: '%s'</source>
-        <translation>Inválido por el monto -minrelaytxfee=&lt;amount&gt;: '%s'</translation>
-    </message>
-    <message>
-        <source>Invalid amount for -mintxfee=&lt;amount&gt;: '%s'</source>
-        <translation>Inválido por el monto -mintxfee=&lt;amount&gt;: '%s'</translation>
-    </message>
-    <message>
-=======
->>>>>>> 0d719145
         <source>RPC server options:</source>
         <translation>Opciones del sservidor RPC:</translation>
     </message>
