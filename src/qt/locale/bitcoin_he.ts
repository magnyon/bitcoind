--- conflicted
+++ resolved
@@ -1841,15 +1841,11 @@
         <translation>ההעברה נדחתה! מצב כזה עשוי לקרות אם חלק מהמטבעות בארנק שלך כבר הושקעו, כמו למשל עקב שימוש בעותק של wallet.dat והמטבעות הושקעו בעותק אבל לא סומנו כאילו הושקעו דרך כאן.</translation>
     </message>
     <message>
-<<<<<<< HEAD
-        <source>Warning: Invalid Zetacoin address</source>
-=======
         <source>Payment request expired.</source>
         <translation>תוקף בקשת תשלום פג</translation>
     </message>
     <message>
-        <source>Warning: Invalid Bitcoin address</source>
->>>>>>> 0bace830
+        <source>Warning: Invalid Zetacoin address</source>
         <translation>אזהרה: כתובת ביטקוין שגויה</translation>
     </message>
     <message>
@@ -2759,15 +2755,11 @@
         <translation>הרץ פקודה כאשר ההתראה הרלוונטית מתקבלת או כשאנחנו עדים לפיצול ארוך מאוד (%s בשורת הפקודה יוחלף ע"י ההודעה)</translation>
     </message>
     <message>
-<<<<<<< HEAD
-        <source>Warning: Please check that your computer's date and time are correct! If your clock is wrong Zetacoin Core will not work properly.</source>
-=======
         <source>The transaction amount is too small to send after the fee has been deducted</source>
         <translation>סכום העברה נמוך מדי לשליחה אחרי גביית העמלה</translation>
     </message>
     <message>
-        <source>Warning: Please check that your computer's date and time are correct! If your clock is wrong Bitcoin Core will not work properly.</source>
->>>>>>> 0bace830
+        <source>Warning: Please check that your computer's date and time are correct! If your clock is wrong Zetacoin Core will not work properly.</source>
         <translation>אזהרה: נא לבדוק שהתאריך והשעה של המחשב שלך נכונים! אם השעון שלך שגוי ליבת ביטקוין לא תעבוד כראוי.</translation>
     </message>
     <message>
