--- conflicted
+++ resolved
@@ -403,44 +403,27 @@
         </translation>
     </message>
     <message>
-<<<<<<< HEAD
-        <location filename="../bitcoingui.cpp" line="638"/>
+        <location filename="../bitcoingui.cpp" line="632"/>
+        <source>This transaction is over the size limit. You can still send it for a fee of %1, which goes to the nodes that process your transaction and helps to support the network. Do you want to pay the fee?</source>
+        <translation type="unfinished"></translation>
+    </message>
+    <message>
+        <location filename="../bitcoingui.cpp" line="636"/>
         <source>Sending...</source>
         <translation>שולח...</translation>
     </message>
     <message>
-        <location filename="../bitcoingui.cpp" line="800"/>
-=======
-        <location filename="../bitcoingui.cpp" line="647"/>
-        <source>Incoming transaction</source>
-        <translation>פעולה שהתקבלה</translation>
-    </message>
-    <message>
-        <location filename="../bitcoingui.cpp" line="539"/>
-        <source>Catching up...</source>
-        <translation>מתעדכן...</translation>
-    </message>
-    <message>
-        <location filename="../bitcoingui.cpp" line="781"/>
->>>>>>> 13b0b1cd
+        <location filename="../bitcoingui.cpp" line="798"/>
         <source>Wallet is &lt;b&gt;encrypted&lt;/b&gt; and currently &lt;b&gt;locked&lt;/b&gt;</source>
         <translation>הארנק &lt;b&gt;מוצפן&lt;/b&gt; וכרגע &lt;b&gt;נעול&lt;/b&gt;</translation>
     </message>
     <message>
-<<<<<<< HEAD
-        <location filename="../bitcoingui.cpp" line="665"/>
-=======
-        <location filename="../bitcoingui.cpp" line="646"/>
->>>>>>> 13b0b1cd
+        <location filename="../bitcoingui.cpp" line="663"/>
         <source>Sent transaction</source>
         <translation>פעולה שנשלחה</translation>
     </message>
     <message>
-<<<<<<< HEAD
-        <location filename="../bitcoingui.cpp" line="667"/>
-=======
-        <location filename="../bitcoingui.cpp" line="648"/>
->>>>>>> 13b0b1cd
+        <location filename="../bitcoingui.cpp" line="665"/>
         <source>Date: %1
 Amount: %2
 Type: %3
@@ -452,11 +435,7 @@
 כתובת: %4</translation>
     </message>
     <message>
-<<<<<<< HEAD
-        <location filename="../bitcoingui.cpp" line="792"/>
-=======
-        <location filename="../bitcoingui.cpp" line="773"/>
->>>>>>> 13b0b1cd
+        <location filename="../bitcoingui.cpp" line="790"/>
         <source>Wallet is &lt;b&gt;encrypted&lt;/b&gt; and currently &lt;b&gt;unlocked&lt;/b&gt;</source>
         <translation>הארנק &lt;b&gt;מוצפן&lt;/b&gt; וכרגע &lt;b&gt;פתוח&lt;/b&gt;</translation>
     </message>
@@ -630,58 +609,27 @@
         <translation>הבלוק האחרון שהתקבל נוצר ב-%1.</translation>
     </message>
     <message>
-<<<<<<< HEAD
-        <location filename="../bitcoingui.cpp" line="633"/>
-        <source>This transaction is over the size limit.  You can still send it for a fee of %1, which goes to the nodes that process your transaction and helps to support the network.  Do you want to pay the fee?</source>
-        <translation>הפעולה הזאת חורגת מהמגבלה.  ניתן לשלוח אותה תמורת עמלה בסך %1, שמגיעה לצמתים שמעבדים את הפעולה ועוזרת לתמוך ברשת.  האם אתה מעוניין לשלם את העמלה?</translation>
-    </message>
-    <message>
-        <location filename="../bitcoingui.cpp" line="666"/>
+        <location filename="../bitcoingui.cpp" line="664"/>
         <source>Incoming transaction</source>
         <translation>פעולה שהתקבלה</translation>
     </message>
     <message>
-        <location filename="../bitcoingui.cpp" line="823"/>
-=======
-        <location filename="../bitcoingui.cpp" line="615"/>
-        <source>This transaction is over the size limit. You can still send it for a fee of %1, which goes to the nodes that process your transaction and helps to support the network. Do you want to pay the fee?</source>
-        <translation type="unfinished"></translation>
-    </message>
-    <message>
-        <location filename="../bitcoingui.cpp" line="619"/>
-        <source>Sending...</source>
-        <translation>שולח...</translation>
-    </message>
-    <message>
-        <location filename="../bitcoingui.cpp" line="804"/>
->>>>>>> 13b0b1cd
+        <location filename="../bitcoingui.cpp" line="821"/>
         <source>Backup Wallet</source>
         <translation>גיבוי ארנק</translation>
     </message>
     <message>
-<<<<<<< HEAD
-        <location filename="../bitcoingui.cpp" line="823"/>
-=======
-        <location filename="../bitcoingui.cpp" line="804"/>
->>>>>>> 13b0b1cd
+        <location filename="../bitcoingui.cpp" line="821"/>
         <source>Wallet Data (*.dat)</source>
         <translation>נתוני ארנק (*.dat)</translation>
     </message>
     <message>
-<<<<<<< HEAD
-        <location filename="../bitcoingui.cpp" line="826"/>
-=======
-        <location filename="../bitcoingui.cpp" line="807"/>
->>>>>>> 13b0b1cd
+        <location filename="../bitcoingui.cpp" line="824"/>
         <source>Backup Failed</source>
         <translation>הגיבוי נכשל</translation>
     </message>
     <message>
-<<<<<<< HEAD
-        <location filename="../bitcoingui.cpp" line="826"/>
-=======
-        <location filename="../bitcoingui.cpp" line="807"/>
->>>>>>> 13b0b1cd
+        <location filename="../bitcoingui.cpp" line="824"/>
         <source>There was an error trying to save the wallet data to the new location.</source>
         <translation>היתה שגיאה בניסיון לשמור את מידע הארנק למיקום החדש.</translation>
     </message>
@@ -1860,11 +1808,6 @@
         <translation>שגיאה</translation>
     </message>
     <message>
-        <location filename="../bitcoinstrings.cpp" line="9"/>
-        <source>Error: This transaction requires a transaction fee of at least %s because of its amount, complexity, or use of recently received funds  </source>
-        <translation>שגיאה: הפעולה דורשת עמלת פעולה של לפחות %s מפאת הכמות, המורכבות, או השימוש בכספים שהתקבלו לאחרונה</translation>
-    </message>
-    <message>
         <location filename="../bitcoinstrings.cpp" line="19"/>
         <source>Insufficient funds</source>
         <translation>אין מספיק כספים</translation>
@@ -1875,20 +1818,9 @@
         <translation>אפשר חיבורי JSON-RPC מכתובת האינטרנט המצוינת</translation>
     </message>
     <message>
-<<<<<<< HEAD
-        <location filename="../bitcoinstrings.cpp" line="14"/>
-        <source>Error: The transaction was rejected.  This might happen if some of the coins in your wallet were already spent, such as if you used a copy of wallet.dat and coins were spent in the copy but not marked as spent here.</source>
-        <translation>שגיאה: הפעולה נדחתה.  זה עשוי לקרות אם חלק מהמטבעות בארנק שלך כבר נוצלו, למשל אם השתמשת בעותק של הקובץ wallet.dat ומטבעות נוצלו בהעתק אך לא סומנו כמנוצלות כאן.</translation>
-    </message>
-    <message>
         <location filename="../bitcoinstrings.cpp" line="21"/>
         <source>To use the %s option</source>
         <translation>להשתמש באפשרות %s</translation>
-=======
-        <location filename="../bitcoinstrings.cpp" line="87"/>
-        <source>Rescanning...</source>
-        <translation>סורק מחדש...</translation>
->>>>>>> 13b0b1cd
     </message>
     <message>
         <location filename="../bitcoinstrings.cpp" line="22"/>
@@ -2040,7 +1972,6 @@
         <translation type="unfinished">קבל חיבורים מבחוץ (ברירת מחדל: 1 ללא -proxy או -connect)</translation>
     </message>
     <message>
-<<<<<<< HEAD
         <location filename="../bitcoinstrings.cpp" line="46"/>
         <source>Options:</source>
         <translation>אפשרויות:</translation>
@@ -2057,14 +1988,6 @@
     </message>
     <message>
         <location filename="../bitcoinstrings.cpp" line="127"/>
-=======
-        <location filename="../bitcoinstrings.cpp" line="72"/>
-        <source>Cannot obtain a lock on data directory %s. Bitcoin is probably already running.</source>
-        <translation type="unfinished"></translation>
-    </message>
-    <message>
-        <location filename="../bitcoinstrings.cpp" line="89"/>
->>>>>>> 13b0b1cd
         <source>Invalid -proxy address</source>
         <translation>כתובת פרוקסי לא תקינה</translation>
     </message>
@@ -2099,16 +2022,6 @@
         <translation type="unfinished">אזהרה: מעט מקום בדיסק</translation>
     </message>
     <message>
-        <location filename="../bitcoinstrings.cpp" line="8"/>
-        <source>Error: Wallet locked, unable to create transaction  </source>
-        <translation>שגיאה: הארנק נעול, לא ניתן ליצור פעולה</translation>
-    </message>
-    <message>
-        <location filename="../bitcoinstrings.cpp" line="12"/>
-        <source>Error: Transaction creation failed  </source>
-        <translation>שגיאה: יצירת הפעולה נכשלה  </translation>
-    </message>
-    <message>
         <location filename="../bitcoinstrings.cpp" line="13"/>
         <source>Sending...</source>
         <translation>שולח...</translation>
@@ -2129,6 +2042,26 @@
         <translation>שלח פקודה ל -server או bitcoind</translation>
     </message>
     <message>
+        <location filename="../bitcoinstrings.cpp" line="8"/>
+        <source>Error: Wallet locked, unable to create transaction.</source>
+        <translation type="unfinished"></translation>
+    </message>
+    <message>
+        <location filename="../bitcoinstrings.cpp" line="9"/>
+        <source>Error: This transaction requires a transaction fee of at least %s because of its amount, complexity, or use of recently received funds.</source>
+        <translation type="unfinished"></translation>
+    </message>
+    <message>
+        <location filename="../bitcoinstrings.cpp" line="12"/>
+        <source>Error: Transaction creation failed.</source>
+        <translation type="unfinished">שגיאה: יצירת הפעולה נכשלה.</translation>
+    </message>
+    <message>
+        <location filename="../bitcoinstrings.cpp" line="14"/>
+        <source>Error: The transaction was rejected. This might happen if some of the coins in your wallet were already spent, such as if you used a copy of wallet.dat and coins were spent in the copy but not marked as spent here.</source>
+        <translation type="unfinished">שגיאה: הפעולה נדחתה. זה עשוי לקרות עם חלק מהמטבעות בארנק שלך כבר נוצלו, למשל אם השתמשת בעותק של wallet.dat ומטבעות נוצלו בעותק אך לא סומנו כמנוצלות כאן.</translation>
+    </message>
+    <message>
         <location filename="../bitcoinstrings.cpp" line="32"/>
         <source>An error occurred while setting up the RPC port %u for listening: %s</source>
         <translation>שגיאה אירעה במהלך קביעת פורט RPC %u להאזנה: %s</translation>
