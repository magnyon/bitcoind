--- conflicted
+++ resolved
@@ -41,45 +41,6 @@
         <source>&amp;Delete</source>
         <translation>&amp;Borrar</translation>
     </message>
-<<<<<<< HEAD
-    <message>
-        <source>Choose the address to send coins to</source>
-        <translation>Selecciona la direccion para enviar coins</translation>
-    </message>
-    <message>
-        <source>Choose the address to receive coins with</source>
-        <translation>Selecciona la dirección para recibir coins</translation>
-    </message>
-    <message>
-        <source>Sending addresses</source>
-        <translation>Dirección de envio</translation>
-    </message>
-    <message>
-        <source>Receiving addresses</source>
-        <translation>Dirección para recibir</translation>
-    </message>
-    <message>
-        <source>Copy &amp;Label</source>
-        <translation>Copia &amp;etiqueta</translation>
-    </message>
-    <message>
-        <source>&amp;Edit</source>
-        <translation>&amp;Editar</translation>
-    </message>
-    <message>
-        <source>Export Address List</source>
-        <translation>Exportar lista de direcciones</translation>
-    </message>
-    <message>
-        <source>Comma separated file (*.csv)</source>
-        <translation>Archivos separados por coma (*.csv)</translation>
-    </message>
-    <message>
-        <source>Exporting Failed</source>
-        <translation>Exportado fallo</translation>
-    </message>
-=======
->>>>>>> 0d719145
     </context>
 <context>
     <name>AddressTableModel</name>
@@ -98,87 +59,7 @@
         <source>Repeat new passphrase</source>
         <translation>Repite nueva contraseña</translation>
     </message>
-<<<<<<< HEAD
-    <message>
-        <source>Encrypt wallet</source>
-        <translation>Codificar billetera</translation>
-    </message>
-    <message>
-        <source>This operation needs your wallet passphrase to unlock the wallet.</source>
-        <translation>Esta operación necesita la contraseña para desbloquear la billetera.</translation>
-    </message>
-    <message>
-        <source>Unlock wallet</source>
-        <translation>Desbloquea billetera</translation>
-    </message>
-    <message>
-        <source>This operation needs your wallet passphrase to decrypt the wallet.</source>
-        <translation>Esta operación necesita la contraseña para decodificar la billetara.</translation>
-    </message>
-    <message>
-        <source>Decrypt wallet</source>
-        <translation>Decodificar cartera</translation>
-    </message>
-    <message>
-        <source>Change passphrase</source>
-        <translation>Cambia contraseña</translation>
-    </message>
-    <message>
-        <source>Confirm wallet encryption</source>
-        <translation>Confirma la codificación de cartera</translation>
-    </message>
-    <message>
-        <source>Warning: If you encrypt your wallet and lose your passphrase, you will &lt;b&gt;LOSE ALL OF YOUR ZETACOINS&lt;/b&gt;!</source>
-        <translation>Atención: ¡Si codificas tu billetera y pierdes la contraseña perderás &lt;b&gt;TODOS TUS ZETACOINS&lt;/b&gt;!</translation>
-    </message>
-    <message>
-        <source>Are you sure you wish to encrypt your wallet?</source>
-        <translation>¿Seguro que quieres seguir codificando la billetera?</translation>
-    </message>
-    <message>
-        <source>IMPORTANT: Any previous backups you have made of your wallet file should be replaced with the newly generated, encrypted wallet file. For security reasons, previous backups of the unencrypted wallet file will become useless as soon as you start using the new, encrypted wallet.</source>
-        <translation>IMPORTANTE: Cualquier versión anterior que hayas realizado de tu archivo de billetera será reemplazada por el nuevo archivo de billetera encriptado. Por razones de seguridad, los respaldos anteriores de los archivos de billetera se volverán inútiles en tanto comiences a usar la nueva billetera encriptada.</translation>
-    </message>
-    <message>
-        <source>Warning: The Caps Lock key is on!</source>
-        <translation>Precaucion: Mayúsculas Activadas</translation>
-    </message>
-    <message>
-        <source>Wallet encrypted</source>
-        <translation>Billetera codificada</translation>
-    </message>
-    <message>
-        <source>Wallet encryption failed</source>
-        <translation>Falló la codificación de la billetera</translation>
-    </message>
-    <message>
-        <source>Wallet encryption failed due to an internal error. Your wallet was not encrypted.</source>
-        <translation>La codificación de la billetera falló debido a un error interno. Tu billetera no ha sido codificada.</translation>
-    </message>
-    <message>
-        <source>The supplied passphrases do not match.</source>
-        <translation>Las contraseñas no coinciden.</translation>
-    </message>
-    <message>
-        <source>Wallet unlock failed</source>
-        <translation>Ha fallado el desbloqueo de la billetera</translation>
-    </message>
-    <message>
-        <source>The passphrase entered for the wallet decryption was incorrect.</source>
-        <translation>La contraseña introducida para decodificar la billetera es incorrecta.</translation>
-    </message>
-    <message>
-        <source>Wallet decryption failed</source>
-        <translation>Ha fallado la decodificación de la billetera</translation>
-    </message>
-    <message>
-        <source>Wallet passphrase was successfully changed.</source>
-        <translation>La contraseña de billetera ha sido cambiada con éxito.</translation>
-    </message>
-</context>
-=======
-    </context>
->>>>>>> 0d719145
+    </context>
 <context>
     <name>BanTableModel</name>
     </context>
@@ -251,23 +132,12 @@
     <message>
         <source>&amp;Receiving addresses...</source>
         <translation>Recibiendo direcciones</translation>
-<<<<<<< HEAD
     </message>
     <message>
         <source>Open &amp;URI...</source>
         <translation>Abrir y url...</translation>
     </message>
     <message>
-        <source>Zetacoin Core client</source>
-        <translation>cliente zetacoin core</translation>
-=======
-    </message>
-    <message>
-        <source>Open &amp;URI...</source>
-        <translation>Abrir y url...</translation>
->>>>>>> 0d719145
-    </message>
-    <message>
         <source>Reindexing blocks on disk...</source>
         <translation>Cargando el index de bloques...</translation>
     </message>
@@ -296,13 +166,8 @@
         <translation>Verificar mensaje....</translation>
     </message>
     <message>
-<<<<<<< HEAD
         <source>Zetacoin</source>
         <translation>Zetacoin</translation>
-=======
-        <source>Bitcoin</source>
-        <translation>Bitcoin</translation>
->>>>>>> 0d719145
     </message>
     <message>
         <source>Wallet</source>
@@ -317,10 +182,6 @@
         <translation>y recibir</translation>
     </message>
     <message>
-        <source>Show information about Zetacoin Core</source>
-        <translation>Mostrar informacion sobre Zetacoin Core</translation>
-    </message>
-    <message>
         <source>&amp;Show / Hide</source>
         <translation>&amp;Mostrar/Ocultar</translation>
     </message>
@@ -345,1096 +206,660 @@
         <translation>Barra de pestañas</translation>
     </message>
     <message>
-<<<<<<< HEAD
+        <source>Request payments (generates QR codes and zetacoin: URIs)</source>
+        <translation>Pide pagos (genera codigos QR and zetacoin: URls)</translation>
+    </message>
+    <message>
+        <source>%1 and %2</source>
+        <translation>%1 y %2</translation>
+    </message>
+    <message>
+        <source>Error</source>
+        <translation>Error</translation>
+    </message>
+    <message>
+        <source>Warning</source>
+        <translation>Atención</translation>
+    </message>
+    <message>
+        <source>Information</source>
+        <translation>Información</translation>
+    </message>
+    <message>
+        <source>Up to date</source>
+        <translation>Actualizado</translation>
+    </message>
+    <message>
+        <source>Catching up...</source>
+        <translation>Recuperando...</translation>
+    </message>
+    <message>
+        <source>Sent transaction</source>
+        <translation>Transacción enviada</translation>
+    </message>
+    <message>
+        <source>Incoming transaction</source>
+        <translation>Transacción entrante</translation>
+    </message>
+    <message>
+        <source>Wallet is &lt;b&gt;encrypted&lt;/b&gt; and currently &lt;b&gt;unlocked&lt;/b&gt;</source>
+        <translation>La billetera esta &lt;b&gt;codificada&lt;/b&gt; y actualmente &lt;b&gt;desbloqueda&lt;/b&gt;</translation>
+    </message>
+    <message>
+        <source>Wallet is &lt;b&gt;encrypted&lt;/b&gt; and currently &lt;b&gt;locked&lt;/b&gt;</source>
+        <translation>La billetera esta &lt;b&gt;codificada&lt;/b&gt; y actualmente &lt;b&gt;bloqueda&lt;/b&gt;</translation>
+    </message>
+</context>
+<context>
+    <name>CoinControlDialog</name>
+    <message>
+        <source>Amount:</source>
+        <translation>Cantidad:</translation>
+    </message>
+    <message>
+        <source>Priority:</source>
+        <translation>prioridad:</translation>
+    </message>
+    <message>
+        <source>Fee:</source>
+        <translation>comisión:
+</translation>
+    </message>
+    <message>
+        <source>Amount</source>
+        <translation>Cantidad</translation>
+    </message>
+    <message>
+        <source>Date</source>
+        <translation>Fecha</translation>
+    </message>
+    <message>
+        <source>Confirmations</source>
+        <translation>Confirmaciones</translation>
+    </message>
+    <message>
+        <source>Confirmed</source>
+        <translation>Confirmado</translation>
+    </message>
+    <message>
+        <source>Priority</source>
+        <translation>prioridad</translation>
+    </message>
+    </context>
+<context>
+    <name>EditAddressDialog</name>
+    <message>
+        <source>Edit Address</source>
+        <translation>Editar dirección</translation>
+    </message>
+    <message>
+        <source>&amp;Label</source>
+        <translation>&amp;Etiqueta</translation>
+    </message>
+    <message>
+        <source>&amp;Address</source>
+        <translation>&amp;Dirección</translation>
+    </message>
+    </context>
+<context>
+    <name>FreespaceChecker</name>
+    <message>
+        <source>name</source>
+        <translation>Nombre</translation>
+    </message>
+    </context>
+<context>
+    <name>HelpMessageDialog</name>
+    <message>
+        <source>version</source>
+        <translation>versión</translation>
+    </message>
+    <message>
+        <source>Command-line options</source>
+        <translation>opciones de linea de comando</translation>
+    </message>
+    <message>
+        <source>Usage:</source>
+        <translation>Uso:</translation>
+    </message>
+    </context>
+<context>
+    <name>Intro</name>
+    <message>
+        <source>Welcome</source>
+        <translation>bienvenido</translation>
+    </message>
+    <message>
+        <source>Error</source>
+        <translation>Error</translation>
+    </message>
+    </context>
+<context>
+    <name>OpenURIDialog</name>
+    <message>
+        <source>URI:</source>
+        <translation>url:</translation>
+    </message>
+    </context>
+<context>
+    <name>OptionsDialog</name>
+    <message>
+        <source>Options</source>
+        <translation>Opciones</translation>
+    </message>
+    <message>
+        <source>&amp;Main</source>
+        <translation>&amp;Principal</translation>
+    </message>
+    <message>
+        <source>Reset all client options to default.</source>
+        <translation>Reestablece todas las opciones.</translation>
+    </message>
+    <message>
+        <source>&amp;Network</source>
+        <translation>&amp;Red</translation>
+    </message>
+    <message>
+        <source>W&amp;allet</source>
+        <translation>Cartera</translation>
+    </message>
+    <message>
+        <source>Expert</source>
+        <translation>experto</translation>
+    </message>
+    <message>
+        <source>Automatically open the Zetacoin client port on the router. This only works when your router supports UPnP and it is enabled.</source>
+        <translation>Abre automáticamente el puerto del cliente Zetacoin en el router. Esto funciona solo cuando tu router es compatible con UPnP y está habilitado.</translation>
+    </message>
+    <message>
+        <source>Map port using &amp;UPnP</source>
+        <translation>Direcciona el puerto usando &amp;UPnP</translation>
+    </message>
+    <message>
+        <source>Proxy &amp;IP:</source>
+        <translation>&amp;IP Proxy:</translation>
+    </message>
+    <message>
+        <source>&amp;Port:</source>
+        <translation>&amp;Puerto:</translation>
+    </message>
+    <message>
+        <source>Port of the proxy (e.g. 9050)</source>
+        <translation>Puerto del servidor proxy (ej. 9050)</translation>
+    </message>
+    <message>
+        <source>&amp;Window</source>
+        <translation>y windows
+</translation>
+    </message>
+    <message>
+        <source>Show only a tray icon after minimizing the window.</source>
+        <translation>Muestra solo un ícono en la bandeja después de minimizar la ventana</translation>
+    </message>
+    <message>
+        <source>&amp;Minimize to the tray instead of the taskbar</source>
+        <translation>&amp;Minimiza a la bandeja en vez de la barra de tareas</translation>
+    </message>
+    <message>
+        <source>M&amp;inimize on close</source>
+        <translation>M&amp;inimiza a la bandeja al cerrar</translation>
+    </message>
+    <message>
+        <source>&amp;Display</source>
+        <translation>&amp;Mostrado</translation>
+    </message>
+    <message>
+        <source>&amp;Unit to show amounts in:</source>
+        <translation>&amp;Unidad en la que mostrar cantitades:</translation>
+    </message>
+    <message>
+        <source>Choose the default subdivision unit to show in the interface and when sending coins.</source>
+        <translation>Elige la subdivisión por defecto para mostrar cantidaded en la interfaz cuando se envien monedas</translation>
+    </message>
+    <message>
+        <source>&amp;OK</source>
+        <translation>&amp;OK</translation>
+    </message>
+    <message>
+        <source>&amp;Cancel</source>
+        <translation>&amp;Cancela</translation>
+    </message>
+    <message>
+        <source>default</source>
+        <translation>predeterminado</translation>
+    </message>
+    <message>
+        <source>Confirm options reset</source>
+        <translation>Confirmar reestablecimiento de las opciones</translation>
+    </message>
+    </context>
+<context>
+    <name>OverviewPage</name>
+    <message>
+        <source>Form</source>
+        <translation>Formulario</translation>
+    </message>
+    <message>
+        <source>Total:</source>
+        <translation>Total:</translation>
+    </message>
+    </context>
+<context>
+    <name>PaymentServer</name>
+    </context>
+<context>
+    <name>PeerTableModel</name>
+    </context>
+<context>
+    <name>QObject</name>
+    <message>
+        <source>Amount</source>
+        <translation>Cantidad</translation>
+    </message>
+    <message>
+        <source>N/A</source>
+        <translation>N/A</translation>
+    </message>
+    </context>
+<context>
+    <name>QRImageWidget</name>
+    </context>
+<context>
+    <name>RPCConsole</name>
+    <message>
+        <source>N/A</source>
+        <translation>N/A</translation>
+    </message>
+    <message>
+        <source>Client version</source>
+        <translation>Versión del Cliente</translation>
+    </message>
+    <message>
+        <source>&amp;Information</source>
+        <translation>&amp;Información</translation>
+    </message>
+    <message>
+        <source>Debug window</source>
+        <translation>Ventana Debug</translation>
+    </message>
+    <message>
+        <source>General</source>
+        <translation>General</translation>
+    </message>
+    <message>
+        <source>Startup time</source>
+        <translation>Tiempo de inicio</translation>
+    </message>
+    <message>
+        <source>Network</source>
+        <translation>Red</translation>
+    </message>
+    <message>
+        <source>Name</source>
+        <translation>Nombre</translation>
+    </message>
+    <message>
+        <source>Number of connections</source>
+        <translation>Número de conexiones</translation>
+    </message>
+    <message>
+        <source>Block chain</source>
+        <translation>Bloquea cadena</translation>
+    </message>
+    <message>
+        <source>Version</source>
+        <translation>version
+</translation>
+    </message>
+    <message>
+        <source>&amp;Open</source>
+        <translation>&amp;Abrir</translation>
+    </message>
+    <message>
+        <source>&amp;Console</source>
+        <translation>&amp;Consola</translation>
+    </message>
+    <message>
+        <source>Totals</source>
+        <translation>Total:</translation>
+    </message>
+    <message>
+        <source>Clear console</source>
+        <translation>Limpiar Consola</translation>
+    </message>
+    </context>
+<context>
+    <name>ReceiveCoinsDialog</name>
+    <message>
+        <source>&amp;Amount:</source>
+        <translation>Cantidad:</translation>
+    </message>
+    <message>
+        <source>&amp;Label:</source>
+        <translation>&amp;Etiqueta:</translation>
+    </message>
+    <message>
+        <source>&amp;Message:</source>
+        <translation>&amp;mensaje</translation>
+    </message>
+    </context>
+<context>
+    <name>ReceiveRequestDialog</name>
+    <message>
+        <source>QR Code</source>
+        <translation>Código QR </translation>
+    </message>
+    <message>
+        <source>Copy &amp;Address</source>
+        <translation>&amp;Copia dirección</translation>
+    </message>
+    <message>
+        <source>&amp;Save Image...</source>
+        <translation>Guardar imagen...</translation>
+    </message>
+    </context>
+<context>
+    <name>RecentRequestsTableModel</name>
+    </context>
+<context>
+    <name>SendCoinsDialog</name>
+    <message>
+        <source>Send Coins</source>
+        <translation>Enviar monedas</translation>
+    </message>
+    <message>
+        <source>Insufficient funds!</source>
+        <translation>Fondos insuficientes</translation>
+    </message>
+    <message>
+        <source>Amount:</source>
+        <translation>Cantidad:</translation>
+    </message>
+    <message>
+        <source>Priority:</source>
+        <translation>prioridad:</translation>
+    </message>
+    <message>
+        <source>Fee:</source>
+        <translation>comisión:
+</translation>
+    </message>
+    <message>
+        <source>Transaction Fee:</source>
+        <translation>Comisión transacción:</translation>
+    </message>
+    <message>
+        <source>normal</source>
+        <translation>normal</translation>
+    </message>
+    <message>
+        <source>fast</source>
+        <translation>rapido</translation>
+    </message>
+    <message>
+        <source>Send to multiple recipients at once</source>
+        <translation>Enviar a múltiples destinatarios</translation>
+    </message>
+    <message>
+        <source>Add &amp;Recipient</source>
+        <translation>&amp;Agrega destinatario</translation>
+    </message>
+    <message>
+        <source>Clear &amp;All</source>
+        <translation>&amp;Borra todos</translation>
+    </message>
+    <message>
+        <source>Balance:</source>
+        <translation>Balance:</translation>
+    </message>
+    <message>
+        <source>Confirm the send action</source>
+        <translation>Confirma el envio</translation>
+    </message>
+    <message>
+        <source>S&amp;end</source>
+        <translation>&amp;Envía</translation>
+    </message>
+    </context>
+<context>
+    <name>SendCoinsEntry</name>
+    <message>
+        <source>A&amp;mount:</source>
+        <translation>Cantidad:</translation>
+    </message>
+    <message>
+        <source>Pay &amp;To:</source>
+        <translation>&amp;Pagar a:</translation>
+    </message>
+    <message>
+        <source>&amp;Label:</source>
+        <translation>&amp;Etiqueta:</translation>
+    </message>
+    <message>
+        <source>Alt+A</source>
+        <translation>Alt+A</translation>
+    </message>
+    <message>
+        <source>Paste address from clipboard</source>
+        <translation>Pega dirección desde portapapeles</translation>
+    </message>
+    <message>
+        <source>Alt+P</source>
+        <translation>Alt+P</translation>
+    </message>
+    <message>
+        <source>Message:</source>
+        <translation>Mensaje:</translation>
+    </message>
+    <message>
+        <source>Pay To:</source>
+        <translation>Pagar a:</translation>
+    </message>
+    </context>
+<context>
+    <name>SendConfirmationDialog</name>
+    </context>
+<context>
+    <name>ShutdownWindow</name>
+    </context>
+<context>
+    <name>SignVerifyMessageDialog</name>
+    <message>
+        <source>&amp;Sign Message</source>
+        <translation>&amp;Firmar Mensaje</translation>
+    </message>
+    <message>
+        <source>Alt+A</source>
+        <translation>Alt+A</translation>
+    </message>
+    <message>
+        <source>Paste address from clipboard</source>
+        <translation>Pega dirección desde portapapeles</translation>
+    </message>
+    <message>
+        <source>Alt+P</source>
+        <translation>Alt+P</translation>
+    </message>
+    <message>
+        <source>Enter the message you want to sign here</source>
+        <translation>Escriba el mensaje que desea firmar</translation>
+    </message>
+    <message>
+        <source>Signature</source>
+        <translation>Firma</translation>
+    </message>
+    <message>
+        <source>Sign the message to prove you own this Zetacoin address</source>
+        <translation>Firmar un mensjage para probar que usted es dueño de esta dirección</translation>
+    </message>
+    <message>
+        <source>Sign &amp;Message</source>
+        <translation>Firmar Mensaje</translation>
+    </message>
+    <message>
+        <source>Clear &amp;All</source>
+        <translation>&amp;Borra todos</translation>
+    </message>
+    <message>
+        <source>&amp;Verify Message</source>
+        <translation>&amp;Firmar Mensaje</translation>
+    </message>
+    <message>
+        <source>Verify &amp;Message</source>
+        <translation>&amp;Firmar Mensaje</translation>
+    </message>
+    </context>
+<context>
+    <name>SplashScreen</name>
+    <message>
+        <source>[testnet]</source>
+        <translation>[red-de-pruebas]</translation>
+    </message>
+</context>
+<context>
+    <name>TrafficGraphWidget</name>
+    <message>
+        <source>KB/s</source>
+        <translation>KB/s</translation>
+    </message>
+</context>
+<context>
+    <name>TransactionDesc</name>
+    </context>
+<context>
+    <name>TransactionDescDialog</name>
+    <message>
+        <source>This pane shows a detailed description of the transaction</source>
+        <translation>Esta ventana muestra información detallada sobre la transacción</translation>
+    </message>
+    </context>
+<context>
+    <name>TransactionTableModel</name>
+    </context>
+<context>
+    <name>TransactionView</name>
+    </context>
+<context>
+    <name>UnitDisplayStatusBarControl</name>
+    </context>
+<context>
+    <name>WalletFrame</name>
+    </context>
+<context>
+    <name>WalletModel</name>
+    </context>
+<context>
+    <name>WalletView</name>
+    </context>
+<context>
+    <name>bitcoin-core</name>
+    <message>
+        <source>Options:</source>
+        <translation>Opciones:
+</translation>
+    </message>
+    <message>
+        <source>Specify data directory</source>
+        <translation>Especifica directorio para los datos
+</translation>
+    </message>
+    <message>
+        <source>Accept command line and JSON-RPC commands</source>
+        <translation>Aceptar comandos consola y JSON-RPC
+</translation>
+    </message>
+    <message>
+        <source>Run in the background as a daemon and accept commands</source>
+        <translation>Correr como demonio y acepta comandos
+</translation>
+    </message>
+    <message>
         <source>Zetacoin Core</source>
         <translation>zetacoin core</translation>
     </message>
     <message>
-        <source>Request payments (generates QR codes and zetacoin: URIs)</source>
-        <translation>Pide pagos (genera codigos QR and zetacoin: URls)</translation>
-    </message>
-    <message>
-        <source>&amp;About Zetacoin Core</source>
-        <translation>&amp;Sobre Zetacoin Core</translation>
-    </message>
-    <message>
-        <source>Modify configuration options for Zetacoin Core</source>
-        <translation>Modifica las opciones para BitCoin Core</translation>
-=======
-        <source>Request payments (generates QR codes and bitcoin: URIs)</source>
-        <translation>Pide pagos (genera codigos QR and bitcoin: URls)</translation>
->>>>>>> 0d719145
-    </message>
-    <message>
-        <source>%1 and %2</source>
-        <translation>%1 y %2</translation>
+        <source>Connect only to the specified node(s)</source>
+        <translation>Conecta solo al nodo especificado
+</translation>
+    </message>
+    <message>
+        <source>Error loading block database</source>
+        <translation>Error cargando blkindex.dat</translation>
+    </message>
+    <message>
+        <source>Error: Disk space is low!</source>
+        <translation>Atención: Poco espacio en el disco duro</translation>
+    </message>
+    <message>
+        <source>Information</source>
+        <translation>Información</translation>
+    </message>
+    <message>
+        <source>Send trace/debug info to console instead of debug.log file</source>
+        <translation>Enviar informacion de seguimiento a la consola en vez del archivo debug.log</translation>
+    </message>
+    <message>
+        <source>Username for JSON-RPC connections</source>
+        <translation>Usuario para las conexiones JSON-RPC
+</translation>
+    </message>
+    <message>
+        <source>Warning</source>
+        <translation>Atención</translation>
+    </message>
+    <message>
+        <source>Password for JSON-RPC connections</source>
+        <translation>Contraseña para las conexiones JSON-RPC
+</translation>
+    </message>
+    <message>
+        <source>Allow DNS lookups for -addnode, -seednode and -connect</source>
+        <translation>Permite búsqueda DNS para addnode y connect
+</translation>
+    </message>
+    <message>
+        <source>Loading addresses...</source>
+        <translation>Cargando direcciónes...</translation>
+    </message>
+    <message>
+        <source>Invalid -proxy address: '%s'</source>
+        <translation>Dirección -proxy invalida: '%s'</translation>
+    </message>
+    <message>
+        <source>Insufficient funds</source>
+        <translation>Fondos insuficientes</translation>
+    </message>
+    <message>
+        <source>Loading block index...</source>
+        <translation>Cargando el index de bloques...</translation>
+    </message>
+    <message>
+        <source>Add a node to connect to and attempt to keep the connection open</source>
+        <translation>Agrega un nodo para conectarse and attempt to keep the connection open</translation>
+    </message>
+    <message>
+        <source>Loading wallet...</source>
+        <translation>Cargando cartera...</translation>
+    </message>
+    <message>
+        <source>Cannot downgrade wallet</source>
+        <translation>No es posible desactualizar la billetera</translation>
+    </message>
+    <message>
+        <source>Cannot write default address</source>
+        <translation>No se pudo escribir la dirección por defecto</translation>
+    </message>
+    <message>
+        <source>Rescanning...</source>
+        <translation>Rescaneando...</translation>
+    </message>
+    <message>
+        <source>Done loading</source>
+        <translation>Carga completa</translation>
     </message>
     <message>
         <source>Error</source>
         <translation>Error</translation>
     </message>
-    <message>
-        <source>Warning</source>
-        <translation>Atención</translation>
-    </message>
-    <message>
-        <source>Information</source>
-        <translation>Información</translation>
-    </message>
-    <message>
-        <source>Up to date</source>
-        <translation>Actualizado</translation>
-    </message>
-    <message>
-        <source>Catching up...</source>
-        <translation>Recuperando...</translation>
-    </message>
-    <message>
-        <source>Sent transaction</source>
-        <translation>Transacción enviada</translation>
-    </message>
-    <message>
-        <source>Incoming transaction</source>
-        <translation>Transacción entrante</translation>
-    </message>
-    <message>
-        <source>Wallet is &lt;b&gt;encrypted&lt;/b&gt; and currently &lt;b&gt;unlocked&lt;/b&gt;</source>
-        <translation>La billetera esta &lt;b&gt;codificada&lt;/b&gt; y actualmente &lt;b&gt;desbloqueda&lt;/b&gt;</translation>
-    </message>
-    <message>
-        <source>Wallet is &lt;b&gt;encrypted&lt;/b&gt; and currently &lt;b&gt;locked&lt;/b&gt;</source>
-        <translation>La billetera esta &lt;b&gt;codificada&lt;/b&gt; y actualmente &lt;b&gt;bloqueda&lt;/b&gt;</translation>
-    </message>
-</context>
-<context>
-    <name>CoinControlDialog</name>
-    <message>
-        <source>Amount:</source>
-        <translation>Cantidad:</translation>
-    </message>
-    <message>
-        <source>Priority:</source>
-        <translation>prioridad:</translation>
-    </message>
-    <message>
-        <source>Fee:</source>
-        <translation>comisión:
-</translation>
-    </message>
-    <message>
-        <source>Amount</source>
-        <translation>Cantidad</translation>
-    </message>
-    <message>
-        <source>Date</source>
-        <translation>Fecha</translation>
-    </message>
-    <message>
-        <source>Confirmations</source>
-        <translation>Confirmaciones</translation>
-    </message>
-    <message>
-        <source>Confirmed</source>
-        <translation>Confirmado</translation>
-    </message>
-    <message>
-        <source>Priority</source>
-        <translation>prioridad</translation>
-    </message>
-<<<<<<< HEAD
-    <message>
-        <source>Copy address</source>
-        <translation>Copia dirección</translation>
-    </message>
-    <message>
-        <source>Copy label</source>
-        <translation>Copia etiqueta</translation>
-    </message>
-    <message>
-        <source>Copy amount</source>
-        <translation>Copiar Cantidad</translation>
-    </message>
-    <message>
-        <source>Copy quantity</source>
-        <translation>copiar cantidad</translation>
-    </message>
-    <message>
-        <source>Copy fee</source>
-        <translation>copiar comision</translation>
-    </message>
-    <message>
-        <source>Copy bytes</source>
-        <translation>copiar bytes</translation>
-    </message>
-    <message>
-        <source>medium</source>
-        <translation>medio</translation>
-    </message>
-    <message>
-        <source>low</source>
-        <translation>bajo</translation>
-    </message>
-    <message>
-        <source>yes</source>
-        <translation>si</translation>
-    </message>
-    <message>
-        <source>no</source>
-        <translation>no</translation>
-    </message>
-    <message>
-        <source>(no label)</source>
-        <translation>(sin etiqueta)</translation>
-    </message>
-=======
->>>>>>> 0d719145
-    </context>
-<context>
-    <name>EditAddressDialog</name>
-    <message>
-        <source>Edit Address</source>
-        <translation>Editar dirección</translation>
-    </message>
-    <message>
-        <source>&amp;Label</source>
-        <translation>&amp;Etiqueta</translation>
-    </message>
-    <message>
-        <source>&amp;Address</source>
-        <translation>&amp;Dirección</translation>
-    </message>
-<<<<<<< HEAD
-    <message>
-        <source>New receiving address</source>
-        <translation>Nueva dirección para recibir</translation>
-    </message>
-    <message>
-        <source>New sending address</source>
-        <translation>Nueva dirección para enviar</translation>
-    </message>
-    <message>
-        <source>Edit receiving address</source>
-        <translation>Editar dirección de recepción</translation>
-    </message>
-    <message>
-        <source>Edit sending address</source>
-        <translation>Editar dirección de envio</translation>
-    </message>
-    <message>
-        <source>The entered address "%1" is already in the address book.</source>
-        <translation>La dirección introducida "%1" ya esta guardada en la libreta de direcciones.</translation>
-    </message>
-    <message>
-        <source>The entered address "%1" is not a valid Zetacoin address.</source>
-        <translation>La dirección introducida "%1" no es una dirección Zetacoin valida.</translation>
-    </message>
-    <message>
-        <source>Could not unlock wallet.</source>
-        <translation>No se pudo desbloquear la billetera.</translation>
-    </message>
-    <message>
-        <source>New key generation failed.</source>
-        <translation>La generación de nueva clave falló.</translation>
-    </message>
-</context>
-=======
-    </context>
->>>>>>> 0d719145
-<context>
-    <name>FreespaceChecker</name>
-    <message>
-        <source>name</source>
-        <translation>Nombre</translation>
-    </message>
-    </context>
-<context>
-    <name>HelpMessageDialog</name>
-    <message>
-<<<<<<< HEAD
-        <source>Zetacoin Core</source>
-        <translation>zetacoin core</translation>
-    </message>
-    <message>
-=======
->>>>>>> 0d719145
-        <source>version</source>
-        <translation>versión</translation>
-    </message>
-    <message>
-        <source>Command-line options</source>
-        <translation>opciones de linea de comando</translation>
-    </message>
-    <message>
-        <source>Usage:</source>
-        <translation>Uso:</translation>
-    </message>
-    </context>
-<context>
-    <name>Intro</name>
-    <message>
-        <source>Welcome</source>
-        <translation>bienvenido</translation>
-    </message>
-    <message>
-<<<<<<< HEAD
-        <source>Zetacoin Core</source>
-        <translation>zetacoin core</translation>
-    </message>
-    <message>
-=======
->>>>>>> 0d719145
-        <source>Error</source>
-        <translation>Error</translation>
-    </message>
-    </context>
-<context>
-    <name>OpenURIDialog</name>
-    <message>
-        <source>URI:</source>
-        <translation>url:</translation>
-    </message>
-    </context>
-<context>
-    <name>OptionsDialog</name>
-    <message>
-        <source>Options</source>
-        <translation>Opciones</translation>
-    </message>
-    <message>
-        <source>&amp;Main</source>
-        <translation>&amp;Principal</translation>
-    </message>
-    <message>
-        <source>Reset all client options to default.</source>
-        <translation>Reestablece todas las opciones.</translation>
-    </message>
-    <message>
-        <source>&amp;Network</source>
-        <translation>&amp;Red</translation>
-    </message>
-    <message>
-        <source>W&amp;allet</source>
-        <translation>Cartera</translation>
-    </message>
-    <message>
-        <source>Expert</source>
-        <translation>experto</translation>
-    </message>
-    <message>
-        <source>Automatically open the Zetacoin client port on the router. This only works when your router supports UPnP and it is enabled.</source>
-        <translation>Abre automáticamente el puerto del cliente Zetacoin en el router. Esto funciona solo cuando tu router es compatible con UPnP y está habilitado.</translation>
-    </message>
-    <message>
-        <source>Map port using &amp;UPnP</source>
-        <translation>Direcciona el puerto usando &amp;UPnP</translation>
-    </message>
-    <message>
-        <source>Proxy &amp;IP:</source>
-        <translation>&amp;IP Proxy:</translation>
-    </message>
-    <message>
-        <source>&amp;Port:</source>
-        <translation>&amp;Puerto:</translation>
-    </message>
-    <message>
-        <source>Port of the proxy (e.g. 9050)</source>
-        <translation>Puerto del servidor proxy (ej. 9050)</translation>
-    </message>
-    <message>
-        <source>&amp;Window</source>
-        <translation>y windows
-</translation>
-    </message>
-    <message>
-        <source>Show only a tray icon after minimizing the window.</source>
-        <translation>Muestra solo un ícono en la bandeja después de minimizar la ventana</translation>
-    </message>
-    <message>
-        <source>&amp;Minimize to the tray instead of the taskbar</source>
-        <translation>&amp;Minimiza a la bandeja en vez de la barra de tareas</translation>
-    </message>
-    <message>
-        <source>M&amp;inimize on close</source>
-        <translation>M&amp;inimiza a la bandeja al cerrar</translation>
-    </message>
-    <message>
-        <source>&amp;Display</source>
-        <translation>&amp;Mostrado</translation>
-    </message>
-    <message>
-        <source>&amp;Unit to show amounts in:</source>
-        <translation>&amp;Unidad en la que mostrar cantitades:</translation>
-    </message>
-    <message>
-        <source>Choose the default subdivision unit to show in the interface and when sending coins.</source>
-        <translation>Elige la subdivisión por defecto para mostrar cantidaded en la interfaz cuando se envien monedas</translation>
-    </message>
-    <message>
-        <source>&amp;OK</source>
-        <translation>&amp;OK</translation>
-    </message>
-    <message>
-        <source>&amp;Cancel</source>
-        <translation>&amp;Cancela</translation>
-    </message>
-    <message>
-        <source>default</source>
-        <translation>predeterminado</translation>
-    </message>
-    <message>
-        <source>Confirm options reset</source>
-        <translation>Confirmar reestablecimiento de las opciones</translation>
-    </message>
-    </context>
-<context>
-    <name>OverviewPage</name>
-    <message>
-        <source>Form</source>
-        <translation>Formulario</translation>
-    </message>
-    <message>
-        <source>Total:</source>
-        <translation>Total:</translation>
-    </message>
-    </context>
-<context>
-    <name>PaymentServer</name>
-    </context>
-<context>
-    <name>PeerTableModel</name>
-    </context>
-<context>
-    <name>QObject</name>
-    <message>
-        <source>Amount</source>
-        <translation>Cantidad</translation>
-    </message>
-    <message>
-        <source>N/A</source>
-        <translation>N/A</translation>
-    </message>
-    </context>
-<context>
-    <name>QRImageWidget</name>
-    </context>
-<context>
-    <name>RPCConsole</name>
-    <message>
-        <source>N/A</source>
-        <translation>N/A</translation>
-    </message>
-    <message>
-        <source>Client version</source>
-        <translation>Versión del Cliente</translation>
-    </message>
-    <message>
-        <source>&amp;Information</source>
-        <translation>&amp;Información</translation>
-    </message>
-    <message>
-        <source>Debug window</source>
-        <translation>Ventana Debug</translation>
-    </message>
-    <message>
-        <source>General</source>
-        <translation>General</translation>
-    </message>
-    <message>
-        <source>Startup time</source>
-        <translation>Tiempo de inicio</translation>
-    </message>
-    <message>
-        <source>Network</source>
-        <translation>Red</translation>
-    </message>
-    <message>
-        <source>Name</source>
-        <translation>Nombre</translation>
-    </message>
-    <message>
-        <source>Number of connections</source>
-        <translation>Número de conexiones</translation>
-    </message>
-    <message>
-        <source>Block chain</source>
-        <translation>Bloquea cadena</translation>
-    </message>
-    <message>
-        <source>Version</source>
-        <translation>version
-</translation>
-    </message>
-    <message>
-        <source>&amp;Open</source>
-        <translation>&amp;Abrir</translation>
-    </message>
-    <message>
-        <source>&amp;Console</source>
-        <translation>&amp;Consola</translation>
-    </message>
-    <message>
-        <source>Totals</source>
-        <translation>Total:</translation>
-    </message>
-    <message>
-        <source>Clear console</source>
-        <translation>Limpiar Consola</translation>
-    </message>
-    </context>
-<context>
-    <name>ReceiveCoinsDialog</name>
-    <message>
-        <source>&amp;Amount:</source>
-        <translation>Cantidad:</translation>
-    </message>
-    <message>
-        <source>&amp;Label:</source>
-        <translation>&amp;Etiqueta:</translation>
-    </message>
-    <message>
-        <source>&amp;Message:</source>
-        <translation>&amp;mensaje</translation>
-    </message>
-    </context>
-<context>
-    <name>ReceiveRequestDialog</name>
-    <message>
-        <source>QR Code</source>
-        <translation>Código QR </translation>
-    </message>
-    <message>
-        <source>Copy &amp;Address</source>
-        <translation>&amp;Copia dirección</translation>
-    </message>
-    <message>
-        <source>&amp;Save Image...</source>
-        <translation>Guardar imagen...</translation>
-    </message>
-    </context>
-<context>
-    <name>RecentRequestsTableModel</name>
-    </context>
-<context>
-    <name>SendCoinsDialog</name>
-    <message>
-        <source>Send Coins</source>
-        <translation>Enviar monedas</translation>
-    </message>
-    <message>
-        <source>Insufficient funds!</source>
-        <translation>Fondos insuficientes</translation>
-    </message>
-    <message>
-        <source>Amount:</source>
-        <translation>Cantidad:</translation>
-    </message>
-    <message>
-        <source>Priority:</source>
-        <translation>prioridad:</translation>
-    </message>
-    <message>
-        <source>Fee:</source>
-        <translation>comisión:
-</translation>
-    </message>
-    <message>
-        <source>Transaction Fee:</source>
-        <translation>Comisión transacción:</translation>
-    </message>
-    <message>
-        <source>normal</source>
-        <translation>normal</translation>
-    </message>
-    <message>
-<<<<<<< HEAD
-        <source>Insufficient funds!</source>
-        <translation>Fondos insuficientes</translation>
-    </message>
-    <message>
-        <source>Amount:</source>
-        <translation>Cantidad:</translation>
-=======
-        <source>fast</source>
-        <translation>rapido</translation>
->>>>>>> 0d719145
-    </message>
-    <message>
-        <source>Priority:</source>
-        <translation>prioridad:</translation>
-    </message>
-    <message>
-        <source>Fee:</source>
-        <translation>comisión:
-</translation>
-    </message>
-    <message>
-        <source>Transaction Fee:</source>
-        <translation>Comisión transacción:</translation>
-    </message>
-    <message>
-        <source>normal</source>
-        <translation>normal</translation>
-    </message>
-    <message>
-        <source>fast</source>
-        <translation>rapido</translation>
-    </message>
-    <message>
-        <source>Send to multiple recipients at once</source>
-        <translation>Enviar a múltiples destinatarios</translation>
-    </message>
-    <message>
-        <source>Add &amp;Recipient</source>
-        <translation>&amp;Agrega destinatario</translation>
-    </message>
-    <message>
-        <source>Clear &amp;All</source>
-        <translation>&amp;Borra todos</translation>
-    </message>
-    <message>
-        <source>Balance:</source>
-        <translation>Balance:</translation>
-    </message>
-    <message>
-        <source>Confirm the send action</source>
-        <translation>Confirma el envio</translation>
-    </message>
-    <message>
-        <source>S&amp;end</source>
-        <translation>&amp;Envía</translation>
-    </message>
-<<<<<<< HEAD
-    <message>
-        <source>Confirm send coins</source>
-        <translation>Confirmar el envio de monedas</translation>
-    </message>
-    <message>
-        <source>Copy quantity</source>
-        <translation>copiar cantidad</translation>
-    </message>
-    <message>
-        <source>Copy amount</source>
-        <translation>Copiar Cantidad</translation>
-    </message>
-    <message>
-        <source>Copy fee</source>
-        <translation>copiar comision</translation>
-    </message>
-    <message>
-        <source>Copy bytes</source>
-        <translation>copiar bytes</translation>
-    </message>
-    <message>
-        <source>The amount to pay must be larger than 0.</source>
-        <translation>La cantidad por pagar tiene que ser mayor 0.</translation>
-    </message>
-    <message>
-        <source>The amount exceeds your balance.</source>
-        <translation>La cantidad sobrepasa tu saldo.</translation>
-    </message>
-    <message>
-        <source>The total exceeds your balance when the %1 transaction fee is included.</source>
-        <translation>El total sobrepasa tu saldo cuando se incluyen %1 como tasa de envio.</translation>
-    </message>
-    <message>
-        <source>(no label)</source>
-        <translation>(sin etiqueta)</translation>
-    </message>
-=======
->>>>>>> 0d719145
-    </context>
-<context>
-    <name>SendCoinsEntry</name>
-    <message>
-        <source>A&amp;mount:</source>
-        <translation>Cantidad:</translation>
-    </message>
-    <message>
-        <source>Pay &amp;To:</source>
-        <translation>&amp;Pagar a:</translation>
-    </message>
-    <message>
-        <source>&amp;Label:</source>
-        <translation>&amp;Etiqueta:</translation>
-    </message>
-    <message>
-        <source>Alt+A</source>
-        <translation>Alt+A</translation>
-    </message>
-    <message>
-        <source>Paste address from clipboard</source>
-        <translation>Pega dirección desde portapapeles</translation>
-    </message>
-    <message>
-        <source>Alt+P</source>
-        <translation>Alt+P</translation>
-    </message>
-    <message>
-        <source>Message:</source>
-        <translation>Mensaje:</translation>
-    </message>
-    <message>
-        <source>Pay To:</source>
-        <translation>Pagar a:</translation>
-    </message>
-<<<<<<< HEAD
-=======
-    </context>
-<context>
-    <name>SendConfirmationDialog</name>
->>>>>>> 0d719145
-    </context>
-<context>
-    <name>ShutdownWindow</name>
-    </context>
-<context>
-    <name>SignVerifyMessageDialog</name>
-    <message>
-        <source>&amp;Sign Message</source>
-        <translation>&amp;Firmar Mensaje</translation>
-    </message>
-    <message>
-        <source>Alt+A</source>
-        <translation>Alt+A</translation>
-    </message>
-    <message>
-        <source>Paste address from clipboard</source>
-        <translation>Pega dirección desde portapapeles</translation>
-    </message>
-    <message>
-        <source>Alt+P</source>
-        <translation>Alt+P</translation>
-    </message>
-    <message>
-        <source>Enter the message you want to sign here</source>
-        <translation>Escriba el mensaje que desea firmar</translation>
-    </message>
-    <message>
-        <source>Signature</source>
-        <translation>Firma</translation>
-    </message>
-    <message>
-        <source>Sign the message to prove you own this Zetacoin address</source>
-        <translation>Firmar un mensjage para probar que usted es dueño de esta dirección</translation>
-    </message>
-    <message>
-        <source>Sign &amp;Message</source>
-        <translation>Firmar Mensaje</translation>
-    </message>
-    <message>
-        <source>Clear &amp;All</source>
-        <translation>&amp;Borra todos</translation>
-    </message>
-    <message>
-        <source>&amp;Verify Message</source>
-        <translation>&amp;Firmar Mensaje</translation>
-    </message>
-    <message>
-        <source>Verify &amp;Message</source>
-        <translation>&amp;Firmar Mensaje</translation>
-    </message>
-<<<<<<< HEAD
-    <message>
-        <source>Click "Sign Message" to generate signature</source>
-        <translation>Click en "Firmar Mensage" para conseguir firma</translation>
-    </message>
-    <message>
-        <source>The entered address is invalid.</source>
-        <translation>La dirección introducida no es una valida.</translation>
-    </message>
-    <message>
-        <source>Please check the address and try again.</source>
-        <translation>Por favor, revise la dirección Zetacoin e inténtelo denuevo</translation>
-    </message>
-    <message>
-        <source>Wallet unlock was cancelled.</source>
-        <translation>Ha fallado el desbloqueo de la billetera</translation>
-    </message>
-    <message>
-        <source>Message signing failed.</source>
-        <translation>Firma fallida</translation>
-    </message>
-    <message>
-        <source>Message signed.</source>
-        <translation>Mensaje firmado</translation>
-    </message>
-    <message>
-        <source>Message verified.</source>
-        <translation>Mensaje comprobado</translation>
-    </message>
-</context>
-<context>
-    <name>SplashScreen</name>
-    <message>
-        <source>Zetacoin Core</source>
-        <translation>zetacoin core</translation>
-    </message>
-    <message>
-=======
-    </context>
-<context>
-    <name>SplashScreen</name>
-    <message>
->>>>>>> 0d719145
-        <source>[testnet]</source>
-        <translation>[red-de-pruebas]</translation>
-    </message>
-</context>
-<context>
-    <name>TrafficGraphWidget</name>
-    <message>
-        <source>KB/s</source>
-        <translation>KB/s</translation>
-    </message>
-</context>
-<context>
-    <name>TransactionDesc</name>
-    </context>
-<context>
-    <name>TransactionDescDialog</name>
-    <message>
-        <source>This pane shows a detailed description of the transaction</source>
-        <translation>Esta ventana muestra información detallada sobre la transacción</translation>
-    </message>
-    </context>
-<context>
-    <name>TransactionTableModel</name>
-<<<<<<< HEAD
-    <message>
-        <source>Date</source>
-        <translation>Fecha</translation>
-    </message>
-    <message>
-        <source>Type</source>
-        <translation>Tipo</translation>
-    </message>
-    <message>
-        <source>Open until %1</source>
-        <translation>Abierto hasta %1</translation>
-    </message>
-    <message>
-        <source>Confirmed (%1 confirmations)</source>
-        <translation>Confirmado (%1 confirmaciones)</translation>
-    </message>
-    <message>
-        <source>This block was not received by any other nodes and will probably not be accepted!</source>
-        <translation>Este bloque no ha sido recibido por otros nodos y probablemente no sea aceptado !</translation>
-    </message>
-    <message>
-        <source>Generated but not accepted</source>
-        <translation>Generado pero no acceptado</translation>
-    </message>
-    <message>
-        <source>Offline</source>
-        <translation>fuera de linea</translation>
-    </message>
-    <message>
-        <source>Label</source>
-        <translation>Etiqueta</translation>
-    </message>
-    <message>
-        <source>Unconfirmed</source>
-        <translation>no confirmado</translation>
-    </message>
-    <message>
-        <source>Received with</source>
-        <translation>Recibido con</translation>
-    </message>
-    <message>
-        <source>Received from</source>
-        <translation>Recibido de</translation>
-    </message>
-    <message>
-        <source>Sent to</source>
-        <translation>Enviado a</translation>
-    </message>
-    <message>
-        <source>Payment to yourself</source>
-        <translation>Pagar a usted mismo</translation>
-    </message>
-    <message>
-        <source>Mined</source>
-        <translation>Minado</translation>
-    </message>
-    <message>
-        <source>(n/a)</source>
-        <translation>(n/a)</translation>
-    </message>
-    <message>
-        <source>Transaction status. Hover over this field to show number of confirmations.</source>
-        <translation>Estado de transacción. Pasa el raton sobre este campo para ver el numero de confirmaciónes.</translation>
-    </message>
-    <message>
-        <source>Date and time that the transaction was received.</source>
-        <translation>Fecha y hora cuando se recibió la transaccion</translation>
-    </message>
-    <message>
-        <source>Type of transaction.</source>
-        <translation>Tipo de transacción.</translation>
-    </message>
-    <message>
-        <source>Amount removed from or added to balance.</source>
-        <translation>Cantidad restada o añadida al balance</translation>
-    </message>
-</context>
-<context>
-    <name>TransactionView</name>
-    <message>
-        <source>All</source>
-        <translation>Todo</translation>
-    </message>
-    <message>
-        <source>Today</source>
-        <translation>Hoy</translation>
-    </message>
-    <message>
-        <source>This week</source>
-        <translation>Esta semana</translation>
-    </message>
-    <message>
-        <source>This month</source>
-        <translation>Esta mes</translation>
-    </message>
-    <message>
-        <source>Last month</source>
-        <translation>Mes pasado</translation>
-    </message>
-    <message>
-        <source>This year</source>
-        <translation>Este año</translation>
-    </message>
-    <message>
-        <source>Range...</source>
-        <translation>Rango...</translation>
-    </message>
-    <message>
-        <source>Received with</source>
-        <translation>Recibido con</translation>
-    </message>
-    <message>
-        <source>Sent to</source>
-        <translation>Enviado a</translation>
-    </message>
-    <message>
-        <source>To yourself</source>
-        <translation>A ti mismo</translation>
-    </message>
-    <message>
-        <source>Mined</source>
-        <translation>Minado</translation>
-    </message>
-    <message>
-        <source>Other</source>
-        <translation>Otra</translation>
-    </message>
-    <message>
-        <source>Enter address or label to search</source>
-        <translation>Introduce una dirección o etiqueta para  buscar</translation>
-    </message>
-    <message>
-        <source>Min amount</source>
-        <translation>Cantidad minima</translation>
-    </message>
-    <message>
-        <source>Copy address</source>
-        <translation>Copia dirección</translation>
-    </message>
-    <message>
-        <source>Copy label</source>
-        <translation>Copia etiqueta</translation>
-    </message>
-    <message>
-        <source>Copy amount</source>
-        <translation>Copiar Cantidad</translation>
-    </message>
-    <message>
-        <source>Edit label</source>
-        <translation>Edita etiqueta</translation>
-    </message>
-    <message>
-        <source>Show transaction details</source>
-        <translation>Mostrar detalles de la transacción</translation>
-    </message>
-    <message>
-        <source>Exporting Failed</source>
-        <translation>Exportado fallo</translation>
-    </message>
-    <message>
-        <source>Comma separated file (*.csv)</source>
-        <translation>Archivos separados por coma (*.csv)</translation>
-    </message>
-    <message>
-        <source>Confirmed</source>
-        <translation>Confirmado</translation>
-    </message>
-    <message>
-        <source>Date</source>
-        <translation>Fecha</translation>
-    </message>
-    <message>
-        <source>Type</source>
-        <translation>Tipo</translation>
-    </message>
-    <message>
-        <source>Label</source>
-        <translation>Etiqueta</translation>
-    </message>
-    <message>
-        <source>Address</source>
-        <translation>Dirección</translation>
-    </message>
-    <message>
-        <source>ID</source>
-        <translation>ID</translation>
-    </message>
-    <message>
-        <source>Range:</source>
-        <translation>Rango:</translation>
-    </message>
-    <message>
-        <source>to</source>
-        <translation>para</translation>
-    </message>
-</context>
-=======
-    </context>
-<context>
-    <name>TransactionView</name>
-    </context>
->>>>>>> 0d719145
-<context>
-    <name>UnitDisplayStatusBarControl</name>
-    </context>
-<context>
-    <name>WalletFrame</name>
-    </context>
-<context>
-    <name>WalletModel</name>
-    </context>
-<context>
-    <name>WalletView</name>
-    </context>
-<context>
-    <name>bitcoin-core</name>
-    <message>
-        <source>Options:</source>
-        <translation>Opciones:
-</translation>
-    </message>
-    <message>
-        <source>Specify data directory</source>
-        <translation>Especifica directorio para los datos
-</translation>
-    </message>
-    <message>
-        <source>Accept command line and JSON-RPC commands</source>
-        <translation>Aceptar comandos consola y JSON-RPC
-</translation>
-    </message>
-    <message>
-        <source>Run in the background as a daemon and accept commands</source>
-        <translation>Correr como demonio y acepta comandos
-</translation>
-    </message>
-    <message>
-        <source>Bitcoin Core</source>
-        <translation>bitcoin core</translation>
-    </message>
-    <message>
-        <source>Connect only to the specified node(s)</source>
-        <translation>Conecta solo al nodo especificado
-</translation>
-    </message>
-    <message>
-        <source>Error loading block database</source>
-        <translation>Error cargando blkindex.dat</translation>
-    </message>
-    <message>
-        <source>Error: Disk space is low!</source>
-        <translation>Atención: Poco espacio en el disco duro</translation>
-    </message>
-    <message>
-        <source>Information</source>
-        <translation>Información</translation>
-    </message>
-    <message>
-        <source>Invalid amount for -maxtxfee=&lt;amount&gt;: '%s'</source>
-        <translation>Cantidad inválida para -maxtxfee=&lt;amount&gt;: '%s'</translation>
-    </message>
-    <message>
-        <source>Invalid amount for -minrelaytxfee=&lt;amount&gt;: '%s'</source>
-        <translation>Cantidad inválida para -minrelaytxfee=&lt;amount&gt;: '%s'</translation>
-    </message>
-    <message>
-        <source>Invalid amount for -mintxfee=&lt;amount&gt;: '%s'</source>
-        <translation>Cantidad inválida para -mintxfee=&lt;amount&gt;: '%s'</translation>
-    </message>
-    <message>
-        <source>Send trace/debug info to console instead of debug.log file</source>
-        <translation>Enviar informacion de seguimiento a la consola en vez del archivo debug.log</translation>
-    </message>
-    <message>
-        <source>Username for JSON-RPC connections</source>
-        <translation>Usuario para las conexiones JSON-RPC
-</translation>
-    </message>
-    <message>
-        <source>Warning</source>
-        <translation>Atención</translation>
-    </message>
-    <message>
-        <source>Password for JSON-RPC connections</source>
-        <translation>Contraseña para las conexiones JSON-RPC
-</translation>
-    </message>
-    <message>
-        <source>Allow DNS lookups for -addnode, -seednode and -connect</source>
-        <translation>Permite búsqueda DNS para addnode y connect
-</translation>
-    </message>
-    <message>
-        <source>Loading addresses...</source>
-        <translation>Cargando direcciónes...</translation>
-    </message>
-    <message>
-        <source>Invalid -proxy address: '%s'</source>
-        <translation>Dirección -proxy invalida: '%s'</translation>
-    </message>
-    <message>
-        <source>Insufficient funds</source>
-        <translation>Fondos insuficientes</translation>
-    </message>
-    <message>
-        <source>Loading block index...</source>
-        <translation>Cargando el index de bloques...</translation>
-    </message>
-    <message>
-        <source>Add a node to connect to and attempt to keep the connection open</source>
-        <translation>Agrega un nodo para conectarse and attempt to keep the connection open</translation>
-    </message>
-    <message>
-        <source>Loading wallet...</source>
-        <translation>Cargando cartera...</translation>
-    </message>
-    <message>
-        <source>Cannot downgrade wallet</source>
-        <translation>No es posible desactualizar la billetera</translation>
-    </message>
-    <message>
-        <source>Cannot write default address</source>
-        <translation>No se pudo escribir la dirección por defecto</translation>
-    </message>
-    <message>
-        <source>Rescanning...</source>
-        <translation>Rescaneando...</translation>
-    </message>
-    <message>
-        <source>Done loading</source>
-        <translation>Carga completa</translation>
-    </message>
-    <message>
-        <source>Error</source>
-        <translation>Error</translation>
-    </message>
 </context>
 </TS>