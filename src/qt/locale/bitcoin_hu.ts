<TS language="hu" version="2.1">
<context>
    <name>AddressBookPage</name>
    <message>
        <source>Right-click to edit address or label</source>
        <translation>A cím vagy címke szerkeszteséhez kattintson a jobb gombbal</translation>
    </message>
    <message>
        <source>Create a new address</source>
        <translation>Új cím létrehozása</translation>
    </message>
    <message>
        <source>&amp;New</source>
        <translation>&amp;Új</translation>
    </message>
    <message>
        <source>Copy the currently selected address to the system clipboard</source>
        <translation>A kiválasztott cím másolása a vágólapra</translation>
    </message>
    <message>
        <source>&amp;Copy</source>
        <translation>&amp;Másolás</translation>
    </message>
    <message>
        <source>C&amp;lose</source>
        <translation>&amp;Bezárás</translation>
    </message>
    <message>
        <source>Delete the currently selected address from the list</source>
        <translation>Kiválasztott cím törlése a listából</translation>
    </message>
    <message>
        <source>Export the data in the current tab to a file</source>
        <translation>Jelenlegi nézet exportálása fájlba</translation>
    </message>
    <message>
        <source>&amp;Export</source>
        <translation>&amp;Exportálás</translation>
    </message>
    <message>
        <source>&amp;Delete</source>
        <translation>&amp;Törlés</translation>
    </message>
    <message>
        <source>Choose the address to send coins to</source>
<<<<<<< HEAD
        <translation>Válassza ki a címet küldéshez</translation>
    </message>
    <message>
        <source>Choose the address to receive coins with</source>
        <translation>Válassza ki a címet fogadáshoz</translation>
=======
        <translation>Válassza ki a címet utaláshoz</translation>
    </message>
    <message>
        <source>Choose the address to receive coins with</source>
        <translation>Válassza ki a címet jóváíráshoz</translation>
>>>>>>> f17942a3
    </message>
    <message>
        <source>C&amp;hoose</source>
        <translation>K&amp;iválaszt</translation>
    </message>
    <message>
        <source>Sending addresses</source>
        <translation>Küldési cím</translation>
    </message>
    <message>
        <source>Receiving addresses</source>
        <translation>Fogadási cím</translation>
    </message>
    <message>
        <source>These are your Bitcoin addresses for sending payments. Always check the amount and the receiving address before sending coins.</source>
        <translation>Ezek a Bitcoin címeid kifizetések küldéséhez. Mindíg ellenőrizd az összeget és a fogadó címet mielőtt coinokat küldenél.</translation>
    </message>
    <message>
        <source>These are your Bitcoin addresses for receiving payments. It is recommended to use a new receiving address for each transaction.</source>
        <translation>Ezek a Bitcoin címeid kifizetések fogadásához. Ajánlott új címet használni minden új fogadáshoz.</translation>
    </message>
    <message>
        <source>&amp;Copy Address</source>
        <translation>&amp;Cím másolása</translation>
    </message>
    <message>
        <source>Copy &amp;Label</source>
        <translation>Másolás és Címkézés</translation>
    </message>
    <message>
        <source>&amp;Edit</source>
        <translation>Szerkesztés</translation>
    </message>
    <message>
        <source>Export Address List</source>
        <translation>Címlista exportálása</translation>
    </message>
    <message>
        <source>Comma separated file (*.csv)</source>
<<<<<<< HEAD
        <translation>Vesszővel elválasztott adatokat tartalmazó fájl</translation>
=======
        <translation>Vesszővel elválasztott adatokat tartalmazó fájl (*.csv)</translation>
>>>>>>> f17942a3
    </message>
    <message>
        <source>Exporting Failed</source>
        <translation>Hiba az exportálás során</translation>
    </message>
    </context>
<context>
    <name>AddressTableModel</name>
    <message>
        <source>Label</source>
        <translation>Címke</translation>
    </message>
    <message>
        <source>Address</source>
        <translation>Cím</translation>
    </message>
    <message>
        <source>(no label)</source>
        <translation>(nincs címke)</translation>
    </message>
</context>
<context>
    <name>AskPassphraseDialog</name>
    <message>
        <source>Passphrase Dialog</source>
        <translation>Jelszó párbeszédablak</translation>
    </message>
    <message>
        <source>Enter passphrase</source>
        <translation>Add meg a jelszót</translation>
    </message>
    <message>
        <source>New passphrase</source>
        <translation>Új jelszó</translation>
    </message>
    <message>
        <source>Repeat new passphrase</source>
        <translation>Új jelszó újra</translation>
    </message>
    <message>
        <source>Enter the new passphrase to the wallet.&lt;br/&gt;Please use a passphrase of &lt;b&gt;ten or more random characters&lt;/b&gt;, or &lt;b&gt;eight or more words&lt;/b&gt;.</source>
        <translation>Gépelje be az új kulcsmondatot a pénztárcához.&lt;br/&gt;
Kérem a kulcsmondatban használjon &lt;b&gt; tíz vagy több véletlenszerű karaktert &lt;/b&gt;, vagy &lt;b&gt; nyolc vagy több szót &lt;/b&gt;.</translation>
    </message>
    <message>
        <source>Encrypt wallet</source>
        <translation>Tárca titkosítása</translation>
    </message>
    <message>
        <source>This operation needs your wallet passphrase to unlock the wallet.</source>
        <translation>Ehhez a művelethez szükség van a tárcához tartozó kulcsmondathoz, hogy kinyithassa azt.</translation>
    </message>
    <message>
        <source>Unlock wallet</source>
        <translation>Tárca kinyitása</translation>
    </message>
    <message>
        <source>This operation needs your wallet passphrase to decrypt the wallet.</source>
        <translation>Ehhez a művelethez szükség van a tárcához tartozó kulcsmondathoz, hogy a titkosítás megszűnjön.</translation>
    </message>
    <message>
        <source>Decrypt wallet</source>
        <translation>Tárca dekódolása</translation>
    </message>
    <message>
        <source>Change passphrase</source>
        <translation>Kulcsmondat megváltoztatása</translation>
    </message>
    <message>
        <source>Enter the old passphrase and new passphrase to the wallet.</source>
        <translation>Gépelje be a tárcához tartozó régi, és új kulcsmondatot</translation>
    </message>
    <message>
        <source>Confirm wallet encryption</source>
        <translation>Tárca titkosításának megerősítése</translation>
    </message>
    <message>
        <source>Warning: If you encrypt your wallet and lose your passphrase, you will &lt;b&gt;LOSE ALL OF YOUR BITCOINS&lt;/b&gt;!</source>
        <translation>Figyelem: Ha titkosítja a tárcáját és elveszíti a jelszavát, akkor &lt;b&gt;AZ ÖSSZES BITCOINJA ELVESZIK&lt;/b&gt;!</translation>
    </message>
    <message>
        <source>Are you sure you wish to encrypt your wallet?</source>
        <translation>Biztosan titkosítani akarja a tárcát?</translation>
    </message>
    <message>
        <source>Wallet encrypted</source>
        <translation>Tárca titkosítva</translation>
    </message>
    <message>
        <source>%1 will close now to finish the encryption process. Remember that encrypting your wallet cannot fully protect your bitcoins from being stolen by malware infecting your computer.</source>
        <translation>A %1 most bezár, hogy befejezze a titkosítást. Ne feledje, hogy a tárca titkosítása nem nyújt teljes védelmet azzal szemben, hogy kártékony programok megfertőzzék a számítógépét és ellopják a bitcoinjait.</translation>
    </message>
    <message>
        <source>IMPORTANT: Any previous backups you have made of your wallet file should be replaced with the newly generated, encrypted wallet file. For security reasons, previous backups of the unencrypted wallet file will become useless as soon as you start using the new, encrypted wallet.</source>
        <translation>FONTOS: A tárca-fájl minden korábbi biztonsági mentését cserélje le ezzel az újonnan generált, titkosított tárca-fájllal. Biztonsági okokból a tárca-fájl korábbi, titkosítás nélküli mentései használhatatlanná válnak, amint elkezdi használni az új, titkosított tárcát.</translation>
    </message>
    <message>
        <source>Wallet encryption failed</source>
        <translation>A tárca titkosítása sikertelen.</translation>
    </message>
    <message>
        <source>Wallet encryption failed due to an internal error. Your wallet was not encrypted.</source>
        <translation>Tárca titkosítása belső hiba miatt sikertelen. A tárcád nem lett titkosítva.</translation>
    </message>
    <message>
        <source>The supplied passphrases do not match.</source>
        <translation>A megadott jelszavak nem egyeznek.</translation>
    </message>
    <message>
        <source>Wallet unlock failed</source>
        <translation>Tárca megnyitása sikertelen</translation>
    </message>
    <message>
        <source>The passphrase entered for the wallet decryption was incorrect.</source>
        <translation>A tárca titkosításának feloldásához megadott jelszó helytelen.</translation>
    </message>
    <message>
        <source>Wallet decryption failed</source>
        <translation>Tárca titkosításának feloldása sikertelen</translation>
    </message>
    <message>
        <source>Wallet passphrase was successfully changed.</source>
        <translation>Tárca jelszava sikeresen megváltoztatva.</translation>
    </message>
    <message>
        <source>Warning: The Caps Lock key is on!</source>
        <translation>Vigyázat: a Caps Lock be van kapcsolva!</translation>
    </message>
</context>
<context>
    <name>BanTableModel</name>
    <message>
        <source>IP/Netmask</source>
        <translation>IP-cím/maszk</translation>
    </message>
    <message>
        <source>Banned Until</source>
        <translation>Kitiltás vége</translation>
    </message>
</context>
<context>
    <name>BitcoinGUI</name>
    <message>
        <source>Sign &amp;message...</source>
        <translation>Üzenet aláírása...</translation>
    </message>
    <message>
        <source>Synchronizing with network...</source>
        <translation>Szinkronizálás a hálózattal...</translation>
    </message>
    <message>
        <source>&amp;Overview</source>
        <translation>&amp;Áttekintés</translation>
    </message>
    <message>
        <source>Node</source>
        <translation>Csomópont</translation>
    </message>
    <message>
        <source>Show general overview of wallet</source>
        <translation>Tárca általános áttekintése</translation>
    </message>
    <message>
        <source>&amp;Transactions</source>
        <translation>&amp;Tranzakciók</translation>
    </message>
    <message>
        <source>Browse transaction history</source>
        <translation>Tranzakciós előzmények megtekintése</translation>
    </message>
    <message>
        <source>E&amp;xit</source>
        <translation>&amp;Kilépés</translation>
    </message>
    <message>
        <source>Quit application</source>
        <translation>Kilépés az alkalmazásból</translation>
    </message>
    <message>
        <source>&amp;About %1</source>
        <translation>&amp;A %1-ról</translation>
    </message>
    <message>
        <source>Show information about %1</source>
        <translation>%1 információ megjelenítése</translation>
    </message>
    <message>
        <source>About &amp;Qt</source>
        <translation>A &amp;Qt-ról</translation>
    </message>
    <message>
        <source>Show information about Qt</source>
        <translation>Információk a Qt-ról</translation>
    </message>
    <message>
        <source>&amp;Options...</source>
        <translation>&amp;Opciók...</translation>
    </message>
    <message>
        <source>Modify configuration options for %1</source>
        <translation>%1 beállítások módosítása</translation>
    </message>
    <message>
        <source>&amp;Encrypt Wallet...</source>
        <translation>Tárca &amp;titkosítása...</translation>
    </message>
    <message>
        <source>&amp;Backup Wallet...</source>
        <translation>&amp;Bisztonsági másolat készítése a Tárcáról</translation>
    </message>
    <message>
        <source>&amp;Change Passphrase...</source>
        <translation>Jelszó &amp;megváltoztatása...</translation>
    </message>
    <message>
        <source>&amp;Sending addresses...</source>
        <translation>&amp;Küldési címek...</translation>
    </message>
    <message>
        <source>&amp;Receiving addresses...</source>
        <translation>&amp;Fogadó címek...</translation>
    </message>
    <message>
        <source>Open &amp;URI...</source>
        <translation>&amp;URI azonosító megnyitása...</translation>
    </message>
    <message>
        <source>Click to disable network activity.</source>
        <translation>Kattintson a hálózati tevékenység letiltásához.</translation>
    </message>
    <message>
        <source>Network activity disabled.</source>
        <translation>Hálózati tevékenység letiltva.</translation>
    </message>
    <message>
        <source>Click to enable network activity again.</source>
        <translation>Kattintson a hálózati tevékenység újbóli engedélyezéséhez.</translation>
    </message>
    <message>
        <source>Reindexing blocks on disk...</source>
        <translation>Lemezen lévő blokkok újraindexelése...</translation>
    </message>
    <message>
        <source>Send coins to a Particl address</source>
        <translation>Particl küldése megadott címre</translation>
    </message>
    <message>
        <source>Backup wallet to another location</source>
        <translation>Biztonsági másolat készítése a tárcáról egy másik helyre</translation>
    </message>
    <message>
        <source>Change the passphrase used for wallet encryption</source>
        <translation>Tárca-titkosító jelszó megváltoztatása</translation>
    </message>
    <message>
        <source>&amp;Debug window</source>
        <translation>&amp;Debug ablak</translation>
    </message>
    <message>
        <source>Open debugging and diagnostic console</source>
        <translation>Hibakereső és diagnosztikai konzol megnyitása</translation>
    </message>
    <message>
        <source>&amp;Verify message...</source>
        <translation>Üzenet &amp;valódiságának ellenőrzése</translation>
    </message>
    <message>
        <source>Particl</source>
        <translation>Particl</translation>
    </message>
    <message>
        <source>Wallet</source>
        <translation>Tárca</translation>
    </message>
    <message>
        <source>&amp;Send</source>
        <translation>&amp;Küldés</translation>
    </message>
    <message>
        <source>&amp;Receive</source>
        <translation>&amp;Fogadás</translation>
    </message>
    <message>
        <source>&amp;Show / Hide</source>
        <translation>&amp;Mutat / Elrejt</translation>
    </message>
    <message>
        <source>Show or hide the main Window</source>
        <translation>Főablakot mutat/elrejt</translation>
    </message>
    <message>
        <source>Encrypt the private keys that belong to your wallet</source>
        <translation>A tárcádhoz tartozó privát kulcsok titkosítása</translation>
    </message>
    <message>
        <source>Sign messages with your Particl addresses to prove you own them</source>
        <translation>Üzenetek aláírása a Particl-címmeiddel, amivel bizonyítod, hogy a cím a sajátod</translation>
    </message>
    <message>
        <source>Verify messages to ensure they were signed with specified Particl addresses</source>
        <translation>Üzenetek ellenőrzése, hogy valóban a megjelölt Particl-címekkel vannak-e aláírva</translation>
    </message>
    <message>
        <source>&amp;File</source>
        <translation>&amp;Fájl</translation>
    </message>
    <message>
        <source>&amp;Settings</source>
        <translation>&amp;Beállítások</translation>
    </message>
    <message>
        <source>&amp;Help</source>
        <translation>&amp;Súgó</translation>
    </message>
    <message>
        <source>Tabs toolbar</source>
        <translation>Fül eszköztár</translation>
    </message>
    <message>
        <source>Request payments (generates QR codes and bitcoin: URIs)</source>
        <translation>Fizetési kérelem (QR-kódot és "bitcoin:" URI azonosítót hoz létre)</translation>
    </message>
    <message>
        <source>Show the list of used sending addresses and labels</source>
        <translation>A használt küldési címek és címkék megtekintése</translation>
    </message>
    <message>
        <source>Show the list of used receiving addresses and labels</source>
        <translation>A használt fogadó címek és címkék megtekintése</translation>
    </message>
    <message>
        <source>Open a bitcoin: URI or payment request</source>
        <translation>"bitcoin:" URI azonosító vagy fizetési kérelem megnyitása</translation>
    </message>
    <message>
        <source>&amp;Command-line options</source>
        <translation>Paran&amp;cssor kapcsolók</translation>
    </message>
    <message numerus="yes">
        <source>%n active connection(s) to Particl network</source>
        <translation><numerusform>%n aktív kapcsolat a Particl hálózathoz</numerusform><numerusform>%n aktív kapcsolat a Particl hálózathoz</numerusform></translation>
    </message>
    <message>
        <source>Indexing blocks on disk...</source>
        <translation>Lemezen lévő blokkok indexelése...</translation>
    </message>
    <message>
        <source>Processing blocks on disk...</source>
        <translation>Lemezen lévő blokkok feldolgozása...</translation>
    </message>
    <message>
        <source>Indexing blocks on disk...</source>
        <translation>Lemezen lévő blokkok indexelése...</translation>
    </message>
    <message>
        <source>Processing blocks on disk...</source>
        <translation>Lemezen lévő blokkok feldolgozása...</translation>
    </message>
    <message numerus="yes">
        <source>Processed %n block(s) of transaction history.</source>
        <translation><numerusform>%n blokk feldolgozva a tranzakció előzményből.</numerusform><numerusform>%n blokk feldolgozva a tranzakció előzményből.</numerusform></translation>
    </message>
    <message>
        <source>%1 behind</source>
        <translation>%1 lemaradás</translation>
    </message>
    <message>
        <source>Last received block was generated %1 ago.</source>
        <translation>Az utolsóként kapott blokk kora: %1.</translation>
    </message>
    <message>
        <source>Transactions after this will not yet be visible.</source>
        <translation>Ez utáni tranzakciók még nem lesznek láthatóak. </translation>
    </message>
    <message>
        <source>Error</source>
        <translation>Hiba</translation>
    </message>
    <message>
        <source>Warning</source>
        <translation>Figyelem</translation>
    </message>
    <message>
        <source>Information</source>
        <translation>Információ</translation>
    </message>
    <message>
        <source>Up to date</source>
        <translation>Naprakész</translation>
    </message>
    <message>
        <source>Show the %1 help message to get a list with possible Bitcoin command-line options</source>
        <translation>A %1 súgó megjelenítése a Bitcoin lehetséges parancssori kapcsolóinak listájával</translation>
    </message>
    <message>
        <source>%1 client</source>
        <translation>%1 kliens</translation>
    </message>
    <message>
        <source>Connecting to peers...</source>
        <translation>Csatlakozás párokhoz...</translation>
    </message>
    <message>
        <source>Catching up...</source>
        <translation>Frissítés...</translation>
    </message>
    <message>
        <source>Date: %1
</source>
        <translation>Dátum:  %1
</translation>
    </message>
    <message>
        <source>Amount: %1
</source>
        <translation>Összeg: %1
</translation>
    </message>
    <message>
        <source>Type: %1
</source>
        <translation>Típus: %1
</translation>
    </message>
    <message>
        <source>Label: %1
</source>
        <translation>Címke: %1
</translation>
    </message>
    <message>
        <source>Address: %1
</source>
        <translation>Cím: %1
</translation>
    </message>
    <message>
        <source>Sent transaction</source>
        <translation>Tranzakció elküldve.</translation>
    </message>
    <message>
        <source>Incoming transaction</source>
        <translation>Beérkező tranzakció</translation>
    </message>
    <message>
        <source>HD key generation is &lt;b&gt;enabled&lt;/b&gt;</source>
        <translation>HD kulcs generálás &lt;b&gt;engedélyezett&lt;/b&gt;</translation>
    </message>
    <message>
        <source>HD key generation is &lt;b&gt;disabled&lt;/b&gt;</source>
        <translation>HD kulcs generálás &lt;b&gt;tiltva&lt;/b&gt;</translation>
    </message>
    <message>
        <source>Wallet is &lt;b&gt;encrypted&lt;/b&gt; and currently &lt;b&gt;unlocked&lt;/b&gt;</source>
        <translation>A tárca &lt;b&gt;titkosítva&lt;/b&gt; és jelenleg &lt;b&gt;nyitva&lt;/b&gt;.</translation>
    </message>
    <message>
        <source>Wallet is &lt;b&gt;encrypted&lt;/b&gt; and currently &lt;b&gt;locked&lt;/b&gt;</source>
        <translation>Tárca &lt;b&gt;kódolva&lt;/b&gt; és jelenleg &lt;b&gt;zárva&lt;/b&gt;.</translation>
    </message>
    <message>
        <source>A fatal error occurred. Bitcoin can no longer continue safely and will quit.</source>
        <translation>Végzetes hiba történt. A Bitcoin működése nem biztonságos és hamarosan leáll.</translation>
    </message>
</context>
<context>
    <name>CoinControlDialog</name>
    <message>
        <source>Coin Selection</source>
        <translation>Érme Választás</translation>
    </message>
    <message>
        <source>Quantity:</source>
        <translation>Mennyiség:</translation>
    </message>
    <message>
        <source>Bytes:</source>
        <translation>Bájtok:</translation>
    </message>
    <message>
        <source>Amount:</source>
        <translation>Összeg:</translation>
    </message>
    <message>
        <source>Fee:</source>
        <translation>Díj:</translation>
    </message>
    <message>
        <source>Dust:</source>
        <translation>Por-határ:</translation>
    </message>
    <message>
        <source>After Fee:</source>
        <translation>Utólagos díj:</translation>
    </message>
    <message>
        <source>Change:</source>
        <translation>Visszajáró:</translation>
    </message>
    <message>
        <source>(un)select all</source>
        <translation>mindent kiválaszt/elvet</translation>
    </message>
    <message>
        <source>Tree mode</source>
        <translation>Fa nézet</translation>
    </message>
    <message>
        <source>List mode</source>
        <translation>Lista nézet</translation>
    </message>
    <message>
        <source>Amount</source>
        <translation>Összeg</translation>
    </message>
    <message>
        <source>Received with label</source>
        <translation>Címkével érkezett</translation>
    </message>
    <message>
        <source>Received with address</source>
        <translation>Címmel érkezett</translation>
    </message>
    <message>
        <source>Date</source>
        <translation>Dátum</translation>
    </message>
    <message>
        <source>Confirmations</source>
        <translation>Megerősítések</translation>
    </message>
    <message>
        <source>Confirmed</source>
        <translation>Megerősítve</translation>
    </message>
    <message>
        <source>Copy address</source>
        <translation>Cím másolása</translation>
    </message>
    <message>
        <source>Copy label</source>
        <translation>Címke másolása</translation>
    </message>
    <message>
        <source>Copy amount</source>
        <translation>Összeg másolása</translation>
    </message>
    <message>
        <source>Copy transaction ID</source>
        <translation>Tranzakció azonosító másolása</translation>
    </message>
    <message>
        <source>Lock unspent</source>
        <translation>Elköltetlen összeg zárolása</translation>
    </message>
    <message>
        <source>Unlock unspent</source>
        <translation>Elköltetlen összeg zárolásának a feloldása</translation>
    </message>
    <message>
        <source>Copy quantity</source>
        <translation>Mennyiség másolása</translation>
    </message>
    <message>
        <source>Copy fee</source>
        <translation>Díj másolása</translation>
    </message>
    <message>
<<<<<<< HEAD
=======
        <source>Copy after fee</source>
        <translation>Utólagos díj másolása</translation>
    </message>
    <message>
>>>>>>> f17942a3
        <source>Copy bytes</source>
        <translation>Byte-ok másolása </translation>
    </message>
    <message>
        <source>Copy dust</source>
        <translation>Porszemek másolása</translation>
    </message>
    <message>
        <source>Copy change</source>
        <translation>Visszajáró másolása</translation>
    </message>
    <message>
        <source>(%1 locked)</source>
        <translation>(%1 zárolva)</translation>
    </message>
    <message>
        <source>yes</source>
        <translation>igen</translation>
    </message>
    <message>
        <source>no</source>
        <translation>nem</translation>
    </message>
    <message>
        <source>This label turns red if any recipient receives an amount smaller than the current dust threshold.</source>
        <translation>Ez a címke pirosra változik, ha bármely fogadóhoz, a porszem határértéknél kevesebb összeg érkezik.</translation>
    </message>
    <message>
        <source>Can vary +/- %1 satoshi(s) per input.</source>
        <translation>Megadott értékenként  +/- %1 satoshi-val változhat.</translation>
    </message>
    <message>
        <source>(no label)</source>
        <translation>(nincs címke)</translation>
    </message>
    <message>
        <source>change from %1 (%2)</source>
        <translation>visszajáró %1-ből (%2)</translation>
    </message>
    <message>
        <source>(change)</source>
        <translation>(visszajáró)</translation>
    </message>
</context>
<context>
    <name>EditAddressDialog</name>
    <message>
        <source>Edit Address</source>
        <translation>Cím szerkesztése</translation>
    </message>
    <message>
        <source>&amp;Label</source>
        <translation>Cím&amp;ke</translation>
    </message>
    <message>
        <source>The label associated with this address list entry</source>
        <translation>Ehhez a listaelemhez rendelt címke </translation>
    </message>
    <message>
        <source>The address associated with this address list entry. This can only be modified for sending addresses.</source>
        <translation>Ehhez a címlistaelemhez rendelt cím. Csak a küldő címek módosíthatók.</translation>
    </message>
    <message>
        <source>&amp;Address</source>
        <translation>&amp;Cím</translation>
    </message>
    <message>
        <source>New receiving address</source>
        <translation>Új fogadó cím</translation>
    </message>
    <message>
        <source>New sending address</source>
        <translation>Új küldő cím</translation>
    </message>
    <message>
        <source>Edit receiving address</source>
        <translation>Fogadó cím szerkesztése</translation>
    </message>
    <message>
        <source>Edit sending address</source>
        <translation>Küldő cím szerkesztése</translation>
    </message>
    <message>
        <source>The entered address "%1" is not a valid Bitcoin address.</source>
        <translation>A megadott "%1" cím nem egy érvényes Bitcoin-cím.</translation>
    </message>
    <message>
        <source>The entered address "%1" is already in the address book.</source>
        <translation>A megadott "%1" cím már szerepel a címjegyzékben.</translation>
    </message>
    <message>
        <source>Could not unlock wallet.</source>
        <translation>Tárca feloldása sikertelen</translation>
    </message>
    <message>
        <source>New key generation failed.</source>
        <translation>Új kulcs generálása sikertelen.</translation>
    </message>
</context>
<context>
    <name>FreespaceChecker</name>
    <message>
        <source>A new data directory will be created.</source>
        <translation>Új adatkönyvtár lesz létrehozva.</translation>
    </message>
    <message>
        <source>name</source>
        <translation>Név</translation>
    </message>
    <message>
        <source>Path already exists, and is not a directory.</source>
        <translation>Az elérési út létezik, de nem egy könyvtáré.</translation>
    </message>
    <message>
        <source>Cannot create data directory here.</source>
        <translation>Adatkönyvtár nem hozható itt létre.</translation>
    </message>
</context>
<context>
    <name>HelpMessageDialog</name>
    <message>
        <source>version</source>
        <translation>verzió</translation>
    </message>
    <message>
        <source>(%1-bit)</source>
        <translation>(%1-bit)</translation>
    </message>
    <message>
        <source>About %1</source>
        <translation>A %1 -ról</translation>
    </message>
    <message>
        <source>Command-line options</source>
        <translation>Parancssoros opciók</translation>
    </message>
    <message>
        <source>Usage:</source>
        <translation>Használat:</translation>
    </message>
    <message>
        <source>command-line options</source>
        <translation>parancssoros opciók</translation>
    </message>
    <message>
        <source>UI Options:</source>
        <translation>Kezelőfelület beállításai:</translation>
    </message>
    <message>
        <source>Choose data directory on startup (default: %u)</source>
        <translation>Adatkönyvtár kiválasztása induláskor (alapértelmezett:  %u)</translation>
    </message>
    <message>
        <source>Set language, for example "de_DE" (default: system locale)</source>
        <translation>Nyelvbeállítás, például "de_DE" (alapértelmezett: rendszer nyelve)</translation>
    </message>
    <message>
        <source>Start minimized</source>
        <translation>Indítás lekicsinyítve</translation>
    </message>
    <message>
        <source>Set SSL root certificates for payment request (default: -system-)</source>
        <translation>SLL gyökér-igazolások megadása fizetési kérelmekhez (alapértelmezett: -system-)</translation>
    </message>
    <message>
        <source>Show splash screen on startup (default: %u)</source>
        <translation>Indítóképernyő mutatása induláskor (alapértelmezett:  %u)</translation>
    </message>
    <message>
        <source>Reset all settings changed in the GUI</source>
        <translation>A grafikus felület összes megváltoztatott beállításának a visszaállítása</translation>
    </message>
</context>
<context>
    <name>Intro</name>
    <message>
        <source>Welcome</source>
        <translation>Üdvözlünk</translation>
    </message>
    <message>
        <source>Welcome to %1.</source>
        <translation>Üdvözlünk a %1 -ban.</translation>
    </message>
    <message>
        <source>As this is the first time the program is launched, you can choose where %1 will store its data.</source>
        <translation>Mivel ez a program első indulása, megváltoztathatja, hogy a %1 hova mentse az adatokat.</translation>
    </message>
    <message>
<<<<<<< HEAD
=======
        <source>When you click OK, %1 will begin to download and process the full %4 block chain (%2GB) starting with the earliest transactions in %3 when %4 initially launched.</source>
        <translation>Ha az OK-ra kattint, %1 megkezdi a teljes %4 blokk lánc letöltését és feldolgozását (%2GB) a legkorábbi tranzakciókkal kezdve %3 -ben, amikor a %4 bevezetésre került.</translation>
    </message>
    <message>
        <source>This initial synchronisation is very demanding, and may expose hardware problems with your computer that had previously gone unnoticed. Each time you run %1, it will continue downloading where it left off.</source>
        <translation>Az első szinkronizáció nagyon erőforrás-igényes és felszínre hozhat a számítógépében eddig rejtve maradt hardver problémákat. Minden %1 indításnál a program onnan folytatja a letöltést, ahol legutóbb abbahagyta.</translation>
    </message>
    <message>
        <source>If you have chosen to limit block chain storage (pruning), the historical data must still be downloaded and processed, but will be deleted afterward to keep your disk usage low.</source>
        <translation>Ha a tárolt blokk lánc méretének korlátozását (megnyesését) választotta, akkor is le kell tölteni és feldolgozni az eddig keletkezett összes adatot, de utána ezek törlésre kerülnek, hogy ne foglaljunk sok helyet a merevlemezén.</translation>
    </message>
    <message>
>>>>>>> f17942a3
        <source>Use the default data directory</source>
        <translation>Az alapértelmezett adat könyvtár használata</translation>
    </message>
    <message>
        <source>Use a custom data directory:</source>
        <translation>Saját adatkönyvtár használata:</translation>
    </message>
    <message>
        <source>Bitcoin</source>
        <translation>Bitcoin</translation>
    </message>
    <message>
        <source>At least %1 GB of data will be stored in this directory, and it will grow over time.</source>
        <translation>Legalább %1 GB adatot fogunk ebben a könyvtárban tárolni és idővel ez egyre több lesz.</translation>
    </message>
    <message>
        <source>Approximately %1 GB of data will be stored in this directory.</source>
        <translation>Hozzávetőlegesen %1 GB adatot fogunk ebben a könyvtárban tárolni.</translation>
    </message>
    <message>
        <source>%1 will download and store a copy of the Bitcoin block chain.</source>
        <translation>%1 le fog töltődni és a Bitcoin blokk lánc egy másolatát fogja tárolni.</translation>
    </message>
    <message>
        <source>The wallet will also be stored in this directory.</source>
        <translation>Ebben a könyvtárban lesz a pénztárca is.</translation>
    </message>
    <message>
        <source>Error: Specified data directory "%1" cannot be created.</source>
        <translation>Hiba: A megadott "%1" adatkönyvtár nem hozható létre. </translation>
    </message>
    <message>
        <source>Error</source>
        <translation>Hiba</translation>
    </message>
    <message numerus="yes">
        <source>%n GB of free space available</source>
        <translation><numerusform>%n GB elérhető szabad hely</numerusform><numerusform>%n GB elérhető szabad hely</numerusform></translation>
    </message>
    </context>
<context>
    <name>ModalOverlay</name>
    <message>
        <source>Form</source>
        <translation>Űrlap</translation>
    </message>
    <message>
        <source>Recent transactions may not yet be visible, and therefore your wallet's balance might be incorrect. This information will be correct once your wallet has finished synchronizing with the bitcoin network, as detailed below.</source>
        <translation>A legutóbbi tranzakciók még lehet, hogy nem látszanak, ezért előfordulhat, hogy a pénztárca egyenlege nem a valós állapotot mutatja. Ha a pénztárca befejezte a szinkronizációt a bitcoin hálózattal, utána már az aktuális egyenleget fogja mutatni, amint alant részletesen látszik.</translation>
    </message>
    <message>
        <source>Attempting to spend bitcoins that are affected by not-yet-displayed transactions will not be accepted by the network.</source>
        <translation>A hálózat nem fogadja el azoknak a bitcoinoknak az elköltését, amelyek érintettek a még nem látszódó tranzakciókban.</translation>
    </message>
    <message>
        <source>Number of blocks left</source>
        <translation>Hátralévő blokkok száma</translation>
    </message>
    <message>
        <source>Unknown...</source>
        <translation>Ismeretlen...</translation>
    </message>
    <message>
        <source>Last block time</source>
        <translation>Utolsó blokk ideje</translation>
    </message>
    <message>
        <source>Progress</source>
        <translation>Folyamat</translation>
    </message>
    <message>
        <source>Progress increase per hour</source>
        <translation>A folyamat előrehaladása óránként</translation>
    </message>
    <message>
        <source>calculating...</source>
        <translation>számítás folyamatban...</translation>
    </message>
    <message>
        <source>Estimated time left until synced</source>
        <translation>Hozzávetőlegesen a hátralévő idő a szinkronizáció befejezéséig</translation>
    </message>
    <message>
        <source>Hide</source>
        <translation>Elrejtés</translation>
    </message>
    <message>
        <source>Unknown. Syncing Headers (%1)...</source>
        <translation>Ismeretlen. Fejlécek szinkronizálása (%1)...</translation>
    </message>
</context>
<context>
    <name>OpenURIDialog</name>
    <message>
        <source>Open URI</source>
        <translation>URI megnyitása</translation>
    </message>
    <message>
        <source>Open payment request from URI or file</source>
        <translation>Fizetési kérelem megnyitása URI azonosítóból vagy fájlból</translation>
    </message>
    <message>
        <source>URI:</source>
        <translation>URI:</translation>
    </message>
    <message>
        <source>Select payment request file</source>
        <translation>Fizetési kérelmi fájl kiválasztása</translation>
    </message>
    <message>
        <source>Select payment request file to open</source>
        <translation>Válassza ki a megnyitni kívánt fizetési kérelem fájlt</translation>
    </message>
</context>
<context>
    <name>OptionsDialog</name>
    <message>
        <source>Options</source>
        <translation>Opciók</translation>
    </message>
    <message>
        <source>&amp;Main</source>
        <translation>&amp;Fő</translation>
    </message>
    <message>
        <source>Automatically start %1 after logging in to the system.</source>
        <translation>%1 automatikus indítása  a rendszerbe való belépés után.</translation>
    </message>
    <message>
        <source>&amp;Start %1 on system login</source>
        <translation>&amp;Induljon el a %1 a rendszerbe való belépéskor</translation>
    </message>
    <message>
        <source>Size of &amp;database cache</source>
        <translation>A&amp;datbázis gyorsítótár mérete</translation>
    </message>
    <message>
        <source>MB</source>
        <translation>MB</translation>
    </message>
    <message>
        <source>Number of script &amp;verification threads</source>
        <translation>A szkript &amp;igazolási szálak száma</translation>
<<<<<<< HEAD
    </message>
    <message>
        <source>Accept connections from outside</source>
        <translation>Külső kapcsolatok elfogadása</translation>
    </message>
    <message>
        <source>Allow incoming connections</source>
        <translation>Bejövő kapcsolatok engedélyezése</translation>
=======
>>>>>>> f17942a3
    </message>
    <message>
        <source>IP address of the proxy (e.g. IPv4: 127.0.0.1 / IPv6: ::1)</source>
        <translation>A proxy IP címe (pl.: IPv4: 127.0.0.1 / IPv6: ::1)</translation>
    </message>
    <message>
<<<<<<< HEAD
=======
        <source>Shows if the supplied default SOCKS5 proxy is used to reach peers via this network type.</source>
        <translation>Megmutatja, hogy az alapértelmezett SOCKS5 proxy van-e használatban, hogy elérje a párokat ennél a hálózati típusnál.</translation>
    </message>
    <message>
>>>>>>> f17942a3
        <source>Minimize instead of exit the application when the window is closed. When this option is enabled, the application will be closed only after selecting Exit in the menu.</source>
        <translation>Az alkalmazásból való kilépés helyett az eszköztárba kicsinyíti az alkalmazást az ablak bezárásakor. Ez esetben az alkalmazás csak a Kilépés menüponttal zárható be.</translation>
    </message>
    <message>
        <source>Third party URLs (e.g. a block explorer) that appear in the transactions tab as context menu items. %s in the URL is replaced by transaction hash. Multiple URLs are separated by vertical bar |.</source>
        <translation>Harmadik féltől származó URL-ek (pl. egy blokk felfedező) amelyek a tranzakciós fülön jelennek meg mint a környezetérzékeny menü tételei. %s az URL-ben helyettesítve a tranzakciós hash-el. Több URL esetén, függőleges vonal választja el őket.</translation>
    </message>
    <message>
<<<<<<< HEAD
        <source>Third party transaction URLs</source>
        <translation>Harmadik fél tranzakció URL-ek</translation>
=======
        <source>Active command-line options that override above options:</source>
        <translation>Aktív parancssori beállítások, melyek felülírják a fenti beállításokat:</translation>
    </message>
    <message>
        <source>Open the %1 configuration file from the working directory.</source>
        <translation>A %1 konfigurációs fájl megnyitása a munkakönyvtárból.</translation>
    </message>
    <message>
        <source>Open Configuration File</source>
        <translation>Konfigurációs Fájl Megnyitása</translation>
>>>>>>> f17942a3
    </message>
    <message>
        <source>Active command-line options that override above options:</source>
        <translation>Aktív parancssori beállítások, melyek felülírják a fenti beállításokat:</translation>
    </message>
    <message>
        <source>Reset all client options to default.</source>
        <translation>Minden kliensbeállítás alapértelmezettre állítása.</translation>
    </message>
    <message>
        <source>&amp;Reset Options</source>
        <translation>Beállítások tö&amp;rlése</translation>
    </message>
    <message>
        <source>&amp;Network</source>
        <translation>&amp;Hálózat</translation>
    </message>
    <message>
        <source>(0 = auto, &lt;0 = leave that many cores free)</source>
        <translation>(0 = automatikus, &lt;0 = ennyi processzormagot hagyjon szabadon)</translation>
    </message>
    <message>
        <source>W&amp;allet</source>
        <translation>T&amp;árca</translation>
    </message>
    <message>
        <source>Expert</source>
        <translation>Szakértő</translation>
    </message>
    <message>
        <source>Enable coin &amp;control features</source>
        <translation>Pénzküldés beállításainak engedélyezése</translation>
    </message>
    <message>
        <source>If you disable the spending of unconfirmed change, the change from a transaction cannot be used until that transaction has at least one confirmation. This also affects how your balance is computed.</source>
<<<<<<< HEAD
        <translation>Ha letiltja a jóváhagyatlan változások elköltését, akkor egy tranzakcióból származó változást nem lehet használni, amíg legalább egy jóváhagyás nem történik. Ez befolyásolja az egyenlegének a kiszámítását is.</translation>
    </message>
    <message>
        <source>&amp;Spend unconfirmed change</source>
        <translation>&amp;Költése a a jóváhagyatlan változásnak</translation>
    </message>
    <message>
        <source>Automatically open the Particl client port on the router. This only works when your router supports UPnP and it is enabled.</source>
        <translation>A Particl-kliens portjának automatikus megnyitása a routeren. Ez csak akkor működik, ha a routered támogatja az UPnP-t és az engedélyezve is van rajta.</translation>
=======
        <translation>Ha letiltja a jóváhagyatlan visszajáró elköltését, akkor egy tranzakcióból származó visszajárót nem lehet felhasználni, amíg legalább egy jóváhagyás nem történik. Ez befolyásolja az egyenlegének a kiszámítását is.</translation>
    </message>
    <message>
        <source>&amp;Spend unconfirmed change</source>
        <translation>&amp;Költése a a jóváhagyatlan visszajárónak</translation>
    </message>
    <message>
        <source>Automatically open the Bitcoin client port on the router. This only works when your router supports UPnP and it is enabled.</source>
        <translation>A Bitcoin-kliens portjának automatikus megnyitása a routeren. Ez csak akkor működik, ha a routered támogatja az UPnP-t és az engedélyezve is van rajta.</translation>
>>>>>>> f17942a3
    </message>
    <message>
        <source>Map port using &amp;UPnP</source>
        <translation>&amp;UPnP port-feltérképezés</translation>
    </message>
    <message>
        <source>Connect to the Particl network through a SOCKS5 proxy.</source>
        <translation>Csatlakozás a Particl hálózatához SOCKS5 proxyn keresztül</translation>
    </message>
    <message>
        <source>&amp;Connect through SOCKS5 proxy (default proxy):</source>
        <translation>&amp;Kapcsolódás SOCKS5 proxyn keresztül (alapértelmezett proxy):</translation>
    </message>
    <message>
        <source>&amp;Connect through SOCKS5 proxy (default proxy):</source>
        <translation>&amp;Kapcsolódás SOCKS5 proxyn keresztül (alapértelmezett proxy):</translation>
    </message>
    <message>
        <source>Proxy &amp;IP:</source>
        <translation>Proxy &amp;IP:</translation>
    </message>
    <message>
        <source>&amp;Port:</source>
        <translation>&amp;Port:</translation>
    </message>
    <message>
        <source>Port of the proxy (e.g. 9050)</source>
        <translation>Proxy portja (pl.: 9050)</translation>
    </message>
    <message>
        <source>Used for reaching peers via:</source>
        <translation>Párok elérésére használjuk ezen keresztül:</translation>
    </message>
    <message>
        <source>IPv4</source>
        <translation>IPv4</translation>
    </message>
    <message>
        <source>IPv6</source>
        <translation>IPv6</translation>
    </message>
    <message>
        <source>Tor</source>
        <translation>Tor</translation>
    </message>
    <message>
        <source>Connect to the Bitcoin network through a separate SOCKS5 proxy for Tor hidden services.</source>
        <translation>Csatlakozás a Bitcoin hálózathoz külön SOCKS5 proxy használatával a Tor rejtett szolgáltatásainak eléréséhez.</translation>
    </message>
    <message>
<<<<<<< HEAD
        <source>Use separate SOCKS5 proxy to reach peers via Tor hidden services:</source>
        <translation>Más SOCKS5 proxy használata a párok eléréséhez, a Tor rejtett szolgáltatásain keresztül:</translation>
    </message>
    <message>
=======
>>>>>>> f17942a3
        <source>&amp;Window</source>
        <translation>&amp;Ablak</translation>
    </message>
    <message>
        <source>&amp;Hide the icon from the system tray.</source>
        <translation>&amp;Rejtse el az ikont a rendszer tálcáról.</translation>
    </message>
    <message>
        <source>Hide tray icon</source>
        <translation>Tálcaikon elrejtése</translation>
    </message>
    <message>
        <source>Show only a tray icon after minimizing the window.</source>
        <translation>Kicsinyítés után csak eszköztár-ikont mutass</translation>
    </message>
    <message>
        <source>&amp;Minimize to the tray instead of the taskbar</source>
        <translation>&amp;Kicsinyítés a tálcára az eszköztár helyett</translation>
    </message>
    <message>
        <source>M&amp;inimize on close</source>
        <translation>K&amp;icsinyítés záráskor</translation>
    </message>
    <message>
        <source>&amp;Display</source>
        <translation>&amp;Megjelenítés</translation>
    </message>
    <message>
        <source>User Interface &amp;language:</source>
        <translation>Felhasználófelület nye&amp;lve:</translation>
    </message>
    <message>
        <source>The user interface language can be set here. This setting will take effect after restarting %1.</source>
        <translation>A felhasználói felület nyelvét tudja itt beállítani. Ez a beállítás csak a %1 újraindítása után lép életbe.</translation>
    </message>
    <message>
        <source>&amp;Unit to show amounts in:</source>
        <translation>&amp;Mértékegység:</translation>
    </message>
    <message>
        <source>Choose the default subdivision unit to show in the interface and when sending coins.</source>
        <translation>Válaszd ki az interfészen és érmék küldésekor megjelenítendő alapértelmezett alegységet.</translation>
    </message>
    <message>
        <source>Whether to show coin control features or not.</source>
        <translation>Mutassa a pénzküldés beállításait vagy ne.</translation>
    </message>
    <message>
        <source>&amp;OK</source>
        <translation>&amp;OK</translation>
    </message>
    <message>
        <source>&amp;Cancel</source>
        <translation>Megszakítás</translation>
    </message>
    <message>
        <source>default</source>
        <translation>alapértelmezett</translation>
    </message>
    <message>
        <source>none</source>
        <translation>semmi</translation>
    </message>
    <message>
        <source>Confirm options reset</source>
        <translation>Beállítások törlésének jóváhagyása.</translation>
    </message>
    <message>
        <source>Client restart required to activate changes.</source>
        <translation>A változtatások aktiválásahoz újra kell indítani a klienst.</translation>
    </message>
    <message>
        <source>Client will be shut down. Do you want to proceed?</source>
        <translation>A kliens le fog állni. Szeretné folytatni?</translation>
    </message>
    <message>
<<<<<<< HEAD
=======
        <source>Configuration options</source>
        <translation>Beállítási lehetőségek</translation>
    </message>
    <message>
        <source>The configuration file is used to specify advanced user options which override GUI settings. Additionally, any command-line options will override this configuration file.</source>
        <translation>A konfigurációs fájlt a haladó felhasználók olyan beállításokra használhatják, amelyek felülírják a grafikus felület beállításait. Azonban bármely parancssori beállítás felülírja a konfigurációs fájl beállításait.</translation>
    </message>
    <message>
        <source>Error</source>
        <translation>Hiba</translation>
    </message>
    <message>
        <source>The configuration file could not be opened.</source>
        <translation>Nem sikerült megnyitni a konfigurációs fájlt.</translation>
    </message>
    <message>
>>>>>>> f17942a3
        <source>This change would require a client restart.</source>
        <translation>Ehhez a változtatáshoz újra kellene indítani a klienst.</translation>
    </message>
    <message>
        <source>The supplied proxy address is invalid.</source>
        <translation>A megadott proxy cím nem érvényes.</translation>
    </message>
</context>
<context>
    <name>OverviewPage</name>
    <message>
        <source>Form</source>
        <translation>Űrlap</translation>
    </message>
    <message>
        <source>The displayed information may be out of date. Your wallet automatically synchronizes with the Particl network after a connection is established, but this process has not completed yet.</source>
        <translation>A kijelzett információ lehet, hogy elavult. A pénztárcája automatikusan szinkronizálja magát a Particl hálózattal miután a kapcsolat létrejön, de ez e folyamat még nem fejeződött be.</translation>
    </message>
    <message>
        <source>Watch-only:</source>
        <translation>Csak megfigyelés</translation>
    </message>
    <message>
        <source>Available:</source>
        <translation>Elérhető:</translation>
    </message>
    <message>
        <source>Your current spendable balance</source>
        <translation>Jelenlegi egyenleg</translation>
    </message>
    <message>
        <source>Pending:</source>
        <translation>Küldés:</translation>
    </message>
    <message>
        <source>Total of transactions that have yet to be confirmed, and do not yet count toward the spendable balance</source>
        <translation>Még megerősítésre váró, a jelenlegi egyenlegbe be nem számított tranzakciók</translation>
    </message>
    <message>
        <source>Immature:</source>
        <translation>Éretlen:</translation>
    </message>
    <message>
        <source>Mined balance that has not yet matured</source>
        <translation>Bányászott egyenleg amely még nem érett be.</translation>
    </message>
    <message>
        <source>Balances</source>
        <translation>Egyenlegek</translation>
    </message>
    <message>
        <source>Total:</source>
        <translation>Összesen:</translation>
    </message>
    <message>
        <source>Your current total balance</source>
        <translation>Aktuális egyenleged</translation>
    </message>
    <message>
        <source>Your current balance in watch-only addresses</source>
        <translation>A csak megfigyelt címeinek az egyenlege</translation>
    </message>
    <message>
        <source>Spendable:</source>
        <translation>Elkölthető:</translation>
    </message>
    <message>
        <source>Recent transactions</source>
        <translation>A legutóbbi tranzakciók</translation>
    </message>
<<<<<<< HEAD
=======
    <message>
        <source>Unconfirmed transactions to watch-only addresses</source>
        <translation>A csak megfigyelt címek hitelesítetlen tranzakciói</translation>
    </message>
    <message>
        <source>Mined balance in watch-only addresses that has not yet matured</source>
        <translation>A csak megfigyelt címek bányászott, még éretlen egyenlege</translation>
    </message>
    <message>
        <source>Current total balance in watch-only addresses</source>
        <translation>A csak megfigyelt címek jelenlegi teljes egyenlege</translation>
    </message>
</context>
<context>
    <name>PaymentServer</name>
    <message>
        <source>Payment request error</source>
        <translation>Hiba történt a fizetési kérelem során</translation>
    </message>
    <message>
        <source>Cannot start bitcoin: click-to-pay handler</source>
        <translation>A bitcoin nem tud elindulni: click-to-pay kezelő</translation>
    </message>
    <message>
        <source>URI handling</source>
        <translation>URI kezelés</translation>
    </message>
    <message>
        <source>Invalid payment address %1</source>
        <translation>Érvénytelen fizetési cím %1</translation>
    </message>
    <message>
        <source>URI cannot be parsed! This can be caused by an invalid Bitcoin address or malformed URI parameters.</source>
        <translation>Nem sikerült az URI elemzése! Ezt okozhatja érvénytelen Bitcoin cím, vagy rossz URI paraméterezés.</translation>
    </message>
    <message>
        <source>Payment request file handling</source>
        <translation>Fizetés kérelmi fájl kezelése</translation>
    </message>
    <message>
        <source>Payment request file cannot be read! This can be caused by an invalid payment request file.</source>
        <translation>Nem sikerült beolvasni a fizetési kérelmi fájlt! Ezt érvénytelen fizetési kérelmi fájl okozhatja.</translation>
    </message>
    <message>
        <source>Payment request rejected</source>
        <translation>A fizetési kérelem visszautasítva</translation>
    </message>
    <message>
        <source>Payment request network doesn't match client network.</source>
        <translation>A fizetési kérelmi hálózat nem egyezik a kliens hálózatával.</translation>
    </message>
    <message>
        <source>Payment request expired.</source>
        <translation>A fizetési kérelem lejárt.</translation>
    </message>
    <message>
        <source>Payment request is not initialized.</source>
        <translation>A fizetési kérelem nem inicializálódott</translation>
    </message>
    <message>
        <source>Invalid payment request.</source>
        <translation>Érvénytelen fizetési kérelem</translation>
    </message>
    <message>
        <source>Requested payment amount of %1 is too small (considered dust).</source>
        <translation>A %1 fizetésre kért összege túl kevés (porszemnek minősül).</translation>
    </message>
    <message>
        <source>Refund from %1</source>
        <translation>Visszatérítés a %1 -tól</translation>
    </message>
    <message>
        <source>Payment request %1 is too large (%2 bytes, allowed %3 bytes).</source>
        <translation>A fizetési kérelem %1 túl nagy (%2 byte, csak %3 byte engedélyezett).</translation>
    </message>
    <message>
        <source>Error communicating with %1: %2</source>
        <translation>Hiba a kommuniáció során %1 -el: %2</translation>
    </message>
    <message>
        <source>Payment request cannot be parsed!</source>
        <translation>Nem sikerült elemezni a fizetési kérelmet!</translation>
    </message>
    <message>
        <source>Bad response from server %1</source>
        <translation>Rossz válasz a kiszolgálótól %1</translation>
    </message>
    <message>
        <source>Network request error</source>
        <translation>Hálózati kérelem hiba</translation>
    </message>
    <message>
        <source>Payment acknowledged</source>
        <translation>Fizetés elfogadva</translation>
    </message>
</context>
<context>
    <name>PeerTableModel</name>
>>>>>>> f17942a3
    <message>
        <source>Unconfirmed transactions to watch-only addresses</source>
        <translation>A csak megfigyelt címek hitelesítetlen tranzakciói</translation>
    </message>
    <message>
<<<<<<< HEAD
        <source>Mined balance in watch-only addresses that has not yet matured</source>
        <translation>A csak megfigyelt címek bányászott, még éretlen egyenlege</translation>
    </message>
    <message>
        <source>Current total balance in watch-only addresses</source>
        <translation>A csak megfigyelt címek jelenlegi teljes egyenlege</translation>
    </message>
</context>
<context>
    <name>PaymentServer</name>
    <message>
        <source>Payment request error</source>
        <translation>Hiba történt a fizetési kérelem során</translation>
    </message>
    <message>
        <source>Cannot start bitcoin: click-to-pay handler</source>
        <translation>A bitcoin nem tud elindulni: click-to-pay kezelő</translation>
    </message>
    <message>
        <source>URI handling</source>
        <translation>URI kezelés</translation>
    </message>
    <message>
        <source>Invalid payment address %1</source>
        <translation>Érvénytelen fizetési cím %1</translation>
    </message>
    <message>
        <source>URI cannot be parsed! This can be caused by an invalid Bitcoin address or malformed URI parameters.</source>
        <translation>Nem sikerült az URI elemzése! Ezt okozhatja érvénytelen Bitcoin cím, vagy rossz URI paraméterezés.</translation>
    </message>
    <message>
        <source>Payment request file handling</source>
        <translation>Fizetés kérelmi fájl kezelése</translation>
    </message>
    <message>
        <source>Payment request file cannot be read! This can be caused by an invalid payment request file.</source>
        <translation>Nem sikerült beolvasni a fizetési kérelmi fájlt! Ezt érvénytelen fizetési kérelmi fájl okozhatja.</translation>
    </message>
    <message>
        <source>Payment request rejected</source>
        <translation>A fizetési kérelem visszautasítva</translation>
    </message>
    <message>
        <source>Payment request network doesn't match client network.</source>
        <translation>A fizetési kérelmi hálózat nem egyezik a kliens hálózatával.</translation>
    </message>
    <message>
        <source>Payment request expired.</source>
        <translation>A fizetési kérelem lejárt.</translation>
    </message>
    <message>
        <source>Payment request is not initialized.</source>
        <translation>A fizetési kérelem nem inicializálódott</translation>
    </message>
    <message>
        <source>Invalid payment request.</source>
        <translation>Érvénytelen fizetési kérelem</translation>
    </message>
    <message>
        <source>Requested payment amount of %1 is too small (considered dust).</source>
        <translation>A %1 fizetésre kért összege túl kevés (porszemnek minősül).</translation>
    </message>
    <message>
        <source>Refund from %1</source>
        <translation>Visszatérítés a %1 -tól</translation>
    </message>
    <message>
        <source>Payment request %1 is too large (%2 bytes, allowed %3 bytes).</source>
        <translation>A fizetési kérelem %1 túl nagy (%2 byte, csak %3 byte engedélyezett).</translation>
    </message>
    <message>
        <source>Error communicating with %1: %2</source>
        <translation>Hiba a kommuniáció során %1 -el: %2</translation>
    </message>
    <message>
        <source>Payment request cannot be parsed!</source>
        <translation>Nem sikerült elemezni a fizetési kérelmet!</translation>
    </message>
    <message>
        <source>Bad response from server %1</source>
        <translation>Rossz válasz a kiszolgálótól %1</translation>
    </message>
    <message>
        <source>Network request error</source>
        <translation>Hálózati kérelem hiba</translation>
    </message>
    <message>
        <source>Payment acknowledged</source>
        <translation>Fizetés elfogadva</translation>
    </message>
</context>
<context>
    <name>PeerTableModel</name>
    <message>
        <source>User Agent</source>
        <translation>User Agent</translation>
    </message>
    <message>
=======
>>>>>>> f17942a3
        <source>Node/Service</source>
        <translation>Csomópont/Szolgáltatás</translation>
    </message>
    <message>
        <source>NodeId</source>
        <translation>Csomópont Azonosító</translation>
    </message>
    <message>
        <source>Ping</source>
        <translation>Ping</translation>
    </message>
<<<<<<< HEAD
=======
    <message>
        <source>Sent</source>
        <translation>Küldött</translation>
    </message>
    <message>
        <source>Received</source>
        <translation>Fogadott</translation>
    </message>
>>>>>>> f17942a3
</context>
<context>
    <name>QObject</name>
    <message>
        <source>Amount</source>
        <translation>Összeg</translation>
    </message>
    <message>
        <source>Enter a Particl address (e.g. %1)</source>
        <translation>Ad meg egy Particl címet (pl: %1)</translation>
    </message>
    <message>
        <source>%1 d</source>
        <translation>%1 n</translation>
    </message>
    <message>
        <source>%1 h</source>
        <translation>%1 ó</translation>
    </message>
    <message>
        <source>%1 m</source>
        <translation>%1 p</translation>
    </message>
    <message>
        <source>%1 s</source>
        <translation>%1 mp</translation>
    </message>
    <message>
        <source>None</source>
        <translation>Semmi</translation>
    </message>
    <message>
        <source>N/A</source>
        <translation>Nem elérhető</translation>
    </message>
    <message>
        <source>%1 ms</source>
        <translation>%1 ms</translation>
    </message>
    <message numerus="yes">
        <source>%n second(s)</source>
        <translation><numerusform>%n másodperc</numerusform><numerusform>%n másodperc</numerusform></translation>
    </message>
    <message numerus="yes">
        <source>%n minute(s)</source>
        <translation><numerusform>%n perc</numerusform><numerusform>%n perc</numerusform></translation>
    </message>
    <message numerus="yes">
        <source>%n hour(s)</source>
        <translation><numerusform>%n óra</numerusform><numerusform>%n óra</numerusform></translation>
    </message>
    <message numerus="yes">
        <source>%n day(s)</source>
        <translation><numerusform>%n nap</numerusform><numerusform>%n nap</numerusform></translation>
    </message>
    <message numerus="yes">
        <source>%n week(s)</source>
        <translation><numerusform>%n hét</numerusform><numerusform>%n hét</numerusform></translation>
    </message>
    <message>
        <source>%1 and %2</source>
        <translation>%1 és %2</translation>
    </message>
<<<<<<< HEAD
=======
    <message numerus="yes">
        <source>%n year(s)</source>
        <translation><numerusform>%n év</numerusform><numerusform>%n év</numerusform></translation>
    </message>
    <message>
        <source>%1 B</source>
        <translation>%1 B</translation>
    </message>
    <message>
        <source>%1 KB</source>
        <translation>%1 KB</translation>
    </message>
    <message>
        <source>%1 MB</source>
        <translation>%1 MB</translation>
    </message>
    <message>
        <source>%1 GB</source>
        <translation>%1 GB</translation>
    </message>
>>>>>>> f17942a3
    <message>
        <source>%1 didn't yet exit safely...</source>
        <translation>%1 még nem lépett ki biztonságosan...</translation>
    </message>
<<<<<<< HEAD
=======
    <message>
        <source>unknown</source>
        <translation>ismeretlen</translation>
    </message>
>>>>>>> f17942a3
</context>
<context>
    <name>QObject::QObject</name>
    <message>
        <source>Error: Specified data directory "%1" does not exist.</source>
        <translation>Hiba: A megadott "%1" adatkönyvtár nem létezik. </translation>
    </message>
    <message>
        <source>Error: %1</source>
        <translation>Hiba: %1</translation>
    </message>
</context>
<context>
    <name>QRImageWidget</name>
    <message>
        <source>&amp;Save Image...</source>
        <translation>&amp;Kép Mentése</translation>
    </message>
    <message>
        <source>&amp;Copy Image</source>
        <translation>&amp;Kép Másolása</translation>
    </message>
    <message>
        <source>Save QR Code</source>
        <translation>QR Kód Mentése</translation>
    </message>
    <message>
        <source>PNG Image (*.png)</source>
        <translation>PNG kép (*.png)</translation>
    </message>
</context>
<context>
    <name>RPCConsole</name>
    <message>
        <source>N/A</source>
        <translation>Nem elérhető</translation>
    </message>
    <message>
        <source>Client version</source>
        <translation>Kliens verzió</translation>
    </message>
    <message>
        <source>&amp;Information</source>
        <translation>&amp;Információ</translation>
    </message>
    <message>
        <source>Debug window</source>
        <translation>Debug ablak</translation>
    </message>
    <message>
        <source>General</source>
        <translation>Általános</translation>
    </message>
    <message>
        <source>Using BerkeleyDB version</source>
        <translation>Használt BerkeleyDB verzió</translation>
    </message>
    <message>
        <source>Datadir</source>
        <translation>Adatkönyvtár</translation>
    </message>
    <message>
        <source>Startup time</source>
        <translation>Bekapcsolás ideje</translation>
    </message>
    <message>
        <source>Network</source>
        <translation>Hálózat</translation>
    </message>
    <message>
        <source>Name</source>
        <translation>Név</translation>
    </message>
    <message>
        <source>Number of connections</source>
        <translation>Kapcsolatok száma</translation>
    </message>
    <message>
        <source>Block chain</source>
        <translation>Blokklánc</translation>
    </message>
    <message>
        <source>Current number of blocks</source>
        <translation>Aktuális blokkok száma</translation>
    </message>
    <message>
        <source>Memory Pool</source>
        <translation>Memória Halom</translation>
    </message>
    <message>
        <source>Current number of transactions</source>
        <translation>Jelenlegi tranzakciók száma</translation>
    </message>
    <message>
        <source>Memory usage</source>
        <translation>Memóriahasználat</translation>
    </message>
    <message>
        <source>&amp;Reset</source>
        <translation>&amp;Visszaállítás</translation>
    </message>
    <message>
        <source>Received</source>
        <translation>Fogadott</translation>
    </message>
    <message>
        <source>Sent</source>
        <translation>Küldött</translation>
    </message>
    <message>
        <source>&amp;Peers</source>
        <translation>&amp;Peerek</translation>
    </message>
    <message>
        <source>Banned peers</source>
        <translation>Kitiltott felek</translation>
    </message>
    <message>
        <source>Select a peer to view detailed information.</source>
        <translation>Peer kijelölése a részletes információkért</translation>
    </message>
    <message>
        <source>Whitelisted</source>
        <translation>Engedélyezett</translation>
    </message>
    <message>
        <source>Direction</source>
        <translation>Irány</translation>
    </message>
    <message>
        <source>Version</source>
        <translation>Verzió</translation>
    </message>
    <message>
        <source>Starting Block</source>
        <translation>Kezdő Blokk</translation>
    </message>
    <message>
        <source>Synced Headers</source>
        <translation>Szinkronizált Fejlécek</translation>
    </message>
    <message>
        <source>Synced Blocks</source>
        <translation>Szinkronizált Blokkok</translation>
    </message>
    <message>
        <source>User Agent</source>
        <translation>User Agent</translation>
    </message>
    <message>
        <source>Open the %1 debug log file from the current data directory. This can take a few seconds for large log files.</source>
        <translation>A %1 debug log fájl megnyitása a jelenlegi könyvtárból. Ez néhány másodpercig eltarthat nagyobb log fájlok esetén.</translation>
    </message>
    <message>
        <source>Decrease font size</source>
        <translation>Betűméret kicsinyítése</translation>
    </message>
    <message>
        <source>Increase font size</source>
        <translation>Betűméret növelése</translation>
    </message>
    <message>
        <source>Services</source>
        <translation>Szolgáltatások</translation>
    </message>
    <message>
        <source>Connection Time</source>
        <translation>Csatlakozás ideje</translation>
    </message>
    <message>
        <source>Last Send</source>
        <translation>Legutóbbi küldés</translation>
    </message>
    <message>
        <source>Last Receive</source>
        <translation>Legutóbbi fogadás</translation>
    </message>
    <message>
        <source>Ping Time</source>
        <translation>Ping idő</translation>
    </message>
    <message>
        <source>The duration of a currently outstanding ping.</source>
        <translation>A jelenlegi kiváló ping időtartama.</translation>
    </message>
    <message>
        <source>Ping Wait</source>
        <translation>Ping Várakozás</translation>
    </message>
    <message>
        <source>Min Ping</source>
        <translation>Minimum Ping</translation>
    </message>
    <message>
        <source>Time Offset</source>
        <translation>Idő Eltolódás</translation>
    </message>
    <message>
        <source>Last block time</source>
        <translation>Utolsó blokk ideje</translation>
    </message>
    <message>
        <source>&amp;Open</source>
        <translation>&amp;Megnyitás</translation>
    </message>
    <message>
        <source>&amp;Console</source>
        <translation>&amp;Konzol</translation>
    </message>
    <message>
        <source>&amp;Network Traffic</source>
        <translation>&amp;Hálózati forgalom</translation>
    </message>
    <message>
        <source>Totals</source>
        <translation>Összesen:</translation>
    </message>
    <message>
        <source>In:</source>
        <translation>Be:</translation>
    </message>
    <message>
        <source>Out:</source>
        <translation>Ki:</translation>
    </message>
    <message>
        <source>Debug log file</source>
        <translation>Debug naplófájl</translation>
    </message>
    <message>
        <source>Clear console</source>
        <translation>Konzol törlése</translation>
    </message>
    <message>
        <source>1 &amp;hour</source>
        <translation>1 &amp;óra</translation>
    </message>
    <message>
        <source>1 &amp;day</source>
        <translation>1 &amp;nap</translation>
    </message>
    <message>
        <source>1 &amp;week</source>
        <translation>1 &amp;hét</translation>
    </message>
    <message>
        <source>1 &amp;year</source>
        <translation>1 &amp;év</translation>
    </message>
    <message>
        <source>&amp;Disconnect</source>
        <translation>&amp;Szétkapcsol</translation>
<<<<<<< HEAD
    </message>
    <message>
        <source>Ban for</source>
        <translation>Kitiltás oka</translation>
    </message>
    <message>
        <source>&amp;Unban</source>
        <translation>&amp;Feloldja a kitiltást</translation>
    </message>
    <message>
        <source>Welcome to the %1 RPC console.</source>
        <translation>Üdv a %1 RPC konzoljában.</translation>
    </message>
    <message>
        <source>Use up and down arrows to navigate history, and &lt;b&gt;Ctrl-L&lt;/b&gt; to clear screen.</source>
        <translation>Navigálhat a fel és le nyilakkal, és &lt;b&gt;Ctrl-L&lt;/b&gt; -vel törölheti a képernyőt.</translation>
=======
>>>>>>> f17942a3
    </message>
    <message>
        <source>Ban for</source>
        <translation>Kitiltás oka</translation>
    </message>
    <message>
<<<<<<< HEAD
        <source>Network activity disabled</source>
        <translation>Hálózati tevékenység letiltva.</translation>
    </message>
    <message>
        <source>%1 B</source>
        <translation>%1 B</translation>
=======
        <source>&amp;Unban</source>
        <translation>&amp;Feloldja a kitiltást</translation>
>>>>>>> f17942a3
    </message>
    <message>
        <source>Welcome to the %1 RPC console.</source>
        <translation>Üdv a %1 RPC konzoljában.</translation>
    </message>
    <message>
        <source>Use up and down arrows to navigate history, and %1 to clear screen.</source>
        <translation>Használja a fel és le nyilakat az előzményekben való navigáláshoz, és %1 -et a képernyő törlésére.</translation>
    </message>
    <message>
        <source>WARNING: Scammers have been active, telling users to type commands here, stealing their wallet contents. Do not use this console without fully understanding the ramifications of a command.</source>
        <translation>FIGYELEM: Csalók megpróbálnak felhasználókat rávenni, hogy parancsokat írjanak be ide, és ellopják a tárca tartalmát. Ne használja ezt a konzolt anélkül, hogy teljesen megértené egy parancs kiadásának a következményeit.</translation>
    </message>
    <message>
        <source>Network activity disabled</source>
        <translation>Hálózati tevékenység letiltva.</translation>
    </message>
    <message>
        <source>(node id: %1)</source>
        <translation>(csomópont azonosító: %1)</translation>
    </message>
    <message>
        <source>(node id: %1)</source>
        <translation>(csomópont azonosító: %1)</translation>
    </message>
    <message>
        <source>via %1</source>
        <translation>%1 által</translation>
    </message>
    <message>
        <source>never</source>
        <translation>soha</translation>
    </message>
    <message>
        <source>Inbound</source>
        <translation>Bejövő</translation>
    </message>
    <message>
        <source>Outbound</source>
        <translation>Kimenő</translation>
    </message>
    <message>
        <source>Yes</source>
        <translation>Igen</translation>
    </message>
    <message>
        <source>No</source>
        <translation>Nem</translation>
    </message>
    <message>
        <source>Unknown</source>
        <translation>Ismeretlen</translation>
    </message>
</context>
<context>
    <name>ReceiveCoinsDialog</name>
    <message>
        <source>&amp;Amount:</source>
        <translation>&amp;Összeg:</translation>
    </message>
    <message>
        <source>&amp;Label:</source>
        <translation>Címke:</translation>
    </message>
    <message>
        <source>&amp;Message:</source>
        <translation>&amp;Üzenet:</translation>
    </message>
    <message>
<<<<<<< HEAD
        <source>Reuse one of the previously used receiving addresses. Reusing addresses has security and privacy issues. Do not use this unless re-generating a payment request made before.</source>
        <translation>Egy előzőleg használt fogadó cím újrafelhasználása. A címek újrafelhasználása biztonsági és adatvédelmi problémát jelent. Ne használja ezt a funkciót, kivéve, ha egy korábbi fizetési kérelmet szeretne megismételni.</translation>
    </message>
    <message>
        <source>R&amp;euse an existing receiving address (not recommended)</source>
        <translation>&amp;Újrafelhasznál egy létező fogadó címet (nem ajánlott)</translation>
    </message>
    <message>
=======
>>>>>>> f17942a3
        <source>An optional message to attach to the payment request, which will be displayed when the request is opened. Note: The message will not be sent with the payment over the Bitcoin network.</source>
        <translation>Egy opcionális üzenet csatolása a fizetési kérelemhez, amely megjelenik a kérelem megnyitásakor. Megjegyzés: Az üzenet nem lesz elküldve a fizetséggel a Bitcoin hálózaton keresztül.</translation>
    </message>
    <message>
        <source>An optional label to associate with the new receiving address.</source>
        <translation>Egy opcionális címke, amit hozzá lehet rendelni az új fogadó címhez.</translation>
    </message>
    <message>
        <source>Use this form to request payments. All fields are &lt;b&gt;optional&lt;/b&gt;.</source>
        <translation>Használja ezt az űrlapot fizetési kérelmekhez. Minden mező &lt;b&gt;opcionális&lt;/b&gt; </translation>
    </message>
    <message>
        <source>An optional amount to request. Leave this empty or zero to not request a specific amount.</source>
        <translation>Egy opcionálisan kérhető összeg. Hagyja üresen, vagy írjon be nullát, ha nem kívánja használni.</translation>
    </message>
    <message>
        <source>Clear all fields of the form.</source>
        <translation>Minden mező törlése</translation>
    </message>
    <message>
        <source>Clear</source>
        <translation>Törlés</translation>
    </message>
    <message>
        <source>Requested payments history</source>
        <translation>A kért kifizetések története</translation>
    </message>
    <message>
        <source>&amp;Request payment</source>
        <translation>&amp;Fizetés kérése</translation>
    </message>
    <message>
        <source>Show the selected request (does the same as double clicking an entry)</source>
        <translation>Mutassa meg a kiválasztott kérelmet (ugyanaz, mint a duplaklikk)</translation>
    </message>
    <message>
        <source>Show</source>
        <translation>Mutat</translation>
    </message>
    <message>
        <source>Remove the selected entries from the list</source>
        <translation>A kijelölt elemek törlése a listáról</translation>
    </message>
    <message>
        <source>Remove</source>
        <translation>Eltávolítás</translation>
    </message>
    <message>
        <source>Copy URI</source>
        <translation>URI másolása</translation>
    </message>
    <message>
        <source>Copy label</source>
        <translation>Címke másolása</translation>
    </message>
    <message>
        <source>Copy message</source>
        <translation>Üzenet másolása</translation>
    </message>
    <message>
        <source>Copy amount</source>
        <translation>Összeg másolása</translation>
    </message>
</context>
<context>
    <name>ReceiveRequestDialog</name>
    <message>
        <source>QR Code</source>
        <translation>QR kód</translation>
    </message>
    <message>
        <source>Copy &amp;URI</source>
        <translation>&amp;URI másolása</translation>
    </message>
    <message>
        <source>Copy &amp;Address</source>
        <translation>&amp;Cím másolása</translation>
    </message>
    <message>
        <source>&amp;Save Image...</source>
        <translation>&amp;Kép mentése</translation>
    </message>
    <message>
        <source>Request payment to %1</source>
        <translation>Fizetés kérése a %1 -hez</translation>
    </message>
    <message>
        <source>Payment information</source>
        <translation>Fizetési információ</translation>
    </message>
    <message>
        <source>URI</source>
        <translation>URI</translation>
    </message>
    <message>
        <source>Address</source>
        <translation>Cím</translation>
    </message>
    <message>
        <source>Amount</source>
        <translation>Összeg</translation>
    </message>
    <message>
        <source>Label</source>
        <translation>Címke</translation>
    </message>
    <message>
        <source>Message</source>
        <translation>Üzenet</translation>
    </message>
    <message>
        <source>Resulting URI too long, try to reduce the text for label / message.</source>
        <translation>A keletkezett URI túl hosszú, próbálja meg csökkenteni a cimke / üzenet szövegének méretét.</translation>
    </message>
    <message>
        <source>Error encoding URI into QR Code.</source>
        <translation>Hiba lépett fel az URI QR kóddá alakításakor.</translation>
    </message>
</context>
<context>
    <name>RecentRequestsTableModel</name>
    <message>
        <source>Date</source>
        <translation>Dátum</translation>
    </message>
    <message>
        <source>Label</source>
        <translation>Címke</translation>
    </message>
    <message>
        <source>Message</source>
        <translation>Üzenet</translation>
    </message>
    <message>
        <source>(no label)</source>
        <translation>(nincs címke)</translation>
    </message>
    <message>
        <source>(no message)</source>
        <translation>(nincs üzenet)</translation>
    </message>
    <message>
        <source>(no amount requested)</source>
        <translation>(nem kért összeget)</translation>
    </message>
    <message>
        <source>Requested</source>
        <translation>Kért</translation>
    </message>
</context>
<context>
    <name>SendCoinsDialog</name>
    <message>
        <source>Send Coins</source>
        <translation>Érmék küldése</translation>
    </message>
    <message>
        <source>Coin Control Features</source>
        <translation>Pénzküldés beállításai</translation>
    </message>
    <message>
        <source>Inputs...</source>
        <translation>Bemenetek...</translation>
    </message>
    <message>
        <source>automatically selected</source>
        <translation>automatikusan kiválasztva</translation>
    </message>
    <message>
        <source>Insufficient funds!</source>
        <translation>Fedezethiány!</translation>
    </message>
    <message>
        <source>Quantity:</source>
        <translation>Mennyiség:</translation>
    </message>
    <message>
        <source>Bytes:</source>
        <translation>Bájtok:</translation>
    </message>
    <message>
        <source>Amount:</source>
        <translation>Összeg:</translation>
    </message>
    <message>
        <source>Fee:</source>
        <translation>Díjak:</translation>
    </message>
    <message>
        <source>After Fee:</source>
        <translation>Utólagos díj:</translation>
    </message>
    <message>
        <source>Change:</source>
        <translation>Visszajáró:</translation>
    </message>
    <message>
        <source>If this is activated, but the change address is empty or invalid, change will be sent to a newly generated address.</source>
        <translation>Ha ezt a beállítást engedélyezi, de a visszajáró cím érvénytelen, a visszajáró egy újonnan generált címre lesz küldve.</translation>
    </message>
    <message>
        <source>Custom change address</source>
        <translation>Egyedi visszajáró cím</translation>
    </message>
    <message>
        <source>Transaction Fee:</source>
        <translation>Tranzakciós díj</translation>
    </message>
    <message>
        <source>Choose...</source>
        <translation>Válassz...</translation>
    </message>
    <message>
<<<<<<< HEAD
=======
        <source>Using the fallbackfee can result in sending a transaction that will take several hours or days (or never) to confirm. Consider choosing your fee manually or wait until you have validated the complete chain.</source>
        <translation>A tartalék díj (failback fee) használata egy órákig vagy napokig tartó (vagy soha be nem fejeződő) tranzakciót eredményezhet. Fontolja meg, hogy Ön adja meg a díjat, vagy várjon amíg a teljes láncot érvényesíti.</translation>
    </message>
    <message>
        <source>Warning: Fee estimation is currently not possible.</source>
        <translation>Figyelem: A hozzávetőleges díjszámítás jelenleg nem lehetséges.</translation>
    </message>
    <message>
>>>>>>> f17942a3
        <source>collapse fee-settings</source>
        <translation>díj beállítások bezárása</translation>
    </message>
    <message>
        <source>per kilobyte</source>
        <translation>kilobájtonként</translation>
    </message>
    <message>
        <source>Hide</source>
        <translation>Elrejtés</translation>
    </message>
    <message>
        <source>(read the tooltip)</source>
        <translation>(olvasd el a gyorstippet)</translation>
    </message>
    <message>
        <source>Recommended:</source>
        <translation>Ajánlott:</translation>
    </message>
    <message>
        <source>Custom:</source>
        <translation>Egyéni:</translation>
    </message>
    <message>
        <source>Send to multiple recipients at once</source>
        <translation>Küldés több címzettnek egyszerre</translation>
    </message>
    <message>
        <source>Add &amp;Recipient</source>
        <translation>&amp;Címzett hozzáadása</translation>
    </message>
    <message>
        <source>Clear all fields of the form.</source>
        <translation>Minden mező törlése</translation>
    </message>
    <message>
        <source>Dust:</source>
        <translation>Por-határ:</translation>
    </message>
    <message>
        <source>Clear &amp;All</source>
        <translation>Mindent &amp;töröl</translation>
    </message>
    <message>
        <source>Balance:</source>
        <translation>Egyenleg:</translation>
    </message>
    <message>
        <source>Confirm the send action</source>
        <translation>Küldés megerősítése</translation>
    </message>
    <message>
        <source>S&amp;end</source>
        <translation>&amp;Küldés</translation>
    </message>
<<<<<<< HEAD
=======
    <message>
        <source>Copy quantity</source>
        <translation>Mennyiség másolása</translation>
    </message>
    <message>
        <source>Copy amount</source>
        <translation>Összeg másolása</translation>
    </message>
    <message>
        <source>Copy fee</source>
        <translation>Díj másolása</translation>
    </message>
    <message>
        <source>Copy after fee</source>
        <translation>Utólagos díj másolása</translation>
    </message>
    <message>
        <source>Copy bytes</source>
        <translation>Byte-ok másolása </translation>
    </message>
    <message>
        <source>Copy dust</source>
        <translation>Porszemek másolása</translation>
    </message>
    <message>
        <source>Copy change</source>
        <translation>Visszajáró másolása</translation>
    </message>
    <message>
        <source>Are you sure you want to send?</source>
        <translation>Biztosan el akarja küldeni?</translation>
    </message>
    <message>
        <source>added as transaction fee</source>
        <translation>hozzáadva, mint tranzakciós díj</translation>
    </message>
    <message>
        <source>Total Amount %1</source>
        <translation>Teljes Összeg %1</translation>
    </message>
    <message>
        <source>or</source>
        <translation>vagy</translation>
    </message>
    <message>
        <source>Confirm send coins</source>
        <translation>Összeg küldésének megerősítése</translation>
    </message>
    <message>
        <source>The recipient address is not valid. Please recheck.</source>
        <translation>A fogadó címe érvénytelen. Kérem ellenőrizze.</translation>
    </message>
    <message>
        <source>The amount to pay must be larger than 0.</source>
        <translation>A fizetendő összegnek nagyobbnak kell lennie 0-nál.</translation>
    </message>
    <message>
        <source>The amount exceeds your balance.</source>
        <translation>Az összeg meghaladja az egyenlegét.</translation>
    </message>
    <message>
        <source>The total exceeds your balance when the %1 transaction fee is included.</source>
        <translation>A küldeni kívánt összeg és a %1 tranzakciós díj együtt meghaladja az egyenlegén rendelkezésre álló összeget.</translation>
    </message>
    <message>
        <source>Duplicate address found: addresses should only be used once each.</source>
        <translation>Többször szerepel ugyanaz a cím: egy címet csak egyszer használjon.</translation>
    </message>
    <message>
        <source>Transaction creation failed!</source>
        <translation>Tranzakció létrehozása sikertelen!</translation>
    </message>
    <message>
        <source>The transaction was rejected with the following reason: %1</source>
        <translation>Tranzakció visszautasítva a következő indokkal: %1</translation>
    </message>
    <message>
        <source>A fee higher than %1 is considered an absurdly high fee.</source>
        <translation>Magasabb díj mint %1 abszurd magas díjnak számít.</translation>
    </message>
    <message>
        <source>Payment request expired.</source>
        <translation>A fizetési kérelem lejárt.</translation>
    </message>
    <message>
        <source>Pay only the required fee of %1</source>
        <translation>Csak a szükséges %1 díj fizetése</translation>
    </message>
    <message>
        <source>Warning: Invalid Bitcoin address</source>
        <translation>Figyelmeztetés: Érvénytelen Bitcoin cím</translation>
    </message>
    <message>
        <source>Warning: Unknown change address</source>
        <translation>Figyelmeztetés: Ismeretlen visszajáró cím</translation>
    </message>
    <message>
        <source>Confirm custom change address</source>
        <translation>Egyedi visszajáró cím jóváhagyása</translation>
    </message>
    <message>
        <source>The address you selected for change is not part of this wallet. Any or all funds in your wallet may be sent to this address. Are you sure?</source>
        <translation>A cím, amelyet a visszajárónak megadott, nincs ebben a tárcában. Bármennyi vagy minden összeg elküldhető a tárcájából erre a címre. Biztos benne?</translation>
    </message>
    <message>
        <source>(no label)</source>
        <translation>(nincs címke)</translation>
    </message>
</context>
<context>
    <name>SendCoinsEntry</name>
>>>>>>> f17942a3
    <message>
        <source>Copy quantity</source>
        <translation>Mennyiség másolása</translation>
    </message>
    <message>
        <source>Copy amount</source>
        <translation>Összeg másolása</translation>
    </message>
    <message>
        <source>Copy fee</source>
        <translation>Díj másolása</translation>
    </message>
    <message>
        <source>Copy bytes</source>
        <translation>Byte-ok másolása </translation>
    </message>
    <message>
<<<<<<< HEAD
        <source>Copy dust</source>
        <translation>Porszemek másolása</translation>
=======
        <source>This is a normal payment.</source>
        <translation>Ez normál fizetés.</translation>
    </message>
    <message>
        <source>The Bitcoin address to send the payment to</source>
        <translation>Erre a Bitcoin címre küldje az összeget</translation>
    </message>
    <message>
        <source>Alt+A</source>
        <translation>Alt+A</translation>
>>>>>>> f17942a3
    </message>
    <message>
        <source>Copy change</source>
        <translation>Visszajáró másolása</translation>
    </message>
    <message>
        <source>Are you sure you want to send?</source>
        <translation>Biztosan el akarja küldeni?</translation>
    </message>
    <message>
        <source>added as transaction fee</source>
        <translation>hozzáadva, mint tranzakciós díj</translation>
    </message>
    <message>
<<<<<<< HEAD
        <source>Total Amount %1</source>
        <translation>Teljes Összeg %1</translation>
    </message>
    <message>
        <source>or</source>
        <translation>vagy</translation>
=======
        <source>S&amp;ubtract fee from amount</source>
        <translation>&amp;Vonja le a díjat az összegből</translation>
    </message>
    <message>
        <source>Message:</source>
        <translation>Üzenet:</translation>
    </message>
    <message>
        <source>Enter a label for this address to add it to the list of used addresses</source>
        <translation>Adjon egy címkét ehhez a címhez, hogy bekerüljön a használt címek közé</translation>
    </message>
    <message>
        <source>Pay To:</source>
        <translation>Címzett:</translation>
>>>>>>> f17942a3
    </message>
    <message>
        <source>Confirm send coins</source>
        <translation>Összeg küldésének megerősítése</translation>
    </message>
<<<<<<< HEAD
    <message>
        <source>The recipient address is not valid. Please recheck.</source>
        <translation>A fogadó címe érvénytelen. Kérem ellenőrizze.</translation>
=======
    <message>
        <source>Enter a label for this address to add it to your address book</source>
        <translation>Adjon egy címkét ehhez a címhez, hogy bekerüljön a címtárába</translation>
    </message>
</context>
<context>
    <name>SendConfirmationDialog</name>
    <message>
        <source>Yes</source>
        <translation>Igen</translation>
    </message>
</context>
<context>
    <name>ShutdownWindow</name>
    <message>
        <source>%1 is shutting down...</source>
        <translation>A %1 leáll...</translation>
    </message>
    <message>
        <source>Do not shut down the computer until this window disappears.</source>
        <translation>Ne állítsd le a számítógépet amíg ez az ablak el nem tűnik.</translation>
>>>>>>> f17942a3
    </message>
    <message>
        <source>The amount to pay must be larger than 0.</source>
        <translation>A fizetendő összegnek nagyobbnak kell lennie 0-nál.</translation>
    </message>
    <message>
        <source>The amount exceeds your balance.</source>
        <translation>Az összeg meghaladja az egyenlegét.</translation>
    </message>
    <message>
<<<<<<< HEAD
        <source>The total exceeds your balance when the %1 transaction fee is included.</source>
        <translation>A küldeni kívánt összeg és a %1 tranzakciós díj együtt meghaladja az egyenlegén rendelkezésre álló összeget.</translation>
=======
        <source>The Bitcoin address to sign the message with</source>
        <translation>Bitcoin cím, amivel alá kívánja írni az üzenetet</translation>
    </message>
    <message>
        <source>Choose previously used address</source>
        <translation>Válassz egy korábban már használt címet</translation>
>>>>>>> f17942a3
    </message>
    <message>
        <source>Duplicate address found: addresses should only be used once each.</source>
        <translation>Többször szerepel ugyanaz a cím: egy címet csak egyszer használjon.</translation>
    </message>
    <message>
        <source>Transaction creation failed!</source>
        <translation>Tranzakció létrehozása sikertelen!</translation>
    </message>
    <message>
        <source>The transaction was rejected with the following reason: %1</source>
        <translation>Tranzakció visszautasítva a következő indokkal: %1</translation>
    </message>
    <message>
        <source>A fee higher than %1 is considered an absurdly high fee.</source>
        <translation>Magasabb díj mint %1 abszurd magas díjnak számít.</translation>
    </message>
    <message>
        <source>Payment request expired.</source>
        <translation>A fizetési kérelem lejárt.</translation>
    </message>
    <message>
        <source>Pay only the required fee of %1</source>
        <translation>Csak a szükséges %1 díj fizetése</translation>
    </message>
    <message>
        <source>Warning: Invalid Particl address</source>
        <translation>Figyelmeztetés: Érvénytelen Particl cím</translation>
    </message>
    <message>
        <source>Warning: Unknown change address</source>
        <translation>Figyelmeztetés: Ismeretlen visszajáró cím</translation>
    </message>
    <message>
        <source>Confirm custom change address</source>
        <translation>Egyedi visszajáró cím jóváhagyása</translation>
    </message>
    <message>
        <source>The address you selected for change is not part of this wallet. Any or all funds in your wallet may be sent to this address. Are you sure?</source>
        <translation>A cím, amelyet a visszajárónak megadott, nincs ebben a tárcában. Bármennyi vagy minden összeg elküldhető a tárcájából erre a címre. Biztos benne?</translation>
    </message>
    <message>
<<<<<<< HEAD
        <source>(no label)</source>
        <translation>(nincs címke)</translation>
    </message>
</context>
<context>
    <name>SendCoinsEntry</name>
    <message>
        <source>A&amp;mount:</source>
        <translation>Összeg:</translation>
    </message>
    <message>
        <source>Pay &amp;To:</source>
        <translation>Címzett:</translation>
    </message>
    <message>
        <source>&amp;Label:</source>
        <translation>Címke:</translation>
    </message>
    <message>
        <source>Choose previously used address</source>
        <translation>Válassz egy korábban már használt címet</translation>
    </message>
    <message>
        <source>The Bitcoin address to send the payment to</source>
        <translation>Erre a Bitcoin címre küldje az összeget</translation>
    </message>
    <message>
        <source>Alt+A</source>
        <translation>Alt+A</translation>
    </message>
    <message>
        <source>Paste address from clipboard</source>
        <translation>Cím beillesztése a vágólapról</translation>
    </message>
    <message>
        <source>Alt+P</source>
        <translation>Alt+P</translation>
    </message>
    <message>
        <source>Remove this entry</source>
        <translation>Ez a bejegyzés eltávolítása</translation>
    </message>
    <message>
        <source>S&amp;ubtract fee from amount</source>
        <translation>&amp;Vonja le a díjat az összegből</translation>
    </message>
    <message>
        <source>Message:</source>
        <translation>Üzenet:</translation>
    </message>
    <message>
        <source>Enter a label for this address to add it to the list of used addresses</source>
        <translation>Adjon egy címkét ehhez a címhez, hogy bekerüljön a használt címek közé</translation>
    </message>
    <message>
        <source>Pay To:</source>
        <translation>Címzett:</translation>
    </message>
    <message>
        <source>Memo:</source>
        <translation>Jegyzet:</translation>
    </message>
    <message>
        <source>Enter a label for this address to add it to your address book</source>
        <translation>Adjon egy címkét ehhez a címhez, hogy bekerüljön a címtárába</translation>
    </message>
</context>
<context>
    <name>SendConfirmationDialog</name>
    <message>
        <source>Yes</source>
        <translation>Igen</translation>
    </message>
</context>
<context>
    <name>ShutdownWindow</name>
    <message>
        <source>%1 is shutting down...</source>
        <translation>A %1 leáll...</translation>
    </message>
    <message>
        <source>Do not shut down the computer until this window disappears.</source>
        <translation>Ne állítsd le a számítógépet amíg ez az ablak el nem tűnik.</translation>
    </message>
</context>
<context>
    <name>SignVerifyMessageDialog</name>
    <message>
        <source>Signatures - Sign / Verify a Message</source>
        <translation>Aláírások - üzenet aláírása/ellenőrzése</translation>
    </message>
    <message>
        <source>&amp;Sign Message</source>
        <translation>Üzenet aláírása...</translation>
    </message>
    <message>
        <source>The Bitcoin address to sign the message with</source>
        <translation>Bitcoin cím, amivel alá kívánja írni az üzenetet</translation>
    </message>
    <message>
        <source>Choose previously used address</source>
        <translation>Válassz egy korábban már használt címet</translation>
    </message>
    <message>
        <source>Alt+A</source>
        <translation>Alt+A</translation>
    </message>
    <message>
        <source>Paste address from clipboard</source>
        <translation>Cím beillesztése a vágólapról</translation>
    </message>
    <message>
        <source>Alt+P</source>
        <translation>Alt+P</translation>
    </message>
    <message>
        <source>Enter the message you want to sign here</source>
        <translation>Ide írja az aláírandó üzenetet</translation>
    </message>
    <message>
        <source>Signature</source>
        <translation>Aláírás</translation>
    </message>
    <message>
        <source>Copy the current signature to the system clipboard</source>
        <translation>A jelenleg kiválasztott aláírás másolása a rendszer-vágólapra</translation>
    </message>
    <message>
        <source>Sign the message to prove you own this Bitcoin address</source>
        <translation>Üzenet </translation>
    </message>
    <message>
        <source>Sign &amp;Message</source>
        <translation>Üzenet &amp;aláírása</translation>
    </message>
    <message>
        <source>Clear &amp;All</source>
        <translation>Mindent &amp;töröl</translation>
    </message>
    <message>
        <source>&amp;Verify Message</source>
        <translation>Üzenet ellenőrzése</translation>
    </message>
    <message>
        <source>The Bitcoin address the message was signed with</source>
        <translation>Bitcoin cím, amivel aláírta az üzenetet</translation>
    </message>
    <message>
        <source>Verify the message to ensure it was signed with the specified Bitcoin address</source>
        <translation>Ellenőrizze az üzenetet, hogy valóban a megjelölt Bitcoin címmel van-e aláírva</translation>
    </message>
    <message>
        <source>Verify &amp;Message</source>
        <translation>Üzenet ellenőrzése</translation>
    </message>
    <message>
=======
        <source>The Bitcoin address the message was signed with</source>
        <translation>Bitcoin cím, amivel aláírta az üzenetet</translation>
    </message>
    <message>
        <source>Verify the message to ensure it was signed with the specified Bitcoin address</source>
        <translation>Ellenőrizze az üzenetet, hogy valóban a megjelölt Bitcoin címmel van-e aláírva</translation>
    </message>
    <message>
        <source>Verify &amp;Message</source>
        <translation>Üzenet ellenőrzése</translation>
    </message>
    <message>
>>>>>>> f17942a3
        <source>Click "Sign Message" to generate signature</source>
        <translation>Klikkeljen az "Üzenet Aláírása" -ra, hogy aláírást generáljon</translation>
    </message>
    <message>
        <source>The entered address is invalid.</source>
        <translation>A megadott cím nem érvényes.</translation>
    </message>
    <message>
        <source>Please check the address and try again.</source>
        <translation>Kérem ellenőrizze a címet és próbálja meg újra.</translation>
    </message>
    <message>
        <source>Wallet unlock was cancelled.</source>
        <translation>Tárca megnyitása megszakítva</translation>
    </message>
    <message>
        <source>Private key for the entered address is not available.</source>
        <translation>A megadott cím privát kulcsa nem található.</translation>
    </message>
    <message>
        <source>Message signing failed.</source>
        <translation>Üzenet aláírása sikertelen.</translation>
    </message>
    <message>
        <source>Message signed.</source>
        <translation>Üzenet aláírva.</translation>
    </message>
    <message>
        <source>The signature could not be decoded.</source>
        <translation>Az aláírást nem sikerült dekódolni.</translation>
    </message>
    <message>
        <source>Please check the signature and try again.</source>
        <translation>Kérem ellenőrizze az aláírást és próbálja újra.</translation>
    </message>
    <message>
        <source>Message verification failed.</source>
<<<<<<< HEAD
        <translation>Az üzenet igazolása sikertelen.</translation>
=======
        <translation>Az üzenet ellenőrzése sikertelen.</translation>
>>>>>>> f17942a3
    </message>
    <message>
        <source>Message verified.</source>
        <translation>Üzenet ellenőrizve.</translation>
    </message>
</context>
<context>
    <name>SplashScreen</name>
    <message>
        <source>[testnet]</source>
        <translation>[teszthálózat]</translation>
    </message>
</context>
<context>
    <name>TrafficGraphWidget</name>
    <message>
        <source>KB/s</source>
        <translation>KB/s</translation>
    </message>
</context>
<context>
    <name>TransactionDesc</name>
    <message>
        <source>Open until %1</source>
        <translation>%1 -ig megnyitva</translation>
    </message>
    <message>
        <source>%1/offline</source>
        <translation>%1/offline</translation>
    </message>
    <message>
        <source>0/unconfirmed, %1</source>
        <translation>0/megerősítetlen, %1</translation>
    </message>
    <message>
        <source>in memory pool</source>
        <translation>a memória halomban</translation>
    </message>
    <message>
        <source>not in memory pool</source>
        <translation>nincs a memória halomban</translation>
    </message>
    <message>
        <source>abandoned</source>
        <translation>elhagyott</translation>
    </message>
    <message>
        <source>%1/unconfirmed</source>
        <translation>%1/megerősítetlen</translation>
    </message>
    <message>
        <source>%1 confirmations</source>
        <translation>%1 megerősítés</translation>
    </message>
    <message>
        <source>Status</source>
        <translation>Állapot</translation>
    </message>
    <message>
        <source>, has not been successfully broadcast yet</source>
        <translation>, még nem sikerült közvetíteni</translation>
    </message>
    <message>
        <source>Date</source>
        <translation>Dátum</translation>
    </message>
    <message>
        <source>Source</source>
        <translation>Forrás</translation>
    </message>
    <message>
        <source>Generated</source>
        <translation>Generálva</translation>
    </message>
    <message>
        <source>From</source>
        <translation>Küldő: </translation>
    </message>
    <message>
        <source>unknown</source>
        <translation>ismeretlen</translation>
    </message>
    <message>
        <source>To</source>
        <translation>Címzett</translation>
    </message>
    <message>
        <source>own address</source>
        <translation>saját cím</translation>
    </message>
    <message>
        <source>watch-only</source>
        <translation>csak megfigyelés</translation>
    </message>
    <message>
        <source>label</source>
        <translation>címke</translation>
    </message>
    <message>
        <source>Credit</source>
        <translation>Jóváírás</translation>
    </message>
    <message>
        <source>not accepted</source>
        <translation>elutasítva</translation>
    </message>
    <message>
        <source>Debit</source>
        <translation>Terhelés</translation>
    </message>
    <message>
        <source>Total debit</source>
        <translation>Teljes terhelés</translation>
    </message>
    <message>
        <source>Transaction fee</source>
        <translation>Tranzakciós díj</translation>
    </message>
    <message>
        <source>Net amount</source>
        <translation>Nettó összeg</translation>
    </message>
    <message>
        <source>Message</source>
        <translation>Üzenet</translation>
    </message>
    <message>
        <source>Comment</source>
        <translation>Megjegyzés</translation>
    </message>
    <message>
        <source>Transaction ID</source>
        <translation>Tranzakció Azonosító</translation>
    </message>
    <message>
<<<<<<< HEAD
=======
        <source>Transaction total size</source>
        <translation>Tranzakció teljes mérete</translation>
    </message>
    <message>
>>>>>>> f17942a3
        <source>Merchant</source>
        <translation>Kereskedő</translation>
    </message>
    <message>
        <source>Debug information</source>
        <translation>Debug információ</translation>
    </message>
    <message>
        <source>Transaction</source>
        <translation>Tranzakció</translation>
    </message>
    <message>
        <source>Inputs</source>
        <translation>Bemenetek</translation>
    </message>
    <message>
        <source>Amount</source>
        <translation>Összeg</translation>
    </message>
    <message>
        <source>true</source>
        <translation>igaz</translation>
    </message>
    <message>
        <source>false</source>
        <translation>hamis</translation>
    </message>
</context>
<context>
    <name>TransactionDescDialog</name>
    <message>
        <source>This pane shows a detailed description of the transaction</source>
        <translation>Ez a mező a tranzakció részleteit mutatja</translation>
    </message>
    </context>
<context>
    <name>TransactionTableModel</name>
    <message>
        <source>Date</source>
        <translation>Dátum</translation>
    </message>
    <message>
        <source>Type</source>
        <translation>Típus</translation>
    </message>
    <message>
        <source>Label</source>
        <translation>Címke</translation>
    </message>
    <message>
        <source>Open until %1</source>
        <translation>%1 -ig megnyitva</translation>
    </message>
    <message>
        <source>Offline</source>
        <translation>Offline</translation>
    </message>
    <message>
        <source>Unconfirmed</source>
        <translation>Megerősítetlen</translation>
    </message>
    <message>
        <source>Abandoned</source>
        <translation>Elhagyott</translation>
    </message>
    <message>
        <source>Confirming (%1 of %2 recommended confirmations)</source>
        <translation>Megerősítés (%1 az ajánlott %2 megerősítésből)</translation>
    </message>
    <message>
        <source>Confirmed (%1 confirmations)</source>
        <translation>Megerősítve (%1 megerősítés)</translation>
    </message>
    <message>
        <source>Conflicted</source>
        <translation>Konfliktusos</translation>
    </message>
    <message>
        <source>Immature (%1 confirmations, will be available after %2)</source>
        <translation>Éretlen (%1 megerősítés, %2 után lesz elérhető)</translation>
    </message>
    <message>
        <source>This block was not received by any other nodes and will probably not be accepted!</source>
        <translation>Ezt a blokkot egyetlen másik csomópont sem kapta meg, így valószínűleg nem lesz elfogadva!</translation>
    </message>
    <message>
        <source>Generated but not accepted</source>
        <translation>Generálva, de nincs elfogadva</translation>
    </message>
    <message>
<<<<<<< HEAD
=======
        <source>Received with</source>
        <translation>Erre a címre</translation>
    </message>
    <message>
>>>>>>> f17942a3
        <source>Received from</source>
        <translation>Fogadva innen</translation>
    </message>
    <message>
        <source>Sent to</source>
        <translation>Elküldve ide</translation>
    </message>
    <message>
        <source>Payment to yourself</source>
        <translation>Magadnak kifizetve</translation>
    </message>
    <message>
        <source>Mined</source>
        <translation>Kibányászva</translation>
    </message>
    <message>
        <source>watch-only</source>
        <translation>csak megfigyelés</translation>
    </message>
    <message>
        <source>(n/a)</source>
        <translation>(nincs adat)</translation>
    </message>
    <message>
        <source>(no label)</source>
        <translation>(nincs címke)</translation>
    </message>
    <message>
        <source>Transaction status. Hover over this field to show number of confirmations.</source>
        <translation>Tranzakció állapota. Húzza ide az egeret, hogy lássa a megerősítések számát.</translation>
    </message>
    <message>
        <source>Date and time that the transaction was received.</source>
        <translation>Tranzakció fogadásának dátuma és időpontja.</translation>
    </message>
    <message>
        <source>Type of transaction.</source>
        <translation>Tranzakció típusa.</translation>
    </message>
    <message>
        <source>Whether or not a watch-only address is involved in this transaction.</source>
        <translation>Egy csak megfigyelt cím érintett vagy nem ebben a tranzakcióban.</translation>
    </message>
    </context>
<context>
    <name>TransactionView</name>
    <message>
        <source>All</source>
        <translation>Mind</translation>
    </message>
    <message>
        <source>Today</source>
        <translation>Ma</translation>
    </message>
    <message>
        <source>This week</source>
        <translation>Ezen a héten</translation>
    </message>
    <message>
        <source>This month</source>
        <translation>Ebben a hónapban</translation>
    </message>
    <message>
        <source>Last month</source>
        <translation>Múlt hónapban</translation>
    </message>
    <message>
        <source>This year</source>
        <translation>Ebben az évben</translation>
    </message>
    <message>
        <source>Range...</source>
        <translation>Tartomány...</translation>
    </message>
    <message>
<<<<<<< HEAD
=======
        <source>Received with</source>
        <translation>Erre a címre</translation>
    </message>
    <message>
>>>>>>> f17942a3
        <source>Sent to</source>
        <translation>Elküldve ide</translation>
    </message>
    <message>
        <source>To yourself</source>
        <translation>Magának</translation>
    </message>
    <message>
        <source>Mined</source>
        <translation>Kibányászva</translation>
    </message>
    <message>
        <source>Other</source>
        <translation>Más</translation>
    </message>
    <message>
<<<<<<< HEAD
        <source>Enter address or label to search</source>
        <translation>Írja be a keresendő címet vagy címkét</translation>
    </message>
    <message>
=======
>>>>>>> f17942a3
        <source>Min amount</source>
        <translation>Minimális összeg</translation>
    </message>
    <message>
<<<<<<< HEAD
=======
        <source>Abandon transaction</source>
        <translation>Tranzakció megszakítása</translation>
    </message>
    <message>
        <source>Increase transaction fee</source>
        <translation>Tranzakciós díj növelése</translation>
    </message>
    <message>
>>>>>>> f17942a3
        <source>Copy address</source>
        <translation>Cím másolása</translation>
    </message>
    <message>
        <source>Copy label</source>
        <translation>Címke másolása</translation>
    </message>
    <message>
        <source>Copy amount</source>
        <translation>Összeg másolása</translation>
    </message>
    <message>
        <source>Copy transaction ID</source>
        <translation>Tranzakció azonosító másolása</translation>
    </message>
    <message>
<<<<<<< HEAD
=======
        <source>Copy raw transaction</source>
        <translation>Nyers tranzakció másolása</translation>
    </message>
    <message>
>>>>>>> f17942a3
        <source>Copy full transaction details</source>
        <translation>Tranzakció részleteinek teljes másolása</translation>
    </message>
    <message>
        <source>Edit label</source>
        <translation>Címke szerkesztése</translation>
    </message>
    <message>
        <source>Show transaction details</source>
        <translation>Tranzakció részletesen</translation>
    </message>
    <message>
        <source>Export Transaction History</source>
        <translation>Tranzakciós előzmények exportálása</translation>
    </message>
    <message>
        <source>Comma separated file (*.csv)</source>
        <translation>Vesszővel elválasztott adatokat tartalmazó fájl</translation>
    </message>
    <message>
        <source>Confirmed</source>
        <translation>Megerősítve</translation>
    </message>
    <message>
        <source>Watch-only</source>
        <translation>Csak megfigyelés</translation>
    </message>
    <message>
        <source>Date</source>
        <translation>Dátum</translation>
    </message>
    <message>
        <source>Type</source>
        <translation>Típus</translation>
    </message>
    <message>
        <source>Label</source>
        <translation>Címke</translation>
    </message>
    <message>
        <source>Address</source>
        <translation>Cím</translation>
    </message>
    <message>
        <source>ID</source>
        <translation>Azonosító</translation>
    </message>
    <message>
        <source>Exporting Failed</source>
        <translation>Hiba az exportálás során</translation>
    </message>
    <message>
        <source>There was an error trying to save the transaction history to %1.</source>
        <translation>Hiba történt a tranzakciós előzmények %1 helyre való mentésekor. </translation>
    </message>
    <message>
        <source>Exporting Successful</source>
        <translation>Sikeres Exportálás</translation>
    </message>
    <message>
        <source>Range:</source>
        <translation>Tartomány:</translation>
    </message>
    </context>
<context>
    <name>UnitDisplayStatusBarControl</name>
    </context>
<context>
    <name>WalletFrame</name>
    <message>
        <source>No wallet has been loaded.</source>
        <translation>Nincs betöltve pénztárca.</translation>
    </message>
</context>
<context>
    <name>WalletModel</name>
    <message>
        <source>Send Coins</source>
        <translation>Érmék Küldése</translation>
    </message>
<<<<<<< HEAD
</context>
=======
    <message>
        <source>Increasing transaction fee failed</source>
        <translation>Tranzakciós díj növelése sikertelen</translation>
    </message>
    <message>
        <source>Do you want to increase the fee?</source>
        <translation>Kívánja megnövelni a díjat?</translation>
    </message>
    <message>
        <source>Current fee:</source>
        <translation>Jelenlegi díj:</translation>
    </message>
    <message>
        <source>New fee:</source>
        <translation>Új díj:</translation>
    </message>
    <message>
        <source>Can't sign transaction.</source>
        <translation>Tranzakció aláírása sikertelen.</translation>
    </message>
    </context>
>>>>>>> f17942a3
<context>
    <name>WalletView</name>
    <message>
        <source>&amp;Export</source>
        <translation>&amp;Exportálás</translation>
    </message>
    <message>
        <source>Export the data in the current tab to a file</source>
        <translation>Jelenlegi nézet adatainak exportálása fájlba</translation>
    </message>
    <message>
        <source>Backup Wallet</source>
        <translation>Biztonsági másolat készítése a Tárcáról</translation>
    </message>
    <message>
        <source>Wallet Data (*.dat)</source>
        <translation>Tárca Fájl (*.dat)</translation>
    </message>
    <message>
        <source>Backup Failed</source>
        <translation>Biztonsági másolat készítése sikertelen</translation>
    </message>
    <message>
        <source>Backup Successful</source>
        <translation>Sikeres biztonsági mentés</translation>
    </message>
    <message>
        <source>The wallet data was successfully saved to %1.</source>
        <translation>A tárca adatai sikeresen elmentve %1.</translation>
    </message>
</context>
<context>
    <name>bitcoin-core</name>
    <message>
        <source>Options:</source>
        <translation>Opciók
</translation>
    </message>
    <message>
        <source>Specify data directory</source>
        <translation>Adatkönyvtár
</translation>
    </message>
    <message>
        <source>Connect to a node to retrieve peer addresses, and disconnect</source>
        <translation>Kapcsolódás egy csomóponthoz a peerek címeinek megszerzése miatt, majd szétkapcsolás</translation>
    </message>
    <message>
        <source>Specify your own public address</source>
        <translation>Adja meg az Ön saját nyilvános címét</translation>
    </message>
    <message>
        <source>Accept command line and JSON-RPC commands</source>
        <translation>Parancssoros és JSON-RPC parancsok elfogadása
</translation>
    </message>
    <message>
        <source>Distributed under the MIT software license, see the accompanying file %s or %s</source>
        <translation>MIT szoftver licenc alapján terjesztve, tekintse meg a hozzátartozó fájlt %s or %s</translation>
    </message>
    <message>
        <source>Error: A fatal internal error occurred, see debug.log for details</source>
        <translation>Hiba: Fatális belső hiba történt, nézze meg a debug.log -ot a részletekért</translation>
    </message>
    <message>
        <source>Run in the background as a daemon and accept commands</source>
        <translation>Háttérben futtatás daemonként és parancsok elfogadása
</translation>
    </message>
    <message>
        <source>Particl Core</source>
        <translation>Particl Core</translation>
    </message>
    <message>
        <source>The %s developers</source>
        <translation>A %s fejlesztők</translation>
    </message>
    <message>
        <source>The %s developers</source>
        <translation>A %s fejlesztők</translation>
    </message>
    <message>
        <source>Execute command when a wallet transaction changes (%s in cmd is replaced by TxID)</source>
        <translation>Parancs, amit akkor hajt végre, amikor egy tárca-tranzakció megváltozik  (%s a parancsban lecserélődik a blokk TxID-re)</translation>
    </message>
    <message>
        <source>Use UPnP to map the listening port (default: 1 when listening and no -proxy)</source>
        <translation>UPnP használata porttovábbításra (alapértelmezett: 1, amikor kiszolgál és nem használt a -proxy)</translation>
    </message>
    <message>
        <source>&lt;category&gt; can be:</source>
        <translation>&lt;category&gt; lehet:</translation>
    </message>
    <message>
        <source>Accept connections from outside (default: 1 if no -proxy or -connect)</source>
        <translation>Kívülről érkező kapcsolatok elfogadása (alapértelmezett: 1, ha nem használt a -proxy vagy a -connect)</translation>
    </message>
    <message>
        <source>Corrupted block database detected</source>
        <translation>Sérült blokk-adatbázis észlelve</translation>
    </message>
    <message>
        <source>Do you want to rebuild the block database now?</source>
        <translation>Újra akarod építeni a blokk adatbázist most?</translation>
    </message>
    <message>
        <source>Error initializing block database</source>
        <translation>A blokkadatbázis inicializálása nem sikerült</translation>
    </message>
    <message>
        <source>Error initializing wallet database environment %s!</source>
        <translation>A tárca-adatbázis inicializálása nem sikerült: %s!</translation>
    </message>
    <message>
        <source>Error loading block database</source>
        <translation>Hiba a blokk adatbázis betöltése közben.</translation>
    </message>
    <message>
        <source>Error opening block database</source>
        <translation>Hiba a blokk adatbázis megnyitása közben.</translation>
    </message>
    <message>
        <source>Error: Disk space is low!</source>
        <translation>Hiba: kevés a hely a lemezen!</translation>
    </message>
    <message>
        <source>Failed to listen on any port. Use -listen=0 if you want this.</source>
        <translation>Egyik hálózati porton sem sikerül hallgatni. Használja a -listen=0 kapcsolót, ha ezt szeretné.</translation>
    </message>
    <message>
        <source>Importing...</source>
        <translation>Importálás</translation>
    </message>
    <message>
        <source>Incorrect or no genesis block found. Wrong datadir for network?</source>
        <translation>Helytelen vagy nemlétező genézis blokk. Helytelen hálózati adatkönyvtár?</translation>
    </message>
    <message>
        <source>Loading banlist...</source>
        <translation>Tiltólista betöltése...</translation>
    </message>
    <message>
        <source>Not enough file descriptors available.</source>
        <translation>Nincs elég fájlleíró. </translation>
    </message>
    <message>
        <source>Transaction fee and change calculation failed</source>
        <translation>A tranzakciós díj és a visszajáró kiszámítása nem sikerült</translation>
    </message>
    <message>
        <source>Verifying blocks...</source>
        <translation>Blokkok ellenőrzése...</translation>
    </message>
    <message>
        <source>Wallet options:</source>
        <translation>Tárca beállítások:</translation>
    </message>
    <message>
        <source>Discover own IP addresses (default: 1 when listening and no -externalip or -proxy)</source>
        <translation>Saját IP-cím felfedezése (alapértelmezett: 1, amikor kiszolgál és nem használt a -externalip)</translation>
    </message>
    <message>
        <source>Whitelisted peers cannot be DoS banned and their transactions are always relayed, even if they are already in the mempool, useful e.g. for a gateway</source>
        <translation>A fehérlistán szereplő felek nem lesznek automatikusan kitiltva és a tranzakcióik is mindig továbbítva lesznek, akkor is ha már a megerősítésre váró listán (mempool) vannak. Hasznos például összekötő csomópontokon (gateway).</translation>
    </message>
    <message>
        <source>(default: %u)</source>
        <translation>(alapértelmezett: %u)</translation>
    </message>
    <message>
        <source>Error reading from database, shutting down.</source>
        <translation>Hiba az adatbázis olvasásakor, leállítás</translation>
    </message>
    <message>
        <source>Information</source>
        <translation>Információ</translation>
    </message>
    <message>
        <source>RPC server options:</source>
        <translation>RPC szerver opciók:</translation>
    </message>
    <message>
        <source>Send trace/debug info to console instead of debug.log file</source>
        <translation>trace/debug információ küldése a konzolra a debog.log fájl helyett</translation>
    </message>
    <message>
        <source>Signing transaction failed</source>
        <translation>Tranzakció aláírása sikertelen</translation>
    </message>
    <message>
        <source>This is experimental software.</source>
        <translation>Ez egy kísérleti szoftver.</translation>
    </message>
    <message>
        <source>Transaction amount too small</source>
        <translation>Tranzakció összege túl alacsony</translation>
    </message>
    <message>
        <source>Transaction too large</source>
        <translation>Túl nagy tranzakció</translation>
    </message>
    <message>
        <source>Username for JSON-RPC connections</source>
        <translation>Felhasználói név JSON-RPC csatlakozásokhoz
</translation>
    </message>
    <message>
        <source>Warning</source>
        <translation>Figyelem</translation>
    </message>
    <message>
        <source>You need to rebuild the database using -reindex to change -txindex</source>
        <translation>Az adatbázist újra kell építeni -reindex használatával, hogy a -tindex-et módosítsd.</translation>
    </message>
    <message>
        <source>Password for JSON-RPC connections</source>
        <translation>Jelszó JSON-RPC csatlakozásokhoz
</translation>
    </message>
    <message>
        <source>Execute command when the best block changes (%s in cmd is replaced by block hash)</source>
        <translation>Parancs, amit akkor hajt végre, amikor a legjobb blokk megváltozik (%s a cmd-ban lecserélődik a blokk hash-re)</translation>
    </message>
    <message>
        <source>Allow DNS lookups for -addnode, -seednode and -connect</source>
        <translation>DNS-kikeresés engedélyezése az addnode-nál és a connect-nél</translation>
    </message>
    <message>
        <source>Warning: Unknown block versions being mined! It's possible unknown rules are in effect</source>
        <translation>Figyelem: Ismeretlen blokkokat bányásznak! Lehetséges, hogy ismeretlen szabályok érvényesek.</translation>
    </message>
    <message>
        <source>%s is set very high!</source>
        <translation>%s étéke nagyon magas!</translation>
    </message>
    <message>
        <source>Warning: Unknown block versions being mined! It's possible unknown rules are in effect</source>
        <translation>Figyelem: Ismeretlen blokkokat bányásznak! Lehetséges, hogy ismeretlen szabályok érvényesek.</translation>
    </message>
    <message>
        <source>(default: %s)</source>
        <translation>(alapértelmezett: %s)</translation>
    </message>
    <message>
<<<<<<< HEAD
=======
        <source>Error loading wallet %s. Invalid characters in -wallet filename.</source>
        <translation>Hiba a tárca betöltése közben %s. Érvénytelen karakterek a -tárca fájlnevében.</translation>
    </message>
    <message>
>>>>>>> f17942a3
        <source>How many blocks to check at startup (default: %u, 0 = all)</source>
        <translation>Hány blokkot ellenőrizzen induláskor (alapértelmezett: %u, 0 = mindet)</translation>
    </message>
    <message>
        <source>Include IP addresses in debug output (default: %u)</source>
        <translation>IP-címek megjelenítése a naplóban (alapértelmezett: %u)</translation>
    </message>
    <message>
        <source>Maximum per-connection receive buffer, &lt;n&gt;*1000 bytes (default: %u)</source>
        <translation>Kapcsolatonkénti maximum fogadó buffer, &lt;n&gt;*1000 byte (alapértelmezett: %u)</translation>
    </message>
    <message>
        <source>Maximum per-connection send buffer, &lt;n&gt;*1000 bytes (default: %u)</source>
        <translation>Kapcsolatonkénti maximum küldő buffer, &lt;n&gt;*1000 byte (alapértelmezett: %u)</translation>
    </message>
    <message>
        <source>Set key pool size to &lt;n&gt; (default: %u)</source>
        <translation>Kulcshalmaz méretének a beállítása &lt;n&gt;(alapértelmezett: %u) </translation>
    </message>
    <message>
        <source>Specify configuration file (default: %s)</source>
        <translation>Konfigurációs fájl megadása (alapértelmezett: %s)</translation>
    </message>
    <message>
        <source>Specify connection timeout in milliseconds (minimum: 1, default: %d)</source>
        <translation>Csatlakozás időtúllépése milliszekundumban (minimum: 1, alapértelmezett: %d)</translation>
    </message>
    <message>
        <source>Specify pid file (default: %s)</source>
        <translation>Pid-fájl megadása (alapértelmezett: %s)</translation>
    </message>
    <message>
        <source>Spend unconfirmed change when sending transactions (default: %u)</source>
        <translation>Tranzakciók küldésekor a jóváhagyatlan visszajáró elköltése (alapértelmezés: %u)</translation>
    </message>
    <message>
        <source>Starting network threads...</source>
        <translation>Hálózati szálak indítása...</translation>
    </message>
    <message>
        <source>This is the minimum transaction fee you pay on every transaction.</source>
        <translation>Ez a minimum tranzakciós díj, amelyet tranzakciónként kifizet.</translation>
    </message>
    <message>
        <source>This is the transaction fee you will pay if you send a transaction.</source>
        <translation>Ez a tranzakció díja, amelyet kifizet, ha tranzakciót indít.</translation>
    </message>
    <message>
        <source>Transaction amounts must not be negative</source>
        <translation>Tranzakció összege nem lehet negatív</translation>
    </message>
    <message>
        <source>Transaction must have at least one recipient</source>
        <translation>Legalább egy címzett kell a tranzakcióhoz</translation>
    </message>
    <message>
        <source>Maximum per-connection receive buffer, &lt;n&gt;*1000 bytes (default: %u)</source>
        <translation>Kapcsolatonkénti maximum fogadó buffer, &lt;n&gt;*1000 byte (alapértelmezett: %u)</translation>
    </message>
    <message>
        <source>Maximum per-connection send buffer, &lt;n&gt;*1000 bytes (default: %u)</source>
        <translation>Kapcsolatonkénti maximum küldő buffer, &lt;n&gt;*1000 byte (alapértelmezett: %u)</translation>
    </message>
    <message>
        <source>Set key pool size to &lt;n&gt; (default: %u)</source>
        <translation>Kulcs halmaz méretének a beállítása &lt;n&gt;(alapértelmezett: %u) </translation>
    </message>
    <message>
        <source>Specify configuration file (default: %s)</source>
        <translation>Konfigurációs fájl megadása (alapértelmezett: %s)</translation>
    </message>
    <message>
        <source>Specify connection timeout in milliseconds (minimum: 1, default: %d)</source>
        <translation>Csatlakozás időtúllépése milliszekundumban (minimum: 1, alapértelmezett: %d)</translation>
    </message>
    <message>
        <source>Specify pid file (default: %s)</source>
        <translation>Pid-fájl megadása (alapértelmezett: %s)</translation>
    </message>
    <message>
        <source>Spend unconfirmed change when sending transactions (default: %u)</source>
        <translation>Tranzakciók küldésekor a jóváhagyatlan visszajáró elköltése (alapértelmezés: %u)</translation>
    </message>
    <message>
        <source>Starting network threads...</source>
        <translation>Hálózati szálak indítása...</translation>
    </message>
    <message>
        <source>This is the minimum transaction fee you pay on every transaction.</source>
        <translation>Ez a minimum tranzakciós díj, amelyet tranzakciónként kifizet.</translation>
    </message>
    <message>
        <source>This is the transaction fee you will pay if you send a transaction.</source>
        <translation>Ez a tranzakció díja, amelyet kifizet, ha tranzakciót indít.</translation>
    </message>
    <message>
        <source>Transaction amounts must not be negative</source>
        <translation>Tranzakció összege nem lehet negatív</translation>
    </message>
    <message>
        <source>Transaction must have at least one recipient</source>
        <translation>Legalább egy címzett kell a tranzakcióhoz</translation>
    </message>
    <message>
        <source>Unknown network specified in -onlynet: '%s'</source>
        <translation>Ismeretlen hálózat lett megadva -onlynet: '%s'</translation>
    </message>
    <message>
        <source>Insufficient funds</source>
        <translation>Nincs elég bitcoinod.</translation>
    </message>
    <message>
        <source>Loading block index...</source>
        <translation>Blokkindex betöltése...</translation>
    </message>
    <message>
        <source>Loading wallet...</source>
        <translation>Tárca betöltése...</translation>
    </message>
    <message>
        <source>Cannot downgrade wallet</source>
        <translation>Nem sikerült a Tárca visszaállítása a korábbi verzióra</translation>
    </message>
    <message>
        <source>Rescanning...</source>
        <translation>Újraszkennelés...</translation>
    </message>
    <message>
        <source>Done loading</source>
        <translation>Betöltés befejezve.</translation>
    </message>
    <message>
        <source>Error</source>
        <translation>Hiba</translation>
    </message>
</context>
</TS><|MERGE_RESOLUTION|>--- conflicted
+++ resolved
@@ -43,19 +43,11 @@
     </message>
     <message>
         <source>Choose the address to send coins to</source>
-<<<<<<< HEAD
-        <translation>Válassza ki a címet küldéshez</translation>
-    </message>
-    <message>
-        <source>Choose the address to receive coins with</source>
-        <translation>Válassza ki a címet fogadáshoz</translation>
-=======
         <translation>Válassza ki a címet utaláshoz</translation>
     </message>
     <message>
         <source>Choose the address to receive coins with</source>
         <translation>Válassza ki a címet jóváíráshoz</translation>
->>>>>>> f17942a3
     </message>
     <message>
         <source>C&amp;hoose</source>
@@ -95,11 +87,7 @@
     </message>
     <message>
         <source>Comma separated file (*.csv)</source>
-<<<<<<< HEAD
-        <translation>Vesszővel elválasztott adatokat tartalmazó fájl</translation>
-=======
         <translation>Vesszővel elválasztott adatokat tartalmazó fájl (*.csv)</translation>
->>>>>>> f17942a3
     </message>
     <message>
         <source>Exporting Failed</source>
@@ -668,13 +656,10 @@
         <translation>Díj másolása</translation>
     </message>
     <message>
-<<<<<<< HEAD
-=======
         <source>Copy after fee</source>
         <translation>Utólagos díj másolása</translation>
     </message>
     <message>
->>>>>>> f17942a3
         <source>Copy bytes</source>
         <translation>Byte-ok másolása </translation>
     </message>
@@ -863,8 +848,6 @@
         <translation>Mivel ez a program első indulása, megváltoztathatja, hogy a %1 hova mentse az adatokat.</translation>
     </message>
     <message>
-<<<<<<< HEAD
-=======
         <source>When you click OK, %1 will begin to download and process the full %4 block chain (%2GB) starting with the earliest transactions in %3 when %4 initially launched.</source>
         <translation>Ha az OK-ra kattint, %1 megkezdi a teljes %4 blokk lánc letöltését és feldolgozását (%2GB) a legkorábbi tranzakciókkal kezdve %3 -ben, amikor a %4 bevezetésre került.</translation>
     </message>
@@ -877,7 +860,6 @@
         <translation>Ha a tárolt blokk lánc méretének korlátozását (megnyesését) választotta, akkor is le kell tölteni és feldolgozni az eddig keletkezett összes adatot, de utána ezek törlésre kerülnek, hogy ne foglaljunk sok helyet a merevlemezén.</translation>
     </message>
     <message>
->>>>>>> f17942a3
         <source>Use the default data directory</source>
         <translation>Az alapértelmezett adat könyvtár használata</translation>
     </message>
@@ -1021,30 +1003,16 @@
     <message>
         <source>Number of script &amp;verification threads</source>
         <translation>A szkript &amp;igazolási szálak száma</translation>
-<<<<<<< HEAD
-    </message>
-    <message>
-        <source>Accept connections from outside</source>
-        <translation>Külső kapcsolatok elfogadása</translation>
-    </message>
-    <message>
-        <source>Allow incoming connections</source>
-        <translation>Bejövő kapcsolatok engedélyezése</translation>
-=======
->>>>>>> f17942a3
     </message>
     <message>
         <source>IP address of the proxy (e.g. IPv4: 127.0.0.1 / IPv6: ::1)</source>
         <translation>A proxy IP címe (pl.: IPv4: 127.0.0.1 / IPv6: ::1)</translation>
     </message>
     <message>
-<<<<<<< HEAD
-=======
         <source>Shows if the supplied default SOCKS5 proxy is used to reach peers via this network type.</source>
         <translation>Megmutatja, hogy az alapértelmezett SOCKS5 proxy van-e használatban, hogy elérje a párokat ennél a hálózati típusnál.</translation>
     </message>
     <message>
->>>>>>> f17942a3
         <source>Minimize instead of exit the application when the window is closed. When this option is enabled, the application will be closed only after selecting Exit in the menu.</source>
         <translation>Az alkalmazásból való kilépés helyett az eszköztárba kicsinyíti az alkalmazást az ablak bezárásakor. Ez esetben az alkalmazás csak a Kilépés menüponttal zárható be.</translation>
     </message>
@@ -1053,10 +1021,6 @@
         <translation>Harmadik féltől származó URL-ek (pl. egy blokk felfedező) amelyek a tranzakciós fülön jelennek meg mint a környezetérzékeny menü tételei. %s az URL-ben helyettesítve a tranzakciós hash-el. Több URL esetén, függőleges vonal választja el őket.</translation>
     </message>
     <message>
-<<<<<<< HEAD
-        <source>Third party transaction URLs</source>
-        <translation>Harmadik fél tranzakció URL-ek</translation>
-=======
         <source>Active command-line options that override above options:</source>
         <translation>Aktív parancssori beállítások, melyek felülírják a fenti beállításokat:</translation>
     </message>
@@ -1067,7 +1031,6 @@
     <message>
         <source>Open Configuration File</source>
         <translation>Konfigurációs Fájl Megnyitása</translation>
->>>>>>> f17942a3
     </message>
     <message>
         <source>Active command-line options that override above options:</source>
@@ -1103,27 +1066,15 @@
     </message>
     <message>
         <source>If you disable the spending of unconfirmed change, the change from a transaction cannot be used until that transaction has at least one confirmation. This also affects how your balance is computed.</source>
-<<<<<<< HEAD
-        <translation>Ha letiltja a jóváhagyatlan változások elköltését, akkor egy tranzakcióból származó változást nem lehet használni, amíg legalább egy jóváhagyás nem történik. Ez befolyásolja az egyenlegének a kiszámítását is.</translation>
+        <translation>Ha letiltja a jóváhagyatlan visszajáró elköltését, akkor egy tranzakcióból származó visszajárót nem lehet felhasználni, amíg legalább egy jóváhagyás nem történik. Ez befolyásolja az egyenlegének a kiszámítását is.</translation>
     </message>
     <message>
         <source>&amp;Spend unconfirmed change</source>
-        <translation>&amp;Költése a a jóváhagyatlan változásnak</translation>
+        <translation>&amp;Költése a a jóváhagyatlan visszajárónak</translation>
     </message>
     <message>
         <source>Automatically open the Particl client port on the router. This only works when your router supports UPnP and it is enabled.</source>
         <translation>A Particl-kliens portjának automatikus megnyitása a routeren. Ez csak akkor működik, ha a routered támogatja az UPnP-t és az engedélyezve is van rajta.</translation>
-=======
-        <translation>Ha letiltja a jóváhagyatlan visszajáró elköltését, akkor egy tranzakcióból származó visszajárót nem lehet felhasználni, amíg legalább egy jóváhagyás nem történik. Ez befolyásolja az egyenlegének a kiszámítását is.</translation>
-    </message>
-    <message>
-        <source>&amp;Spend unconfirmed change</source>
-        <translation>&amp;Költése a a jóváhagyatlan visszajárónak</translation>
-    </message>
-    <message>
-        <source>Automatically open the Bitcoin client port on the router. This only works when your router supports UPnP and it is enabled.</source>
-        <translation>A Bitcoin-kliens portjának automatikus megnyitása a routeren. Ez csak akkor működik, ha a routered támogatja az UPnP-t és az engedélyezve is van rajta.</translation>
->>>>>>> f17942a3
     </message>
     <message>
         <source>Map port using &amp;UPnP</source>
@@ -1174,13 +1125,6 @@
         <translation>Csatlakozás a Bitcoin hálózathoz külön SOCKS5 proxy használatával a Tor rejtett szolgáltatásainak eléréséhez.</translation>
     </message>
     <message>
-<<<<<<< HEAD
-        <source>Use separate SOCKS5 proxy to reach peers via Tor hidden services:</source>
-        <translation>Más SOCKS5 proxy használata a párok eléréséhez, a Tor rejtett szolgáltatásain keresztül:</translation>
-    </message>
-    <message>
-=======
->>>>>>> f17942a3
         <source>&amp;Window</source>
         <translation>&amp;Ablak</translation>
     </message>
@@ -1257,8 +1201,6 @@
         <translation>A kliens le fog állni. Szeretné folytatni?</translation>
     </message>
     <message>
-<<<<<<< HEAD
-=======
         <source>Configuration options</source>
         <translation>Beállítási lehetőségek</translation>
     </message>
@@ -1275,7 +1217,6 @@
         <translation>Nem sikerült megnyitni a konfigurációs fájlt.</translation>
     </message>
     <message>
->>>>>>> f17942a3
         <source>This change would require a client restart.</source>
         <translation>Ehhez a változtatáshoz újra kellene indítani a klienst.</translation>
     </message>
@@ -1346,8 +1287,6 @@
         <source>Recent transactions</source>
         <translation>A legutóbbi tranzakciók</translation>
     </message>
-<<<<<<< HEAD
-=======
     <message>
         <source>Unconfirmed transactions to watch-only addresses</source>
         <translation>A csak megfigyelt címek hitelesítetlen tranzakciói</translation>
@@ -1446,113 +1385,11 @@
 </context>
 <context>
     <name>PeerTableModel</name>
->>>>>>> f17942a3
     <message>
         <source>Unconfirmed transactions to watch-only addresses</source>
         <translation>A csak megfigyelt címek hitelesítetlen tranzakciói</translation>
     </message>
     <message>
-<<<<<<< HEAD
-        <source>Mined balance in watch-only addresses that has not yet matured</source>
-        <translation>A csak megfigyelt címek bányászott, még éretlen egyenlege</translation>
-    </message>
-    <message>
-        <source>Current total balance in watch-only addresses</source>
-        <translation>A csak megfigyelt címek jelenlegi teljes egyenlege</translation>
-    </message>
-</context>
-<context>
-    <name>PaymentServer</name>
-    <message>
-        <source>Payment request error</source>
-        <translation>Hiba történt a fizetési kérelem során</translation>
-    </message>
-    <message>
-        <source>Cannot start bitcoin: click-to-pay handler</source>
-        <translation>A bitcoin nem tud elindulni: click-to-pay kezelő</translation>
-    </message>
-    <message>
-        <source>URI handling</source>
-        <translation>URI kezelés</translation>
-    </message>
-    <message>
-        <source>Invalid payment address %1</source>
-        <translation>Érvénytelen fizetési cím %1</translation>
-    </message>
-    <message>
-        <source>URI cannot be parsed! This can be caused by an invalid Bitcoin address or malformed URI parameters.</source>
-        <translation>Nem sikerült az URI elemzése! Ezt okozhatja érvénytelen Bitcoin cím, vagy rossz URI paraméterezés.</translation>
-    </message>
-    <message>
-        <source>Payment request file handling</source>
-        <translation>Fizetés kérelmi fájl kezelése</translation>
-    </message>
-    <message>
-        <source>Payment request file cannot be read! This can be caused by an invalid payment request file.</source>
-        <translation>Nem sikerült beolvasni a fizetési kérelmi fájlt! Ezt érvénytelen fizetési kérelmi fájl okozhatja.</translation>
-    </message>
-    <message>
-        <source>Payment request rejected</source>
-        <translation>A fizetési kérelem visszautasítva</translation>
-    </message>
-    <message>
-        <source>Payment request network doesn't match client network.</source>
-        <translation>A fizetési kérelmi hálózat nem egyezik a kliens hálózatával.</translation>
-    </message>
-    <message>
-        <source>Payment request expired.</source>
-        <translation>A fizetési kérelem lejárt.</translation>
-    </message>
-    <message>
-        <source>Payment request is not initialized.</source>
-        <translation>A fizetési kérelem nem inicializálódott</translation>
-    </message>
-    <message>
-        <source>Invalid payment request.</source>
-        <translation>Érvénytelen fizetési kérelem</translation>
-    </message>
-    <message>
-        <source>Requested payment amount of %1 is too small (considered dust).</source>
-        <translation>A %1 fizetésre kért összege túl kevés (porszemnek minősül).</translation>
-    </message>
-    <message>
-        <source>Refund from %1</source>
-        <translation>Visszatérítés a %1 -tól</translation>
-    </message>
-    <message>
-        <source>Payment request %1 is too large (%2 bytes, allowed %3 bytes).</source>
-        <translation>A fizetési kérelem %1 túl nagy (%2 byte, csak %3 byte engedélyezett).</translation>
-    </message>
-    <message>
-        <source>Error communicating with %1: %2</source>
-        <translation>Hiba a kommuniáció során %1 -el: %2</translation>
-    </message>
-    <message>
-        <source>Payment request cannot be parsed!</source>
-        <translation>Nem sikerült elemezni a fizetési kérelmet!</translation>
-    </message>
-    <message>
-        <source>Bad response from server %1</source>
-        <translation>Rossz válasz a kiszolgálótól %1</translation>
-    </message>
-    <message>
-        <source>Network request error</source>
-        <translation>Hálózati kérelem hiba</translation>
-    </message>
-    <message>
-        <source>Payment acknowledged</source>
-        <translation>Fizetés elfogadva</translation>
-    </message>
-</context>
-<context>
-    <name>PeerTableModel</name>
-    <message>
-        <source>User Agent</source>
-        <translation>User Agent</translation>
-    </message>
-    <message>
-=======
->>>>>>> f17942a3
         <source>Node/Service</source>
         <translation>Csomópont/Szolgáltatás</translation>
     </message>
@@ -1564,8 +1401,6 @@
         <source>Ping</source>
         <translation>Ping</translation>
     </message>
-<<<<<<< HEAD
-=======
     <message>
         <source>Sent</source>
         <translation>Küldött</translation>
@@ -1574,7 +1409,6 @@
         <source>Received</source>
         <translation>Fogadott</translation>
     </message>
->>>>>>> f17942a3
 </context>
 <context>
     <name>QObject</name>
@@ -1638,8 +1472,6 @@
         <source>%1 and %2</source>
         <translation>%1 és %2</translation>
     </message>
-<<<<<<< HEAD
-=======
     <message numerus="yes">
         <source>%n year(s)</source>
         <translation><numerusform>%n év</numerusform><numerusform>%n év</numerusform></translation>
@@ -1660,18 +1492,14 @@
         <source>%1 GB</source>
         <translation>%1 GB</translation>
     </message>
->>>>>>> f17942a3
     <message>
         <source>%1 didn't yet exit safely...</source>
         <translation>%1 még nem lépett ki biztonságosan...</translation>
     </message>
-<<<<<<< HEAD
-=======
     <message>
         <source>unknown</source>
         <translation>ismeretlen</translation>
     </message>
->>>>>>> f17942a3
 </context>
 <context>
     <name>QObject::QObject</name>
@@ -1924,7 +1752,6 @@
     <message>
         <source>&amp;Disconnect</source>
         <translation>&amp;Szétkapcsol</translation>
-<<<<<<< HEAD
     </message>
     <message>
         <source>Ban for</source>
@@ -1939,45 +1766,18 @@
         <translation>Üdv a %1 RPC konzoljában.</translation>
     </message>
     <message>
-        <source>Use up and down arrows to navigate history, and &lt;b&gt;Ctrl-L&lt;/b&gt; to clear screen.</source>
-        <translation>Navigálhat a fel és le nyilakkal, és &lt;b&gt;Ctrl-L&lt;/b&gt; -vel törölheti a képernyőt.</translation>
-=======
->>>>>>> f17942a3
-    </message>
-    <message>
-        <source>Ban for</source>
-        <translation>Kitiltás oka</translation>
-    </message>
-    <message>
-<<<<<<< HEAD
+        <source>Use up and down arrows to navigate history, and %1 to clear screen.</source>
+        <translation>Használja a fel és le nyilakat az előzményekben való navigáláshoz, és %1 -et a képernyő törlésére.</translation>
+    </message>
+    <message>
+        <source>WARNING: Scammers have been active, telling users to type commands here, stealing their wallet contents. Do not use this console without fully understanding the ramifications of a command.</source>
+        <translation>FIGYELEM: Csalók megpróbálnak felhasználókat rávenni, hogy parancsokat írjanak be ide, és ellopják a tárca tartalmát. Ne használja ezt a konzolt anélkül, hogy teljesen megértené egy parancs kiadásának a következményeit.</translation>
+    </message>
+    <message>
         <source>Network activity disabled</source>
         <translation>Hálózati tevékenység letiltva.</translation>
     </message>
     <message>
-        <source>%1 B</source>
-        <translation>%1 B</translation>
-=======
-        <source>&amp;Unban</source>
-        <translation>&amp;Feloldja a kitiltást</translation>
->>>>>>> f17942a3
-    </message>
-    <message>
-        <source>Welcome to the %1 RPC console.</source>
-        <translation>Üdv a %1 RPC konzoljában.</translation>
-    </message>
-    <message>
-        <source>Use up and down arrows to navigate history, and %1 to clear screen.</source>
-        <translation>Használja a fel és le nyilakat az előzményekben való navigáláshoz, és %1 -et a képernyő törlésére.</translation>
-    </message>
-    <message>
-        <source>WARNING: Scammers have been active, telling users to type commands here, stealing their wallet contents. Do not use this console without fully understanding the ramifications of a command.</source>
-        <translation>FIGYELEM: Csalók megpróbálnak felhasználókat rávenni, hogy parancsokat írjanak be ide, és ellopják a tárca tartalmát. Ne használja ezt a konzolt anélkül, hogy teljesen megértené egy parancs kiadásának a következményeit.</translation>
-    </message>
-    <message>
-        <source>Network activity disabled</source>
-        <translation>Hálózati tevékenység letiltva.</translation>
-    </message>
-    <message>
         <source>(node id: %1)</source>
         <translation>(csomópont azonosító: %1)</translation>
     </message>
@@ -2029,17 +1829,6 @@
         <translation>&amp;Üzenet:</translation>
     </message>
     <message>
-<<<<<<< HEAD
-        <source>Reuse one of the previously used receiving addresses. Reusing addresses has security and privacy issues. Do not use this unless re-generating a payment request made before.</source>
-        <translation>Egy előzőleg használt fogadó cím újrafelhasználása. A címek újrafelhasználása biztonsági és adatvédelmi problémát jelent. Ne használja ezt a funkciót, kivéve, ha egy korábbi fizetési kérelmet szeretne megismételni.</translation>
-    </message>
-    <message>
-        <source>R&amp;euse an existing receiving address (not recommended)</source>
-        <translation>&amp;Újrafelhasznál egy létező fogadó címet (nem ajánlott)</translation>
-    </message>
-    <message>
-=======
->>>>>>> f17942a3
         <source>An optional message to attach to the payment request, which will be displayed when the request is opened. Note: The message will not be sent with the payment over the Bitcoin network.</source>
         <translation>Egy opcionális üzenet csatolása a fizetési kérelemhez, amely megjelenik a kérelem megnyitásakor. Megjegyzés: Az üzenet nem lesz elküldve a fizetséggel a Bitcoin hálózaton keresztül.</translation>
     </message>
@@ -2253,8 +2042,6 @@
         <translation>Válassz...</translation>
     </message>
     <message>
-<<<<<<< HEAD
-=======
         <source>Using the fallbackfee can result in sending a transaction that will take several hours or days (or never) to confirm. Consider choosing your fee manually or wait until you have validated the complete chain.</source>
         <translation>A tartalék díj (failback fee) használata egy órákig vagy napokig tartó (vagy soha be nem fejeződő) tranzakciót eredményezhet. Fontolja meg, hogy Ön adja meg a díjat, vagy várjon amíg a teljes láncot érvényesíti.</translation>
     </message>
@@ -2263,7 +2050,6 @@
         <translation>Figyelem: A hozzávetőleges díjszámítás jelenleg nem lehetséges.</translation>
     </message>
     <message>
->>>>>>> f17942a3
         <source>collapse fee-settings</source>
         <translation>díj beállítások bezárása</translation>
     </message>
@@ -2319,8 +2105,6 @@
         <source>S&amp;end</source>
         <translation>&amp;Küldés</translation>
     </message>
-<<<<<<< HEAD
-=======
     <message>
         <source>Copy quantity</source>
         <translation>Mennyiség másolása</translation>
@@ -2432,7 +2216,6 @@
 </context>
 <context>
     <name>SendCoinsEntry</name>
->>>>>>> f17942a3
     <message>
         <source>Copy quantity</source>
         <translation>Mennyiség másolása</translation>
@@ -2450,21 +2233,16 @@
         <translation>Byte-ok másolása </translation>
     </message>
     <message>
-<<<<<<< HEAD
-        <source>Copy dust</source>
-        <translation>Porszemek másolása</translation>
-=======
         <source>This is a normal payment.</source>
         <translation>Ez normál fizetés.</translation>
     </message>
     <message>
-        <source>The Bitcoin address to send the payment to</source>
-        <translation>Erre a Bitcoin címre küldje az összeget</translation>
+        <source>The Particl address to send the payment to</source>
+        <translation>Erre a Particl címre küldje az összeget</translation>
     </message>
     <message>
         <source>Alt+A</source>
         <translation>Alt+A</translation>
->>>>>>> f17942a3
     </message>
     <message>
         <source>Copy change</source>
@@ -2479,14 +2257,6 @@
         <translation>hozzáadva, mint tranzakciós díj</translation>
     </message>
     <message>
-<<<<<<< HEAD
-        <source>Total Amount %1</source>
-        <translation>Teljes Összeg %1</translation>
-    </message>
-    <message>
-        <source>or</source>
-        <translation>vagy</translation>
-=======
         <source>S&amp;ubtract fee from amount</source>
         <translation>&amp;Vonja le a díjat az összegből</translation>
     </message>
@@ -2501,17 +2271,11 @@
     <message>
         <source>Pay To:</source>
         <translation>Címzett:</translation>
->>>>>>> f17942a3
     </message>
     <message>
         <source>Confirm send coins</source>
         <translation>Összeg küldésének megerősítése</translation>
     </message>
-<<<<<<< HEAD
-    <message>
-        <source>The recipient address is not valid. Please recheck.</source>
-        <translation>A fogadó címe érvénytelen. Kérem ellenőrizze.</translation>
-=======
     <message>
         <source>Enter a label for this address to add it to your address book</source>
         <translation>Adjon egy címkét ehhez a címhez, hogy bekerüljön a címtárába</translation>
@@ -2533,7 +2297,6 @@
     <message>
         <source>Do not shut down the computer until this window disappears.</source>
         <translation>Ne állítsd le a számítógépet amíg ez az ablak el nem tűnik.</translation>
->>>>>>> f17942a3
     </message>
     <message>
         <source>The amount to pay must be larger than 0.</source>
@@ -2544,17 +2307,12 @@
         <translation>Az összeg meghaladja az egyenlegét.</translation>
     </message>
     <message>
-<<<<<<< HEAD
-        <source>The total exceeds your balance when the %1 transaction fee is included.</source>
-        <translation>A küldeni kívánt összeg és a %1 tranzakciós díj együtt meghaladja az egyenlegén rendelkezésre álló összeget.</translation>
-=======
-        <source>The Bitcoin address to sign the message with</source>
-        <translation>Bitcoin cím, amivel alá kívánja írni az üzenetet</translation>
+        <source>The Particl address to sign the message with</source>
+        <translation>Particl cím, amivel alá kívánja írni az üzenetet</translation>
     </message>
     <message>
         <source>Choose previously used address</source>
         <translation>Válassz egy korábban már használt címet</translation>
->>>>>>> f17942a3
     </message>
     <message>
         <source>Duplicate address found: addresses should only be used once each.</source>
@@ -2597,403 +2355,448 @@
         <translation>A cím, amelyet a visszajárónak megadott, nincs ebben a tárcában. Bármennyi vagy minden összeg elküldhető a tárcájából erre a címre. Biztos benne?</translation>
     </message>
     <message>
-<<<<<<< HEAD
+        <source>The Particl address the message was signed with</source>
+        <translation>Particl cím, amivel aláírta az üzenetet</translation>
+    </message>
+    <message>
+        <source>Verify the message to ensure it was signed with the specified Particl address</source>
+        <translation>Ellenőrizze az üzenetet, hogy valóban a megjelölt Particl címmel van-e aláírva</translation>
+    </message>
+    <message>
+        <source>Verify &amp;Message</source>
+        <translation>Üzenet ellenőrzése</translation>
+    </message>
+    <message>
+        <source>Click "Sign Message" to generate signature</source>
+        <translation>Klikkeljen az "Üzenet Aláírása" -ra, hogy aláírást generáljon</translation>
+    </message>
+    <message>
+        <source>The entered address is invalid.</source>
+        <translation>A megadott cím nem érvényes.</translation>
+    </message>
+    <message>
+        <source>Please check the address and try again.</source>
+        <translation>Kérem ellenőrizze a címet és próbálja meg újra.</translation>
+    </message>
+    <message>
+        <source>Wallet unlock was cancelled.</source>
+        <translation>Tárca megnyitása megszakítva</translation>
+    </message>
+    <message>
+        <source>Private key for the entered address is not available.</source>
+        <translation>A megadott cím privát kulcsa nem található.</translation>
+    </message>
+    <message>
+        <source>Message signing failed.</source>
+        <translation>Üzenet aláírása sikertelen.</translation>
+    </message>
+    <message>
+        <source>Message signed.</source>
+        <translation>Üzenet aláírva.</translation>
+    </message>
+    <message>
+        <source>The signature could not be decoded.</source>
+        <translation>Az aláírást nem sikerült dekódolni.</translation>
+    </message>
+    <message>
+        <source>Please check the signature and try again.</source>
+        <translation>Kérem ellenőrizze az aláírást és próbálja újra.</translation>
+    </message>
+    <message>
+        <source>Message verification failed.</source>
+        <translation>Az üzenet ellenőrzése sikertelen.</translation>
+    </message>
+    <message>
+        <source>Message verified.</source>
+        <translation>Üzenet ellenőrizve.</translation>
+    </message>
+</context>
+<context>
+    <name>SplashScreen</name>
+    <message>
+        <source>[testnet]</source>
+        <translation>[teszthálózat]</translation>
+    </message>
+</context>
+<context>
+    <name>TrafficGraphWidget</name>
+    <message>
+        <source>KB/s</source>
+        <translation>KB/s</translation>
+    </message>
+</context>
+<context>
+    <name>TransactionDesc</name>
+    <message>
+        <source>Open until %1</source>
+        <translation>%1 -ig megnyitva</translation>
+    </message>
+    <message>
+        <source>%1/offline</source>
+        <translation>%1/offline</translation>
+    </message>
+    <message>
+        <source>0/unconfirmed, %1</source>
+        <translation>0/megerősítetlen, %1</translation>
+    </message>
+    <message>
+        <source>in memory pool</source>
+        <translation>a memória halomban</translation>
+    </message>
+    <message>
+        <source>not in memory pool</source>
+        <translation>nincs a memória halomban</translation>
+    </message>
+    <message>
+        <source>abandoned</source>
+        <translation>elhagyott</translation>
+    </message>
+    <message>
+        <source>%1/unconfirmed</source>
+        <translation>%1/megerősítetlen</translation>
+    </message>
+    <message>
+        <source>%1 confirmations</source>
+        <translation>%1 megerősítés</translation>
+    </message>
+    <message>
+        <source>Status</source>
+        <translation>Állapot</translation>
+    </message>
+    <message>
+        <source>, has not been successfully broadcast yet</source>
+        <translation>, még nem sikerült közvetíteni</translation>
+    </message>
+    <message>
+        <source>Date</source>
+        <translation>Dátum</translation>
+    </message>
+    <message>
+        <source>Source</source>
+        <translation>Forrás</translation>
+    </message>
+    <message>
+        <source>Generated</source>
+        <translation>Generálva</translation>
+    </message>
+    <message>
+        <source>From</source>
+        <translation>Küldő: </translation>
+    </message>
+    <message>
+        <source>unknown</source>
+        <translation>ismeretlen</translation>
+    </message>
+    <message>
+        <source>To</source>
+        <translation>Címzett</translation>
+    </message>
+    <message>
+        <source>own address</source>
+        <translation>saját cím</translation>
+    </message>
+    <message>
+        <source>watch-only</source>
+        <translation>csak megfigyelés</translation>
+    </message>
+    <message>
+        <source>label</source>
+        <translation>címke</translation>
+    </message>
+    <message>
+        <source>Credit</source>
+        <translation>Jóváírás</translation>
+    </message>
+    <message>
+        <source>not accepted</source>
+        <translation>elutasítva</translation>
+    </message>
+    <message>
+        <source>Debit</source>
+        <translation>Terhelés</translation>
+    </message>
+    <message>
+        <source>Total debit</source>
+        <translation>Teljes terhelés</translation>
+    </message>
+    <message>
+        <source>Transaction fee</source>
+        <translation>Tranzakciós díj</translation>
+    </message>
+    <message>
+        <source>Net amount</source>
+        <translation>Nettó összeg</translation>
+    </message>
+    <message>
+        <source>Message</source>
+        <translation>Üzenet</translation>
+    </message>
+    <message>
+        <source>Comment</source>
+        <translation>Megjegyzés</translation>
+    </message>
+    <message>
+        <source>Transaction ID</source>
+        <translation>Tranzakció Azonosító</translation>
+    </message>
+    <message>
+        <source>Transaction total size</source>
+        <translation>Tranzakció teljes mérete</translation>
+    </message>
+    <message>
+        <source>Merchant</source>
+        <translation>Kereskedő</translation>
+    </message>
+    <message>
+        <source>Debug information</source>
+        <translation>Debug információ</translation>
+    </message>
+    <message>
+        <source>Transaction</source>
+        <translation>Tranzakció</translation>
+    </message>
+    <message>
+        <source>Inputs</source>
+        <translation>Bemenetek</translation>
+    </message>
+    <message>
+        <source>Amount</source>
+        <translation>Összeg</translation>
+    </message>
+    <message>
+        <source>true</source>
+        <translation>igaz</translation>
+    </message>
+    <message>
+        <source>false</source>
+        <translation>hamis</translation>
+    </message>
+</context>
+<context>
+    <name>TransactionDescDialog</name>
+    <message>
+        <source>This pane shows a detailed description of the transaction</source>
+        <translation>Ez a mező a tranzakció részleteit mutatja</translation>
+    </message>
+    </context>
+<context>
+    <name>TransactionTableModel</name>
+    <message>
+        <source>Date</source>
+        <translation>Dátum</translation>
+    </message>
+    <message>
+        <source>Type</source>
+        <translation>Típus</translation>
+    </message>
+    <message>
+        <source>Label</source>
+        <translation>Címke</translation>
+    </message>
+    <message>
+        <source>Open until %1</source>
+        <translation>%1 -ig megnyitva</translation>
+    </message>
+    <message>
+        <source>Offline</source>
+        <translation>Offline</translation>
+    </message>
+    <message>
+        <source>Unconfirmed</source>
+        <translation>Megerősítetlen</translation>
+    </message>
+    <message>
+        <source>Abandoned</source>
+        <translation>Elhagyott</translation>
+    </message>
+    <message>
+        <source>Confirming (%1 of %2 recommended confirmations)</source>
+        <translation>Megerősítés (%1 az ajánlott %2 megerősítésből)</translation>
+    </message>
+    <message>
+        <source>Confirmed (%1 confirmations)</source>
+        <translation>Megerősítve (%1 megerősítés)</translation>
+    </message>
+    <message>
+        <source>Conflicted</source>
+        <translation>Konfliktusos</translation>
+    </message>
+    <message>
+        <source>Immature (%1 confirmations, will be available after %2)</source>
+        <translation>Éretlen (%1 megerősítés, %2 után lesz elérhető)</translation>
+    </message>
+    <message>
+        <source>This block was not received by any other nodes and will probably not be accepted!</source>
+        <translation>Ezt a blokkot egyetlen másik csomópont sem kapta meg, így valószínűleg nem lesz elfogadva!</translation>
+    </message>
+    <message>
+        <source>Generated but not accepted</source>
+        <translation>Generálva, de nincs elfogadva</translation>
+    </message>
+    <message>
+        <source>Received with</source>
+        <translation>Erre a címre</translation>
+    </message>
+    <message>
+        <source>Received from</source>
+        <translation>Fogadva innen</translation>
+    </message>
+    <message>
+        <source>Sent to</source>
+        <translation>Elküldve ide</translation>
+    </message>
+    <message>
+        <source>Payment to yourself</source>
+        <translation>Magadnak kifizetve</translation>
+    </message>
+    <message>
+        <source>Mined</source>
+        <translation>Kibányászva</translation>
+    </message>
+    <message>
+        <source>watch-only</source>
+        <translation>csak megfigyelés</translation>
+    </message>
+    <message>
+        <source>(n/a)</source>
+        <translation>(nincs adat)</translation>
+    </message>
+    <message>
         <source>(no label)</source>
         <translation>(nincs címke)</translation>
     </message>
-</context>
-<context>
-    <name>SendCoinsEntry</name>
-    <message>
-        <source>A&amp;mount:</source>
-        <translation>Összeg:</translation>
-    </message>
-    <message>
-        <source>Pay &amp;To:</source>
-        <translation>Címzett:</translation>
-    </message>
-    <message>
-        <source>&amp;Label:</source>
-        <translation>Címke:</translation>
-    </message>
-    <message>
-        <source>Choose previously used address</source>
-        <translation>Válassz egy korábban már használt címet</translation>
-    </message>
-    <message>
-        <source>The Bitcoin address to send the payment to</source>
-        <translation>Erre a Bitcoin címre küldje az összeget</translation>
-    </message>
-    <message>
-        <source>Alt+A</source>
-        <translation>Alt+A</translation>
-    </message>
-    <message>
-        <source>Paste address from clipboard</source>
-        <translation>Cím beillesztése a vágólapról</translation>
-    </message>
-    <message>
-        <source>Alt+P</source>
-        <translation>Alt+P</translation>
-    </message>
-    <message>
-        <source>Remove this entry</source>
-        <translation>Ez a bejegyzés eltávolítása</translation>
-    </message>
-    <message>
-        <source>S&amp;ubtract fee from amount</source>
-        <translation>&amp;Vonja le a díjat az összegből</translation>
-    </message>
-    <message>
-        <source>Message:</source>
-        <translation>Üzenet:</translation>
-    </message>
-    <message>
-        <source>Enter a label for this address to add it to the list of used addresses</source>
-        <translation>Adjon egy címkét ehhez a címhez, hogy bekerüljön a használt címek közé</translation>
-    </message>
-    <message>
-        <source>Pay To:</source>
-        <translation>Címzett:</translation>
-    </message>
-    <message>
-        <source>Memo:</source>
-        <translation>Jegyzet:</translation>
-    </message>
-    <message>
-        <source>Enter a label for this address to add it to your address book</source>
-        <translation>Adjon egy címkét ehhez a címhez, hogy bekerüljön a címtárába</translation>
-    </message>
-</context>
-<context>
-    <name>SendConfirmationDialog</name>
-    <message>
-        <source>Yes</source>
-        <translation>Igen</translation>
-    </message>
-</context>
-<context>
-    <name>ShutdownWindow</name>
-    <message>
-        <source>%1 is shutting down...</source>
-        <translation>A %1 leáll...</translation>
-    </message>
-    <message>
-        <source>Do not shut down the computer until this window disappears.</source>
-        <translation>Ne állítsd le a számítógépet amíg ez az ablak el nem tűnik.</translation>
-    </message>
-</context>
-<context>
-    <name>SignVerifyMessageDialog</name>
-    <message>
-        <source>Signatures - Sign / Verify a Message</source>
-        <translation>Aláírások - üzenet aláírása/ellenőrzése</translation>
-    </message>
-    <message>
-        <source>&amp;Sign Message</source>
-        <translation>Üzenet aláírása...</translation>
-    </message>
-    <message>
-        <source>The Bitcoin address to sign the message with</source>
-        <translation>Bitcoin cím, amivel alá kívánja írni az üzenetet</translation>
-    </message>
-    <message>
-        <source>Choose previously used address</source>
-        <translation>Válassz egy korábban már használt címet</translation>
-    </message>
-    <message>
-        <source>Alt+A</source>
-        <translation>Alt+A</translation>
-    </message>
-    <message>
-        <source>Paste address from clipboard</source>
-        <translation>Cím beillesztése a vágólapról</translation>
-    </message>
-    <message>
-        <source>Alt+P</source>
-        <translation>Alt+P</translation>
-    </message>
-    <message>
-        <source>Enter the message you want to sign here</source>
-        <translation>Ide írja az aláírandó üzenetet</translation>
-    </message>
-    <message>
-        <source>Signature</source>
-        <translation>Aláírás</translation>
-    </message>
-    <message>
-        <source>Copy the current signature to the system clipboard</source>
-        <translation>A jelenleg kiválasztott aláírás másolása a rendszer-vágólapra</translation>
-    </message>
-    <message>
-        <source>Sign the message to prove you own this Bitcoin address</source>
-        <translation>Üzenet </translation>
-    </message>
-    <message>
-        <source>Sign &amp;Message</source>
-        <translation>Üzenet &amp;aláírása</translation>
-    </message>
-    <message>
-        <source>Clear &amp;All</source>
-        <translation>Mindent &amp;töröl</translation>
-    </message>
-    <message>
-        <source>&amp;Verify Message</source>
-        <translation>Üzenet ellenőrzése</translation>
-    </message>
-    <message>
-        <source>The Bitcoin address the message was signed with</source>
-        <translation>Bitcoin cím, amivel aláírta az üzenetet</translation>
-    </message>
-    <message>
-        <source>Verify the message to ensure it was signed with the specified Bitcoin address</source>
-        <translation>Ellenőrizze az üzenetet, hogy valóban a megjelölt Bitcoin címmel van-e aláírva</translation>
-    </message>
-    <message>
-        <source>Verify &amp;Message</source>
-        <translation>Üzenet ellenőrzése</translation>
-    </message>
-    <message>
-=======
-        <source>The Bitcoin address the message was signed with</source>
-        <translation>Bitcoin cím, amivel aláírta az üzenetet</translation>
-    </message>
-    <message>
-        <source>Verify the message to ensure it was signed with the specified Bitcoin address</source>
-        <translation>Ellenőrizze az üzenetet, hogy valóban a megjelölt Bitcoin címmel van-e aláírva</translation>
-    </message>
-    <message>
-        <source>Verify &amp;Message</source>
-        <translation>Üzenet ellenőrzése</translation>
-    </message>
-    <message>
->>>>>>> f17942a3
-        <source>Click "Sign Message" to generate signature</source>
-        <translation>Klikkeljen az "Üzenet Aláírása" -ra, hogy aláírást generáljon</translation>
-    </message>
-    <message>
-        <source>The entered address is invalid.</source>
-        <translation>A megadott cím nem érvényes.</translation>
-    </message>
-    <message>
-        <source>Please check the address and try again.</source>
-        <translation>Kérem ellenőrizze a címet és próbálja meg újra.</translation>
-    </message>
-    <message>
-        <source>Wallet unlock was cancelled.</source>
-        <translation>Tárca megnyitása megszakítva</translation>
-    </message>
-    <message>
-        <source>Private key for the entered address is not available.</source>
-        <translation>A megadott cím privát kulcsa nem található.</translation>
-    </message>
-    <message>
-        <source>Message signing failed.</source>
-        <translation>Üzenet aláírása sikertelen.</translation>
-    </message>
-    <message>
-        <source>Message signed.</source>
-        <translation>Üzenet aláírva.</translation>
-    </message>
-    <message>
-        <source>The signature could not be decoded.</source>
-        <translation>Az aláírást nem sikerült dekódolni.</translation>
-    </message>
-    <message>
-        <source>Please check the signature and try again.</source>
-        <translation>Kérem ellenőrizze az aláírást és próbálja újra.</translation>
-    </message>
-    <message>
-        <source>Message verification failed.</source>
-<<<<<<< HEAD
-        <translation>Az üzenet igazolása sikertelen.</translation>
-=======
-        <translation>Az üzenet ellenőrzése sikertelen.</translation>
->>>>>>> f17942a3
-    </message>
-    <message>
-        <source>Message verified.</source>
-        <translation>Üzenet ellenőrizve.</translation>
-    </message>
-</context>
-<context>
-    <name>SplashScreen</name>
-    <message>
-        <source>[testnet]</source>
-        <translation>[teszthálózat]</translation>
-    </message>
-</context>
-<context>
-    <name>TrafficGraphWidget</name>
-    <message>
-        <source>KB/s</source>
-        <translation>KB/s</translation>
-    </message>
-</context>
-<context>
-    <name>TransactionDesc</name>
-    <message>
-        <source>Open until %1</source>
-        <translation>%1 -ig megnyitva</translation>
-    </message>
-    <message>
-        <source>%1/offline</source>
-        <translation>%1/offline</translation>
-    </message>
-    <message>
-        <source>0/unconfirmed, %1</source>
-        <translation>0/megerősítetlen, %1</translation>
-    </message>
-    <message>
-        <source>in memory pool</source>
-        <translation>a memória halomban</translation>
-    </message>
-    <message>
-        <source>not in memory pool</source>
-        <translation>nincs a memória halomban</translation>
-    </message>
-    <message>
-        <source>abandoned</source>
-        <translation>elhagyott</translation>
-    </message>
-    <message>
-        <source>%1/unconfirmed</source>
-        <translation>%1/megerősítetlen</translation>
-    </message>
-    <message>
-        <source>%1 confirmations</source>
-        <translation>%1 megerősítés</translation>
-    </message>
-    <message>
-        <source>Status</source>
-        <translation>Állapot</translation>
-    </message>
-    <message>
-        <source>, has not been successfully broadcast yet</source>
-        <translation>, még nem sikerült közvetíteni</translation>
+    <message>
+        <source>Transaction status. Hover over this field to show number of confirmations.</source>
+        <translation>Tranzakció állapota. Húzza ide az egeret, hogy lássa a megerősítések számát.</translation>
+    </message>
+    <message>
+        <source>Date and time that the transaction was received.</source>
+        <translation>Tranzakció fogadásának dátuma és időpontja.</translation>
+    </message>
+    <message>
+        <source>Type of transaction.</source>
+        <translation>Tranzakció típusa.</translation>
+    </message>
+    <message>
+        <source>Whether or not a watch-only address is involved in this transaction.</source>
+        <translation>Egy csak megfigyelt cím érintett vagy nem ebben a tranzakcióban.</translation>
+    </message>
+    </context>
+<context>
+    <name>TransactionView</name>
+    <message>
+        <source>All</source>
+        <translation>Mind</translation>
+    </message>
+    <message>
+        <source>Today</source>
+        <translation>Ma</translation>
+    </message>
+    <message>
+        <source>This week</source>
+        <translation>Ezen a héten</translation>
+    </message>
+    <message>
+        <source>This month</source>
+        <translation>Ebben a hónapban</translation>
+    </message>
+    <message>
+        <source>Last month</source>
+        <translation>Múlt hónapban</translation>
+    </message>
+    <message>
+        <source>This year</source>
+        <translation>Ebben az évben</translation>
+    </message>
+    <message>
+        <source>Range...</source>
+        <translation>Tartomány...</translation>
+    </message>
+    <message>
+        <source>Received with</source>
+        <translation>Erre a címre</translation>
+    </message>
+    <message>
+        <source>Sent to</source>
+        <translation>Elküldve ide</translation>
+    </message>
+    <message>
+        <source>To yourself</source>
+        <translation>Magának</translation>
+    </message>
+    <message>
+        <source>Mined</source>
+        <translation>Kibányászva</translation>
+    </message>
+    <message>
+        <source>Other</source>
+        <translation>Más</translation>
+    </message>
+    <message>
+        <source>Min amount</source>
+        <translation>Minimális összeg</translation>
+    </message>
+    <message>
+        <source>Abandon transaction</source>
+        <translation>Tranzakció megszakítása</translation>
+    </message>
+    <message>
+        <source>Increase transaction fee</source>
+        <translation>Tranzakciós díj növelése</translation>
+    </message>
+    <message>
+        <source>Copy address</source>
+        <translation>Cím másolása</translation>
+    </message>
+    <message>
+        <source>Copy label</source>
+        <translation>Címke másolása</translation>
+    </message>
+    <message>
+        <source>Copy amount</source>
+        <translation>Összeg másolása</translation>
+    </message>
+    <message>
+        <source>Copy transaction ID</source>
+        <translation>Tranzakció azonosító másolása</translation>
+    </message>
+    <message>
+        <source>Copy raw transaction</source>
+        <translation>Nyers tranzakció másolása</translation>
+    </message>
+    <message>
+        <source>Copy full transaction details</source>
+        <translation>Tranzakció részleteinek teljes másolása</translation>
+    </message>
+    <message>
+        <source>Edit label</source>
+        <translation>Címke szerkesztése</translation>
+    </message>
+    <message>
+        <source>Show transaction details</source>
+        <translation>Tranzakció részletesen</translation>
+    </message>
+    <message>
+        <source>Export Transaction History</source>
+        <translation>Tranzakciós előzmények exportálása</translation>
+    </message>
+    <message>
+        <source>Comma separated file (*.csv)</source>
+        <translation>Vesszővel elválasztott adatokat tartalmazó fájl</translation>
+    </message>
+    <message>
+        <source>Confirmed</source>
+        <translation>Megerősítve</translation>
+    </message>
+    <message>
+        <source>Watch-only</source>
+        <translation>Csak megfigyelés</translation>
     </message>
     <message>
         <source>Date</source>
         <translation>Dátum</translation>
     </message>
     <message>
-        <source>Source</source>
-        <translation>Forrás</translation>
-    </message>
-    <message>
-        <source>Generated</source>
-        <translation>Generálva</translation>
-    </message>
-    <message>
-        <source>From</source>
-        <translation>Küldő: </translation>
-    </message>
-    <message>
-        <source>unknown</source>
-        <translation>ismeretlen</translation>
-    </message>
-    <message>
-        <source>To</source>
-        <translation>Címzett</translation>
-    </message>
-    <message>
-        <source>own address</source>
-        <translation>saját cím</translation>
-    </message>
-    <message>
-        <source>watch-only</source>
-        <translation>csak megfigyelés</translation>
-    </message>
-    <message>
-        <source>label</source>
-        <translation>címke</translation>
-    </message>
-    <message>
-        <source>Credit</source>
-        <translation>Jóváírás</translation>
-    </message>
-    <message>
-        <source>not accepted</source>
-        <translation>elutasítva</translation>
-    </message>
-    <message>
-        <source>Debit</source>
-        <translation>Terhelés</translation>
-    </message>
-    <message>
-        <source>Total debit</source>
-        <translation>Teljes terhelés</translation>
-    </message>
-    <message>
-        <source>Transaction fee</source>
-        <translation>Tranzakciós díj</translation>
-    </message>
-    <message>
-        <source>Net amount</source>
-        <translation>Nettó összeg</translation>
-    </message>
-    <message>
-        <source>Message</source>
-        <translation>Üzenet</translation>
-    </message>
-    <message>
-        <source>Comment</source>
-        <translation>Megjegyzés</translation>
-    </message>
-    <message>
-        <source>Transaction ID</source>
-        <translation>Tranzakció Azonosító</translation>
-    </message>
-    <message>
-<<<<<<< HEAD
-=======
-        <source>Transaction total size</source>
-        <translation>Tranzakció teljes mérete</translation>
-    </message>
-    <message>
->>>>>>> f17942a3
-        <source>Merchant</source>
-        <translation>Kereskedő</translation>
-    </message>
-    <message>
-        <source>Debug information</source>
-        <translation>Debug információ</translation>
-    </message>
-    <message>
-        <source>Transaction</source>
-        <translation>Tranzakció</translation>
-    </message>
-    <message>
-        <source>Inputs</source>
-        <translation>Bemenetek</translation>
-    </message>
-    <message>
-        <source>Amount</source>
-        <translation>Összeg</translation>
-    </message>
-    <message>
-        <source>true</source>
-        <translation>igaz</translation>
-    </message>
-    <message>
-        <source>false</source>
-        <translation>hamis</translation>
-    </message>
-</context>
-<context>
-    <name>TransactionDescDialog</name>
-    <message>
-        <source>This pane shows a detailed description of the transaction</source>
-        <translation>Ez a mező a tranzakció részleteit mutatja</translation>
-    </message>
-    </context>
-<context>
-    <name>TransactionTableModel</name>
-    <message>
-        <source>Date</source>
-        <translation>Dátum</translation>
-    </message>
-    <message>
         <source>Type</source>
         <translation>Típus</translation>
     </message>
@@ -3002,236 +2805,6 @@
         <translation>Címke</translation>
     </message>
     <message>
-        <source>Open until %1</source>
-        <translation>%1 -ig megnyitva</translation>
-    </message>
-    <message>
-        <source>Offline</source>
-        <translation>Offline</translation>
-    </message>
-    <message>
-        <source>Unconfirmed</source>
-        <translation>Megerősítetlen</translation>
-    </message>
-    <message>
-        <source>Abandoned</source>
-        <translation>Elhagyott</translation>
-    </message>
-    <message>
-        <source>Confirming (%1 of %2 recommended confirmations)</source>
-        <translation>Megerősítés (%1 az ajánlott %2 megerősítésből)</translation>
-    </message>
-    <message>
-        <source>Confirmed (%1 confirmations)</source>
-        <translation>Megerősítve (%1 megerősítés)</translation>
-    </message>
-    <message>
-        <source>Conflicted</source>
-        <translation>Konfliktusos</translation>
-    </message>
-    <message>
-        <source>Immature (%1 confirmations, will be available after %2)</source>
-        <translation>Éretlen (%1 megerősítés, %2 után lesz elérhető)</translation>
-    </message>
-    <message>
-        <source>This block was not received by any other nodes and will probably not be accepted!</source>
-        <translation>Ezt a blokkot egyetlen másik csomópont sem kapta meg, így valószínűleg nem lesz elfogadva!</translation>
-    </message>
-    <message>
-        <source>Generated but not accepted</source>
-        <translation>Generálva, de nincs elfogadva</translation>
-    </message>
-    <message>
-<<<<<<< HEAD
-=======
-        <source>Received with</source>
-        <translation>Erre a címre</translation>
-    </message>
-    <message>
->>>>>>> f17942a3
-        <source>Received from</source>
-        <translation>Fogadva innen</translation>
-    </message>
-    <message>
-        <source>Sent to</source>
-        <translation>Elküldve ide</translation>
-    </message>
-    <message>
-        <source>Payment to yourself</source>
-        <translation>Magadnak kifizetve</translation>
-    </message>
-    <message>
-        <source>Mined</source>
-        <translation>Kibányászva</translation>
-    </message>
-    <message>
-        <source>watch-only</source>
-        <translation>csak megfigyelés</translation>
-    </message>
-    <message>
-        <source>(n/a)</source>
-        <translation>(nincs adat)</translation>
-    </message>
-    <message>
-        <source>(no label)</source>
-        <translation>(nincs címke)</translation>
-    </message>
-    <message>
-        <source>Transaction status. Hover over this field to show number of confirmations.</source>
-        <translation>Tranzakció állapota. Húzza ide az egeret, hogy lássa a megerősítések számát.</translation>
-    </message>
-    <message>
-        <source>Date and time that the transaction was received.</source>
-        <translation>Tranzakció fogadásának dátuma és időpontja.</translation>
-    </message>
-    <message>
-        <source>Type of transaction.</source>
-        <translation>Tranzakció típusa.</translation>
-    </message>
-    <message>
-        <source>Whether or not a watch-only address is involved in this transaction.</source>
-        <translation>Egy csak megfigyelt cím érintett vagy nem ebben a tranzakcióban.</translation>
-    </message>
-    </context>
-<context>
-    <name>TransactionView</name>
-    <message>
-        <source>All</source>
-        <translation>Mind</translation>
-    </message>
-    <message>
-        <source>Today</source>
-        <translation>Ma</translation>
-    </message>
-    <message>
-        <source>This week</source>
-        <translation>Ezen a héten</translation>
-    </message>
-    <message>
-        <source>This month</source>
-        <translation>Ebben a hónapban</translation>
-    </message>
-    <message>
-        <source>Last month</source>
-        <translation>Múlt hónapban</translation>
-    </message>
-    <message>
-        <source>This year</source>
-        <translation>Ebben az évben</translation>
-    </message>
-    <message>
-        <source>Range...</source>
-        <translation>Tartomány...</translation>
-    </message>
-    <message>
-<<<<<<< HEAD
-=======
-        <source>Received with</source>
-        <translation>Erre a címre</translation>
-    </message>
-    <message>
->>>>>>> f17942a3
-        <source>Sent to</source>
-        <translation>Elküldve ide</translation>
-    </message>
-    <message>
-        <source>To yourself</source>
-        <translation>Magának</translation>
-    </message>
-    <message>
-        <source>Mined</source>
-        <translation>Kibányászva</translation>
-    </message>
-    <message>
-        <source>Other</source>
-        <translation>Más</translation>
-    </message>
-    <message>
-<<<<<<< HEAD
-        <source>Enter address or label to search</source>
-        <translation>Írja be a keresendő címet vagy címkét</translation>
-    </message>
-    <message>
-=======
->>>>>>> f17942a3
-        <source>Min amount</source>
-        <translation>Minimális összeg</translation>
-    </message>
-    <message>
-<<<<<<< HEAD
-=======
-        <source>Abandon transaction</source>
-        <translation>Tranzakció megszakítása</translation>
-    </message>
-    <message>
-        <source>Increase transaction fee</source>
-        <translation>Tranzakciós díj növelése</translation>
-    </message>
-    <message>
->>>>>>> f17942a3
-        <source>Copy address</source>
-        <translation>Cím másolása</translation>
-    </message>
-    <message>
-        <source>Copy label</source>
-        <translation>Címke másolása</translation>
-    </message>
-    <message>
-        <source>Copy amount</source>
-        <translation>Összeg másolása</translation>
-    </message>
-    <message>
-        <source>Copy transaction ID</source>
-        <translation>Tranzakció azonosító másolása</translation>
-    </message>
-    <message>
-<<<<<<< HEAD
-=======
-        <source>Copy raw transaction</source>
-        <translation>Nyers tranzakció másolása</translation>
-    </message>
-    <message>
->>>>>>> f17942a3
-        <source>Copy full transaction details</source>
-        <translation>Tranzakció részleteinek teljes másolása</translation>
-    </message>
-    <message>
-        <source>Edit label</source>
-        <translation>Címke szerkesztése</translation>
-    </message>
-    <message>
-        <source>Show transaction details</source>
-        <translation>Tranzakció részletesen</translation>
-    </message>
-    <message>
-        <source>Export Transaction History</source>
-        <translation>Tranzakciós előzmények exportálása</translation>
-    </message>
-    <message>
-        <source>Comma separated file (*.csv)</source>
-        <translation>Vesszővel elválasztott adatokat tartalmazó fájl</translation>
-    </message>
-    <message>
-        <source>Confirmed</source>
-        <translation>Megerősítve</translation>
-    </message>
-    <message>
-        <source>Watch-only</source>
-        <translation>Csak megfigyelés</translation>
-    </message>
-    <message>
-        <source>Date</source>
-        <translation>Dátum</translation>
-    </message>
-    <message>
-        <source>Type</source>
-        <translation>Típus</translation>
-    </message>
-    <message>
-        <source>Label</source>
-        <translation>Címke</translation>
-    </message>
-    <message>
         <source>Address</source>
         <translation>Cím</translation>
     </message>
@@ -3272,9 +2845,6 @@
         <source>Send Coins</source>
         <translation>Érmék Küldése</translation>
     </message>
-<<<<<<< HEAD
-</context>
-=======
     <message>
         <source>Increasing transaction fee failed</source>
         <translation>Tranzakciós díj növelése sikertelen</translation>
@@ -3296,7 +2866,6 @@
         <translation>Tranzakció aláírása sikertelen.</translation>
     </message>
     </context>
->>>>>>> f17942a3
 <context>
     <name>WalletView</name>
     <message>
@@ -3541,13 +3110,10 @@
         <translation>(alapértelmezett: %s)</translation>
     </message>
     <message>
-<<<<<<< HEAD
-=======
         <source>Error loading wallet %s. Invalid characters in -wallet filename.</source>
         <translation>Hiba a tárca betöltése közben %s. Érvénytelen karakterek a -tárca fájlnevében.</translation>
     </message>
     <message>
->>>>>>> f17942a3
         <source>How many blocks to check at startup (default: %u, 0 = all)</source>
         <translation>Hány blokkot ellenőrizzen induláskor (alapértelmezett: %u, 0 = mindet)</translation>
     </message>
