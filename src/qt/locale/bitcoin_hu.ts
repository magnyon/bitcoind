<TS language="hu" version="2.1">
<context>
    <name>AddressBookPage</name>
    <message>
        <source>Right-click to edit address or label</source>
        <translation>A cím vagy címke szerkeszteséhez kattintson a jobb gombbal</translation>
    </message>
    <message>
        <source>Create a new address</source>
        <translation>Új cím létrehozása</translation>
    </message>
    <message>
        <source>&amp;New</source>
        <translation>&amp;Új</translation>
    </message>
    <message>
        <source>Copy the currently selected address to the system clipboard</source>
        <translation>A kiválasztott cím másolása a vágólapra</translation>
    </message>
    <message>
        <source>&amp;Copy</source>
        <translation>&amp;Másolás</translation>
    </message>
    <message>
        <source>C&amp;lose</source>
        <translation>&amp;Bezárás</translation>
    </message>
    <message>
        <source>Delete the currently selected address from the list</source>
        <translation>Kiválasztott cím törlése a listából</translation>
    </message>
    <message>
        <source>Export the data in the current tab to a file</source>
        <translation>Jelenlegi nézet exportálása fájlba</translation>
    </message>
    <message>
        <source>&amp;Export</source>
        <translation>&amp;Exportálás</translation>
    </message>
    <message>
        <source>&amp;Delete</source>
        <translation>&amp;Törlés</translation>
    </message>
    </context>
<context>
    <name>AddressTableModel</name>
    </context>
<context>
    <name>AskPassphraseDialog</name>
    <message>
        <source>Passphrase Dialog</source>
        <translation>Jelszó párbeszédablak</translation>
    </message>
    <message>
        <source>Enter passphrase</source>
        <translation>Add meg a jelszót</translation>
    </message>
    <message>
        <source>New passphrase</source>
        <translation>Új jelszó</translation>
    </message>
    <message>
        <source>Repeat new passphrase</source>
        <translation>Új jelszó újra</translation>
    </message>
    </context>
<context>
    <name>BanTableModel</name>
    <message>
        <source>IP/Netmask</source>
        <translation>IP-cím/maszk</translation>
    </message>
    <message>
        <source>Banned Until</source>
        <translation>Kitiltás vége</translation>
    </message>
</context>
<context>
    <name>BitcoinGUI</name>
    <message>
        <source>Sign &amp;message...</source>
        <translation>Üzenet aláírása...</translation>
    </message>
    <message>
        <source>Synchronizing with network...</source>
        <translation>Szinkronizálás a hálózattal...</translation>
    </message>
    <message>
        <source>&amp;Overview</source>
        <translation>&amp;Áttekintés</translation>
    </message>
    <message>
        <source>Node</source>
        <translation>Csomópont</translation>
    </message>
    <message>
        <source>Show general overview of wallet</source>
        <translation>Tárca általános áttekintése</translation>
    </message>
    <message>
        <source>&amp;Transactions</source>
        <translation>&amp;Tranzakciók</translation>
    </message>
    <message>
        <source>Browse transaction history</source>
        <translation>Tranzakciós előzmények megtekintése</translation>
    </message>
    <message>
        <source>E&amp;xit</source>
        <translation>&amp;Kilépés</translation>
    </message>
    <message>
        <source>Quit application</source>
        <translation>Kilépés az alkalmazásból</translation>
    </message>
    <message>
        <source>&amp;About %1</source>
        <translation>&amp;A %1-ról</translation>
    </message>
    <message>
        <source>About &amp;Qt</source>
        <translation>A &amp;Qt-ról</translation>
    </message>
    <message>
        <source>Show information about Qt</source>
        <translation>Információk a Qt-ról</translation>
    </message>
    <message>
        <source>&amp;Options...</source>
        <translation>&amp;Opciók...</translation>
    </message>
    <message>
        <source>&amp;Encrypt Wallet...</source>
        <translation>Tárca &amp;titkosítása...</translation>
    </message>
    <message>
        <source>&amp;Backup Wallet...</source>
        <translation>&amp;Bisztonsági másolat készítése a Tárcáról</translation>
    </message>
    <message>
        <source>&amp;Change Passphrase...</source>
        <translation>Jelszó &amp;megváltoztatása...</translation>
    </message>
    <message>
        <source>&amp;Sending addresses...</source>
        <translation>&amp;Küldési címek...</translation>
    </message>
    <message>
        <source>&amp;Receiving addresses...</source>
        <translation>&amp;Fogadó címek...</translation>
    </message>
    <message>
        <source>Open &amp;URI...</source>
        <translation>&amp;URI azonosító megnyitása...</translation>
    </message>
    <message>
        <source>Reindexing blocks on disk...</source>
        <translation>Lemezen lévő blokkok újraindexelése...</translation>
    </message>
    <message>
        <source>Send coins to a Bitcoin address</source>
        <translation>Bitcoin küldése megadott címre</translation>
    </message>
    <message>
        <source>Backup wallet to another location</source>
        <translation>Biztonsági másolat készítése a tárcáról egy másik helyre</translation>
    </message>
    <message>
        <source>Change the passphrase used for wallet encryption</source>
        <translation>Tárca-titkosító jelszó megváltoztatása</translation>
    </message>
    <message>
        <source>&amp;Debug window</source>
        <translation>&amp;Debug ablak</translation>
    </message>
    <message>
        <source>Open debugging and diagnostic console</source>
        <translation>Hibakereső és diagnosztikai konzol megnyitása</translation>
    </message>
    <message>
        <source>&amp;Verify message...</source>
        <translation>Üzenet &amp;valódiságának ellenőrzése</translation>
    </message>
    <message>
        <source>Bitcoin</source>
        <translation>Bitcoin</translation>
    </message>
    <message>
        <source>Wallet</source>
        <translation>Tárca</translation>
    </message>
    <message>
        <source>&amp;Send</source>
        <translation>&amp;Küldés</translation>
    </message>
    <message>
        <source>&amp;Receive</source>
        <translation>&amp;Fogadás</translation>
    </message>
    <message>
        <source>&amp;Show / Hide</source>
        <translation>&amp;Mutat / Elrejt</translation>
    </message>
    <message>
        <source>Show or hide the main Window</source>
        <translation>Főablakot mutat/elrejt</translation>
    </message>
    <message>
        <source>Encrypt the private keys that belong to your wallet</source>
        <translation>A tárcádhoz tartozó privát kulcsok titkosítása</translation>
    </message>
    <message>
        <source>Sign messages with your Bitcoin addresses to prove you own them</source>
        <translation>Üzenetek aláírása a Bitcoin-címmeiddel, amivel bizonyítod, hogy a cím a sajátod</translation>
    </message>
    <message>
        <source>Verify messages to ensure they were signed with specified Bitcoin addresses</source>
        <translation>Üzenetek ellenőrzése, hogy valóban a megjelölt Bitcoin-címekkel vannak-e aláírva</translation>
    </message>
    <message>
        <source>&amp;File</source>
        <translation>&amp;Fájl</translation>
    </message>
    <message>
        <source>&amp;Settings</source>
        <translation>&amp;Beállítások</translation>
    </message>
    <message>
        <source>&amp;Help</source>
        <translation>&amp;Súgó</translation>
    </message>
    <message>
        <source>Tabs toolbar</source>
        <translation>Fül eszköztár</translation>
    </message>
    <message>
        <source>Request payments (generates QR codes and bitcoin: URIs)</source>
        <translation>Fizetési kérelem (QR-kódot és "bitcoin:" URI azonosítót hoz létre)</translation>
    </message>
    <message>
        <source>Show the list of used sending addresses and labels</source>
        <translation>A használt küldési címek és címkék megtekintése</translation>
    </message>
    <message>
        <source>Show the list of used receiving addresses and labels</source>
        <translation>A használt fogadó címek és címkék megtekintése</translation>
    </message>
    <message>
        <source>Open a bitcoin: URI or payment request</source>
        <translation>"bitcoin:" URI azonosító vagy fizetési kérelem megnyitása</translation>
    </message>
    <message>
        <source>&amp;Command-line options</source>
        <translation>Paran&amp;cssor kapcsolók</translation>
    </message>
    <message numerus="yes">
        <source>%n active connection(s) to Bitcoin network</source>
        <translation><numerusform>%n aktív kapcsolat a Bitcoin hálózathoz</numerusform><numerusform>%n aktív kapcsolat a Bitcoin hálózathoz</numerusform></translation>
    </message>
    <message>
        <source>No block source available...</source>
        <translation>Blokk forrása ismeretlen...</translation>
    </message>
    <message numerus="yes">
        <source>Processed %n block(s) of transaction history.</source>
        <translation><numerusform>%n blokk feldolgozva a tranzakció előzményből.</numerusform><numerusform>%n blokk feldolgozva a tranzakció előzményből.</numerusform></translation>
    </message>
    <message numerus="yes">
        <source>%n hour(s)</source>
        <translation><numerusform>%n óra</numerusform><numerusform>%n óra</numerusform></translation>
    </message>
    <message numerus="yes">
        <source>%n day(s)</source>
        <translation><numerusform>%n nap</numerusform><numerusform>%n nap</numerusform></translation>
    </message>
    <message numerus="yes">
        <source>%n week(s)</source>
        <translation><numerusform>%n hét</numerusform><numerusform>%n hét</numerusform></translation>
    </message>
    <message>
        <source>%1 and %2</source>
        <translation>%1 és %2</translation>
    </message>
    <message numerus="yes">
        <source>%n year(s)</source>
        <translation><numerusform>%n év</numerusform><numerusform>%n év</numerusform></translation>
    </message>
    <message>
        <source>%1 behind</source>
        <translation>%1 lemaradás</translation>
    </message>
    <message>
        <source>Last received block was generated %1 ago.</source>
        <translation>Az utolsóként kapott blokk kora: %1.</translation>
    </message>
    <message>
        <source>Transactions after this will not yet be visible.</source>
        <translation>Ez utáni tranzakciók még nem lesznek láthatóak. </translation>
    </message>
    <message>
        <source>Error</source>
        <translation>Hiba</translation>
    </message>
    <message>
        <source>Warning</source>
        <translation>Figyelem</translation>
    </message>
    <message>
        <source>Information</source>
        <translation>Információ</translation>
    </message>
    <message>
        <source>Up to date</source>
        <translation>Naprakész</translation>
    </message>
    <message>
        <source>Catching up...</source>
        <translation>Frissítés...</translation>
    </message>
    <message>
        <source>Date: %1
</source>
        <translation>Dátum:  %1
</translation>
    </message>
    <message>
        <source>Amount: %1
</source>
        <translation>Összeg: %1
</translation>
    </message>
    <message>
        <source>Type: %1
</source>
        <translation>Típus: %1
</translation>
    </message>
    <message>
        <source>Label: %1
</source>
        <translation>Címke: %1
</translation>
    </message>
    <message>
        <source>Address: %1
</source>
        <translation>Cím: %1
</translation>
    </message>
    <message>
        <source>Sent transaction</source>
        <translation>Tranzakció elküldve.</translation>
    </message>
    <message>
        <source>Incoming transaction</source>
        <translation>Beérkező tranzakció</translation>
    </message>
    <message>
        <source>Wallet is &lt;b&gt;encrypted&lt;/b&gt; and currently &lt;b&gt;unlocked&lt;/b&gt;</source>
        <translation>A tárca &lt;b&gt;titkosítva&lt;/b&gt; és jelenleg &lt;b&gt;nyitva&lt;/b&gt;.</translation>
    </message>
    <message>
        <source>Wallet is &lt;b&gt;encrypted&lt;/b&gt; and currently &lt;b&gt;locked&lt;/b&gt;</source>
        <translation>Tárca &lt;b&gt;kódolva&lt;/b&gt; és jelenleg &lt;b&gt;zárva&lt;/b&gt;.</translation>
    </message>
</context>
<context>
    <name>CoinControlDialog</name>
    <message>
        <source>Coin Selection</source>
        <translation>Érme Választás</translation>
    </message>
    <message>
        <source>Coin Selection</source>
        <translation>Érme Választás</translation>
    </message>
    <message>
        <source>Quantity:</source>
        <translation>Mennyiség:</translation>
    </message>
    <message>
        <source>Bytes:</source>
        <translation>Bájtok:</translation>
    </message>
    <message>
        <source>Amount:</source>
        <translation>Összeg:</translation>
    </message>
    <message>
        <source>Priority:</source>
        <translation>Prioritás:</translation>
    </message>
    <message>
        <source>Fee:</source>
        <translation>Díj:</translation>
    </message>
    <message>
        <source>Dust:</source>
        <translation>Por-határ:</translation>
    </message>
    <message>
        <source>After Fee:</source>
        <translation>Utólagos díj:</translation>
    </message>
    <message>
        <source>Change:</source>
        <translation>Visszajáró:</translation>
    </message>
    <message>
        <source>(un)select all</source>
        <translation>mindent kiválaszt/elvet</translation>
    </message>
    <message>
        <source>Tree mode</source>
        <translation>Fa nézet</translation>
    </message>
    <message>
        <source>List mode</source>
        <translation>Lista nézet</translation>
    </message>
    <message>
        <source>Amount</source>
        <translation>Összeg</translation>
    </message>
    <message>
        <source>Received with label</source>
        <translation>Címkével érkezett</translation>
    </message>
    <message>
        <source>Received with address</source>
        <translation>Címmel érkezett</translation>
    </message>
    <message>
        <source>Date</source>
        <translation>Dátum</translation>
    </message>
    <message>
        <source>Confirmations</source>
        <translation>Megerősítések</translation>
    </message>
    <message>
        <source>Confirmed</source>
        <translation>Megerősítve</translation>
    </message>
    <message>
        <source>Priority</source>
        <translation>Prioritás</translation>
    </message>
    </context>
<context>
    <name>EditAddressDialog</name>
    <message>
        <source>Edit Address</source>
        <translation>Cím szerkesztése</translation>
    </message>
    <message>
        <source>&amp;Label</source>
        <translation>Cím&amp;ke</translation>
    </message>
    <message>
        <source>The label associated with this address list entry</source>
        <translation>Ehhez a listaelemhez rendelt címke </translation>
    </message>
    <message>
        <source>The address associated with this address list entry. This can only be modified for sending addresses.</source>
        <translation>Ehhez a címlistaelemhez rendelt cím. Csak a küldő címek módosíthatók.</translation>
    </message>
    <message>
        <source>&amp;Address</source>
        <translation>&amp;Cím</translation>
    </message>
    </context>
<context>
    <name>FreespaceChecker</name>
    <message>
        <source>A new data directory will be created.</source>
        <translation>Új adatkönyvtár lesz létrehozva.</translation>
    </message>
    <message>
        <source>name</source>
        <translation>Név</translation>
    </message>
    <message>
        <source>Path already exists, and is not a directory.</source>
        <translation>Az elérési út létezik, de nem egy könyvtáré.</translation>
    </message>
    <message>
        <source>Cannot create data directory here.</source>
        <translation>Adatkönyvtár nem hozható itt létre.</translation>
    </message>
</context>
<context>
    <name>HelpMessageDialog</name>
    <message>
        <source>version</source>
        <translation>verzió</translation>
    </message>
    <message>
        <source>(%1-bit)</source>
        <translation>(%1-bit)</translation>
    </message>
    <message>
        <source>Command-line options</source>
        <translation>Parancssoros opciók</translation>
    </message>
    <message>
        <source>Usage:</source>
        <translation>Használat:</translation>
    </message>
    <message>
        <source>command-line options</source>
        <translation>parancssoros opciók</translation>
    </message>
    </context>
<context>
    <name>Intro</name>
    <message>
        <source>Welcome</source>
        <translation>Üdvözlünk</translation>
    </message>
    <message>
        <source>Use the default data directory</source>
        <translation>Az alapértelmezett adat könyvtár használata</translation>
    </message>
    <message>
        <source>Use a custom data directory:</source>
        <translation>Saját adatkönyvtár használata:</translation>
    </message>
    <message>
        <source>Error: Specified data directory "%1" cannot be created.</source>
        <translation>Hiba: A megadott "%1" adatkönyvtár nem hozható létre. </translation>
    </message>
    <message>
        <source>Error</source>
        <translation>Hiba</translation>
    </message>
    <message numerus="yes">
        <source>%n GB of free space available</source>
        <translation><numerusform>%n GB elérhető szabad hely</numerusform><numerusform>%n GB elérhető szabad hely</numerusform></translation>
    </message>
    </context>
<context>
    <name>OpenURIDialog</name>
    <message>
        <source>Open URI</source>
        <translation>URI megnyitása</translation>
    </message>
    <message>
        <source>Open payment request from URI or file</source>
        <translation>Fizetési kérelem megnyitása URI azonosítóból vagy fájlból</translation>
    </message>
    <message>
        <source>URI:</source>
        <translation>URI:</translation>
    </message>
    <message>
        <source>Select payment request file</source>
        <translation>Fizetési kérelmi fájl kiválasztása</translation>
    </message>
    </context>
<context>
    <name>OptionsDialog</name>
    <message>
        <source>Options</source>
        <translation>Opciók</translation>
    </message>
    <message>
        <source>&amp;Main</source>
        <translation>&amp;Fő</translation>
    </message>
    <message>
        <source>Size of &amp;database cache</source>
        <translation>A&amp;datbázis gyorsítótár mérete</translation>
    </message>
    <message>
        <source>MB</source>
        <translation>MB</translation>
    </message>
    <message>
        <source>Accept connections from outside</source>
        <translation>Külső kapcsolatok elfogadása</translation>
    </message>
    <message>
        <source>Allow incoming connections</source>
        <translation>Bejövő kapcsolatok engedélyezése</translation>
    </message>
    <message>
        <source>IP address of the proxy (e.g. IPv4: 127.0.0.1 / IPv6: ::1)</source>
        <translation>A proxy IP címe (pl.: IPv4: 127.0.0.1 / IPv6: ::1)</translation>
    </message>
    <message>
        <source>Third party transaction URLs</source>
        <translation>Harmadik fél tranzakció URL-ek</translation>
    </message>
    <message>
        <source>Reset all client options to default.</source>
        <translation>Minden kliensbeállítás alapértelmezettre állítása.</translation>
    </message>
    <message>
        <source>&amp;Reset Options</source>
        <translation>Beállítások tö&amp;rlése</translation>
    </message>
    <message>
        <source>&amp;Network</source>
        <translation>&amp;Hálózat</translation>
    </message>
    <message>
        <source>W&amp;allet</source>
        <translation>T&amp;árca</translation>
    </message>
    <message>
        <source>Expert</source>
        <translation>Szakértő</translation>
    </message>
    <message>
        <source>Automatically open the Bitcoin client port on the router. This only works when your router supports UPnP and it is enabled.</source>
        <translation>A Bitcoin-kliens portjának automatikus megnyitása a routeren. Ez csak akkor működik, ha a routered támogatja az UPnP-t és az engedélyezve is van rajta.</translation>
    </message>
    <message>
        <source>Map port using &amp;UPnP</source>
        <translation>&amp;UPnP port-feltérképezés</translation>
    </message>
    <message>
        <source>Connect to the Bitcoin network through a SOCKS5 proxy.</source>
        <translation>Csatlakozás a Bitcoin hálózatához SOCKS5 proxyn keresztül</translation>
    </message>
    <message>
        <source>Proxy &amp;IP:</source>
        <translation>Proxy &amp;IP:</translation>
    </message>
    <message>
        <source>&amp;Port:</source>
        <translation>&amp;Port:</translation>
    </message>
    <message>
        <source>Port of the proxy (e.g. 9050)</source>
        <translation>Proxy portja (pl.: 9050)</translation>
    </message>
    <message>
        <source>IPv4</source>
        <translation>IPv4</translation>
    </message>
    <message>
        <source>IPv6</source>
        <translation>IPv6</translation>
    </message>
    <message>
        <source>Tor</source>
        <translation>Tor</translation>
    </message>
    <message>
        <source>&amp;Window</source>
        <translation>&amp;Ablak</translation>
    </message>
    <message>
        <source>Show only a tray icon after minimizing the window.</source>
        <translation>Kicsinyítés után csak eszköztár-ikont mutass</translation>
    </message>
    <message>
        <source>&amp;Minimize to the tray instead of the taskbar</source>
        <translation>&amp;Kicsinyítés a tálcára az eszköztár helyett</translation>
    </message>
    <message>
        <source>M&amp;inimize on close</source>
        <translation>K&amp;icsinyítés záráskor</translation>
    </message>
    <message>
        <source>&amp;Display</source>
        <translation>&amp;Megjelenítés</translation>
    </message>
    <message>
        <source>User Interface &amp;language:</source>
        <translation>Felhasználófelület nye&amp;lve:</translation>
    </message>
    <message>
<<<<<<< HEAD
        <source>Path already exists, and is not a directory.</source>
        <translation>Az elérési út létezik, de nem egy könyvtáré.</translation>
    </message>
    <message>
        <source>Cannot create data directory here.</source>
        <translation>Adatkönyvtár nem hozható itt létre.</translation>
    </message>
</context>
<context>
    <name>HelpMessageDialog</name>
    <message>
        <source>Bitcoin Core</source>
        <translation>Bitcoin Core</translation>
    </message>
    <message>
        <source>version</source>
        <translation>verzió</translation>
    </message>
    <message>
        <source>(%1-bit)</source>
        <translation>(%1-bit)</translation>
    </message>
    <message>
        <source>About Bitcoin Core</source>
        <translation>A Bitcoin Core-ról</translation>
    </message>
    <message>
        <source>Command-line options</source>
        <translation>Parancssoros opciók</translation>
    </message>
    <message>
        <source>Usage:</source>
        <translation>Használat:</translation>
    </message>
    <message>
        <source>command-line options</source>
        <translation>parancssoros opciók</translation>
    </message>
    <message>
        <source>UI options</source>
        <translation>UI opciók</translation>
    </message>
    <message>
        <source>Set language, for example "de_DE" (default: system locale)</source>
        <translation>Nyelvbeállítás, például "de_DE" (alapértelmezett: rendszer nyelve)</translation>
    </message>
    <message>
        <source>Start minimized</source>
        <translation>Indítás lekicsinyítve
</translation>
    </message>
    <message>
        <source>Set SSL root certificates for payment request (default: -system-)</source>
        <translation>SLL gyökér-igazolások megadása fizetési kérelmekhez (alapértelmezett: -system-)</translation>
    </message>
    <message>
        <source>Show splash screen on startup (default: 1)</source>
        <translation>Indítóképernyő mutatása induláskor (alapértelmezett: 1)</translation>
    </message>
    <message>
        <source>Choose data directory on startup (default: 0)</source>
        <translation>Adatkönyvtár kiválasztása induláskor (alapbeállítás: 0)</translation>
    </message>
</context>
<context>
    <name>Intro</name>
    <message>
        <source>Welcome</source>
        <translation>Üdvözlünk</translation>
    </message>
    <message>
        <source>Welcome to Bitcoin Core.</source>
        <translation>Üdvözlünk a Bitcoin Core-ban.</translation>
    </message>
    <message>
        <source>Bitcoin Core will download and store a copy of the Bitcoin block chain. At least %1GB of data will be stored in this directory, and it will grow over time. The wallet will also be stored in this directory.</source>
        <translation>A Bitcoin Core le fogja tölteni és tárolni fogja a Bitcoin blokklánc egy másolatát. Legalább %1GB adat lesz tárolva ebben a mappában, és ez folyamatosan nőni fog. A tárca szintén itt lesz tárolva.</translation>
    </message>
    <message>
        <source>Use the default data directory</source>
        <translation>Az alapértelmezett adat könyvtár használata</translation>
    </message>
    <message>
        <source>Use a custom data directory:</source>
        <translation>Saját adatkönyvtár használata:</translation>
    </message>
    <message>
        <source>Bitcoin Core</source>
        <translation>Bitcoin Core</translation>
    </message>
    <message>
        <source>Error: Specified data directory "%1" cannot be created.</source>
        <translation>Hiba: A megadott "%1" adatkönyvtár nem hozható létre. </translation>
    </message>
    <message>
        <source>Error</source>
        <translation>Hiba</translation>
    </message>
    </context>
<context>
    <name>OpenURIDialog</name>
    <message>
        <source>Open URI</source>
        <translation>URI megnyitása</translation>
    </message>
    <message>
        <source>Open payment request from URI or file</source>
        <translation>Fizetési kérelem megnyitása URI azonosítóból vagy fájlból</translation>
    </message>
    <message>
        <source>URI:</source>
        <translation>URI:</translation>
    </message>
    <message>
        <source>Select payment request file</source>
        <translation>Fizetési kérelmi fájl kiválasztása</translation>
    </message>
    <message>
        <source>Select payment request file to open</source>
        <translation>Fizetés kérelmi fájl kiválasztása</translation>
    </message>
</context>
<context>
    <name>OptionsDialog</name>
    <message>
        <source>Options</source>
        <translation>Opciók</translation>
    </message>
    <message>
        <source>&amp;Main</source>
        <translation>&amp;Fő</translation>
    </message>
    <message>
        <source>Automatically start Bitcoin after logging in to the system.</source>
        <translation>Induljon el a Bitcoin a számítógép bekapcsolásakor</translation>
    </message>
    <message>
        <source>&amp;Start Bitcoin on system login</source>
        <translation>&amp;Induljon el a számítógép bekapcsolásakor</translation>
    </message>
    <message>
        <source>Size of &amp;database cache</source>
        <translation>A&amp;datbázis gyorsítótár mérete</translation>
    </message>
    <message>
        <source>MB</source>
        <translation>MB</translation>
    </message>
    <message>
        <source>Accept connections from outside</source>
        <translation>Külső kapcsolatok elfogadása</translation>
    </message>
    <message>
        <source>Allow incoming connections</source>
        <translation>Bejövő kapcsolatok engedélyezése</translation>
    </message>
    <message>
        <source>IP address of the proxy (e.g. IPv4: 127.0.0.1 / IPv6: ::1)</source>
        <translation>A proxy IP címe (pl.: IPv4: 127.0.0.1 / IPv6: ::1)</translation>
    </message>
    <message>
        <source>Reset all client options to default.</source>
        <translation>Minden kliensbeállítás alapértelmezettre állítása.</translation>
    </message>
    <message>
        <source>&amp;Reset Options</source>
        <translation>Beállítások tö&amp;rlése</translation>
    </message>
    <message>
        <source>&amp;Network</source>
        <translation>&amp;Hálózat</translation>
    </message>
    <message>
        <source>W&amp;allet</source>
        <translation>T&amp;árca</translation>
    </message>
    <message>
        <source>Expert</source>
        <translation>szakértő</translation>
    </message>
    <message>
        <source>Automatically open the Bitcoin client port on the router. This only works when your router supports UPnP and it is enabled.</source>
        <translation>A Bitcoin-kliens portjának automatikus megnyitása a routeren. Ez csak akkor működik, ha a routered támogatja az UPnP-t és az engedélyezve is van rajta.</translation>
    </message>
    <message>
        <source>Map port using &amp;UPnP</source>
        <translation>&amp;UPnP port-feltérképezés</translation>
    </message>
    <message>
        <source>Connect to the Bitcoin network through a SOCKS5 proxy.</source>
        <translation>Csatlakozás a Bitcoin hálózatához SOCKS5 proxyn keresztül</translation>
    </message>
    <message>
        <source>Proxy &amp;IP:</source>
        <translation>Proxy &amp;IP:</translation>
    </message>
    <message>
        <source>&amp;Port:</source>
        <translation>&amp;Port:</translation>
    </message>
    <message>
        <source>Port of the proxy (e.g. 9050)</source>
        <translation>Proxy portja (pl.: 9050)</translation>
    </message>
    <message>
        <source>&amp;Window</source>
        <translation>&amp;Ablak</translation>
    </message>
    <message>
        <source>Show only a tray icon after minimizing the window.</source>
        <translation>Kicsinyítés után csak eszköztár-ikont mutass</translation>
    </message>
    <message>
        <source>&amp;Minimize to the tray instead of the taskbar</source>
        <translation>&amp;Kicsinyítés a tálcára az eszköztár helyett</translation>
    </message>
    <message>
        <source>Minimize instead of exit the application when the window is closed. When this option is enabled, the application will be closed only after selecting Quit in the menu.</source>
        <translation>Az alkalmazásból való kilépés helyett az eszköztárba kicsinyíti az alkalmazást az ablak bezárásakor. Ez esetben az alkalmazás csak a Kilépés menüponttal zárható be.</translation>
    </message>
    <message>
        <source>M&amp;inimize on close</source>
        <translation>K&amp;icsinyítés záráskor</translation>
    </message>
    <message>
        <source>&amp;Display</source>
        <translation>&amp;Megjelenítés</translation>
    </message>
    <message>
        <source>User Interface &amp;language:</source>
        <translation>Felhasználófelület nye&amp;lve:</translation>
    </message>
    <message>
        <source>The user interface language can be set here. This setting will take effect after restarting Bitcoin.</source>
        <translation>Itt beállíthatod a felhasználófelület nyelvét. Ez a beállítás a Bitcoin ujraindítása után lép érvénybe.</translation>
    </message>
    <message>
=======
>>>>>>> 9460771a
        <source>&amp;Unit to show amounts in:</source>
        <translation>&amp;Mértékegység:</translation>
    </message>
    <message>
        <source>Choose the default subdivision unit to show in the interface and when sending coins.</source>
        <translation>Válaszd ki az interfészen és érmék küldésekor megjelenítendő alapértelmezett alegységet.</translation>
    </message>
    <message>
        <source>&amp;OK</source>
        <translation>&amp;OK</translation>
    </message>
    <message>
        <source>&amp;Cancel</source>
        <translation>Megszakítás</translation>
    </message>
    <message>
        <source>default</source>
        <translation>alapértelmezett</translation>
    </message>
    <message>
        <source>none</source>
        <translation>semmi</translation>
    </message>
    <message>
        <source>Confirm options reset</source>
        <translation>Beállítások törlésének jóváhagyása.</translation>
    </message>
    <message>
        <source>Client restart required to activate changes.</source>
        <translation>A változtatások aktiválásahoz újra kell indítani a klienst.</translation>
    </message>
    <message>
        <source>The supplied proxy address is invalid.</source>
        <translation>A megadott proxy cím nem érvényes.</translation>
    </message>
</context>
<context>
    <name>OverviewPage</name>
    <message>
        <source>Form</source>
        <translation>Űrlap</translation>
    </message>
    <message>
        <source>The displayed information may be out of date. Your wallet automatically synchronizes with the Bitcoin network after a connection is established, but this process has not completed yet.</source>
        <translation>A kijelzett információ lehet, hogy elavult. A pénztárcája automatikusan szinkronizálja magát a Bitcoin hálózattal miután a kapcsolat létrejön, de ez e folyamat még nem fejeződött be.</translation>
    </message>
    <message>
        <source>Watch-only:</source>
        <translation>Csak megfigyelés</translation>
    </message>
    <message>
        <source>Available:</source>
        <translation>Elérhető:</translation>
    </message>
    <message>
        <source>Your current spendable balance</source>
        <translation>Jelenlegi egyenleg</translation>
    </message>
    <message>
        <source>Pending:</source>
        <translation>Küldés:</translation>
    </message>
    <message>
        <source>Total of transactions that have yet to be confirmed, and do not yet count toward the spendable balance</source>
        <translation>Még megerősítésre váró, a jelenlegi egyenlegbe be nem számított tranzakciók</translation>
    </message>
    <message>
        <source>Immature:</source>
        <translation>Éretlen:</translation>
    </message>
    <message>
        <source>Mined balance that has not yet matured</source>
        <translation>Bányászott egyenleg amely még nem érett be.</translation>
    </message>
    <message>
        <source>Balances</source>
        <translation>Egyenlegek</translation>
    </message>
    <message>
        <source>Total:</source>
        <translation>Összesen:</translation>
    </message>
    <message>
        <source>Your current total balance</source>
        <translation>Aktuális egyenleged</translation>
    </message>
    <message>
        <source>Spendable:</source>
        <translation>Elkölthető:</translation>
<<<<<<< HEAD
    </message>
    <message>
        <source>Recent transactions</source>
        <translation>A legutóbbi tranzakciók</translation>
    </message>
    <message>
        <source>out of sync</source>
        <translation>Nincs szinkronban.</translation>
=======
>>>>>>> 9460771a
    </message>
    <message>
        <source>Recent transactions</source>
        <translation>A legutóbbi tranzakciók</translation>
    </message>
    </context>
<context>
    <name>PaymentServer</name>
    </context>
<context>
    <name>PeerTableModel</name>
    <message>
        <source>User Agent</source>
        <translation>User Agent</translation>
    </message>
    <message>
        <source>Ping Time</source>
        <translation>Ping idő</translation>
    </message>
<<<<<<< HEAD
    </context>
<context>
    <name>PeerTableModel</name>
    <message>
        <source>User Agent</source>
        <translation>User Agent</translation>
    </message>
    <message>
        <source>Address/Hostname</source>
        <translation>Cím/Hosztnév</translation>
    </message>
    <message>
        <source>Ping Time</source>
        <translation>Ping idő</translation>
    </message>
=======
>>>>>>> 9460771a
</context>
<context>
    <name>QObject</name>
    <message>
        <source>Amount</source>
        <translation>Összeg</translation>
    </message>
    <message>
        <source>Enter a Bitcoin address (e.g. %1)</source>
        <translation>Ad meg egy Bitcoin címet (pl: %1)</translation>
<<<<<<< HEAD
    </message>
    <message>
        <source>%1 d</source>
        <translation>%1 n</translation>
    </message>
    <message>
        <source>%1 h</source>
        <translation>%1 ó</translation>
    </message>
    <message>
        <source>%1 m</source>
        <translation>%1 p</translation>
    </message>
    <message>
        <source>%1 s</source>
        <translation>%1 mp</translation>
    </message>
    <message>
        <source>NETWORK</source>
        <translation>HÁLÓZAT</translation>
    </message>
    <message>
        <source>UNKNOWN</source>
        <translation>ISMERETLEN</translation>
    </message>
    <message>
        <source>None</source>
        <translation>Semmi</translation>
    </message>
    <message>
        <source>N/A</source>
        <translation>Nem elérhető</translation>
    </message>
    <message>
        <source>%1 ms</source>
        <translation>%1 ms</translation>
    </message>
</context>
<context>
    <name>QRImageWidget</name>
=======
    </message>
    <message>
        <source>%1 d</source>
        <translation>%1 n</translation>
    </message>
>>>>>>> 9460771a
    <message>
        <source>%1 h</source>
        <translation>%1 ó</translation>
    </message>
    <message>
        <source>%1 m</source>
        <translation>%1 p</translation>
    </message>
    <message>
        <source>%1 s</source>
        <translation>%1 mp</translation>
    </message>
    <message>
        <source>None</source>
        <translation>Semmi</translation>
    </message>
    <message>
        <source>N/A</source>
        <translation>Nem elérhető</translation>
    </message>
    <message>
        <source>%1 ms</source>
        <translation>%1 ms</translation>
    </message>
</context>
<context>
    <name>QRImageWidget</name>
    </context>
<context>
    <name>RPCConsole</name>
    <message>
        <source>N/A</source>
        <translation>Nem elérhető</translation>
    </message>
    <message>
        <source>Client version</source>
        <translation>Kliens verzió</translation>
    </message>
    <message>
        <source>&amp;Information</source>
        <translation>&amp;Információ</translation>
    </message>
    <message>
        <source>Debug window</source>
        <translation>Debug ablak</translation>
    </message>
    <message>
        <source>General</source>
        <translation>Általános</translation>
    </message>
    <message>
<<<<<<< HEAD
        <source>Using OpenSSL version</source>
        <translation>Használt OpenSSL verzió</translation>
=======
        <source>Using BerkeleyDB version</source>
        <translation>Használt BerkeleyDB verzió</translation>
>>>>>>> 9460771a
    </message>
    <message>
        <source>Using BerkeleyDB version</source>
        <translation>Használt BerkeleyDB verzió</translation>
    </message>
    <message>
        <source>Startup time</source>
        <translation>Bekapcsolás ideje</translation>
    </message>
    <message>
        <source>Network</source>
        <translation>Hálózat</translation>
    </message>
    <message>
        <source>Name</source>
        <translation>Név</translation>
    </message>
    <message>
        <source>Number of connections</source>
        <translation>Kapcsolatok száma</translation>
    </message>
    <message>
        <source>Block chain</source>
        <translation>Blokklánc</translation>
    </message>
    <message>
        <source>Current number of blocks</source>
        <translation>Aktuális blokkok száma</translation>
    </message>
    <message>
        <source>Memory usage</source>
        <translation>Memóriahasználat</translation>
    </message>
    <message>
        <source>Received</source>
        <translation>Fogadott</translation>
    </message>
    <message>
        <source>Sent</source>
        <translation>Küldött</translation>
    </message>
    <message>
        <source>&amp;Peers</source>
        <translation>&amp;Peerek</translation>
    </message>
    <message>
<<<<<<< HEAD
        <source>Select a peer to view detailed information.</source>
        <translation>Peer kijelölése a részletes információkért</translation>
    </message>
    <message>
        <source>Version</source>
        <translation>Verzió</translation>
    </message>
    <message>
        <source>User Agent</source>
        <translation>User Agent</translation>
    </message>
    <message>
        <source>Services</source>
        <translation>Szolgáltatások</translation>
    </message>
    <message>
        <source>Connection Time</source>
        <translation>Csatlakozás ideje</translation>
    </message>
    <message>
        <source>Last Send</source>
        <translation>Legutóbb küldött</translation>
    </message>
    <message>
        <source>Last Receive</source>
        <translation>Legutóbbi fogadás</translation>
    </message>
    <message>
        <source>Bytes Sent</source>
        <translation>Küldött bájtok</translation>
    </message>
    <message>
        <source>Bytes Received</source>
        <translation>Fogadott bájtok</translation>
    </message>
    <message>
        <source>Ping Time</source>
        <translation>Ping idő</translation>
    </message>
    <message>
        <source>Last block time</source>
        <translation>Utolsó blokk ideje</translation>
=======
        <source>Banned peers</source>
        <translation>Kitiltott felek</translation>
>>>>>>> 9460771a
    </message>
    <message>
        <source>Select a peer to view detailed information.</source>
        <translation>Peer kijelölése a részletes információkért</translation>
    </message>
    <message>
        <source>Version</source>
        <translation>Verzió</translation>
    </message>
    <message>
        <source>User Agent</source>
        <translation>User Agent</translation>
    </message>
    <message>
<<<<<<< HEAD
        <source>&amp;Clear</source>
        <translation>&amp;Törlés</translation>
    </message>
    <message>
        <source>Totals</source>
        <translation>Összesen:</translation>
=======
        <source>Services</source>
        <translation>Szolgáltatások</translation>
>>>>>>> 9460771a
    </message>
    <message>
        <source>Connection Time</source>
        <translation>Csatlakozás ideje</translation>
    </message>
    <message>
        <source>Last Send</source>
        <translation>Legutóbbi küldés</translation>
    </message>
    <message>
        <source>Last Receive</source>
        <translation>Legutóbbi fogadás</translation>
    </message>
    <message>
        <source>Ping Time</source>
        <translation>Ping idő</translation>
    </message>
    <message>
        <source>Last block time</source>
        <translation>Utolsó blokk ideje</translation>
    </message>
    <message>
        <source>&amp;Open</source>
        <translation>&amp;Megnyitás</translation>
    </message>
    <message>
        <source>&amp;Console</source>
        <translation>&amp;Konzol</translation>
    </message>
    <message>
        <source>&amp;Network Traffic</source>
        <translation>&amp;Hálózati forgalom</translation>
    </message>
    <message>
        <source>&amp;Clear</source>
        <translation>&amp;Törlés</translation>
    </message>
    <message>
        <source>Totals</source>
        <translation>Összesen:</translation>
    </message>
    <message>
        <source>In:</source>
        <translation>Be:</translation>
    </message>
    <message>
        <source>Out:</source>
        <translation>Ki:</translation>
    </message>
    <message>
<<<<<<< HEAD
        <source>via %1</source>
        <translation>által %1</translation>
    </message>
    <message>
        <source>never</source>
        <translation>soha</translation>
    </message>
    <message>
        <source>Inbound</source>
        <translation>Bejövő</translation>
    </message>
    <message>
        <source>Outbound</source>
        <translation>Kimenő</translation>
    </message>
    <message>
        <source>Unknown</source>
        <translation>Ismeretlen</translation>
    </message>
    <message>
        <source>Fetching...</source>
        <translation>Begyüjtés</translation>
    </message>
</context>
<context>
    <name>ReceiveCoinsDialog</name>
    <message>
        <source>&amp;Amount:</source>
        <translation>&amp;Összeg:</translation>
    </message>
    <message>
        <source>&amp;Label:</source>
        <translation>Címke:</translation>
    </message>
    <message>
        <source>&amp;Message:</source>
        <translation>&amp;Üzenet:</translation>
    </message>
    <message>
        <source>Clear all fields of the form.</source>
        <translation>Minden mező törlése</translation>
    </message>
    <message>
        <source>Clear</source>
        <translation>Törlés</translation>
    </message>
    <message>
        <source>Requested payments history</source>
        <translation>A kért kifizetések története</translation>
    </message>
    <message>
        <source>&amp;Request payment</source>
        <translation>&amp;Fizetés kérése</translation>
    </message>
    <message>
        <source>Show</source>
        <translation>Mutat</translation>
    </message>
    <message>
        <source>Remove the selected entries from the list</source>
        <translation>A kijelölt elemek törlése a listáról</translation>
    </message>
    <message>
        <source>Remove</source>
        <translation>Eltávolítás</translation>
    </message>
    <message>
        <source>Copy label</source>
        <translation>Címke másolása</translation>
    </message>
    <message>
        <source>Copy message</source>
        <translation>Üzenet másolása</translation>
    </message>
    <message>
        <source>Copy amount</source>
        <translation>Összeg másolása</translation>
    </message>
</context>
<context>
    <name>ReceiveRequestDialog</name>
    <message>
        <source>QR Code</source>
        <translation>QR kód</translation>
    </message>
    <message>
        <source>Copy &amp;URI</source>
        <translation>&amp;URI másolása</translation>
    </message>
    <message>
        <source>Copy &amp;Address</source>
        <translation>&amp;Cím másolása</translation>
    </message>
    <message>
        <source>&amp;Save Image...</source>
        <translation>&amp;Kép mentése</translation>
    </message>
    <message>
        <source>Request payment to %1</source>
        <translation>Fizetés kérése a %1-hez</translation>
    </message>
    <message>
        <source>Payment information</source>
        <translation>Kifizetés információ</translation>
    </message>
    <message>
        <source>URI</source>
        <translation>URI:</translation>
    </message>
    <message>
        <source>Address</source>
        <translation>Cím</translation>
    </message>
    <message>
        <source>Amount</source>
        <translation>Összeg</translation>
    </message>
    <message>
        <source>Label</source>
        <translation>Címke</translation>
    </message>
    <message>
        <source>Message</source>
        <translation>Üzenet</translation>
    </message>
    <message>
        <source>Resulting URI too long, try to reduce the text for label / message.</source>
        <translation>A keletkezett URI túl hosszú, próbálja meg csökkenteni a cimkeszöveg / üzenet méretét.</translation>
    </message>
    <message>
        <source>Error encoding URI into QR Code.</source>
        <translation>Hiba lépett fel az URI QR kóddá alakításakor</translation>
    </message>
</context>
<context>
    <name>RecentRequestsTableModel</name>
    <message>
        <source>Date</source>
        <translation>Dátum</translation>
    </message>
    <message>
        <source>Label</source>
        <translation>Címke</translation>
    </message>
    <message>
        <source>Message</source>
        <translation>Üzenet</translation>
    </message>
    <message>
        <source>Amount</source>
        <translation>Összeg</translation>
    </message>
    <message>
        <source>(no label)</source>
        <translation>(nincs címke)</translation>
    </message>
    <message>
        <source>(no message)</source>
        <translation>(nincs üzenet)</translation>
    </message>
    <message>
        <source>(no amount)</source>
        <translation>(nincs összeg)</translation>
    </message>
</context>
<context>
    <name>SendCoinsDialog</name>
    <message>
        <source>Send Coins</source>
        <translation>Érmék küldése</translation>
    </message>
    <message>
        <source>Inputs...</source>
        <translation>Bemenetek...</translation>
    </message>
    <message>
        <source>automatically selected</source>
        <translation>automatikusan kiválasztva</translation>
    </message>
    <message>
        <source>Insufficient funds!</source>
        <translation>Fedezethiány!</translation>
    </message>
    <message>
        <source>Quantity:</source>
        <translation>Mennyiség:</translation>
    </message>
    <message>
        <source>Bytes:</source>
        <translation>Bájtok:</translation>
    </message>
    <message>
        <source>Amount:</source>
        <translation>Összeg:</translation>
    </message>
    <message>
        <source>Priority:</source>
        <translation>Prioritás:</translation>
    </message>
    <message>
        <source>Fee:</source>
        <translation>Díjak:</translation>
    </message>
    <message>
        <source>After Fee:</source>
        <translation>Utólagos díj:</translation>
    </message>
    <message>
        <source>Change:</source>
        <translation>Visszajáró:</translation>
    </message>
    <message>
        <source>Transaction Fee:</source>
        <translation>Tranzakciós díj</translation>
    </message>
    <message>
        <source>Choose...</source>
        <translation>Válassz...</translation>
    </message>
    <message>
        <source>Minimize</source>
        <translation>Kicsinyítés</translation>
    </message>
    <message>
        <source>per kilobyte</source>
        <translation>kilobájtonként</translation>
    </message>
    <message>
        <source>normal</source>
        <translation>normal</translation>
    </message>
    <message>
        <source>fast</source>
        <translation>gyors</translation>
    </message>
    <message>
        <source>Send to multiple recipients at once</source>
        <translation>Küldés több címzettnek egyszerre</translation>
    </message>
    <message>
        <source>Add &amp;Recipient</source>
        <translation>&amp;Címzett hozzáadása</translation>
    </message>
    <message>
        <source>Clear all fields of the form.</source>
        <translation>Minden mező törlése</translation>
    </message>
    <message>
        <source>Dust:</source>
        <translation>Por-határ:</translation>
    </message>
    <message>
        <source>Clear &amp;All</source>
        <translation>Mindent &amp;töröl</translation>
    </message>
    <message>
        <source>Balance:</source>
        <translation>Egyenleg:</translation>
    </message>
    <message>
        <source>Confirm the send action</source>
        <translation>Küldés megerősítése</translation>
    </message>
    <message>
        <source>S&amp;end</source>
        <translation>&amp;Küldés</translation>
    </message>
    <message>
        <source>Confirm send coins</source>
        <translation>Küldés megerősítése</translation>
    </message>
    <message>
        <source>Copy quantity</source>
        <translation>Mennyiség másolása</translation>
    </message>
    <message>
        <source>Copy amount</source>
        <translation>Összeg másolása</translation>
    </message>
    <message>
        <source>Copy fee</source>
        <translation>Díj másolása</translation>
    </message>
    <message>
        <source>Copy after fee</source>
        <translation>Utólagos díj másolása</translation>
    </message>
    <message>
        <source>Copy bytes</source>
        <translation>Byte-ok másolása </translation>
    </message>
    <message>
        <source>Copy priority</source>
        <translation>Prioritás másolása</translation>
    </message>
    <message>
        <source>Copy change</source>
        <translation>Visszajáró másolása</translation>
    </message>
    <message>
        <source>or</source>
        <translation>vagy</translation>
    </message>
    <message>
        <source>The recipient address is not valid, please recheck.</source>
        <translation>A címzett címe érvénytelen, kérlek, ellenőrizd.</translation>
    </message>
    <message>
        <source>The amount to pay must be larger than 0.</source>
        <translation>A fizetendő összegnek nagyobbnak kell lennie 0-nál.</translation>
    </message>
    <message>
        <source>The amount exceeds your balance.</source>
        <translation>Nincs ennyi bitcoin az egyenlegeden.</translation>
    </message>
    <message>
        <source>The total exceeds your balance when the %1 transaction fee is included.</source>
        <translation>A küldeni kívánt összeg és a %1 tranzakciós díj együtt meghaladja az egyenlegeden rendelkezésedre álló összeget.</translation>
    </message>
    <message>
        <source>Duplicate address found, can only send to each address once per send operation.</source>
        <translation>Többször szerepel ugyanaz a cím. Egy küldési műveletben egy címre csak egyszer lehet küldeni.</translation>
    </message>
    <message>
        <source>Warning: Invalid Bitcoin address</source>
        <translation>Figyelmeztetés: Érvénytelen Bitcoin cím</translation>
    </message>
    <message>
        <source>(no label)</source>
        <translation>(nincs címke)</translation>
    </message>
    <message>
        <source>Copy dust</source>
        <translation>Visszajáró másolása</translation>
    </message>
    <message>
        <source>Are you sure you want to send?</source>
        <translation>Biztos, hogy el akarod küldeni?</translation>
    </message>
    </context>
<context>
    <name>SendCoinsEntry</name>
    <message>
        <source>A&amp;mount:</source>
        <translation>Összeg:</translation>
    </message>
    <message>
        <source>Pay &amp;To:</source>
        <translation>Címzett:</translation>
    </message>
    <message>
        <source>Enter a label for this address to add it to your address book</source>
        <translation>Milyen címkével kerüljön be ez a cím a címtáradba?
</translation>
    </message>
    <message>
        <source>&amp;Label:</source>
        <translation>Címke:</translation>
    </message>
    <message>
        <source>Choose previously used address</source>
        <translation>Válassz egy korábban már használt címet</translation>
    </message>
    <message>
        <source>Alt+A</source>
        <translation>Alt+A</translation>
    </message>
    <message>
        <source>Paste address from clipboard</source>
        <translation>Cím beillesztése a vágólapról</translation>
    </message>
    <message>
        <source>Alt+P</source>
        <translation>Alt+P</translation>
    </message>
    <message>
        <source>Remove this entry</source>
        <translation>Ez a bejegyzés eltávolítása</translation>
    </message>
    <message>
        <source>Message:</source>
        <translation>Üzenet:</translation>
    </message>
    <message>
        <source>Memo:</source>
        <translation>Jegyzet:</translation>
    </message>
</context>
<context>
    <name>ShutdownWindow</name>
    <message>
        <source>Bitcoin Core is shutting down...</source>
        <translation>A Bitcoin Core leáll...</translation>
    </message>
    <message>
        <source>Do not shut down the computer until this window disappears.</source>
        <translation>Ne álljon le a számítógép amíg ez az ablak el nem tűnik.</translation>
    </message>
</context>
<context>
    <name>SignVerifyMessageDialog</name>
    <message>
        <source>Signatures - Sign / Verify a Message</source>
        <translation>Aláírások - üzenet aláírása/ellenőrzése</translation>
    </message>
    <message>
        <source>&amp;Sign Message</source>
        <translation>Üzenet aláírása...</translation>
    </message>
    <message>
        <source>You can sign messages with your addresses to prove you own them. Be careful not to sign anything vague, as phishing attacks may try to trick you into signing your identity over to them. Only sign fully-detailed statements you agree to.</source>
        <translation>Aláírhat a címeivel üzeneteket, amivel bizonyíthatja, hogy a címek az önéi. Vigyázzon, hogy ne írjon alá semmi félreérthetőt, mivel a phising támadásokkal megpróbálhatják becsapni, hogy az azonosságát átírja másokra. Csak olyan részletes állításokat írjon alá, amivel egyetért.</translation>
    </message>
    <message>
        <source>Choose previously used address</source>
        <translation>Válassz egy korábban már használt címet</translation>
    </message>
    <message>
        <source>Alt+A</source>
        <translation>Alt+A</translation>
    </message>
    <message>
        <source>Paste address from clipboard</source>
        <translation>Cím beillesztése a vágólapról</translation>
    </message>
    <message>
        <source>Alt+P</source>
        <translation>Alt+P</translation>
    </message>
    <message>
        <source>Enter the message you want to sign here</source>
        <translation>Ide írja az aláírandó üzenetet</translation>
    </message>
    <message>
        <source>Signature</source>
        <translation>Aláírás</translation>
    </message>
    <message>
        <source>Copy the current signature to the system clipboard</source>
        <translation>A jelenleg kiválasztott aláírás másolása a rendszer-vágólapra</translation>
    </message>
    <message>
        <source>Sign the message to prove you own this Bitcoin address</source>
        <translation>Üzenet </translation>
    </message>
    <message>
        <source>Sign &amp;Message</source>
        <translation>Üzenet &amp;aláírása</translation>
    </message>
    <message>
        <source>Clear &amp;All</source>
        <translation>Mindent &amp;töröl</translation>
    </message>
    <message>
        <source>&amp;Verify Message</source>
        <translation>Üzenet ellenőrzése</translation>
    </message>
    <message>
        <source>Enter the signing address, message (ensure you copy line breaks, spaces, tabs, etc. exactly) and signature below to verify the message. Be careful not to read more into the signature than what is in the signed message itself, to avoid being tricked by a man-in-the-middle attack.</source>
        <translation>Írja be az aláírás címét, az üzenetet (ügyelve arra, hogy az új-sor, szóköz, tab, stb. karaktereket is pontosan) és az aláírást az üzenet ellenőrzéséhez. Ügyeljen arra, ne gondoljon többet az aláírásról, mint amennyi az aláírt szövegben ténylegesen áll, hogy elkerülje a köztes-ember (man-in-the-middle) támadást.</translation>
    </message>
    <message>
        <source>The entered address is invalid.</source>
        <translation>A megadott cím nem érvényes.</translation>
    </message>
    <message>
        <source>Please check the address and try again.</source>
        <translation>Ellenőrizze a címet és próbálja meg újra.</translation>
    </message>
    <message>
        <source>Private key for the entered address is not available.</source>
        <translation>A megadott cím privát kulcsa nem található.</translation>
    </message>
    <message>
        <source>Message signing failed.</source>
        <translation>Üzenet aláírása nem sikerült.</translation>
    </message>
    <message>
        <source>Message signed.</source>
        <translation>Üzenet aláírva.</translation>
    </message>
    <message>
        <source>The signature could not be decoded.</source>
        <translation>Az aláírást nem sikerült dekódolni.</translation>
    </message>
    <message>
        <source>Please check the signature and try again.</source>
        <translation>Ellenőrizd az aláírást és próbáld újra.</translation>
    </message>
    <message>
        <source>Message verification failed.</source>
        <translation>Az üzenet ellenőrzése nem sikerült.</translation>
    </message>
    <message>
        <source>Message verified.</source>
        <translation>Üzenet ellenőrizve.</translation>
    </message>
</context>
<context>
    <name>SplashScreen</name>
    <message>
        <source>Bitcoin Core</source>
        <translation>Bitcoin Core</translation>
    </message>
    <message>
        <source>The Bitcoin Core developers</source>
        <translation>A Bitcoin fejlesztői</translation>
    </message>
    <message>
        <source>[testnet]</source>
        <translation>[teszthálózat]</translation>
    </message>
</context>
<context>
    <name>TrafficGraphWidget</name>
    <message>
        <source>KB/s</source>
        <translation>KB/s</translation>
=======
        <source>Debug log file</source>
        <translation>Debug naplófájl</translation>
    </message>
    <message>
        <source>Clear console</source>
        <translation>Konzol törlése</translation>
>>>>>>> 9460771a
    </message>
    <message>
        <source>Ban Node for</source>
        <translation>Kitiltás oka</translation>
    </message>
    <message>
        <source>1 &amp;hour</source>
        <translation>1 &amp;óra</translation>
    </message>
    <message>
        <source>1 &amp;day</source>
        <translation>1 &amp;nap</translation>
    </message>
    <message>
        <source>1 &amp;week</source>
        <translation>1 &amp;hét</translation>
    </message>
    <message>
        <source>1 &amp;year</source>
        <translation>1 &amp;év</translation>
    </message>
    <message>
        <source>&amp;Unban Node</source>
        <translation>Kitiltás &amp;feloldása</translation>
    </message>
    <message>
        <source>Use up and down arrows to navigate history, and &lt;b&gt;Ctrl-L&lt;/b&gt; to clear screen.</source>
        <translation>Navigálhat a fel és le nyilakkal, és &lt;b&gt;Ctrl-L&lt;/b&gt; -vel törölheti a képernyőt.</translation>
    </message>
    <message>
        <source>Type &lt;b&gt;help&lt;/b&gt; for an overview of available commands.</source>
        <translation>Írd be azt, hogy &lt;b&gt;help&lt;/b&gt; az elérhető parancsok áttekintéséhez.</translation>
    </message>
    <message>
        <source>%1 B</source>
        <translation>%1 B</translation>
    </message>
    <message>
        <source>%1 KB</source>
        <translation>%1 KB</translation>
    </message>
    <message>
        <source>%1 MB</source>
        <translation>%1 MB</translation>
    </message>
    <message>
        <source>%1 GB</source>
        <translation>%1 GB</translation>
    </message>
    <message>
        <source>via %1</source>
        <translation>%1 által</translation>
    </message>
    <message>
        <source>never</source>
        <translation>soha</translation>
    </message>
    <message>
        <source>Inbound</source>
        <translation>Bejövő</translation>
    </message>
    <message>
        <source>Outbound</source>
        <translation>Kimenő</translation>
    </message>
    <message>
        <source>Yes</source>
        <translation>Igen</translation>
    </message>
    <message>
        <source>No</source>
        <translation>Nem</translation>
    </message>
    <message>
        <source>Unknown</source>
        <translation>Ismeretlen</translation>
    </message>
</context>
<context>
    <name>ReceiveCoinsDialog</name>
    <message>
        <source>&amp;Amount:</source>
        <translation>&amp;Összeg:</translation>
    </message>
    <message>
        <source>&amp;Label:</source>
        <translation>Címke:</translation>
    </message>
    <message>
        <source>&amp;Message:</source>
        <translation>&amp;Üzenet:</translation>
    </message>
    <message>
        <source>Clear all fields of the form.</source>
        <translation>Minden mező törlése</translation>
    </message>
    <message>
        <source>Clear</source>
        <translation>Törlés</translation>
    </message>
    <message>
        <source>Requested payments history</source>
        <translation>A kért kifizetések története</translation>
    </message>
    <message>
        <source>&amp;Request payment</source>
        <translation>&amp;Fizetés kérése</translation>
    </message>
    <message>
        <source>Show</source>
        <translation>Mutat</translation>
    </message>
    <message>
        <source>Remove the selected entries from the list</source>
        <translation>A kijelölt elemek törlése a listáról</translation>
    </message>
    <message>
        <source>Remove</source>
        <translation>Eltávolítás</translation>
    </message>
    </context>
<context>
    <name>ReceiveRequestDialog</name>
    <message>
        <source>QR Code</source>
        <translation>QR kód</translation>
    </message>
    <message>
        <source>Copy &amp;URI</source>
        <translation>&amp;URI másolása</translation>
    </message>
    <message>
        <source>Copy &amp;Address</source>
        <translation>&amp;Cím másolása</translation>
    </message>
    <message>
        <source>&amp;Save Image...</source>
        <translation>&amp;Kép mentése</translation>
    </message>
    </context>
<context>
    <name>RecentRequestsTableModel</name>
    </context>
<context>
    <name>SendCoinsDialog</name>
    <message>
        <source>Send Coins</source>
        <translation>Érmék küldése</translation>
    </message>
    <message>
        <source>Inputs...</source>
        <translation>Bemenetek...</translation>
    </message>
    <message>
        <source>automatically selected</source>
        <translation>automatikusan kiválasztva</translation>
    </message>
    <message>
        <source>Insufficient funds!</source>
        <translation>Fedezethiány!</translation>
    </message>
    <message>
        <source>Quantity:</source>
        <translation>Mennyiség:</translation>
    </message>
    <message>
        <source>Bytes:</source>
        <translation>Bájtok:</translation>
    </message>
    <message>
        <source>Amount:</source>
        <translation>Összeg:</translation>
    </message>
    <message>
<<<<<<< HEAD
        <source>Unconfirmed</source>
        <translation>Megerősítetlen:</translation>
    </message>
    <message>
        <source>Received with</source>
        <translation>Erre a címre</translation>
=======
        <source>Priority:</source>
        <translation>Prioritás:</translation>
>>>>>>> 9460771a
    </message>
    <message>
        <source>Fee:</source>
        <translation>Díjak:</translation>
    </message>
    <message>
        <source>After Fee:</source>
        <translation>Utólagos díj:</translation>
    </message>
    <message>
        <source>Change:</source>
        <translation>Visszajáró:</translation>
    </message>
    <message>
        <source>Transaction Fee:</source>
        <translation>Tranzakciós díj</translation>
    </message>
    <message>
        <source>Choose...</source>
        <translation>Válassz...</translation>
    </message>
    <message>
        <source>per kilobyte</source>
        <translation>kilobájtonként</translation>
    </message>
    <message>
        <source>Hide</source>
        <translation>Elrejtés</translation>
    </message>
    <message>
        <source>Recommended:</source>
        <translation>Ajánlott:</translation>
    </message>
    <message>
        <source>Custom:</source>
        <translation>Egyéni:</translation>
    </message>
    <message>
        <source>normal</source>
        <translation>normál</translation>
    </message>
    <message>
        <source>fast</source>
        <translation>gyors</translation>
    </message>
    <message>
        <source>Send to multiple recipients at once</source>
        <translation>Küldés több címzettnek egyszerre</translation>
    </message>
    <message>
        <source>Add &amp;Recipient</source>
        <translation>&amp;Címzett hozzáadása</translation>
    </message>
    <message>
        <source>Clear all fields of the form.</source>
        <translation>Minden mező törlése</translation>
    </message>
    <message>
        <source>Dust:</source>
        <translation>Por-határ:</translation>
    </message>
    <message>
        <source>Clear &amp;All</source>
        <translation>Mindent &amp;töröl</translation>
    </message>
    <message>
        <source>Balance:</source>
        <translation>Egyenleg:</translation>
    </message>
    <message>
        <source>Confirm the send action</source>
        <translation>Küldés megerősítése</translation>
    </message>
    <message>
        <source>S&amp;end</source>
        <translation>&amp;Küldés</translation>
    </message>
    </context>
<context>
    <name>SendCoinsEntry</name>
    <message>
        <source>A&amp;mount:</source>
        <translation>Összeg:</translation>
    </message>
    <message>
        <source>Pay &amp;To:</source>
        <translation>Címzett:</translation>
    </message>
    <message>
        <source>&amp;Label:</source>
        <translation>Címke:</translation>
    </message>
    <message>
        <source>Choose previously used address</source>
        <translation>Válassz egy korábban már használt címet</translation>
    </message>
    <message>
        <source>Alt+A</source>
        <translation>Alt+A</translation>
    </message>
    <message>
        <source>Paste address from clipboard</source>
        <translation>Cím beillesztése a vágólapról</translation>
    </message>
    <message>
        <source>Alt+P</source>
        <translation>Alt+P</translation>
    </message>
    <message>
        <source>Remove this entry</source>
        <translation>Ez a bejegyzés eltávolítása</translation>
    </message>
    <message>
        <source>Message:</source>
        <translation>Üzenet:</translation>
    </message>
    <message>
        <source>Pay To:</source>
        <translation>Címzett:</translation>
    </message>
    <message>
        <source>Memo:</source>
        <translation>Jegyzet:</translation>
    </message>
    </context>
<context>
    <name>SendConfirmationDialog</name>
    </context>
<context>
    <name>ShutdownWindow</name>
    <message>
        <source>Do not shut down the computer until this window disappears.</source>
        <translation>Ne állítsd le a számítógépet amíg ez az ablak el nem tűnik.</translation>
    </message>
</context>
<context>
    <name>SignVerifyMessageDialog</name>
    <message>
<<<<<<< HEAD
        <source>Exporting Successful</source>
        <translation>Sikeres exportálás</translation>
    </message>
    <message>
        <source>Comma separated file (*.csv)</source>
        <translation>Vesszővel elválasztott fájl (*.csv)</translation>
=======
        <source>Signatures - Sign / Verify a Message</source>
        <translation>Aláírások - üzenet aláírása/ellenőrzése</translation>
>>>>>>> 9460771a
    </message>
    <message>
        <source>&amp;Sign Message</source>
        <translation>Üzenet aláírása...</translation>
    </message>
    <message>
        <source>Choose previously used address</source>
        <translation>Válassz egy korábban már használt címet</translation>
    </message>
    <message>
        <source>Alt+A</source>
        <translation>Alt+A</translation>
    </message>
    <message>
        <source>Paste address from clipboard</source>
        <translation>Cím beillesztése a vágólapról</translation>
    </message>
    <message>
        <source>Alt+P</source>
        <translation>Alt+P</translation>
    </message>
    <message>
        <source>Enter the message you want to sign here</source>
        <translation>Ide írja az aláírandó üzenetet</translation>
    </message>
    <message>
        <source>Signature</source>
        <translation>Aláírás</translation>
    </message>
    <message>
        <source>Copy the current signature to the system clipboard</source>
        <translation>A jelenleg kiválasztott aláírás másolása a rendszer-vágólapra</translation>
    </message>
    <message>
        <source>Sign the message to prove you own this Bitcoin address</source>
        <translation>Üzenet </translation>
    </message>
    <message>
        <source>Sign &amp;Message</source>
        <translation>Üzenet &amp;aláírása</translation>
    </message>
    <message>
        <source>Clear &amp;All</source>
        <translation>Mindent &amp;töröl</translation>
    </message>
    <message>
        <source>&amp;Verify Message</source>
        <translation>Üzenet ellenőrzése</translation>
    </message>
    <message>
        <source>Verify &amp;Message</source>
        <translation>Üzenet ellenőrzése</translation>
    </message>
    </context>
<context>
    <name>SplashScreen</name>
    <message>
        <source>[testnet]</source>
        <translation>[teszthálózat]</translation>
    </message>
</context>
<context>
    <name>TrafficGraphWidget</name>
    <message>
        <source>KB/s</source>
        <translation>KB/s</translation>
    </message>
</context>
<context>
    <name>TransactionDesc</name>
    </context>
<context>
    <name>TransactionDescDialog</name>
    <message>
        <source>This pane shows a detailed description of the transaction</source>
        <translation>Ez a mező a tranzakció részleteit mutatja</translation>
    </message>
    </context>
<context>
    <name>TransactionTableModel</name>
    </context>
<context>
    <name>TransactionView</name>
    </context>
<context>
    <name>UnitDisplayStatusBarControl</name>
    </context>
<context>
    <name>WalletFrame</name>
    </context>
<context>
    <name>WalletModel</name>
    </context>
<context>
    <name>WalletView</name>
    </context>
<context>
    <name>bitcoin-core</name>
    <message>
        <source>Options:</source>
        <translation>Opciók
</translation>
    </message>
    <message>
        <source>Specify data directory</source>
        <translation>Adatkönyvtár
</translation>
    </message>
    <message>
        <source>Connect to a node to retrieve peer addresses, and disconnect</source>
        <translation>Kapcsolódás egy csomóponthoz a peerek címeinek megszerzése miatt, majd szétkapcsolás</translation>
    </message>
    <message>
        <source>Specify your own public address</source>
        <translation>Adja meg az Ön saját nyilvános címét</translation>
    </message>
    <message>
        <source>Accept command line and JSON-RPC commands</source>
        <translation>Parancssoros és JSON-RPC parancsok elfogadása
</translation>
    </message>
    <message>
        <source>Run in the background as a daemon and accept commands</source>
        <translation>Háttérben futtatás daemonként és parancsok elfogadása
</translation>
    </message>
    <message>
        <source>Accept connections from outside (default: 1 if no -proxy or -connect)</source>
        <translation>Kívülről érkező kapcsolatok elfogadása (alapértelmezett: 1, ha nem használt a -proxy vagy a -connect)</translation>
    </message>
    <message>
<<<<<<< HEAD
=======
        <source>Bitcoin Core</source>
        <translation>Bitcoin Core</translation>
    </message>
    <message>
>>>>>>> 9460771a
        <source>Execute command when a wallet transaction changes (%s in cmd is replaced by TxID)</source>
        <translation>Parancs, amit akkor hajt végre, amikor egy tárca-tranzakció megváltozik  (%s a parancsban lecserélődik a blokk TxID-re)</translation>
    </message>
    <message>
        <source>Use UPnP to map the listening port (default: 1 when listening and no -proxy)</source>
        <translation>UPnP használata porttovábbításra (alapértelmezett: 1, amikor kiszolgál és nem használt a -proxy)</translation>
    </message>
    <message>
        <source>Connect only to the specified node(s)</source>
        <translation>Csatlakozás csak a megadott csomóponthoz</translation>
    </message>
    <message>
        <source>Corrupted block database detected</source>
        <translation>Sérült blokk-adatbázis észlelve</translation>
    </message>
    <message>
        <source>Do you want to rebuild the block database now?</source>
        <translation>Újra akarod építeni a blokk adatbázist most?</translation>
    </message>
    <message>
        <source>Error initializing block database</source>
        <translation>A blokkadatbázis inicializálása nem sikerült</translation>
    </message>
    <message>
        <source>Error initializing wallet database environment %s!</source>
        <translation>A tárca-adatbázis inicializálása nem sikerült: %s!</translation>
    </message>
    <message>
        <source>Error loading block database</source>
        <translation>Hiba a blokk adatbázis betöltése közben.</translation>
    </message>
    <message>
        <source>Error opening block database</source>
        <translation>Hiba a blokk adatbázis megnyitása közben.</translation>
    </message>
    <message>
        <source>Error: Disk space is low!</source>
        <translation>Hiba: kevés a hely a lemezen!</translation>
    </message>
    <message>
        <source>Failed to listen on any port. Use -listen=0 if you want this.</source>
        <translation>Egyik hálózati porton sem sikerül hallgatni. Használja a -listen=0 kapcsolót, ha ezt szeretné.</translation>
    </message>
    <message>
        <source>Importing...</source>
        <translation>Importálás</translation>
    </message>
    <message>
        <source>Incorrect or no genesis block found. Wrong datadir for network?</source>
        <translation>Helytelen vagy nemlétező genézis blokk. Helytelen hálózati adatkönyvtár?</translation>
    </message>
    <message>
        <source>Loading banlist...</source>
        <translation>Tiltólista betöltése...</translation>
    </message>
    <message>
        <source>Not enough file descriptors available.</source>
        <translation>Nincs elég fájlleíró. </translation>
    </message>
    <message>
        <source>Verifying blocks...</source>
        <translation>Blokkok ellenőrzése...</translation>
    </message>
    <message>
        <source>Verifying wallet...</source>
        <translation>Tárca ellenőrzése...</translation>
    </message>
    <message>
        <source>Wallet options:</source>
        <translation>Tárca beállítások:</translation>
<<<<<<< HEAD
    </message>
    <message>
        <source>You need to rebuild the database using -reindex to change -txindex</source>
        <translation>Az adatbázist újra kell építeni -reindex használatával (módosítás -tindex).</translation>
    </message>
    <message>
        <source>Copyright (C) 2009-%i The Bitcoin Core Developers</source>
        <translation>Copyright (C) 2009-%i A Bitcoin Core Fejlesztői</translation>
    </message>
    <message>
        <source>Error reading from database, shutting down.</source>
        <translation>Hiba az adatbázis olvasásakor, leállítás</translation>
    </message>
    <message>
        <source>Information</source>
        <translation>Információ</translation>
=======
    </message>
    <message>
        <source>Discover own IP addresses (default: 1 when listening and no -externalip or -proxy)</source>
        <translation>Saját IP-cím felfedezése (alapértelmezett: 1, amikor kiszolgál és nem használt a -externalip)</translation>
    </message>
    <message>
        <source>Whitelisted peers cannot be DoS banned and their transactions are always relayed, even if they are already in the mempool, useful e.g. for a gateway</source>
        <translation>A fehérlistán szereplő felek nem lesznek automatikusan kitiltva és a tranzakcióik is mindig továbbítva lesznek, akkor is ha már a megerősítésre váró listán (mempool) vannak. Hasznos például összekötő csomópontokon (gateway).</translation>
    </message>
    <message>
        <source>(default: %u)</source>
        <translation>(alapértelmezett: %u)</translation>
>>>>>>> 9460771a
    </message>
    <message>
        <source>Error reading from database, shutting down.</source>
        <translation>Hiba az adatbázis olvasásakor, leállítás</translation>
    </message>
    <message>
        <source>Information</source>
        <translation>Információ</translation>
    </message>
    <message>
        <source>Send trace/debug info to console instead of debug.log file</source>
        <translation>trace/debug információ küldése a konzolra a debog.log fájl helyett</translation>
    </message>
    <message>
        <source>Signing transaction failed</source>
        <translation>Tranzakció aláírása sikertelen</translation>
    </message>
    <message>
        <source>This is experimental software.</source>
        <translation>Ez egy kísérleti szoftver.</translation>
    </message>
    <message>
        <source>Transaction amount too small</source>
        <translation>Tranzakció összege túl alacsony</translation>
    </message>
    <message>
        <source>Transaction amounts must be positive</source>
        <translation>Tranzakció összege pozitív kell legyen</translation>
    </message>
    <message>
        <source>Transaction too large</source>
        <translation>Túl nagy tranzakció</translation>
    </message>
    <message>
        <source>Username for JSON-RPC connections</source>
        <translation>Felhasználói név JSON-RPC csatlakozásokhoz
</translation>
    </message>
    <message>
        <source>Warning</source>
        <translation>Figyelem</translation>
    </message>
    <message>
        <source>Password for JSON-RPC connections</source>
        <translation>Jelszó JSON-RPC csatlakozásokhoz
</translation>
    </message>
    <message>
        <source>Execute command when the best block changes (%s in cmd is replaced by block hash)</source>
        <translation>Parancs, amit akkor hajt végre, amikor a legjobb blokk megváltozik (%s a cmd-ban lecserélődik a blokk hash-re)</translation>
    </message>
    <message>
        <source>Allow DNS lookups for -addnode, -seednode and -connect</source>
        <translation>DNS-kikeresés engedélyezése az addnode-nál és a connect-nél</translation>
    </message>
    <message>
        <source>Loading addresses...</source>
        <translation>Címek betöltése...</translation>
    </message>
    <message>
        <source>(default: %s)</source>
        <translation>(alapértelmezett: %s)</translation>
    </message>
    <message>
        <source>Include IP addresses in debug output (default: %u)</source>
        <translation>IP-címek megjelenítése a naplóban (alapértelmezett: %u)</translation>
    </message>
    <message>
        <source>Invalid -proxy address: '%s'</source>
        <translation>Érvénytelen -proxy cím: '%s'</translation>
    </message>
    <message>
        <source>Unknown network specified in -onlynet: '%s'</source>
        <translation>Ismeretlen hálózat lett megadva -onlynet: '%s'</translation>
    </message>
    <message>
<<<<<<< HEAD
        <source>Cannot resolve -bind address: '%s'</source>
        <translation>Csatlakozási cím (-bind address) feloldása nem sikerült: '%s'</translation>
    </message>
    <message>
        <source>Cannot resolve -externalip address: '%s'</source>
        <translation>Külső cím (-externalip address) feloldása nem sikerült: '%s'</translation>
    </message>
    <message>
        <source>Invalid amount for -paytxfee=&lt;amount&gt;: '%s'</source>
        <translation>Étvénytelen -paytxfee=&lt;összeg&gt; összeg: '%s'</translation>
    </message>
    <message>
=======
>>>>>>> 9460771a
        <source>Insufficient funds</source>
        <translation>Nincs elég bitcoinod.</translation>
    </message>
    <message>
        <source>Loading block index...</source>
        <translation>Blokkindex betöltése...</translation>
    </message>
    <message>
        <source>Add a node to connect to and attempt to keep the connection open</source>
        <translation>Elérendő csomópont megadása and attempt to keep the connection open</translation>
    </message>
    <message>
        <source>Loading wallet...</source>
        <translation>Tárca betöltése...</translation>
    </message>
    <message>
        <source>Cannot downgrade wallet</source>
        <translation>Nem sikerült a Tárca visszaállítása a korábbi verzióra</translation>
    </message>
    <message>
        <source>Cannot write default address</source>
        <translation>Nem sikerült az alapértelmezett címet írni.</translation>
    </message>
    <message>
        <source>Rescanning...</source>
        <translation>Újraszkennelés...</translation>
    </message>
    <message>
        <source>Done loading</source>
        <translation>Betöltés befejezve.</translation>
    </message>
    <message>
        <source>Error</source>
        <translation>Hiba</translation>
    </message>
</context>
</TS><|MERGE_RESOLUTION|>--- conflicted
+++ resolved
@@ -371,10 +371,6 @@
         <translation>Érme Választás</translation>
     </message>
     <message>
-        <source>Coin Selection</source>
-        <translation>Érme Választás</translation>
-    </message>
-    <message>
         <source>Quantity:</source>
         <translation>Mennyiség:</translation>
     </message>
@@ -673,246 +669,6 @@
         <translation>Felhasználófelület nye&amp;lve:</translation>
     </message>
     <message>
-<<<<<<< HEAD
-        <source>Path already exists, and is not a directory.</source>
-        <translation>Az elérési út létezik, de nem egy könyvtáré.</translation>
-    </message>
-    <message>
-        <source>Cannot create data directory here.</source>
-        <translation>Adatkönyvtár nem hozható itt létre.</translation>
-    </message>
-</context>
-<context>
-    <name>HelpMessageDialog</name>
-    <message>
-        <source>Bitcoin Core</source>
-        <translation>Bitcoin Core</translation>
-    </message>
-    <message>
-        <source>version</source>
-        <translation>verzió</translation>
-    </message>
-    <message>
-        <source>(%1-bit)</source>
-        <translation>(%1-bit)</translation>
-    </message>
-    <message>
-        <source>About Bitcoin Core</source>
-        <translation>A Bitcoin Core-ról</translation>
-    </message>
-    <message>
-        <source>Command-line options</source>
-        <translation>Parancssoros opciók</translation>
-    </message>
-    <message>
-        <source>Usage:</source>
-        <translation>Használat:</translation>
-    </message>
-    <message>
-        <source>command-line options</source>
-        <translation>parancssoros opciók</translation>
-    </message>
-    <message>
-        <source>UI options</source>
-        <translation>UI opciók</translation>
-    </message>
-    <message>
-        <source>Set language, for example "de_DE" (default: system locale)</source>
-        <translation>Nyelvbeállítás, például "de_DE" (alapértelmezett: rendszer nyelve)</translation>
-    </message>
-    <message>
-        <source>Start minimized</source>
-        <translation>Indítás lekicsinyítve
-</translation>
-    </message>
-    <message>
-        <source>Set SSL root certificates for payment request (default: -system-)</source>
-        <translation>SLL gyökér-igazolások megadása fizetési kérelmekhez (alapértelmezett: -system-)</translation>
-    </message>
-    <message>
-        <source>Show splash screen on startup (default: 1)</source>
-        <translation>Indítóképernyő mutatása induláskor (alapértelmezett: 1)</translation>
-    </message>
-    <message>
-        <source>Choose data directory on startup (default: 0)</source>
-        <translation>Adatkönyvtár kiválasztása induláskor (alapbeállítás: 0)</translation>
-    </message>
-</context>
-<context>
-    <name>Intro</name>
-    <message>
-        <source>Welcome</source>
-        <translation>Üdvözlünk</translation>
-    </message>
-    <message>
-        <source>Welcome to Bitcoin Core.</source>
-        <translation>Üdvözlünk a Bitcoin Core-ban.</translation>
-    </message>
-    <message>
-        <source>Bitcoin Core will download and store a copy of the Bitcoin block chain. At least %1GB of data will be stored in this directory, and it will grow over time. The wallet will also be stored in this directory.</source>
-        <translation>A Bitcoin Core le fogja tölteni és tárolni fogja a Bitcoin blokklánc egy másolatát. Legalább %1GB adat lesz tárolva ebben a mappában, és ez folyamatosan nőni fog. A tárca szintén itt lesz tárolva.</translation>
-    </message>
-    <message>
-        <source>Use the default data directory</source>
-        <translation>Az alapértelmezett adat könyvtár használata</translation>
-    </message>
-    <message>
-        <source>Use a custom data directory:</source>
-        <translation>Saját adatkönyvtár használata:</translation>
-    </message>
-    <message>
-        <source>Bitcoin Core</source>
-        <translation>Bitcoin Core</translation>
-    </message>
-    <message>
-        <source>Error: Specified data directory "%1" cannot be created.</source>
-        <translation>Hiba: A megadott "%1" adatkönyvtár nem hozható létre. </translation>
-    </message>
-    <message>
-        <source>Error</source>
-        <translation>Hiba</translation>
-    </message>
-    </context>
-<context>
-    <name>OpenURIDialog</name>
-    <message>
-        <source>Open URI</source>
-        <translation>URI megnyitása</translation>
-    </message>
-    <message>
-        <source>Open payment request from URI or file</source>
-        <translation>Fizetési kérelem megnyitása URI azonosítóból vagy fájlból</translation>
-    </message>
-    <message>
-        <source>URI:</source>
-        <translation>URI:</translation>
-    </message>
-    <message>
-        <source>Select payment request file</source>
-        <translation>Fizetési kérelmi fájl kiválasztása</translation>
-    </message>
-    <message>
-        <source>Select payment request file to open</source>
-        <translation>Fizetés kérelmi fájl kiválasztása</translation>
-    </message>
-</context>
-<context>
-    <name>OptionsDialog</name>
-    <message>
-        <source>Options</source>
-        <translation>Opciók</translation>
-    </message>
-    <message>
-        <source>&amp;Main</source>
-        <translation>&amp;Fő</translation>
-    </message>
-    <message>
-        <source>Automatically start Bitcoin after logging in to the system.</source>
-        <translation>Induljon el a Bitcoin a számítógép bekapcsolásakor</translation>
-    </message>
-    <message>
-        <source>&amp;Start Bitcoin on system login</source>
-        <translation>&amp;Induljon el a számítógép bekapcsolásakor</translation>
-    </message>
-    <message>
-        <source>Size of &amp;database cache</source>
-        <translation>A&amp;datbázis gyorsítótár mérete</translation>
-    </message>
-    <message>
-        <source>MB</source>
-        <translation>MB</translation>
-    </message>
-    <message>
-        <source>Accept connections from outside</source>
-        <translation>Külső kapcsolatok elfogadása</translation>
-    </message>
-    <message>
-        <source>Allow incoming connections</source>
-        <translation>Bejövő kapcsolatok engedélyezése</translation>
-    </message>
-    <message>
-        <source>IP address of the proxy (e.g. IPv4: 127.0.0.1 / IPv6: ::1)</source>
-        <translation>A proxy IP címe (pl.: IPv4: 127.0.0.1 / IPv6: ::1)</translation>
-    </message>
-    <message>
-        <source>Reset all client options to default.</source>
-        <translation>Minden kliensbeállítás alapértelmezettre állítása.</translation>
-    </message>
-    <message>
-        <source>&amp;Reset Options</source>
-        <translation>Beállítások tö&amp;rlése</translation>
-    </message>
-    <message>
-        <source>&amp;Network</source>
-        <translation>&amp;Hálózat</translation>
-    </message>
-    <message>
-        <source>W&amp;allet</source>
-        <translation>T&amp;árca</translation>
-    </message>
-    <message>
-        <source>Expert</source>
-        <translation>szakértő</translation>
-    </message>
-    <message>
-        <source>Automatically open the Bitcoin client port on the router. This only works when your router supports UPnP and it is enabled.</source>
-        <translation>A Bitcoin-kliens portjának automatikus megnyitása a routeren. Ez csak akkor működik, ha a routered támogatja az UPnP-t és az engedélyezve is van rajta.</translation>
-    </message>
-    <message>
-        <source>Map port using &amp;UPnP</source>
-        <translation>&amp;UPnP port-feltérképezés</translation>
-    </message>
-    <message>
-        <source>Connect to the Bitcoin network through a SOCKS5 proxy.</source>
-        <translation>Csatlakozás a Bitcoin hálózatához SOCKS5 proxyn keresztül</translation>
-    </message>
-    <message>
-        <source>Proxy &amp;IP:</source>
-        <translation>Proxy &amp;IP:</translation>
-    </message>
-    <message>
-        <source>&amp;Port:</source>
-        <translation>&amp;Port:</translation>
-    </message>
-    <message>
-        <source>Port of the proxy (e.g. 9050)</source>
-        <translation>Proxy portja (pl.: 9050)</translation>
-    </message>
-    <message>
-        <source>&amp;Window</source>
-        <translation>&amp;Ablak</translation>
-    </message>
-    <message>
-        <source>Show only a tray icon after minimizing the window.</source>
-        <translation>Kicsinyítés után csak eszköztár-ikont mutass</translation>
-    </message>
-    <message>
-        <source>&amp;Minimize to the tray instead of the taskbar</source>
-        <translation>&amp;Kicsinyítés a tálcára az eszköztár helyett</translation>
-    </message>
-    <message>
-        <source>Minimize instead of exit the application when the window is closed. When this option is enabled, the application will be closed only after selecting Quit in the menu.</source>
-        <translation>Az alkalmazásból való kilépés helyett az eszköztárba kicsinyíti az alkalmazást az ablak bezárásakor. Ez esetben az alkalmazás csak a Kilépés menüponttal zárható be.</translation>
-    </message>
-    <message>
-        <source>M&amp;inimize on close</source>
-        <translation>K&amp;icsinyítés záráskor</translation>
-    </message>
-    <message>
-        <source>&amp;Display</source>
-        <translation>&amp;Megjelenítés</translation>
-    </message>
-    <message>
-        <source>User Interface &amp;language:</source>
-        <translation>Felhasználófelület nye&amp;lve:</translation>
-    </message>
-    <message>
-        <source>The user interface language can be set here. This setting will take effect after restarting Bitcoin.</source>
-        <translation>Itt beállíthatod a felhasználófelület nyelvét. Ez a beállítás a Bitcoin ujraindítása után lép érvénybe.</translation>
-    </message>
-    <message>
-=======
->>>>>>> 9460771a
         <source>&amp;Unit to show amounts in:</source>
         <translation>&amp;Mértékegység:</translation>
     </message>
@@ -1002,22 +758,11 @@
     <message>
         <source>Spendable:</source>
         <translation>Elkölthető:</translation>
-<<<<<<< HEAD
     </message>
     <message>
         <source>Recent transactions</source>
         <translation>A legutóbbi tranzakciók</translation>
     </message>
-    <message>
-        <source>out of sync</source>
-        <translation>Nincs szinkronban.</translation>
-=======
->>>>>>> 9460771a
-    </message>
-    <message>
-        <source>Recent transactions</source>
-        <translation>A legutóbbi tranzakciók</translation>
-    </message>
     </context>
 <context>
     <name>PaymentServer</name>
@@ -1032,298 +777,174 @@
         <source>Ping Time</source>
         <translation>Ping idő</translation>
     </message>
-<<<<<<< HEAD
-    </context>
-<context>
-    <name>PeerTableModel</name>
+</context>
+<context>
+    <name>QObject</name>
+    <message>
+        <source>Amount</source>
+        <translation>Összeg</translation>
+    </message>
+    <message>
+        <source>Enter a Bitcoin address (e.g. %1)</source>
+        <translation>Ad meg egy Bitcoin címet (pl: %1)</translation>
+    </message>
+    <message>
+        <source>%1 d</source>
+        <translation>%1 n</translation>
+    </message>
+    <message>
+        <source>%1 h</source>
+        <translation>%1 ó</translation>
+    </message>
+    <message>
+        <source>%1 m</source>
+        <translation>%1 p</translation>
+    </message>
+    <message>
+        <source>%1 s</source>
+        <translation>%1 mp</translation>
+    </message>
+    <message>
+        <source>None</source>
+        <translation>Semmi</translation>
+    </message>
+    <message>
+        <source>N/A</source>
+        <translation>Nem elérhető</translation>
+    </message>
+    <message>
+        <source>%1 ms</source>
+        <translation>%1 ms</translation>
+    </message>
+</context>
+<context>
+    <name>QRImageWidget</name>
+    </context>
+<context>
+    <name>RPCConsole</name>
+    <message>
+        <source>N/A</source>
+        <translation>Nem elérhető</translation>
+    </message>
+    <message>
+        <source>Client version</source>
+        <translation>Kliens verzió</translation>
+    </message>
+    <message>
+        <source>&amp;Information</source>
+        <translation>&amp;Információ</translation>
+    </message>
+    <message>
+        <source>Debug window</source>
+        <translation>Debug ablak</translation>
+    </message>
+    <message>
+        <source>General</source>
+        <translation>Általános</translation>
+    </message>
+    <message>
+        <source>Using BerkeleyDB version</source>
+        <translation>Használt BerkeleyDB verzió</translation>
+    </message>
+    <message>
+        <source>Startup time</source>
+        <translation>Bekapcsolás ideje</translation>
+    </message>
+    <message>
+        <source>Network</source>
+        <translation>Hálózat</translation>
+    </message>
+    <message>
+        <source>Name</source>
+        <translation>Név</translation>
+    </message>
+    <message>
+        <source>Number of connections</source>
+        <translation>Kapcsolatok száma</translation>
+    </message>
+    <message>
+        <source>Block chain</source>
+        <translation>Blokklánc</translation>
+    </message>
+    <message>
+        <source>Current number of blocks</source>
+        <translation>Aktuális blokkok száma</translation>
+    </message>
+    <message>
+        <source>Memory usage</source>
+        <translation>Memóriahasználat</translation>
+    </message>
+    <message>
+        <source>Received</source>
+        <translation>Fogadott</translation>
+    </message>
+    <message>
+        <source>Sent</source>
+        <translation>Küldött</translation>
+    </message>
+    <message>
+        <source>&amp;Peers</source>
+        <translation>&amp;Peerek</translation>
+    </message>
+    <message>
+        <source>Banned peers</source>
+        <translation>Kitiltott felek</translation>
+    </message>
+    <message>
+        <source>Select a peer to view detailed information.</source>
+        <translation>Peer kijelölése a részletes információkért</translation>
+    </message>
+    <message>
+        <source>Version</source>
+        <translation>Verzió</translation>
+    </message>
     <message>
         <source>User Agent</source>
         <translation>User Agent</translation>
     </message>
     <message>
-        <source>Address/Hostname</source>
-        <translation>Cím/Hosztnév</translation>
+        <source>Services</source>
+        <translation>Szolgáltatások</translation>
+    </message>
+    <message>
+        <source>Connection Time</source>
+        <translation>Csatlakozás ideje</translation>
+    </message>
+    <message>
+        <source>Last Send</source>
+        <translation>Legutóbbi küldés</translation>
+    </message>
+    <message>
+        <source>Last Receive</source>
+        <translation>Legutóbbi fogadás</translation>
     </message>
     <message>
         <source>Ping Time</source>
         <translation>Ping idő</translation>
     </message>
-=======
->>>>>>> 9460771a
-</context>
-<context>
-    <name>QObject</name>
-    <message>
-        <source>Amount</source>
-        <translation>Összeg</translation>
-    </message>
-    <message>
-        <source>Enter a Bitcoin address (e.g. %1)</source>
-        <translation>Ad meg egy Bitcoin címet (pl: %1)</translation>
-<<<<<<< HEAD
-    </message>
-    <message>
-        <source>%1 d</source>
-        <translation>%1 n</translation>
-    </message>
-    <message>
-        <source>%1 h</source>
-        <translation>%1 ó</translation>
-    </message>
-    <message>
-        <source>%1 m</source>
-        <translation>%1 p</translation>
-    </message>
-    <message>
-        <source>%1 s</source>
-        <translation>%1 mp</translation>
-    </message>
-    <message>
-        <source>NETWORK</source>
-        <translation>HÁLÓZAT</translation>
-    </message>
-    <message>
-        <source>UNKNOWN</source>
-        <translation>ISMERETLEN</translation>
-    </message>
-    <message>
-        <source>None</source>
-        <translation>Semmi</translation>
-    </message>
-    <message>
-        <source>N/A</source>
-        <translation>Nem elérhető</translation>
-    </message>
-    <message>
-        <source>%1 ms</source>
-        <translation>%1 ms</translation>
-    </message>
-</context>
-<context>
-    <name>QRImageWidget</name>
-=======
-    </message>
-    <message>
-        <source>%1 d</source>
-        <translation>%1 n</translation>
-    </message>
->>>>>>> 9460771a
-    <message>
-        <source>%1 h</source>
-        <translation>%1 ó</translation>
-    </message>
-    <message>
-        <source>%1 m</source>
-        <translation>%1 p</translation>
-    </message>
-    <message>
-        <source>%1 s</source>
-        <translation>%1 mp</translation>
-    </message>
-    <message>
-        <source>None</source>
-        <translation>Semmi</translation>
-    </message>
-    <message>
-        <source>N/A</source>
-        <translation>Nem elérhető</translation>
-    </message>
-    <message>
-        <source>%1 ms</source>
-        <translation>%1 ms</translation>
-    </message>
-</context>
-<context>
-    <name>QRImageWidget</name>
-    </context>
-<context>
-    <name>RPCConsole</name>
-    <message>
-        <source>N/A</source>
-        <translation>Nem elérhető</translation>
-    </message>
-    <message>
-        <source>Client version</source>
-        <translation>Kliens verzió</translation>
-    </message>
-    <message>
-        <source>&amp;Information</source>
-        <translation>&amp;Információ</translation>
-    </message>
-    <message>
-        <source>Debug window</source>
-        <translation>Debug ablak</translation>
-    </message>
-    <message>
-        <source>General</source>
-        <translation>Általános</translation>
-    </message>
-    <message>
-<<<<<<< HEAD
-        <source>Using OpenSSL version</source>
-        <translation>Használt OpenSSL verzió</translation>
-=======
-        <source>Using BerkeleyDB version</source>
-        <translation>Használt BerkeleyDB verzió</translation>
->>>>>>> 9460771a
-    </message>
-    <message>
-        <source>Using BerkeleyDB version</source>
-        <translation>Használt BerkeleyDB verzió</translation>
-    </message>
-    <message>
-        <source>Startup time</source>
-        <translation>Bekapcsolás ideje</translation>
-    </message>
-    <message>
-        <source>Network</source>
-        <translation>Hálózat</translation>
-    </message>
-    <message>
-        <source>Name</source>
-        <translation>Név</translation>
-    </message>
-    <message>
-        <source>Number of connections</source>
-        <translation>Kapcsolatok száma</translation>
-    </message>
-    <message>
-        <source>Block chain</source>
-        <translation>Blokklánc</translation>
-    </message>
-    <message>
-        <source>Current number of blocks</source>
-        <translation>Aktuális blokkok száma</translation>
-    </message>
-    <message>
-        <source>Memory usage</source>
-        <translation>Memóriahasználat</translation>
-    </message>
-    <message>
-        <source>Received</source>
-        <translation>Fogadott</translation>
-    </message>
-    <message>
-        <source>Sent</source>
-        <translation>Küldött</translation>
-    </message>
-    <message>
-        <source>&amp;Peers</source>
-        <translation>&amp;Peerek</translation>
-    </message>
-    <message>
-<<<<<<< HEAD
-        <source>Select a peer to view detailed information.</source>
-        <translation>Peer kijelölése a részletes információkért</translation>
-    </message>
-    <message>
-        <source>Version</source>
-        <translation>Verzió</translation>
-    </message>
-    <message>
-        <source>User Agent</source>
-        <translation>User Agent</translation>
-    </message>
-    <message>
-        <source>Services</source>
-        <translation>Szolgáltatások</translation>
-    </message>
-    <message>
-        <source>Connection Time</source>
-        <translation>Csatlakozás ideje</translation>
-    </message>
-    <message>
-        <source>Last Send</source>
-        <translation>Legutóbb küldött</translation>
-    </message>
-    <message>
-        <source>Last Receive</source>
-        <translation>Legutóbbi fogadás</translation>
-    </message>
-    <message>
-        <source>Bytes Sent</source>
-        <translation>Küldött bájtok</translation>
-    </message>
-    <message>
-        <source>Bytes Received</source>
-        <translation>Fogadott bájtok</translation>
-    </message>
-    <message>
-        <source>Ping Time</source>
-        <translation>Ping idő</translation>
-    </message>
     <message>
         <source>Last block time</source>
         <translation>Utolsó blokk ideje</translation>
-=======
-        <source>Banned peers</source>
-        <translation>Kitiltott felek</translation>
->>>>>>> 9460771a
-    </message>
-    <message>
-        <source>Select a peer to view detailed information.</source>
-        <translation>Peer kijelölése a részletes információkért</translation>
-    </message>
-    <message>
-        <source>Version</source>
-        <translation>Verzió</translation>
-    </message>
-    <message>
-        <source>User Agent</source>
-        <translation>User Agent</translation>
-    </message>
-    <message>
-<<<<<<< HEAD
+    </message>
+    <message>
+        <source>&amp;Open</source>
+        <translation>&amp;Megnyitás</translation>
+    </message>
+    <message>
+        <source>&amp;Console</source>
+        <translation>&amp;Konzol</translation>
+    </message>
+    <message>
+        <source>&amp;Network Traffic</source>
+        <translation>&amp;Hálózati forgalom</translation>
+    </message>
+    <message>
         <source>&amp;Clear</source>
         <translation>&amp;Törlés</translation>
     </message>
     <message>
         <source>Totals</source>
         <translation>Összesen:</translation>
-=======
-        <source>Services</source>
-        <translation>Szolgáltatások</translation>
->>>>>>> 9460771a
-    </message>
-    <message>
-        <source>Connection Time</source>
-        <translation>Csatlakozás ideje</translation>
-    </message>
-    <message>
-        <source>Last Send</source>
-        <translation>Legutóbbi küldés</translation>
-    </message>
-    <message>
-        <source>Last Receive</source>
-        <translation>Legutóbbi fogadás</translation>
-    </message>
-    <message>
-        <source>Ping Time</source>
-        <translation>Ping idő</translation>
-    </message>
-    <message>
-        <source>Last block time</source>
-        <translation>Utolsó blokk ideje</translation>
-    </message>
-    <message>
-        <source>&amp;Open</source>
-        <translation>&amp;Megnyitás</translation>
-    </message>
-    <message>
-        <source>&amp;Console</source>
-        <translation>&amp;Konzol</translation>
-    </message>
-    <message>
-        <source>&amp;Network Traffic</source>
-        <translation>&amp;Hálózati forgalom</translation>
-    </message>
-    <message>
-        <source>&amp;Clear</source>
-        <translation>&amp;Törlés</translation>
-    </message>
-    <message>
-        <source>Totals</source>
-        <translation>Összesen:</translation>
     </message>
     <message>
         <source>In:</source>
@@ -1334,9 +955,64 @@
         <translation>Ki:</translation>
     </message>
     <message>
-<<<<<<< HEAD
+        <source>Debug log file</source>
+        <translation>Debug naplófájl</translation>
+    </message>
+    <message>
+        <source>Clear console</source>
+        <translation>Konzol törlése</translation>
+    </message>
+    <message>
+        <source>Ban Node for</source>
+        <translation>Kitiltás oka</translation>
+    </message>
+    <message>
+        <source>1 &amp;hour</source>
+        <translation>1 &amp;óra</translation>
+    </message>
+    <message>
+        <source>1 &amp;day</source>
+        <translation>1 &amp;nap</translation>
+    </message>
+    <message>
+        <source>1 &amp;week</source>
+        <translation>1 &amp;hét</translation>
+    </message>
+    <message>
+        <source>1 &amp;year</source>
+        <translation>1 &amp;év</translation>
+    </message>
+    <message>
+        <source>&amp;Unban Node</source>
+        <translation>Kitiltás &amp;feloldása</translation>
+    </message>
+    <message>
+        <source>Use up and down arrows to navigate history, and &lt;b&gt;Ctrl-L&lt;/b&gt; to clear screen.</source>
+        <translation>Navigálhat a fel és le nyilakkal, és &lt;b&gt;Ctrl-L&lt;/b&gt; -vel törölheti a képernyőt.</translation>
+    </message>
+    <message>
+        <source>Type &lt;b&gt;help&lt;/b&gt; for an overview of available commands.</source>
+        <translation>Írd be azt, hogy &lt;b&gt;help&lt;/b&gt; az elérhető parancsok áttekintéséhez.</translation>
+    </message>
+    <message>
+        <source>%1 B</source>
+        <translation>%1 B</translation>
+    </message>
+    <message>
+        <source>%1 KB</source>
+        <translation>%1 KB</translation>
+    </message>
+    <message>
+        <source>%1 MB</source>
+        <translation>%1 MB</translation>
+    </message>
+    <message>
+        <source>%1 GB</source>
+        <translation>%1 GB</translation>
+    </message>
+    <message>
         <source>via %1</source>
-        <translation>által %1</translation>
+        <translation>%1 által</translation>
     </message>
     <message>
         <source>never</source>
@@ -1351,13 +1027,17 @@
         <translation>Kimenő</translation>
     </message>
     <message>
+        <source>Yes</source>
+        <translation>Igen</translation>
+    </message>
+    <message>
+        <source>No</source>
+        <translation>Nem</translation>
+    </message>
+    <message>
         <source>Unknown</source>
         <translation>Ismeretlen</translation>
     </message>
-    <message>
-        <source>Fetching...</source>
-        <translation>Begyüjtés</translation>
-    </message>
 </context>
 <context>
     <name>ReceiveCoinsDialog</name>
@@ -1401,19 +1081,7 @@
         <source>Remove</source>
         <translation>Eltávolítás</translation>
     </message>
-    <message>
-        <source>Copy label</source>
-        <translation>Címke másolása</translation>
-    </message>
-    <message>
-        <source>Copy message</source>
-        <translation>Üzenet másolása</translation>
-    </message>
-    <message>
-        <source>Copy amount</source>
-        <translation>Összeg másolása</translation>
-    </message>
-</context>
+    </context>
 <context>
     <name>ReceiveRequestDialog</name>
     <message>
@@ -1432,74 +1100,10 @@
         <source>&amp;Save Image...</source>
         <translation>&amp;Kép mentése</translation>
     </message>
-    <message>
-        <source>Request payment to %1</source>
-        <translation>Fizetés kérése a %1-hez</translation>
-    </message>
-    <message>
-        <source>Payment information</source>
-        <translation>Kifizetés információ</translation>
-    </message>
-    <message>
-        <source>URI</source>
-        <translation>URI:</translation>
-    </message>
-    <message>
-        <source>Address</source>
-        <translation>Cím</translation>
-    </message>
-    <message>
-        <source>Amount</source>
-        <translation>Összeg</translation>
-    </message>
-    <message>
-        <source>Label</source>
-        <translation>Címke</translation>
-    </message>
-    <message>
-        <source>Message</source>
-        <translation>Üzenet</translation>
-    </message>
-    <message>
-        <source>Resulting URI too long, try to reduce the text for label / message.</source>
-        <translation>A keletkezett URI túl hosszú, próbálja meg csökkenteni a cimkeszöveg / üzenet méretét.</translation>
-    </message>
-    <message>
-        <source>Error encoding URI into QR Code.</source>
-        <translation>Hiba lépett fel az URI QR kóddá alakításakor</translation>
-    </message>
-</context>
+    </context>
 <context>
     <name>RecentRequestsTableModel</name>
-    <message>
-        <source>Date</source>
-        <translation>Dátum</translation>
-    </message>
-    <message>
-        <source>Label</source>
-        <translation>Címke</translation>
-    </message>
-    <message>
-        <source>Message</source>
-        <translation>Üzenet</translation>
-    </message>
-    <message>
-        <source>Amount</source>
-        <translation>Összeg</translation>
-    </message>
-    <message>
-        <source>(no label)</source>
-        <translation>(nincs címke)</translation>
-    </message>
-    <message>
-        <source>(no message)</source>
-        <translation>(nincs üzenet)</translation>
-    </message>
-    <message>
-        <source>(no amount)</source>
-        <translation>(nincs összeg)</translation>
-    </message>
-</context>
+    </context>
 <context>
     <name>SendCoinsDialog</name>
     <message>
@@ -1555,16 +1159,24 @@
         <translation>Válassz...</translation>
     </message>
     <message>
-        <source>Minimize</source>
-        <translation>Kicsinyítés</translation>
-    </message>
-    <message>
         <source>per kilobyte</source>
         <translation>kilobájtonként</translation>
     </message>
     <message>
+        <source>Hide</source>
+        <translation>Elrejtés</translation>
+    </message>
+    <message>
+        <source>Recommended:</source>
+        <translation>Ajánlott:</translation>
+    </message>
+    <message>
+        <source>Custom:</source>
+        <translation>Egyéni:</translation>
+    </message>
+    <message>
         <source>normal</source>
-        <translation>normal</translation>
+        <translation>normál</translation>
     </message>
     <message>
         <source>fast</source>
@@ -1602,78 +1214,6 @@
         <source>S&amp;end</source>
         <translation>&amp;Küldés</translation>
     </message>
-    <message>
-        <source>Confirm send coins</source>
-        <translation>Küldés megerősítése</translation>
-    </message>
-    <message>
-        <source>Copy quantity</source>
-        <translation>Mennyiség másolása</translation>
-    </message>
-    <message>
-        <source>Copy amount</source>
-        <translation>Összeg másolása</translation>
-    </message>
-    <message>
-        <source>Copy fee</source>
-        <translation>Díj másolása</translation>
-    </message>
-    <message>
-        <source>Copy after fee</source>
-        <translation>Utólagos díj másolása</translation>
-    </message>
-    <message>
-        <source>Copy bytes</source>
-        <translation>Byte-ok másolása </translation>
-    </message>
-    <message>
-        <source>Copy priority</source>
-        <translation>Prioritás másolása</translation>
-    </message>
-    <message>
-        <source>Copy change</source>
-        <translation>Visszajáró másolása</translation>
-    </message>
-    <message>
-        <source>or</source>
-        <translation>vagy</translation>
-    </message>
-    <message>
-        <source>The recipient address is not valid, please recheck.</source>
-        <translation>A címzett címe érvénytelen, kérlek, ellenőrizd.</translation>
-    </message>
-    <message>
-        <source>The amount to pay must be larger than 0.</source>
-        <translation>A fizetendő összegnek nagyobbnak kell lennie 0-nál.</translation>
-    </message>
-    <message>
-        <source>The amount exceeds your balance.</source>
-        <translation>Nincs ennyi bitcoin az egyenlegeden.</translation>
-    </message>
-    <message>
-        <source>The total exceeds your balance when the %1 transaction fee is included.</source>
-        <translation>A küldeni kívánt összeg és a %1 tranzakciós díj együtt meghaladja az egyenlegeden rendelkezésedre álló összeget.</translation>
-    </message>
-    <message>
-        <source>Duplicate address found, can only send to each address once per send operation.</source>
-        <translation>Többször szerepel ugyanaz a cím. Egy küldési műveletben egy címre csak egyszer lehet küldeni.</translation>
-    </message>
-    <message>
-        <source>Warning: Invalid Bitcoin address</source>
-        <translation>Figyelmeztetés: Érvénytelen Bitcoin cím</translation>
-    </message>
-    <message>
-        <source>(no label)</source>
-        <translation>(nincs címke)</translation>
-    </message>
-    <message>
-        <source>Copy dust</source>
-        <translation>Visszajáró másolása</translation>
-    </message>
-    <message>
-        <source>Are you sure you want to send?</source>
-        <translation>Biztos, hogy el akarod küldeni?</translation>
-    </message>
     </context>
 <context>
     <name>SendCoinsEntry</name>
@@ -1686,11 +1226,6 @@
         <translation>Címzett:</translation>
     </message>
     <message>
-        <source>Enter a label for this address to add it to your address book</source>
-        <translation>Milyen címkével kerüljön be ez a cím a címtáradba?
-</translation>
-    </message>
-    <message>
         <source>&amp;Label:</source>
         <translation>Címke:</translation>
     </message>
@@ -1719,19 +1254,22 @@
         <translation>Üzenet:</translation>
     </message>
     <message>
+        <source>Pay To:</source>
+        <translation>Címzett:</translation>
+    </message>
+    <message>
         <source>Memo:</source>
         <translation>Jegyzet:</translation>
     </message>
-</context>
+    </context>
+<context>
+    <name>SendConfirmationDialog</name>
+    </context>
 <context>
     <name>ShutdownWindow</name>
     <message>
-        <source>Bitcoin Core is shutting down...</source>
-        <translation>A Bitcoin Core leáll...</translation>
-    </message>
-    <message>
         <source>Do not shut down the computer until this window disappears.</source>
-        <translation>Ne álljon le a számítógép amíg ez az ablak el nem tűnik.</translation>
+        <translation>Ne állítsd le a számítógépet amíg ez az ablak el nem tűnik.</translation>
     </message>
 </context>
 <context>
@@ -1739,462 +1277,6 @@
     <message>
         <source>Signatures - Sign / Verify a Message</source>
         <translation>Aláírások - üzenet aláírása/ellenőrzése</translation>
-    </message>
-    <message>
-        <source>&amp;Sign Message</source>
-        <translation>Üzenet aláírása...</translation>
-    </message>
-    <message>
-        <source>You can sign messages with your addresses to prove you own them. Be careful not to sign anything vague, as phishing attacks may try to trick you into signing your identity over to them. Only sign fully-detailed statements you agree to.</source>
-        <translation>Aláírhat a címeivel üzeneteket, amivel bizonyíthatja, hogy a címek az önéi. Vigyázzon, hogy ne írjon alá semmi félreérthetőt, mivel a phising támadásokkal megpróbálhatják becsapni, hogy az azonosságát átírja másokra. Csak olyan részletes állításokat írjon alá, amivel egyetért.</translation>
-    </message>
-    <message>
-        <source>Choose previously used address</source>
-        <translation>Válassz egy korábban már használt címet</translation>
-    </message>
-    <message>
-        <source>Alt+A</source>
-        <translation>Alt+A</translation>
-    </message>
-    <message>
-        <source>Paste address from clipboard</source>
-        <translation>Cím beillesztése a vágólapról</translation>
-    </message>
-    <message>
-        <source>Alt+P</source>
-        <translation>Alt+P</translation>
-    </message>
-    <message>
-        <source>Enter the message you want to sign here</source>
-        <translation>Ide írja az aláírandó üzenetet</translation>
-    </message>
-    <message>
-        <source>Signature</source>
-        <translation>Aláírás</translation>
-    </message>
-    <message>
-        <source>Copy the current signature to the system clipboard</source>
-        <translation>A jelenleg kiválasztott aláírás másolása a rendszer-vágólapra</translation>
-    </message>
-    <message>
-        <source>Sign the message to prove you own this Bitcoin address</source>
-        <translation>Üzenet </translation>
-    </message>
-    <message>
-        <source>Sign &amp;Message</source>
-        <translation>Üzenet &amp;aláírása</translation>
-    </message>
-    <message>
-        <source>Clear &amp;All</source>
-        <translation>Mindent &amp;töröl</translation>
-    </message>
-    <message>
-        <source>&amp;Verify Message</source>
-        <translation>Üzenet ellenőrzése</translation>
-    </message>
-    <message>
-        <source>Enter the signing address, message (ensure you copy line breaks, spaces, tabs, etc. exactly) and signature below to verify the message. Be careful not to read more into the signature than what is in the signed message itself, to avoid being tricked by a man-in-the-middle attack.</source>
-        <translation>Írja be az aláírás címét, az üzenetet (ügyelve arra, hogy az új-sor, szóköz, tab, stb. karaktereket is pontosan) és az aláírást az üzenet ellenőrzéséhez. Ügyeljen arra, ne gondoljon többet az aláírásról, mint amennyi az aláírt szövegben ténylegesen áll, hogy elkerülje a köztes-ember (man-in-the-middle) támadást.</translation>
-    </message>
-    <message>
-        <source>The entered address is invalid.</source>
-        <translation>A megadott cím nem érvényes.</translation>
-    </message>
-    <message>
-        <source>Please check the address and try again.</source>
-        <translation>Ellenőrizze a címet és próbálja meg újra.</translation>
-    </message>
-    <message>
-        <source>Private key for the entered address is not available.</source>
-        <translation>A megadott cím privát kulcsa nem található.</translation>
-    </message>
-    <message>
-        <source>Message signing failed.</source>
-        <translation>Üzenet aláírása nem sikerült.</translation>
-    </message>
-    <message>
-        <source>Message signed.</source>
-        <translation>Üzenet aláírva.</translation>
-    </message>
-    <message>
-        <source>The signature could not be decoded.</source>
-        <translation>Az aláírást nem sikerült dekódolni.</translation>
-    </message>
-    <message>
-        <source>Please check the signature and try again.</source>
-        <translation>Ellenőrizd az aláírást és próbáld újra.</translation>
-    </message>
-    <message>
-        <source>Message verification failed.</source>
-        <translation>Az üzenet ellenőrzése nem sikerült.</translation>
-    </message>
-    <message>
-        <source>Message verified.</source>
-        <translation>Üzenet ellenőrizve.</translation>
-    </message>
-</context>
-<context>
-    <name>SplashScreen</name>
-    <message>
-        <source>Bitcoin Core</source>
-        <translation>Bitcoin Core</translation>
-    </message>
-    <message>
-        <source>The Bitcoin Core developers</source>
-        <translation>A Bitcoin fejlesztői</translation>
-    </message>
-    <message>
-        <source>[testnet]</source>
-        <translation>[teszthálózat]</translation>
-    </message>
-</context>
-<context>
-    <name>TrafficGraphWidget</name>
-    <message>
-        <source>KB/s</source>
-        <translation>KB/s</translation>
-=======
-        <source>Debug log file</source>
-        <translation>Debug naplófájl</translation>
-    </message>
-    <message>
-        <source>Clear console</source>
-        <translation>Konzol törlése</translation>
->>>>>>> 9460771a
-    </message>
-    <message>
-        <source>Ban Node for</source>
-        <translation>Kitiltás oka</translation>
-    </message>
-    <message>
-        <source>1 &amp;hour</source>
-        <translation>1 &amp;óra</translation>
-    </message>
-    <message>
-        <source>1 &amp;day</source>
-        <translation>1 &amp;nap</translation>
-    </message>
-    <message>
-        <source>1 &amp;week</source>
-        <translation>1 &amp;hét</translation>
-    </message>
-    <message>
-        <source>1 &amp;year</source>
-        <translation>1 &amp;év</translation>
-    </message>
-    <message>
-        <source>&amp;Unban Node</source>
-        <translation>Kitiltás &amp;feloldása</translation>
-    </message>
-    <message>
-        <source>Use up and down arrows to navigate history, and &lt;b&gt;Ctrl-L&lt;/b&gt; to clear screen.</source>
-        <translation>Navigálhat a fel és le nyilakkal, és &lt;b&gt;Ctrl-L&lt;/b&gt; -vel törölheti a képernyőt.</translation>
-    </message>
-    <message>
-        <source>Type &lt;b&gt;help&lt;/b&gt; for an overview of available commands.</source>
-        <translation>Írd be azt, hogy &lt;b&gt;help&lt;/b&gt; az elérhető parancsok áttekintéséhez.</translation>
-    </message>
-    <message>
-        <source>%1 B</source>
-        <translation>%1 B</translation>
-    </message>
-    <message>
-        <source>%1 KB</source>
-        <translation>%1 KB</translation>
-    </message>
-    <message>
-        <source>%1 MB</source>
-        <translation>%1 MB</translation>
-    </message>
-    <message>
-        <source>%1 GB</source>
-        <translation>%1 GB</translation>
-    </message>
-    <message>
-        <source>via %1</source>
-        <translation>%1 által</translation>
-    </message>
-    <message>
-        <source>never</source>
-        <translation>soha</translation>
-    </message>
-    <message>
-        <source>Inbound</source>
-        <translation>Bejövő</translation>
-    </message>
-    <message>
-        <source>Outbound</source>
-        <translation>Kimenő</translation>
-    </message>
-    <message>
-        <source>Yes</source>
-        <translation>Igen</translation>
-    </message>
-    <message>
-        <source>No</source>
-        <translation>Nem</translation>
-    </message>
-    <message>
-        <source>Unknown</source>
-        <translation>Ismeretlen</translation>
-    </message>
-</context>
-<context>
-    <name>ReceiveCoinsDialog</name>
-    <message>
-        <source>&amp;Amount:</source>
-        <translation>&amp;Összeg:</translation>
-    </message>
-    <message>
-        <source>&amp;Label:</source>
-        <translation>Címke:</translation>
-    </message>
-    <message>
-        <source>&amp;Message:</source>
-        <translation>&amp;Üzenet:</translation>
-    </message>
-    <message>
-        <source>Clear all fields of the form.</source>
-        <translation>Minden mező törlése</translation>
-    </message>
-    <message>
-        <source>Clear</source>
-        <translation>Törlés</translation>
-    </message>
-    <message>
-        <source>Requested payments history</source>
-        <translation>A kért kifizetések története</translation>
-    </message>
-    <message>
-        <source>&amp;Request payment</source>
-        <translation>&amp;Fizetés kérése</translation>
-    </message>
-    <message>
-        <source>Show</source>
-        <translation>Mutat</translation>
-    </message>
-    <message>
-        <source>Remove the selected entries from the list</source>
-        <translation>A kijelölt elemek törlése a listáról</translation>
-    </message>
-    <message>
-        <source>Remove</source>
-        <translation>Eltávolítás</translation>
-    </message>
-    </context>
-<context>
-    <name>ReceiveRequestDialog</name>
-    <message>
-        <source>QR Code</source>
-        <translation>QR kód</translation>
-    </message>
-    <message>
-        <source>Copy &amp;URI</source>
-        <translation>&amp;URI másolása</translation>
-    </message>
-    <message>
-        <source>Copy &amp;Address</source>
-        <translation>&amp;Cím másolása</translation>
-    </message>
-    <message>
-        <source>&amp;Save Image...</source>
-        <translation>&amp;Kép mentése</translation>
-    </message>
-    </context>
-<context>
-    <name>RecentRequestsTableModel</name>
-    </context>
-<context>
-    <name>SendCoinsDialog</name>
-    <message>
-        <source>Send Coins</source>
-        <translation>Érmék küldése</translation>
-    </message>
-    <message>
-        <source>Inputs...</source>
-        <translation>Bemenetek...</translation>
-    </message>
-    <message>
-        <source>automatically selected</source>
-        <translation>automatikusan kiválasztva</translation>
-    </message>
-    <message>
-        <source>Insufficient funds!</source>
-        <translation>Fedezethiány!</translation>
-    </message>
-    <message>
-        <source>Quantity:</source>
-        <translation>Mennyiség:</translation>
-    </message>
-    <message>
-        <source>Bytes:</source>
-        <translation>Bájtok:</translation>
-    </message>
-    <message>
-        <source>Amount:</source>
-        <translation>Összeg:</translation>
-    </message>
-    <message>
-<<<<<<< HEAD
-        <source>Unconfirmed</source>
-        <translation>Megerősítetlen:</translation>
-    </message>
-    <message>
-        <source>Received with</source>
-        <translation>Erre a címre</translation>
-=======
-        <source>Priority:</source>
-        <translation>Prioritás:</translation>
->>>>>>> 9460771a
-    </message>
-    <message>
-        <source>Fee:</source>
-        <translation>Díjak:</translation>
-    </message>
-    <message>
-        <source>After Fee:</source>
-        <translation>Utólagos díj:</translation>
-    </message>
-    <message>
-        <source>Change:</source>
-        <translation>Visszajáró:</translation>
-    </message>
-    <message>
-        <source>Transaction Fee:</source>
-        <translation>Tranzakciós díj</translation>
-    </message>
-    <message>
-        <source>Choose...</source>
-        <translation>Válassz...</translation>
-    </message>
-    <message>
-        <source>per kilobyte</source>
-        <translation>kilobájtonként</translation>
-    </message>
-    <message>
-        <source>Hide</source>
-        <translation>Elrejtés</translation>
-    </message>
-    <message>
-        <source>Recommended:</source>
-        <translation>Ajánlott:</translation>
-    </message>
-    <message>
-        <source>Custom:</source>
-        <translation>Egyéni:</translation>
-    </message>
-    <message>
-        <source>normal</source>
-        <translation>normál</translation>
-    </message>
-    <message>
-        <source>fast</source>
-        <translation>gyors</translation>
-    </message>
-    <message>
-        <source>Send to multiple recipients at once</source>
-        <translation>Küldés több címzettnek egyszerre</translation>
-    </message>
-    <message>
-        <source>Add &amp;Recipient</source>
-        <translation>&amp;Címzett hozzáadása</translation>
-    </message>
-    <message>
-        <source>Clear all fields of the form.</source>
-        <translation>Minden mező törlése</translation>
-    </message>
-    <message>
-        <source>Dust:</source>
-        <translation>Por-határ:</translation>
-    </message>
-    <message>
-        <source>Clear &amp;All</source>
-        <translation>Mindent &amp;töröl</translation>
-    </message>
-    <message>
-        <source>Balance:</source>
-        <translation>Egyenleg:</translation>
-    </message>
-    <message>
-        <source>Confirm the send action</source>
-        <translation>Küldés megerősítése</translation>
-    </message>
-    <message>
-        <source>S&amp;end</source>
-        <translation>&amp;Küldés</translation>
-    </message>
-    </context>
-<context>
-    <name>SendCoinsEntry</name>
-    <message>
-        <source>A&amp;mount:</source>
-        <translation>Összeg:</translation>
-    </message>
-    <message>
-        <source>Pay &amp;To:</source>
-        <translation>Címzett:</translation>
-    </message>
-    <message>
-        <source>&amp;Label:</source>
-        <translation>Címke:</translation>
-    </message>
-    <message>
-        <source>Choose previously used address</source>
-        <translation>Válassz egy korábban már használt címet</translation>
-    </message>
-    <message>
-        <source>Alt+A</source>
-        <translation>Alt+A</translation>
-    </message>
-    <message>
-        <source>Paste address from clipboard</source>
-        <translation>Cím beillesztése a vágólapról</translation>
-    </message>
-    <message>
-        <source>Alt+P</source>
-        <translation>Alt+P</translation>
-    </message>
-    <message>
-        <source>Remove this entry</source>
-        <translation>Ez a bejegyzés eltávolítása</translation>
-    </message>
-    <message>
-        <source>Message:</source>
-        <translation>Üzenet:</translation>
-    </message>
-    <message>
-        <source>Pay To:</source>
-        <translation>Címzett:</translation>
-    </message>
-    <message>
-        <source>Memo:</source>
-        <translation>Jegyzet:</translation>
-    </message>
-    </context>
-<context>
-    <name>SendConfirmationDialog</name>
-    </context>
-<context>
-    <name>ShutdownWindow</name>
-    <message>
-        <source>Do not shut down the computer until this window disappears.</source>
-        <translation>Ne állítsd le a számítógépet amíg ez az ablak el nem tűnik.</translation>
-    </message>
-</context>
-<context>
-    <name>SignVerifyMessageDialog</name>
-    <message>
-<<<<<<< HEAD
-        <source>Exporting Successful</source>
-        <translation>Sikeres exportálás</translation>
-    </message>
-    <message>
-        <source>Comma separated file (*.csv)</source>
-        <translation>Vesszővel elválasztott fájl (*.csv)</translation>
-=======
-        <source>Signatures - Sign / Verify a Message</source>
-        <translation>Aláírások - üzenet aláírása/ellenőrzése</translation>
->>>>>>> 9460771a
     </message>
     <message>
         <source>&amp;Sign Message</source>
@@ -2326,13 +1408,10 @@
         <translation>Kívülről érkező kapcsolatok elfogadása (alapértelmezett: 1, ha nem használt a -proxy vagy a -connect)</translation>
     </message>
     <message>
-<<<<<<< HEAD
-=======
         <source>Bitcoin Core</source>
         <translation>Bitcoin Core</translation>
     </message>
     <message>
->>>>>>> 9460771a
         <source>Execute command when a wallet transaction changes (%s in cmd is replaced by TxID)</source>
         <translation>Parancs, amit akkor hajt végre, amikor egy tárca-tranzakció megváltozik  (%s a parancsban lecserélődik a blokk TxID-re)</translation>
     </message>
@@ -2403,24 +1482,6 @@
     <message>
         <source>Wallet options:</source>
         <translation>Tárca beállítások:</translation>
-<<<<<<< HEAD
-    </message>
-    <message>
-        <source>You need to rebuild the database using -reindex to change -txindex</source>
-        <translation>Az adatbázist újra kell építeni -reindex használatával (módosítás -tindex).</translation>
-    </message>
-    <message>
-        <source>Copyright (C) 2009-%i The Bitcoin Core Developers</source>
-        <translation>Copyright (C) 2009-%i A Bitcoin Core Fejlesztői</translation>
-    </message>
-    <message>
-        <source>Error reading from database, shutting down.</source>
-        <translation>Hiba az adatbázis olvasásakor, leállítás</translation>
-    </message>
-    <message>
-        <source>Information</source>
-        <translation>Információ</translation>
-=======
     </message>
     <message>
         <source>Discover own IP addresses (default: 1 when listening and no -externalip or -proxy)</source>
@@ -2433,7 +1494,6 @@
     <message>
         <source>(default: %u)</source>
         <translation>(alapértelmezett: %u)</translation>
->>>>>>> 9460771a
     </message>
     <message>
         <source>Error reading from database, shutting down.</source>
@@ -2510,21 +1570,6 @@
         <translation>Ismeretlen hálózat lett megadva -onlynet: '%s'</translation>
     </message>
     <message>
-<<<<<<< HEAD
-        <source>Cannot resolve -bind address: '%s'</source>
-        <translation>Csatlakozási cím (-bind address) feloldása nem sikerült: '%s'</translation>
-    </message>
-    <message>
-        <source>Cannot resolve -externalip address: '%s'</source>
-        <translation>Külső cím (-externalip address) feloldása nem sikerült: '%s'</translation>
-    </message>
-    <message>
-        <source>Invalid amount for -paytxfee=&lt;amount&gt;: '%s'</source>
-        <translation>Étvénytelen -paytxfee=&lt;összeg&gt; összeg: '%s'</translation>
-    </message>
-    <message>
-=======
->>>>>>> 9460771a
         <source>Insufficient funds</source>
         <translation>Nincs elég bitcoinod.</translation>
     </message>
