<TS language="af_ZA" version="2.1">
<context>
    <name>AddressBookPage</name>
    <message>
        <source>Create a new address</source>
        <translation>Skep 'n nuwe adres</translation>
    </message>
    <message>
        <source>Copy the currently selected address to the system clipboard</source>
        <translation>Maak 'n kopie van die huidige adres na die stelsel klipbord</translation>
    </message>
    <message>
        <source>&amp;Delete</source>
        <translation>&amp;Verwyder</translation>
    </message>
    </context>
<context>
    <name>AddressTableModel</name>
    </context>
<context>
    <name>AskPassphraseDialog</name>
    <message>
        <source>Passphrase Dialog</source>
        <translation>Wagfrase Dialoog</translation>
    </message>
    <message>
        <source>Enter passphrase</source>
        <translation>Tik wagfrase in</translation>
    </message>
    <message>
        <source>New passphrase</source>
        <translation>Nuwe wagfrase</translation>
    </message>
    <message>
        <source>Repeat new passphrase</source>
        <translation>Herhaal nuwe wagfrase</translation>
<<<<<<< HEAD
    </message>
    <message>
        <source>Encrypt wallet</source>
        <translation>Enkripteer beursie</translation>
    </message>
    <message>
        <source>This operation needs your wallet passphrase to unlock the wallet.</source>
        <translation>Hierdie operasie benodig 'n wagwoord om die beursie oop te sluit.</translation>
    </message>
    <message>
        <source>Unlock wallet</source>
        <translation>Sluit beursie oop</translation>
    </message>
    <message>
        <source>This operation needs your wallet passphrase to decrypt the wallet.</source>
        <translation>Hierdie operasie benodig 'n wagwoord om die beursie oop te sluit.</translation>
    </message>
    <message>
        <source>Decrypt wallet</source>
        <translation>Sluit beursie oop</translation>
    </message>
    <message>
        <source>Change passphrase</source>
        <translation>Verander wagfrase</translation>
    </message>
    <message>
        <source>Confirm wallet encryption</source>
        <translation>Bevestig beursie enkripsie.</translation>
    </message>
    <message>
        <source>Wallet encrypted</source>
        <translation>Die beursie is nou bewaak</translation>
    </message>
    <message>
        <source>Enter the old passphrase and new passphrase to the wallet.</source>
        <translation>Tik in die ou wagfrase en die nuwe wagfrase vir die beursie.</translation>
    </message>
    <message>
        <source>Wallet encryption failed</source>
        <translation>Die beursie kon nie bewaak word nie</translation>
    </message>
    <message>
        <source>Wallet encryption failed due to an internal error. Your wallet was not encrypted.</source>
        <translation>Beursie bewaaking het misluk as gevolg van 'n interne fout. Die beursie is nie bewaak nie!</translation>
    </message>
    <message>
        <source>The supplied passphrases do not match.</source>
        <translation>Die wagfrase stem nie ooreen nie</translation>
    </message>
    <message>
        <source>Wallet unlock failed</source>
        <translation>Beursie oopsluiting het misluk</translation>
    </message>
    <message>
        <source>The passphrase entered for the wallet decryption was incorrect.</source>
        <translation>Die wagfrase wat ingetik was om die beursie oop te sluit, was verkeerd.</translation>
    </message>
    <message>
        <source>Wallet decryption failed</source>
        <translation>Beursie dekripsie het misluk</translation>
=======
>>>>>>> 0d719145
    </message>
    <message>
        <source>Wallet passphrase was successfully changed.</source>
        <translation>Die beursie se wagfrase verandering was suksesvol.</translation>
    </message>
</context>
<context>
    <name>BanTableModel</name>
    </context>
<context>
    <name>BitcoinGUI</name>
    <message>
        <source>Synchronizing with network...</source>
        <translation>Sinchroniseer met die netwerk ...</translation>
    </message>
    <message>
        <source>&amp;Overview</source>
        <translation>&amp;Oorsig</translation>
    </message>
    <message>
        <source>Show general overview of wallet</source>
        <translation>Wys algemene oorsig van die beursie</translation>
    </message>
    <message>
        <source>&amp;Transactions</source>
        <translation>&amp;Transaksies</translation>
    </message>
    <message>
        <source>Browse transaction history</source>
        <translation>Besoek transaksie geskiedenis</translation>
    </message>
    <message>
        <source>E&amp;xit</source>
        <translation>S&amp;luit af</translation>
    </message>
    <message>
        <source>Quit application</source>
        <translation>Sluit af</translation>
    </message>
    <message>
        <source>Show information about Qt</source>
        <translation>Wys inligting oor Qt</translation>
    </message>
    <message>
        <source>&amp;Options...</source>
        <translation>&amp;Opsies</translation>
    </message>
    <message>
        <source>Zetacoin</source>
        <translation>Zetacoin</translation>
    </message>
    <message>
        <source>Wallet</source>
        <translation>Beursie</translation>
    </message>
    <message>
        <source>&amp;File</source>
        <translation>&amp;Lêer</translation>
    </message>
    <message>
        <source>&amp;Settings</source>
        <translation>&amp;Instellings</translation>
    </message>
    <message>
        <source>&amp;Help</source>
        <translation>&amp;Hulp</translation>
    </message>
    <message>
        <source>Tabs toolbar</source>
        <translation>Blad nutsbalk</translation>
    </message>
    <message>
        <source>%1 behind</source>
        <translation>%1 agter</translation>
    </message>
    <message>
        <source>Last received block was generated %1 ago.</source>
        <translation>Ontvangs van laaste blok is %1 terug.</translation>
    </message>
    <message>
        <source>Error</source>
        <translation>Fout</translation>
    </message>
    <message>
        <source>Information</source>
        <translation>Informasie</translation>
    </message>
    </context>
<context>
    <name>CoinControlDialog</name>
    <message>
        <source>Amount:</source>
        <translation>Bedrag:</translation>
    </message>
    <message>
        <source>Amount</source>
        <translation>Bedrag</translation>
    </message>
    <message>
        <source>Date</source>
        <translation>Datum</translation>
    </message>
    </context>
<context>
    <name>EditAddressDialog</name>
    <message>
        <source>&amp;Label</source>
        <translation>&amp;Etiket</translation>
<<<<<<< HEAD
    </message>
    <message>
        <source>&amp;Address</source>
        <translation>&amp;Adres</translation>
    </message>
    <message>
        <source>New receiving address</source>
        <translation>Nuwe ontvangende adres</translation>
    </message>
    <message>
        <source>New sending address</source>
        <translation>Nuwe stuurende adres</translation>
=======
>>>>>>> 0d719145
    </message>
    <message>
        <source>&amp;Address</source>
        <translation>&amp;Adres</translation>
    </message>
    </context>
<context>
    <name>FreespaceChecker</name>
    </context>
<context>
    <name>HelpMessageDialog</name>
    <message>
        <source>Usage:</source>
        <translation>Gebruik:</translation>
    </message>
    </context>
<context>
    <name>Intro</name>
    <message>
        <source>Error</source>
        <translation>Fout</translation>
    </message>
    </context>
<context>
    <name>OpenURIDialog</name>
    </context>
<context>
    <name>OptionsDialog</name>
    <message>
        <source>Options</source>
        <translation>Opsies</translation>
    </message>
    <message>
        <source>W&amp;allet</source>
        <translation>&amp;Beursie</translation>
    </message>
    </context>
<context>
    <name>OverviewPage</name>
    <message>
        <source>Form</source>
        <translation>Vorm</translation>
    </message>
    </context>
<context>
    <name>PaymentServer</name>
    </context>
<context>
    <name>PeerTableModel</name>
    </context>
<context>
    <name>QObject</name>
    <message>
        <source>Amount</source>
        <translation>Bedrag</translation>
    </message>
    </context>
<context>
    <name>QRImageWidget</name>
    </context>
<context>
    <name>RPCConsole</name>
    <message>
        <source>&amp;Information</source>
        <translation>Informasie</translation>
    </message>
    </context>
<context>
    <name>ReceiveCoinsDialog</name>
    <message>
        <source>&amp;Amount:</source>
        <translation>&amp;Bedrag:</translation>
<<<<<<< HEAD
    </message>
    <message>
        <source>&amp;Message:</source>
        <translation>&amp;Boodskap:</translation>
    </message>
    <message>
        <source>Copy amount</source>
        <translation>Kopieer bedrag</translation>
    </message>
</context>
<context>
    <name>ReceiveRequestDialog</name>
    <message>
        <source>Address</source>
        <translation>Adres</translation>
    </message>
    <message>
        <source>Amount</source>
        <translation>Bedrag</translation>
    </message>
    <message>
        <source>Label</source>
        <translation>Etiket</translation>
=======
>>>>>>> 0d719145
    </message>
    <message>
        <source>&amp;Message:</source>
        <translation>&amp;Boodskap:</translation>
    </message>
    </context>
<context>
    <name>ReceiveRequestDialog</name>
    </context>
<context>
    <name>RecentRequestsTableModel</name>
    </context>
<context>
    <name>SendCoinsDialog</name>
    <message>
        <source>Send Coins</source>
        <translation>Stuur Munstukke</translation>
    </message>
    <message>
        <source>Insufficient funds!</source>
        <translation>Onvoldoende fondse</translation>
    </message>
    <message>
        <source>Amount:</source>
        <translation>Bedrag:</translation>
    </message>
    <message>
        <source>Transaction Fee:</source>
        <translation>Transaksie fooi:</translation>
    </message>
    <message>
        <source>Send to multiple recipients at once</source>
        <translation>Stuur aan vele ontvangers op eens</translation>
    </message>
    <message>
        <source>Balance:</source>
        <translation>Balans:</translation>
    </message>
    <message>
        <source>S&amp;end</source>
        <translation>S&amp;tuur</translation>
    </message>
    </context>
<context>
    <name>SendCoinsEntry</name>
    <message>
        <source>A&amp;mount:</source>
        <translation>&amp;Bedrag:</translation>
    </message>
    <message>
        <source>Message:</source>
        <translation>Boodskap:</translation>
    </message>
    </context>
<context>
    <name>SendConfirmationDialog</name>
    </context>
<context>
    <name>ShutdownWindow</name>
    </context>
<context>
    <name>SignVerifyMessageDialog</name>
    <message>
        <source>&amp;Sign Message</source>
        <translation>&amp;Teken boodskap</translation>
    </message>
    <message>
        <source>Signature</source>
        <translation>Handtekening</translation>
    </message>
    <message>
        <source>Sign &amp;Message</source>
        <translation>Teken &amp;Boodskap</translation>
    </message>
    </context>
<context>
    <name>SplashScreen</name>
    </context>
<context>
    <name>TrafficGraphWidget</name>
    </context>
<context>
    <name>TransactionDesc</name>
<<<<<<< HEAD
    <message>
        <source>Date</source>
        <translation>Datum</translation>
    </message>
    <message>
        <source>From</source>
        <translation>Van</translation>
    </message>
    <message>
        <source>To</source>
        <translation>Na</translation>
    </message>
    <message>
        <source>own address</source>
        <translation>eie adres</translation>
    </message>
    <message>
        <source>label</source>
        <translation>etiket</translation>
    </message>
    <message>
        <source>Credit</source>
        <translation>Krediet</translation>
    </message>
    <message>
        <source>not accepted</source>
        <translation>nie aanvaar nie</translation>
    </message>
    <message>
        <source>Debit</source>
        <translation>Debiet</translation>
    </message>
    <message>
        <source>Transaction fee</source>
        <translation>Transaksie fooi</translation>
    </message>
    <message>
        <source>Net amount</source>
        <translation>Netto bedrag</translation>
    </message>
    <message>
        <source>Message</source>
        <translation>Boodskap</translation>
    </message>
    <message>
        <source>Transaction ID</source>
        <translation>Transaksie ID</translation>
    </message>
    <message>
        <source>Transaction</source>
        <translation>Transaksie</translation>
    </message>
    <message>
        <source>Amount</source>
        <translation>Bedrag</translation>
    </message>
    <message>
        <source>true</source>
        <translation>waar</translation>
    </message>
    <message>
        <source>false</source>
        <translation>onwaar</translation>
    </message>
    <message>
        <source>unknown</source>
        <translation>onbekend</translation>
    </message>
</context>
=======
    </context>
>>>>>>> 0d719145
<context>
    <name>TransactionDescDialog</name>
    </context>
<context>
    <name>TransactionTableModel</name>
    </context>
<context>
    <name>TransactionView</name>
    </context>
<context>
    <name>UnitDisplayStatusBarControl</name>
    </context>
<context>
    <name>WalletFrame</name>
    </context>
<context>
    <name>WalletModel</name>
    </context>
<context>
    <name>WalletView</name>
    </context>
<context>
    <name>bitcoin-core</name>
    <message>
        <source>Options:</source>
        <translation>Opsies:</translation>
    </message>
    <message>
        <source>Error: Disk space is low!</source>
        <translation>Fout: Hardeskyf spasie is baie laag!</translation>
    </message>
    <message>
        <source>Information</source>
        <translation>Informasie</translation>
    </message>
    <message>
        <source>Loading addresses...</source>
        <translation>Laai adresse...</translation>
    </message>
    <message>
        <source>Insufficient funds</source>
        <translation>Onvoldoende fondse</translation>
    </message>
    <message>
        <source>Loading block index...</source>
        <translation>Laai blok indeks...</translation>
    </message>
    <message>
        <source>Loading wallet...</source>
        <translation>Laai beursie...</translation>
    </message>
    <message>
        <source>Done loading</source>
        <translation>Klaar gelaai</translation>
    </message>
    <message>
        <source>Error</source>
        <translation>Fout</translation>
    </message>
</context>
</TS><|MERGE_RESOLUTION|>--- conflicted
+++ resolved
@@ -34,75 +34,8 @@
     <message>
         <source>Repeat new passphrase</source>
         <translation>Herhaal nuwe wagfrase</translation>
-<<<<<<< HEAD
-    </message>
-    <message>
-        <source>Encrypt wallet</source>
-        <translation>Enkripteer beursie</translation>
-    </message>
-    <message>
-        <source>This operation needs your wallet passphrase to unlock the wallet.</source>
-        <translation>Hierdie operasie benodig 'n wagwoord om die beursie oop te sluit.</translation>
-    </message>
-    <message>
-        <source>Unlock wallet</source>
-        <translation>Sluit beursie oop</translation>
-    </message>
-    <message>
-        <source>This operation needs your wallet passphrase to decrypt the wallet.</source>
-        <translation>Hierdie operasie benodig 'n wagwoord om die beursie oop te sluit.</translation>
-    </message>
-    <message>
-        <source>Decrypt wallet</source>
-        <translation>Sluit beursie oop</translation>
-    </message>
-    <message>
-        <source>Change passphrase</source>
-        <translation>Verander wagfrase</translation>
-    </message>
-    <message>
-        <source>Confirm wallet encryption</source>
-        <translation>Bevestig beursie enkripsie.</translation>
-    </message>
-    <message>
-        <source>Wallet encrypted</source>
-        <translation>Die beursie is nou bewaak</translation>
-    </message>
-    <message>
-        <source>Enter the old passphrase and new passphrase to the wallet.</source>
-        <translation>Tik in die ou wagfrase en die nuwe wagfrase vir die beursie.</translation>
-    </message>
-    <message>
-        <source>Wallet encryption failed</source>
-        <translation>Die beursie kon nie bewaak word nie</translation>
-    </message>
-    <message>
-        <source>Wallet encryption failed due to an internal error. Your wallet was not encrypted.</source>
-        <translation>Beursie bewaaking het misluk as gevolg van 'n interne fout. Die beursie is nie bewaak nie!</translation>
-    </message>
-    <message>
-        <source>The supplied passphrases do not match.</source>
-        <translation>Die wagfrase stem nie ooreen nie</translation>
-    </message>
-    <message>
-        <source>Wallet unlock failed</source>
-        <translation>Beursie oopsluiting het misluk</translation>
-    </message>
-    <message>
-        <source>The passphrase entered for the wallet decryption was incorrect.</source>
-        <translation>Die wagfrase wat ingetik was om die beursie oop te sluit, was verkeerd.</translation>
-    </message>
-    <message>
-        <source>Wallet decryption failed</source>
-        <translation>Beursie dekripsie het misluk</translation>
-=======
->>>>>>> 0d719145
-    </message>
-    <message>
-        <source>Wallet passphrase was successfully changed.</source>
-        <translation>Die beursie se wagfrase verandering was suksesvol.</translation>
-    </message>
-</context>
+    </message>
+    </context>
 <context>
     <name>BanTableModel</name>
     </context>
@@ -205,26 +138,11 @@
     <message>
         <source>&amp;Label</source>
         <translation>&amp;Etiket</translation>
-<<<<<<< HEAD
     </message>
     <message>
         <source>&amp;Address</source>
         <translation>&amp;Adres</translation>
     </message>
-    <message>
-        <source>New receiving address</source>
-        <translation>Nuwe ontvangende adres</translation>
-    </message>
-    <message>
-        <source>New sending address</source>
-        <translation>Nuwe stuurende adres</translation>
-=======
->>>>>>> 0d719145
-    </message>
-    <message>
-        <source>&amp;Address</source>
-        <translation>&amp;Adres</translation>
-    </message>
     </context>
 <context>
     <name>FreespaceChecker</name>
@@ -292,37 +210,11 @@
     <message>
         <source>&amp;Amount:</source>
         <translation>&amp;Bedrag:</translation>
-<<<<<<< HEAD
     </message>
     <message>
         <source>&amp;Message:</source>
         <translation>&amp;Boodskap:</translation>
     </message>
-    <message>
-        <source>Copy amount</source>
-        <translation>Kopieer bedrag</translation>
-    </message>
-</context>
-<context>
-    <name>ReceiveRequestDialog</name>
-    <message>
-        <source>Address</source>
-        <translation>Adres</translation>
-    </message>
-    <message>
-        <source>Amount</source>
-        <translation>Bedrag</translation>
-    </message>
-    <message>
-        <source>Label</source>
-        <translation>Etiket</translation>
-=======
->>>>>>> 0d719145
-    </message>
-    <message>
-        <source>&amp;Message:</source>
-        <translation>&amp;Boodskap:</translation>
-    </message>
     </context>
 <context>
     <name>ReceiveRequestDialog</name>
@@ -401,79 +293,7 @@
     </context>
 <context>
     <name>TransactionDesc</name>
-<<<<<<< HEAD
-    <message>
-        <source>Date</source>
-        <translation>Datum</translation>
-    </message>
-    <message>
-        <source>From</source>
-        <translation>Van</translation>
-    </message>
-    <message>
-        <source>To</source>
-        <translation>Na</translation>
-    </message>
-    <message>
-        <source>own address</source>
-        <translation>eie adres</translation>
-    </message>
-    <message>
-        <source>label</source>
-        <translation>etiket</translation>
-    </message>
-    <message>
-        <source>Credit</source>
-        <translation>Krediet</translation>
-    </message>
-    <message>
-        <source>not accepted</source>
-        <translation>nie aanvaar nie</translation>
-    </message>
-    <message>
-        <source>Debit</source>
-        <translation>Debiet</translation>
-    </message>
-    <message>
-        <source>Transaction fee</source>
-        <translation>Transaksie fooi</translation>
-    </message>
-    <message>
-        <source>Net amount</source>
-        <translation>Netto bedrag</translation>
-    </message>
-    <message>
-        <source>Message</source>
-        <translation>Boodskap</translation>
-    </message>
-    <message>
-        <source>Transaction ID</source>
-        <translation>Transaksie ID</translation>
-    </message>
-    <message>
-        <source>Transaction</source>
-        <translation>Transaksie</translation>
-    </message>
-    <message>
-        <source>Amount</source>
-        <translation>Bedrag</translation>
-    </message>
-    <message>
-        <source>true</source>
-        <translation>waar</translation>
-    </message>
-    <message>
-        <source>false</source>
-        <translation>onwaar</translation>
-    </message>
-    <message>
-        <source>unknown</source>
-        <translation>onbekend</translation>
-    </message>
-</context>
-=======
-    </context>
->>>>>>> 0d719145
+    </context>
 <context>
     <name>TransactionDescDialog</name>
     </context>
