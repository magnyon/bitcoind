<?xml version="1.0" ?><!DOCTYPE TS><TS language="da" version="2.0">
<defaultcodec>UTF-8</defaultcodec>
<context>
    <name>AboutDialog</name>
    <message>
<<<<<<< HEAD
        <location filename="../forms/aboutdialog.ui" line="14"/>
        <source>About PPCoin</source>
        <translation>Om PPCoin</translation>
    </message>
    <message>
        <location filename="../forms/aboutdialog.ui" line="53"/>
        <source>&lt;b&gt;PPCoin&lt;/b&gt; version</source>
        <translation>&lt;b&gt;PPCoin&lt;/b&gt; version</translation>
    </message>
    <message>
        <location filename="../forms/aboutdialog.ui" line="85"/>
        <source>Copyright © 2011-2013 PPCoin Developers

=======
        <location filename="../forms/aboutdialog.ui" line="+14"/>
        <source>About Bitcoin</source>
        <translation>Om Bitcoin</translation>
    </message>
    <message>
        <location line="+39"/>
        <source>&lt;b&gt;Bitcoin&lt;/b&gt; version</source>
        <translation>&lt;b&gt;Bitcoin&lt;/b&gt; version</translation>
    </message>
    <message>
        <location line="+57"/>
        <source>
>>>>>>> 40809aed
This is experimental software.

Distributed under the MIT/X11 software license, see the accompanying file COPYING or http://www.opensource.org/licenses/mit-license.php.

This product includes software developed by the OpenSSL Project for use in the OpenSSL Toolkit (http://www.openssl.org/) and cryptographic software written by Eric Young (eay@cryptsoft.com) and UPnP software written by Thomas Bernard.</source>
        <translation>
Dette program er ekperimentielt.

Det er gjort tilgængeligt under MIT/X11-softwarelicensen. Se den tilhørende fil &quot;COPYING&quot; eller http://www.opensource.org/licenses/mit-license.php.

Produktet indeholder software som er udviklet af OpenSSL Project til brug i OpenSSL Toolkit (http://www.openssl.org/), kryptografisk software skrevet af Eric Young (eay@cryptsoft.com) og UPnP-software skrevet af Thomas Bernard.</translation>
    </message>
    <message>
        <location filename="../aboutdialog.cpp" line="+14"/>
        <source>Copyright</source>
        <translation>Copyright</translation>
    </message>
    <message>
        <location line="+0"/>
        <source>The Bitcoin developers</source>
        <translation>Bitcoin-udviklerne</translation>
    </message>
</context>
<context>
    <name>AddressBookPage</name>
    <message>
        <location filename="../forms/addressbookpage.ui" line="+14"/>
        <source>Address Book</source>
        <translation>Adressebog</translation>
    </message>
    <message>
<<<<<<< HEAD
        <location filename="../forms/addressbookpage.ui" line="20"/>
        <source>These are your PPCoin addresses for receiving payments.  You may want to give a different one to each sender so you can keep track of who is paying you.</source>
        <translation>Dette er dine PPCoinadresser til at modtage betalinger med.  Du kan give en forskellig adresse til hver afsender, så du kan holde styr på hvem der betaler dig.</translation>
    </message>
    <message>
        <location filename="../forms/addressbookpage.ui" line="33"/>
=======
        <location line="+19"/>
>>>>>>> 40809aed
        <source>Double-click to edit address or label</source>
        <translation>Dobbeltklik for at redigere adresse eller mærkat</translation>
    </message>
    <message>
        <location line="+27"/>
        <source>Create a new address</source>
        <translation>Opret en ny adresse</translation>
    </message>
    <message>
        <location line="+14"/>
        <source>Copy the currently selected address to the system clipboard</source>
        <translation>Kopier den valgte adresse til systemets udklipsholder</translation>
    </message>
    <message>
        <location line="-11"/>
        <source>&amp;New Address</source>
        <translation>Ny adresse</translation>
    </message>
    <message>
        <location filename="../addressbookpage.cpp" line="+63"/>
        <source>These are your Bitcoin addresses for receiving payments. You may want to give a different one to each sender so you can keep track of who is paying you.</source>
        <translation>Dette er dine Bitcoin-adresser til at modtage betalinger med. Du kan give en forskellig adresse til hver afsender, så du kan holde styr på, hvem der betaler dig.</translation>
    </message>
    <message>
        <location filename="../forms/addressbookpage.ui" line="+14"/>
        <source>&amp;Copy Address</source>
        <translation>Kopier adresse</translation>
    </message>
    <message>
        <location line="+11"/>
        <source>Show &amp;QR Code</source>
        <translation>Vis QR-kode</translation>
    </message>
    <message>
        <location line="+11"/>
        <source>Sign a message to prove you own a Bitcoin address</source>
        <translation>Underskriv en besked for at bevise, at en Bitcoin-adresse tilhører dig</translation>
    </message>
    <message>
        <location line="+3"/>
        <source>Sign &amp;Message</source>
        <translation>Underskriv besked</translation>
    </message>
    <message>
        <location line="+25"/>
        <source>Delete the currently selected address from the list</source>
        <translation>Slet den markerede adresse fra listen</translation>
    </message>
    <message>
        <location line="+27"/>
        <source>Export the data in the current tab to a file</source>
        <translation>Eksportér den aktuelle visning til en fil</translation>
    </message>
    <message>
        <location line="+3"/>
        <source>&amp;Export</source>
        <translation>Eksporter</translation>
    </message>
    <message>
        <location line="-44"/>
        <source>Verify a message to ensure it was signed with a specified Bitcoin address</source>
        <translation>Efterprøv en besked for at sikre, at den er underskrevet med den angivne Bitcoin-adresse</translation>
    </message>
    <message>
        <location line="+3"/>
        <source>&amp;Verify Message</source>
        <translation>Efterprøv besked</translation>
    </message>
    <message>
        <location line="+14"/>
        <source>&amp;Delete</source>
        <translation>Slet</translation>
    </message>
    <message>
        <location filename="../addressbookpage.cpp" line="-5"/>
        <source>These are your Bitcoin addresses for sending payments. Always check the amount and the receiving address before sending coins.</source>
        <translation>Disse er dine Bitcoin-adresser for at sende betalinger. Tjek altid beløb og modtageradresse, inden du sender bitcoins.</translation>
    </message>
    <message>
        <location line="+13"/>
        <source>Copy &amp;Label</source>
        <translation>Kopier mærkat</translation>
    </message>
    <message>
        <location line="+1"/>
        <source>&amp;Edit</source>
        <translation>Rediger</translation>
    </message>
    <message>
        <location line="+1"/>
        <source>Send &amp;Coins</source>
        <translation>Send bitcoins</translation>
    </message>
    <message>
        <location line="+260"/>
        <source>Export Address Book Data</source>
        <translation>Eksporter adressebogsdata</translation>
    </message>
    <message>
        <location line="+1"/>
        <source>Comma separated file (*.csv)</source>
        <translation>Kommasepareret fil (*.csv)</translation>
    </message>
    <message>
        <location line="+13"/>
        <source>Error exporting</source>
        <translation>Fejl under eksport</translation>
    </message>
    <message>
        <location line="+0"/>
        <source>Could not write to file %1.</source>
        <translation>Kunne ikke skrive til filen %1.</translation>
    </message>
</context>
<context>
    <name>AddressTableModel</name>
    <message>
        <location filename="../addresstablemodel.cpp" line="+144"/>
        <source>Label</source>
        <translation>Mærkat</translation>
    </message>
    <message>
        <location line="+0"/>
        <source>Address</source>
        <translation>Adresse</translation>
    </message>
    <message>
        <location line="+36"/>
        <source>(no label)</source>
        <translation>(ingen mærkat)</translation>
    </message>
</context>
<context>
    <name>AskPassphraseDialog</name>
    <message>
        <location filename="../forms/askpassphrasedialog.ui" line="+26"/>
        <source>Passphrase Dialog</source>
        <translation>Adgangskodedialog</translation>
    </message>
    <message>
        <location line="+21"/>
        <source>Enter passphrase</source>
        <translation>Indtast adgangskode</translation>
    </message>
    <message>
        <location line="+14"/>
        <source>New passphrase</source>
        <translation>Ny adgangskode</translation>
    </message>
    <message>
        <location line="+14"/>
        <source>Repeat new passphrase</source>
        <translation>Gentag ny adgangskode</translation>
    </message>
    <message>
        <location filename="../askpassphrasedialog.cpp" line="+33"/>
        <source>Enter the new passphrase to the wallet.&lt;br/&gt;Please use a passphrase of &lt;b&gt;10 or more random characters&lt;/b&gt;, or &lt;b&gt;eight or more words&lt;/b&gt;.</source>
        <translation>Indtast den nye adgangskode til tegnebogen.&lt;br/&gt;Brug venligst en adgangskode på &lt;b&gt;10 eller flere tilfældige tegn&lt;/b&gt; eller &lt;b&gt;otte eller flere ord&lt;/b&gt;.</translation>
    </message>
    <message>
        <location line="+1"/>
        <source>Encrypt wallet</source>
        <translation>Krypter tegnebog</translation>
    </message>
    <message>
        <location line="+3"/>
        <source>This operation needs your wallet passphrase to unlock the wallet.</source>
        <translation>Denne funktion har brug for din tegnebogs adgangskode for at låse tegnebogen op.</translation>
    </message>
    <message>
        <location line="+5"/>
        <source>Unlock wallet</source>
        <translation>Lås tegnebog op</translation>
    </message>
    <message>
        <location line="+3"/>
        <source>This operation needs your wallet passphrase to decrypt the wallet.</source>
        <translation>Denne funktion har brug for din tegnebogs adgangskode for at dekryptere tegnebogen.</translation>
    </message>
    <message>
        <location line="+5"/>
        <source>Decrypt wallet</source>
        <translation>Dekrypter tegnebog</translation>
    </message>
    <message>
        <location line="+3"/>
        <source>Change passphrase</source>
        <translation>Skift adgangskode</translation>
    </message>
    <message>
        <location line="+1"/>
        <source>Enter the old and new passphrase to the wallet.</source>
        <translation>Indtast den gamle og den nye adgangskode til tegnebogen.</translation>
    </message>
    <message>
        <location line="+46"/>
        <source>Confirm wallet encryption</source>
        <translation>Bekræft tegnebogskryptering</translation>
    </message>
    <message>
<<<<<<< HEAD
        <location filename="../askpassphrasedialog.cpp" line="102"/>
        <source>WARNING: If you encrypt your wallet and lose your passphrase, you will &lt;b&gt;LOSE ALL OF YOUR PPCoinS&lt;/b&gt;!
Are you sure you wish to encrypt your wallet?</source>
        <translation>ADVARSEL: Hvis du krypterer din tegnebog og mister dit kodeord vil du &lt;b&gt;miste alle dine PPCoinS&lt;/b&gt;!
Er du sikker på at du ønsker at kryptere din tegnebog?</translation>
=======
        <location line="+1"/>
        <source>Warning: If you encrypt your wallet and lose your passphrase, you will &lt;b&gt;LOSE ALL OF YOUR BITCOINS&lt;/b&gt;!</source>
        <translation>Advarsel: Hvis du krypterer din tegnebog og mister din adgangskode, vil du &lt;b&gt;MISTE ALLE DINE BITCOINS&lt;/b&gt;!</translation>
    </message>
    <message>
        <location line="+0"/>
        <source>Are you sure you wish to encrypt your wallet?</source>
        <translation>Er du sikker på, at du ønsker at kryptere din tegnebog?</translation>
    </message>
    <message>
        <location line="+15"/>
        <source>IMPORTANT: Any previous backups you have made of your wallet file should be replaced with the newly generated, encrypted wallet file. For security reasons, previous backups of the unencrypted wallet file will become useless as soon as you start using the new, encrypted wallet.</source>
        <translation>VIGTIGT: Enhver tidligere sikkerhedskopi, som du har lavet af tegnebogsfilen, bør blive erstattet af den nyligt genererede, krypterede tegnebogsfil. Af sikkerhedsmæssige årsager vil tidligere sikkerhedskopier af den ikke-krypterede tegnebogsfil blive ubrugelig i det øjeblik, du starter med at anvende den nye, krypterede tegnebog.</translation>
    </message>
    <message>
        <location line="+100"/>
        <location line="+24"/>
        <source>Warning: The Caps Lock key is on!</source>
        <translation>Advarsel: Caps Lock-tasten er aktiveret!</translation>
>>>>>>> 40809aed
    </message>
    <message>
        <location line="-130"/>
        <location line="+58"/>
        <source>Wallet encrypted</source>
        <translation>Tegnebog krypteret</translation>
    </message>
    <message>
<<<<<<< HEAD
        <location filename="../askpassphrasedialog.cpp" line="112"/>
        <source>PPCoin will close now to finish the encryption process. Remember that encrypting your wallet cannot fully protect your PPCoins from being stolen by malware infecting your computer.</source>
        <translation type="unfinished"/>
=======
        <location line="-56"/>
        <source>Bitcoin will close now to finish the encryption process. Remember that encrypting your wallet cannot fully protect your bitcoins from being stolen by malware infecting your computer.</source>
        <translation>Bitcoin vil nu lukke for at gennemføre krypteringsprocessen. Husk på, at kryptering af din tegnebog vil ikke beskytte dine bitcoins fuldt ud mod at blive stjålet af malware på din computer.</translation>
>>>>>>> 40809aed
    </message>
    <message>
        <location line="+13"/>
        <location line="+7"/>
        <location line="+42"/>
        <location line="+6"/>
        <source>Wallet encryption failed</source>
        <translation>Tegnebogskryptering mislykkedes</translation>
    </message>
    <message>
        <location line="-54"/>
        <source>Wallet encryption failed due to an internal error. Your wallet was not encrypted.</source>
        <translation>Tegnebogskryptering mislykkedes på grund af en intern fejl. Din tegnebog blev ikke krypteret.</translation>
    </message>
    <message>
        <location line="+7"/>
        <location line="+48"/>
        <source>The supplied passphrases do not match.</source>
        <translation>De angivne adgangskoder stemmer ikke overens.</translation>
    </message>
    <message>
        <location line="-37"/>
        <source>Wallet unlock failed</source>
        <translation>Tegnebogsoplåsning mislykkedes</translation>
    </message>
    <message>
        <location line="+1"/>
        <location line="+11"/>
        <location line="+19"/>
        <source>The passphrase entered for the wallet decryption was incorrect.</source>
        <translation>Den angivne adgangskode for tegnebogsdekrypteringen er forkert.</translation>
    </message>
    <message>
        <location line="-20"/>
        <source>Wallet decryption failed</source>
        <translation>Tegnebogsdekryptering mislykkedes</translation>
    </message>
    <message>
        <location line="+14"/>
        <source>Wallet passphrase was successfully changed.</source>
        <translation>Tegnebogens adgangskode blev ændret.</translation>
    </message>
</context>
<context>
    <name>PPCoinGUI</name>
    <message>
<<<<<<< HEAD
        <location filename="../bitcoingui.cpp" line="69"/>
        <source>PPCoin Wallet</source>
        <translation>PPCoin Tegnebog</translation>
=======
        <location filename="../bitcoingui.cpp" line="+233"/>
        <source>Sign &amp;message...</source>
        <translation>Underskriv besked...</translation>
>>>>>>> 40809aed
    </message>
    <message>
        <location line="+280"/>
        <source>Synchronizing with network...</source>
        <translation>Synkroniserer med netværk...</translation>
    </message>
    <message>
        <location line="-349"/>
        <source>&amp;Overview</source>
        <translation>Oversigt</translation>
    </message>
    <message>
        <location line="+1"/>
        <source>Show general overview of wallet</source>
        <translation>Vis generel oversigt over tegnebog</translation>
    </message>
    <message>
        <location line="+20"/>
        <source>&amp;Transactions</source>
        <translation>Transaktioner</translation>
    </message>
    <message>
        <location line="+1"/>
        <source>Browse transaction history</source>
        <translation>Gennemse transaktionshistorik</translation>
    </message>
    <message>
        <location line="+7"/>
        <source>Edit the list of stored addresses and labels</source>
        <translation>Rediger listen over gemte adresser og mærkater</translation>
    </message>
    <message>
        <location line="-14"/>
        <source>Show the list of addresses for receiving payments</source>
        <translation>Vis listen over adresser for at modtage betalinger</translation>
    </message>
    <message>
        <location line="+31"/>
        <source>E&amp;xit</source>
        <translation>Luk</translation>
    </message>
    <message>
        <location line="+1"/>
        <source>Quit application</source>
        <translation>Afslut program</translation>
    </message>
    <message>
        <location line="+4"/>
        <source>Show information about Bitcoin</source>
        <translation>Vis informationer om Bitcoin</translation>
    </message>
    <message>
<<<<<<< HEAD
        <location filename="../bitcoingui.cpp" line="201"/>
        <source>Send coins to a PPCoin address</source>
        <translation>Send coins til en PPCoinadresse</translation>
=======
        <location line="+2"/>
        <source>About &amp;Qt</source>
        <translation>Om Qt</translation>
>>>>>>> 40809aed
    </message>
    <message>
        <location line="+1"/>
        <source>Show information about Qt</source>
        <translation>Vis informationer om Qt</translation>
    </message>
    <message>
        <location line="+2"/>
        <source>&amp;Options...</source>
        <translation>Indstillinger...</translation>
    </message>
    <message>
        <location line="+6"/>
        <source>&amp;Encrypt Wallet...</source>
        <translation>Krypter tegnebog...</translation>
    </message>
    <message>
        <location line="+3"/>
        <source>&amp;Backup Wallet...</source>
        <translation>Sikkerhedskopier tegnebog...</translation>
    </message>
    <message>
        <location line="+2"/>
        <source>&amp;Change Passphrase...</source>
        <translation>Skift adgangskode...</translation>
    </message>
    <message>
<<<<<<< HEAD
        <location filename="../bitcoingui.cpp" line="231"/>
        <source>Show information about PPCoin</source>
        <translation>Vis oplysninger om PPCoin</translation>
=======
        <location line="+285"/>
        <source>Importing blocks from disk...</source>
        <translation>Importerer blokke fra disken...</translation>
>>>>>>> 40809aed
    </message>
    <message>
        <location line="+3"/>
        <source>Reindexing blocks on disk...</source>
        <translation>Genindekserer blokke på disken...</translation>
    </message>
    <message>
        <location line="-347"/>
        <source>Send coins to a Bitcoin address</source>
        <translation>Send bitcoins til en Bitcoin-adresse</translation>
    </message>
    <message>
        <location line="+49"/>
        <source>Modify configuration options for Bitcoin</source>
        <translation>Rediger konfigurationsindstillinger af Bitcoin</translation>
    </message>
    <message>
<<<<<<< HEAD
        <location filename="../bitcoingui.cpp" line="237"/>
        <source>Modify configuration options for PPCoin</source>
        <translation>Rediger konfigurationsindstillinger af PPCoin</translation>
    </message>
    <message>
        <location filename="../bitcoingui.cpp" line="239"/>
        <source>Open &amp;PPCoin</source>
        <translation>Åbn &amp;PPCoin</translation>
    </message>
    <message>
        <location filename="../bitcoingui.cpp" line="240"/>
        <source>Show the PPCoin window</source>
        <translation>Vis PPCoinvinduet</translation>
=======
        <location line="+9"/>
        <source>Backup wallet to another location</source>
        <translation>Lav sikkerhedskopi af tegnebogen til et andet sted</translation>
    </message>
    <message>
        <location line="+2"/>
        <source>Change the passphrase used for wallet encryption</source>
        <translation>Skift adgangskode anvendt til tegnebogskryptering</translation>
    </message>
    <message>
        <location line="+6"/>
        <source>&amp;Debug window</source>
        <translation>Fejlsøgningsvindue</translation>
>>>>>>> 40809aed
    </message>
    <message>
        <location line="+1"/>
        <source>Open debugging and diagnostic console</source>
        <translation>Åbn fejlsøgnings- og diagnosticeringskonsollen</translation>
    </message>
    <message>
        <location line="-4"/>
        <source>&amp;Verify message...</source>
        <translation>Efterprøv besked...</translation>
    </message>
    <message>
        <location line="-165"/>
        <location line="+530"/>
        <source>Bitcoin</source>
        <translation>Bitcoin</translation>
    </message>
    <message>
        <location line="-530"/>
        <source>Wallet</source>
        <translation>Tegnebog</translation>
    </message>
    <message>
        <location line="+101"/>
        <source>&amp;Send</source>
        <translation>Send</translation>
    </message>
    <message>
        <location line="+7"/>
        <source>&amp;Receive</source>
        <translation>Modtag</translation>
    </message>
    <message>
        <location line="+14"/>
        <source>&amp;Addresses</source>
        <translation>Adresser</translation>
    </message>
    <message>
        <location line="+22"/>
        <source>&amp;About Bitcoin</source>
        <translation>Om Bitcoin</translation>
    </message>
    <message>
        <location line="+9"/>
        <source>&amp;Show / Hide</source>
        <translation>Vis/skjul</translation>
    </message>
    <message>
        <location line="+1"/>
        <source>Show or hide the main Window</source>
        <translation>Vis eller skjul hovedvinduet</translation>
    </message>
    <message>
        <location line="+3"/>
        <source>Encrypt the private keys that belong to your wallet</source>
        <translation>Krypter de private nøgler, der hører til din tegnebog</translation>
    </message>
    <message>
        <location line="+7"/>
        <source>Sign messages with your Bitcoin addresses to prove you own them</source>
        <translation>Underskriv beskeder med dine Bitcoin-adresser for at bevise, at de tilhører dig</translation>
    </message>
    <message>
        <location line="+2"/>
        <source>Verify messages to ensure they were signed with specified Bitcoin addresses</source>
        <translation>Efterprøv beskeder for at sikre, at de er underskrevet med de(n) angivne Bitcoin-adresse(r)</translation>
    </message>
    <message>
        <location line="+28"/>
        <source>&amp;File</source>
        <translation>Fil</translation>
    </message>
    <message>
        <location line="+7"/>
        <source>&amp;Settings</source>
        <translation>Indstillinger</translation>
    </message>
    <message>
        <location line="+6"/>
        <source>&amp;Help</source>
        <translation>Hjælp</translation>
    </message>
    <message>
        <location line="+9"/>
        <source>Tabs toolbar</source>
        <translation>Faneværktøjslinje</translation>
    </message>
    <message>
        <location line="+17"/>
        <location line="+10"/>
        <source>[testnet]</source>
        <translation>[testnetværk]</translation>
    </message>
    <message>
<<<<<<< HEAD
        <location filename="../bitcoingui.cpp" line="407"/>
        <source>PPCoin-qt</source>
        <translation>PPCoin-qt</translation>
    </message>
    <message numerus="yes">
        <location filename="../bitcoingui.cpp" line="449"/>
        <source>%n active connection(s) to PPCoin network</source>
        <translation><numerusform>%n aktiv(e) forbindelse(r) til PPCoinnetværket</numerusform><numerusform>%n aktiv(e) forbindelse(r) til PPCoinnetværket</numerusform></translation>
=======
        <location line="+47"/>
        <source>Bitcoin client</source>
        <translation>Bitcoin-klient</translation>
    </message>
    <message numerus="yes">
        <location line="+141"/>
        <source>%n active connection(s) to Bitcoin network</source>
        <translation><numerusform>%n aktiv(e) forbindelse(r) til Bitcoin-netværket</numerusform><numerusform>%n aktiv(e) forbindelse(r) til Bitcoin-netværket</numerusform></translation>
>>>>>>> 40809aed
    </message>
    <message>
        <location line="+22"/>
        <source>No block source available...</source>
        <translation>Ingen blokkilde tilgængelig...</translation>
    </message>
    <message>
        <location line="+12"/>
        <source>Processed %1 of %2 (estimated) blocks of transaction history.</source>
        <translation>%1 ud af %2 (estimeret) blokke af transaktionshistorikken er blevet behandlet.</translation>
    </message>
    <message>
        <location line="+4"/>
        <source>Processed %1 blocks of transaction history.</source>
        <translation>%1 blokke af transaktionshistorikken er blevet behandlet.</translation>
    </message>
    <message numerus="yes">
        <location line="+20"/>
        <source>%n hour(s)</source>
        <translation><numerusform>%n time(r)</numerusform><numerusform>%n time(r)</numerusform></translation>
    </message>
    <message numerus="yes">
        <location line="+4"/>
        <source>%n day(s)</source>
        <translation><numerusform>%n dag(e)</numerusform><numerusform>%n dag(e)</numerusform></translation>
    </message>
    <message numerus="yes">
        <location line="+4"/>
        <source>%n week(s)</source>
        <translation><numerusform>%n uge(r)</numerusform><numerusform>%n uge(r)</numerusform></translation>
    </message>
    <message>
        <location line="+4"/>
        <source>%1 behind</source>
        <translation>%1 bagefter</translation>
    </message>
    <message>
        <location line="+14"/>
        <source>Last received block was generated %1 ago.</source>
        <translation>Senest modtagne blok blev genereret for %1 siden.</translation>
    </message>
    <message>
        <location line="+2"/>
        <source>Transactions after this will not yet be visible.</source>
        <translation>Transaktioner herefter vil endnu ikke være synlige.</translation>
    </message>
    <message>
        <location line="+22"/>
        <source>Error</source>
        <translation>Fejl</translation>
    </message>
    <message>
        <location line="+3"/>
        <source>Warning</source>
        <translation>Advarsel</translation>
    </message>
    <message>
        <location line="+3"/>
        <source>Information</source>
        <translation>Information</translation>
    </message>
    <message>
        <location line="+70"/>
        <source>This transaction is over the size limit. You can still send it for a fee of %1, which goes to the nodes that process your transaction and helps to support the network. Do you want to pay the fee?</source>
        <translation>Transaktionen overskrider størrelsesgrænsen. Du kan stadig sende den for et gebyr på %1, hvilket går til de knuder, der behandler din transaktion og hjælper med at understøtte netværket. Vil du betale gebyret?</translation>
    </message>
    <message>
        <location line="-140"/>
        <source>Up to date</source>
        <translation>Opdateret</translation>
    </message>
    <message>
        <location line="+31"/>
        <source>Catching up...</source>
        <translation>Indhenter...</translation>
    </message>
    <message>
        <location line="+113"/>
        <source>Confirm transaction fee</source>
        <translation>Bekræft transaktionsgebyr</translation>
    </message>
    <message>
        <location line="+8"/>
        <source>Sent transaction</source>
        <translation>Afsendt transaktion</translation>
    </message>
    <message>
        <location line="+0"/>
        <source>Incoming transaction</source>
        <translation>Indgående transaktion</translation>
    </message>
    <message>
        <location line="+1"/>
        <source>Date: %1
Amount: %2
Type: %3
Address: %4
</source>
        <translation>Dato: %1
Beløb: %2
Type: %3
Adresse: %4
</translation>
    </message>
    <message>
        <location line="+33"/>
        <location line="+23"/>
        <source>URI handling</source>
        <translation>URI-håndtering</translation>
    </message>
    <message>
        <location line="-23"/>
        <location line="+23"/>
        <source>URI can not be parsed! This can be caused by an invalid Bitcoin address or malformed URI parameters.</source>
        <translation>URI kan ikke fortolkes! Dette kan skyldes en ugyldig Bitcoin-adresse eller misdannede URI-parametre.</translation>
    </message>
    <message>
        <location line="+17"/>
        <source>Wallet is &lt;b&gt;encrypted&lt;/b&gt; and currently &lt;b&gt;unlocked&lt;/b&gt;</source>
        <translation>Tegnebog er &lt;b&gt;krypteret&lt;/b&gt; og i øjeblikket &lt;b&gt;ulåst&lt;/b&gt;</translation>
    </message>
    <message>
        <location line="+8"/>
        <source>Wallet is &lt;b&gt;encrypted&lt;/b&gt; and currently &lt;b&gt;locked&lt;/b&gt;</source>
        <translation>Tegnebog er &lt;b&gt;krypteret&lt;/b&gt; og i øjeblikket &lt;b&gt;låst&lt;/b&gt;</translation>
    </message>
    <message>
        <location filename="../bitcoin.cpp" line="+111"/>
        <source>A fatal error occurred. Bitcoin can no longer continue safely and will quit.</source>
        <translation>Der opstod en fatal fejl. Bitcoin kan ikke længere fortsætte sikkert og vil afslutte.</translation>
    </message>
</context>
<context>
    <name>ClientModel</name>
    <message>
        <location filename="../clientmodel.cpp" line="+104"/>
        <source>Network Alert</source>
        <translation>Netværksadvarsel</translation>
    </message>
</context>
<context>
    <name>EditAddressDialog</name>
    <message>
        <location filename="../forms/editaddressdialog.ui" line="+14"/>
        <source>Edit Address</source>
        <translation>Rediger adresse</translation>
    </message>
    <message>
        <location line="+11"/>
        <source>&amp;Label</source>
        <translation>Mærkat</translation>
    </message>
    <message>
        <location line="+10"/>
        <source>The label associated with this address book entry</source>
        <translation>Mærkaten forbundet med denne post i adressebogen</translation>
    </message>
    <message>
        <location line="+7"/>
        <source>&amp;Address</source>
        <translation>Adresse</translation>
    </message>
    <message>
        <location line="+10"/>
        <source>The address associated with this address book entry. This can only be modified for sending addresses.</source>
        <translation>Adressen tilknyttet til denne post i adressebogen. Dette kan kun ændres for afsendelsesadresser.</translation>
    </message>
    <message>
        <location filename="../editaddressdialog.cpp" line="+21"/>
        <source>New receiving address</source>
        <translation>Ny modtagelsesadresse</translation>
    </message>
    <message>
        <location line="+4"/>
        <source>New sending address</source>
        <translation>Ny afsendelsesadresse</translation>
    </message>
    <message>
        <location line="+3"/>
        <source>Edit receiving address</source>
        <translation>Rediger modtagelsesadresse</translation>
    </message>
    <message>
        <location line="+4"/>
        <source>Edit sending address</source>
        <translation>Rediger afsendelsesadresse</translation>
    </message>
    <message>
        <location line="+76"/>
        <source>The entered address &quot;%1&quot; is already in the address book.</source>
        <translation>Den indtastede adresse &quot;%1&quot; er allerede i adressebogen.</translation>
    </message>
    <message>
<<<<<<< HEAD
        <location filename="../editaddressdialog.cpp" line="96"/>
        <source>The entered address &quot;%1&quot; is not a valid PPCoin address.</source>
        <translation>Den indtastede adresse &quot;%1&quot; er ikke en gyldig PPCoinadresse.</translation>
=======
        <location line="-5"/>
        <source>The entered address &quot;%1&quot; is not a valid Bitcoin address.</source>
        <translation>Den indtastede adresse &quot;%1&quot; er ikke en gyldig Bitcoin-adresse.</translation>
>>>>>>> 40809aed
    </message>
    <message>
        <location line="+10"/>
        <source>Could not unlock wallet.</source>
        <translation>Kunne ikke låse tegnebog op.</translation>
    </message>
    <message>
        <location line="+5"/>
        <source>New key generation failed.</source>
        <translation>Ny nøglegenerering mislykkedes.</translation>
    </message>
</context>
<context>
    <name>GUIUtil::HelpMessageBox</name>
    <message>
<<<<<<< HEAD
        <location filename="../optionsdialog.cpp" line="170"/>
        <source>&amp;Start PPCoin on window system startup</source>
        <translation>&amp;Start PPCoin når systemet startes</translation>
    </message>
    <message>
        <location filename="../optionsdialog.cpp" line="171"/>
        <source>Automatically start PPCoin after the computer is turned on</source>
        <translation>Start PPCoin automatisk efter at computeren er tændt</translation>
=======
        <location filename="../guiutil.cpp" line="+424"/>
        <location line="+12"/>
        <source>Bitcoin-Qt</source>
        <translation>Bitcoin-Qt</translation>
    </message>
    <message>
        <location line="-12"/>
        <source>version</source>
        <translation>version</translation>
>>>>>>> 40809aed
    </message>
    <message>
        <location line="+2"/>
        <source>Usage:</source>
        <translation>Anvendelse:</translation>
    </message>
    <message>
        <location line="+1"/>
        <source>command-line options</source>
        <translation>kommandolinjetilvalg</translation>
    </message>
    <message>
        <location line="+4"/>
        <source>UI options</source>
        <translation>Brugergrænsefladeindstillinger</translation>
    </message>
    <message>
<<<<<<< HEAD
        <location filename="../optionsdialog.cpp" line="181"/>
        <source>Automatically open the PPCoin client port on the router. This only works when your router supports UPnP and it is enabled.</source>
        <translation>Åbn PPCoinklient-porten på routeren automatisk. Dette virker kun når din router understøtter UPnP og UPnP er aktiveret.</translation>
=======
        <location line="+1"/>
        <source>Set language, for example &quot;de_DE&quot; (default: system locale)</source>
        <translation>Angiv sprog, f.eks &quot;de_DE&quot; (standard: systemlokalitet)</translation>
>>>>>>> 40809aed
    </message>
    <message>
        <location line="+1"/>
        <source>Start minimized</source>
        <translation>Start minimeret</translation>
    </message>
    <message>
        <location line="+1"/>
        <source>Show splash screen on startup (default: 1)</source>
        <translation>Vis opstartsbillede ved start (standard: 1)</translation>
    </message>
</context>
<context>
    <name>OptionsDialog</name>
    <message>
        <location filename="../forms/optionsdialog.ui" line="+14"/>
        <source>Options</source>
        <translation>Indstillinger</translation>
    </message>
    <message>
        <location line="+16"/>
        <source>&amp;Main</source>
        <translation>Generelt</translation>
    </message>
    <message>
        <location line="+6"/>
        <source>Optional transaction fee per kB that helps make sure your transactions are processed quickly. Most transactions are 1 kB.</source>
        <translation>Valgfrit transaktionsgebyr pr. kB, der hjælper dine transaktioner med at blive behandlet hurtigt. De fleste transaktioner er på 1 kB.</translation>
    </message>
    <message>
        <location line="+15"/>
        <source>Pay transaction &amp;fee</source>
        <translation>Betal transaktionsgebyr</translation>
    </message>
    <message>
        <location line="+31"/>
        <source>Automatically start Bitcoin after logging in to the system.</source>
        <translation>Start Bitcoin automatisk, når der logges ind på systemet</translation>
    </message>
    <message>
        <location line="+3"/>
        <source>&amp;Start Bitcoin on system login</source>
        <translation>Start Bitcoin, når systemet startes</translation>
    </message>
    <message>
        <location line="+35"/>
        <source>Reset all client options to default.</source>
        <translation>Nulstil alle klientindstillinger til deres standard.</translation>
    </message>
    <message>
        <location line="+3"/>
        <source>&amp;Reset Options</source>
        <translation>Nulstil indstillinger</translation>
    </message>
    <message>
        <location line="+13"/>
        <source>&amp;Network</source>
        <translation>Netværk</translation>
    </message>
    <message>
        <location line="+6"/>
        <source>Automatically open the Bitcoin client port on the router. This only works when your router supports UPnP and it is enabled.</source>
        <translation>Åbn Bitcoin-klientens port på routeren automatisk. Dette virker kun, når din router understøtter UPnP og UPnP er aktiveret.</translation>
    </message>
    <message>
        <location line="+3"/>
        <source>Map port using &amp;UPnP</source>
        <translation>Konfigurer port vha. UPnP</translation>
    </message>
    <message>
        <location line="+7"/>
        <source>Connect to the Bitcoin network through a SOCKS proxy (e.g. when connecting through Tor).</source>
        <translation>Opret forbindelse til Bitcoin-netværket via en SOCKS-proxy (f.eks. ved tilslutning gennem Tor)</translation>
    </message>
    <message>
        <location line="+3"/>
        <source>&amp;Connect through SOCKS proxy:</source>
        <translation>Forbind gennem SOCKS-proxy:</translation>
    </message>
    <message>
        <location line="+9"/>
        <source>Proxy &amp;IP:</source>
        <translation>Proxy-IP:</translation>
    </message>
    <message>
        <location line="+19"/>
        <source>IP address of the proxy (e.g. 127.0.0.1)</source>
        <translation>IP-adressen på proxyen (f.eks. 127.0.0.1)</translation>
    </message>
    <message>
        <location line="+7"/>
        <source>&amp;Port:</source>
        <translation>Port:</translation>
    </message>
    <message>
        <location line="+19"/>
        <source>Port of the proxy (e.g. 9050)</source>
        <translation>Porten på proxyen (f.eks. 9050)</translation>
    </message>
    <message>
        <location line="+7"/>
        <source>SOCKS &amp;Version:</source>
        <translation>SOCKS-version</translation>
    </message>
    <message>
        <location line="+13"/>
        <source>SOCKS version of the proxy (e.g. 5)</source>
        <translation>SOCKS-version af proxyen (f.eks. 5)</translation>
    </message>
    <message>
        <location line="+36"/>
        <source>&amp;Window</source>
        <translation>Vindue</translation>
    </message>
    <message>
        <location line="+6"/>
        <source>Show only a tray icon after minimizing the window.</source>
        <translation>Vis kun et statusikon efter minimering af vinduet.</translation>
    </message>
    <message>
        <location line="+3"/>
        <source>&amp;Minimize to the tray instead of the taskbar</source>
        <translation>Minimer til statusfeltet i stedet for proceslinjen</translation>
    </message>
    <message>
        <location line="+7"/>
        <source>Minimize instead of exit the application when the window is closed. When this option is enabled, the application will be closed only after selecting Quit in the menu.</source>
        <translation>Minimer i stedet for at afslutte programmet, når vinduet lukkes. Når denne indstilling er valgt, vil programmet kun blive lukket, når du har valgt Afslut i menuen.</translation>
    </message>
    <message>
        <location line="+3"/>
        <source>M&amp;inimize on close</source>
        <translation>Minimer ved lukning</translation>
    </message>
    <message>
        <location line="+21"/>
        <source>&amp;Display</source>
        <translation>Visning</translation>
    </message>
    <message>
        <location line="+8"/>
        <source>User Interface &amp;language:</source>
        <translation>Brugergrænsefladesprog:</translation>
    </message>
    <message>
        <location line="+13"/>
        <source>The user interface language can be set here. This setting will take effect after restarting Bitcoin.</source>
        <translation>Brugergrænsefladesproget kan angives her. Denne indstilling træder først i kraft, når Bitcoin genstartes.</translation>
    </message>
    <message>
        <location line="+11"/>
        <source>&amp;Unit to show amounts in:</source>
        <translation>Enhed at vise beløb i:</translation>
    </message>
    <message>
        <location line="+13"/>
        <source>Choose the default subdivision unit to show in the interface and when sending coins.</source>
        <translation>Vælg den standard underopdelingsenhed, som skal vises i brugergrænsefladen og ved afsendelse af bitcoins.</translation>
    </message>
    <message>
        <location line="+9"/>
        <source>Whether to show Bitcoin addresses in the transaction list or not.</source>
        <translation>Afgør hvorvidt Bitcoin-adresser skal vises i transaktionslisten eller ej.</translation>
    </message>
    <message>
        <location line="+3"/>
        <source>&amp;Display addresses in transaction list</source>
        <translation>Vis adresser i transaktionsliste</translation>
    </message>
    <message>
        <location line="+71"/>
        <source>&amp;OK</source>
        <translation>OK</translation>
    </message>
    <message>
        <location line="+7"/>
        <source>&amp;Cancel</source>
        <translation>Annuller</translation>
    </message>
    <message>
        <location line="+10"/>
        <source>&amp;Apply</source>
        <translation>Anvend</translation>
    </message>
    <message>
        <location filename="../optionsdialog.cpp" line="+53"/>
        <source>default</source>
        <translation>standard</translation>
    </message>
    <message>
        <location line="+130"/>
        <source>Confirm options reset</source>
        <translation>Bekræft nulstilling af indstillinger</translation>
    </message>
    <message>
        <location line="+1"/>
        <source>Some settings may require a client restart to take effect.</source>
        <translation>Nogle indstillinger kan kræve, at klienten genstartes, før de træder i kraft.</translation>
    </message>
    <message>
        <location line="+0"/>
        <source>Do you want to proceed?</source>
        <translation>Ønsker du at fortsætte?</translation>
    </message>
    <message>
        <location line="+42"/>
        <location line="+9"/>
        <source>Warning</source>
        <translation>Advarsel</translation>
    </message>
    <message>
        <location line="-9"/>
        <location line="+9"/>
        <source>This setting will take effect after restarting Bitcoin.</source>
        <translation>Denne indstilling træder i kraft, efter Bitcoin genstartes.</translation>
    </message>
    <message>
        <location line="+29"/>
        <source>The supplied proxy address is invalid.</source>
        <translation>Ugyldig proxy-adresse</translation>
    </message>
</context>
<context>
    <name>OverviewPage</name>
    <message>
        <location filename="../forms/overviewpage.ui" line="+14"/>
        <source>Form</source>
        <translation>Formular</translation>
    </message>
    <message>
        <location line="+50"/>
        <location line="+166"/>
        <source>The displayed information may be out of date. Your wallet automatically synchronizes with the Bitcoin network after a connection is established, but this process has not completed yet.</source>
        <translation>Den viste information kan være forældet. Din tegnebog synkroniserer automatisk med Bitcoin-netværket, når en forbindelse etableres, men denne proces er ikke gennemført endnu.</translation>
    </message>
    <message>
        <location line="-124"/>
        <source>Balance:</source>
        <translation>Saldo:</translation>
    </message>
    <message>
        <location line="+29"/>
        <source>Unconfirmed:</source>
        <translation>Ubekræftede:</translation>
    </message>
    <message>
        <location line="-78"/>
        <source>Wallet</source>
        <translation>Tegnebog</translation>
    </message>
    <message>
        <location line="+107"/>
        <source>Immature:</source>
        <translation>Umodne:</translation>
    </message>
    <message>
        <location line="+13"/>
        <source>Mined balance that has not yet matured</source>
        <translation>Udvunden saldo, som endnu ikke er modnet</translation>
    </message>
    <message>
        <location line="+46"/>
        <source>&lt;b&gt;Recent transactions&lt;/b&gt;</source>
        <translation>&lt;b&gt;Nyeste transaktioner&lt;/b&gt;</translation>
    </message>
    <message>
        <location line="-101"/>
        <source>Your current balance</source>
        <translation>Din nuværende saldo</translation>
    </message>
    <message>
        <location line="+29"/>
        <source>Total of transactions that have yet to be confirmed, and do not yet count toward the current balance</source>
        <translation>Summen af transaktioner, der endnu ikke er bekræftet og endnu ikke er inkluderet i den nuværende saldo</translation>
    </message>
    <message>
        <location filename="../overviewpage.cpp" line="+116"/>
        <location line="+1"/>
        <source>out of sync</source>
        <translation>ikke synkroniseret</translation>
    </message>
</context>
<context>
    <name>PaymentServer</name>
    <message>
        <location filename="../paymentserver.cpp" line="+107"/>
        <source>Cannot start bitcoin: click-to-pay handler</source>
        <translation>Kan ikke starte bitcoin: click-to-pay-håndtering</translation>
    </message>
</context>
<context>
    <name>QRCodeDialog</name>
    <message>
        <location filename="../forms/qrcodedialog.ui" line="+14"/>
        <source>QR Code Dialog</source>
        <translation>QR-kode-dialog</translation>
    </message>
    <message>
        <location line="+59"/>
        <source>Request Payment</source>
        <translation>Anmod om betaling</translation>
    </message>
    <message>
        <location line="+56"/>
        <source>Amount:</source>
        <translation>Beløb:</translation>
    </message>
    <message>
        <location line="-44"/>
        <source>Label:</source>
        <translation>Mærkat:</translation>
    </message>
    <message>
        <location line="+19"/>
        <source>Message:</source>
        <translation>Besked:</translation>
    </message>
    <message>
        <location line="+71"/>
        <source>&amp;Save As...</source>
        <translation>Gem som...</translation>
    </message>
    <message>
        <location filename="../qrcodedialog.cpp" line="+62"/>
        <source>Error encoding URI into QR Code.</source>
        <translation>Fejl ved kodning fra URI til QR-kode</translation>
    </message>
    <message>
        <location line="+40"/>
        <source>The entered amount is invalid, please check.</source>
        <translation>Det indtastede beløb er ugyldig, tjek venligst.</translation>
    </message>
    <message>
        <location line="+23"/>
        <source>Resulting URI too long, try to reduce the text for label / message.</source>
        <translation>Resulterende URI var for lang; prøv at forkorte teksten til mærkaten/beskeden.</translation>
    </message>
    <message>
        <location line="+25"/>
        <source>Save QR Code</source>
        <translation>Gem QR-kode</translation>
    </message>
    <message>
        <location line="+0"/>
        <source>PNG Images (*.png)</source>
        <translation>PNG-billeder (*.png)</translation>
    </message>
</context>
<context>
    <name>RPCConsole</name>
    <message>
        <location filename="../forms/rpcconsole.ui" line="+46"/>
        <source>Client name</source>
        <translation>Klientnavn</translation>
    </message>
    <message>
        <location line="+10"/>
        <location line="+23"/>
        <location line="+26"/>
        <location line="+23"/>
        <location line="+23"/>
        <location line="+36"/>
        <location line="+53"/>
        <location line="+23"/>
        <location line="+23"/>
        <location filename="../rpcconsole.cpp" line="+339"/>
        <source>N/A</source>
        <translation>N/A</translation>
    </message>
    <message>
        <location line="-217"/>
        <source>Client version</source>
        <translation>Klientversion</translation>
    </message>
    <message>
        <location line="-45"/>
        <source>&amp;Information</source>
        <translation>Information</translation>
    </message>
    <message>
        <location line="+68"/>
        <source>Using OpenSSL version</source>
        <translation>Anvendt OpenSSL-version</translation>
    </message>
    <message>
        <location line="+49"/>
        <source>Startup time</source>
        <translation>Opstartstid</translation>
    </message>
    <message>
        <location line="+29"/>
        <source>Network</source>
        <translation>Netværk</translation>
    </message>
    <message>
        <location line="+7"/>
        <source>Number of connections</source>
        <translation>Antal forbindelser</translation>
    </message>
    <message>
        <location line="+23"/>
        <source>On testnet</source>
        <translation>Tilsluttet testnetværk</translation>
    </message>
    <message>
        <location line="+23"/>
        <source>Block chain</source>
        <translation>Blokkæde</translation>
    </message>
    <message>
        <location line="+7"/>
        <source>Current number of blocks</source>
        <translation>Nuværende antal blokke</translation>
    </message>
    <message>
        <location line="+23"/>
        <source>Estimated total blocks</source>
        <translation>Estimeret antal blokke</translation>
    </message>
    <message>
        <location line="+23"/>
        <source>Last block time</source>
        <translation>Tidsstempel for seneste blok</translation>
    </message>
    <message>
        <location line="+52"/>
        <source>&amp;Open</source>
        <translation>Åbn</translation>
    </message>
    <message>
        <location line="+16"/>
        <source>Command-line options</source>
        <translation>Kommandolinjetilvalg</translation>
    </message>
    <message>
        <location line="+7"/>
        <source>Show the Bitcoin-Qt help message to get a list with possible Bitcoin command-line options.</source>
        <translation>Vis Bitcoin-Qt-hjælpebeskeden for at få en liste over de tilgængelige Bitcoin-kommandolinjeindstillinger.</translation>
    </message>
    <message>
        <location line="+3"/>
        <source>&amp;Show</source>
        <translation>Vis</translation>
    </message>
    <message>
        <location line="+24"/>
        <source>&amp;Console</source>
        <translation>Konsol</translation>
    </message>
    <message>
        <location line="-260"/>
        <source>Build date</source>
        <translation>Byggedato</translation>
    </message>
    <message>
        <location line="-104"/>
        <source>Bitcoin - Debug window</source>
        <translation>Bitcoin - Fejlsøgningsvindue</translation>
    </message>
    <message>
        <location line="+25"/>
        <source>Bitcoin Core</source>
        <translation>Bitcoin Core</translation>
    </message>
    <message>
        <location line="+279"/>
        <source>Debug log file</source>
        <translation>Fejlsøgningslogfil</translation>
    </message>
    <message>
        <location line="+7"/>
        <source>Open the Bitcoin debug log file from the current data directory. This can take a few seconds for large log files.</source>
        <translation>Åbn Bitcoin-fejlsøgningslogfilen fra det nuværende datakatalog. Dette kan tage nogle få sekunder for en store logfiler.</translation>
    </message>
    <message>
        <location line="+102"/>
        <source>Clear console</source>
        <translation>Ryd konsol</translation>
    </message>
    <message>
        <location filename="../rpcconsole.cpp" line="-30"/>
        <source>Welcome to the Bitcoin RPC console.</source>
        <translation>Velkommen til Bitcoin RPC-konsollen</translation>
    </message>
    <message>
        <location line="+1"/>
        <source>Use up and down arrows to navigate history, and &lt;b&gt;Ctrl-L&lt;/b&gt; to clear screen.</source>
        <translation>Brug op og ned-piletasterne til at navigere historikken og &lt;b&gt;Ctrl-L&lt;/b&gt; til at rydde skærmen.</translation>
    </message>
    <message>
        <location line="+1"/>
        <source>Type &lt;b&gt;help&lt;/b&gt; for an overview of available commands.</source>
        <translation>Tast &lt;b&gt;help&lt;/b&gt; for en oversigt over de tilgængelige kommandoer.</translation>
    </message>
</context>
<context>
    <name>SendCoinsDialog</name>
    <message>
        <location filename="../forms/sendcoinsdialog.ui" line="+14"/>
        <location filename="../sendcoinsdialog.cpp" line="+124"/>
        <location line="+5"/>
        <location line="+5"/>
        <location line="+5"/>
        <location line="+6"/>
        <location line="+5"/>
        <location line="+5"/>
        <source>Send Coins</source>
        <translation>Send bitcoins</translation>
    </message>
    <message>
        <location line="+50"/>
        <source>Send to multiple recipients at once</source>
        <translation>Send til flere modtagere på en gang</translation>
    </message>
    <message>
        <location line="+3"/>
        <source>Add &amp;Recipient</source>
        <translation>Tilføj modtager</translation>
    </message>
    <message>
        <location line="+20"/>
        <source>Remove all transaction fields</source>
        <translation>Fjern alle transaktionsfelter</translation>
    </message>
    <message>
        <location line="+3"/>
        <source>Clear &amp;All</source>
        <translation>Ryd alle</translation>
    </message>
    <message>
        <location line="+22"/>
        <source>Balance:</source>
        <translation>Saldo:</translation>
    </message>
    <message>
        <location line="+10"/>
        <source>123.456 BTC</source>
        <translation>123,456 BTC</translation>
    </message>
    <message>
        <location line="+31"/>
        <source>Confirm the send action</source>
        <translation>Bekræft afsendelsen</translation>
    </message>
    <message>
        <location line="+3"/>
        <source>S&amp;end</source>
        <translation>Afsend</translation>
    </message>
    <message>
        <location filename="../sendcoinsdialog.cpp" line="-59"/>
        <source>&lt;b&gt;%1&lt;/b&gt; to %2 (%3)</source>
        <translation>&lt;b&gt;%1&lt;/b&gt; til %2 (%3)</translation>
    </message>
    <message>
        <location line="+5"/>
        <source>Confirm send coins</source>
        <translation>Bekræft afsendelse af bitcoins</translation>
    </message>
    <message>
        <location line="+1"/>
        <source>Are you sure you want to send %1?</source>
        <translation>Er du sikker på, at du vil sende %1?</translation>
    </message>
    <message>
        <location line="+0"/>
        <source> and </source>
        <translation> og </translation>
    </message>
    <message>
        <location line="+23"/>
        <source>The recipient address is not valid, please recheck.</source>
        <translation>Modtagerens adresse er ikke gyldig. Tjek venligst adressen igen.</translation>
    </message>
    <message>
        <location line="+5"/>
        <source>The amount to pay must be larger than 0.</source>
        <translation>Beløbet til betaling skal være større end 0.</translation>
    </message>
    <message>
        <location line="+5"/>
        <source>The amount exceeds your balance.</source>
        <translation>Beløbet overstiger din saldo.</translation>
    </message>
    <message>
        <location line="+5"/>
        <source>The total exceeds your balance when the %1 transaction fee is included.</source>
        <translation>Totalen overstiger din saldo, når %1 transaktionsgebyr er inkluderet.</translation>
    </message>
    <message>
        <location line="+6"/>
        <source>Duplicate address found, can only send to each address once per send operation.</source>
        <translation>Duplikeret adresse fundet. Du kan kun sende til hver adresse en gang pr. afsendelse.</translation>
    </message>
    <message>
        <location line="+5"/>
        <source>Error: Transaction creation failed!</source>
        <translation>Fejl: Oprettelse af transaktionen mislykkedes!</translation>
    </message>
    <message>
        <location line="+5"/>
        <source>Error: The transaction was rejected. This might happen if some of the coins in your wallet were already spent, such as if you used a copy of wallet.dat and coins were spent in the copy but not marked as spent here.</source>
        <translation>Fejl: Transaktionen blev afvist. Dette kan ske, hvis nogle af dine bitcoins i din tegnebog allerede er brugt, som hvis du brugte en kopi af wallet.dat og dine bitcoins er blevet brugt i kopien, men ikke er markeret som brugt her.</translation>
    </message>
</context>
<context>
    <name>SendCoinsEntry</name>
    <message>
        <location filename="../forms/sendcoinsentry.ui" line="+14"/>
        <source>Form</source>
        <translation>Formular</translation>
    </message>
    <message>
        <location line="+15"/>
        <source>A&amp;mount:</source>
        <translation>Beløb:</translation>
    </message>
    <message>
        <location line="+13"/>
        <source>Pay &amp;To:</source>
        <translation>Betal til:</translation>
    </message>
    <message>
        <location line="+34"/>
        <source>The address to send the payment to (e.g. 1NS17iag9jJgTHD1VXjvLCEnZuQ3rJDE9L)</source>
        <translation>Bitcoin-adressen som betalingen skal sendes til (f.eks. 1NS17iag9jJgTHD1VXjvLCEnZuQ3rJDE9L)</translation>
    </message>
    <message>
        <location line="+60"/>
        <location filename="../sendcoinsentry.cpp" line="+26"/>
        <source>Enter a label for this address to add it to your address book</source>
        <translation>Indtast en mærkat for denne adresse for at føje den til din adressebog</translation>
    </message>
    <message>
        <location line="-78"/>
        <source>&amp;Label:</source>
        <translation>Mærkat:</translation>
    </message>
    <message>
        <location line="+28"/>
        <source>Choose address from address book</source>
        <translation>Vælg adresse fra adressebog</translation>
    </message>
    <message>
        <location line="+10"/>
        <source>Alt+A</source>
        <translation>Alt+A</translation>
    </message>
    <message>
        <location line="+7"/>
        <source>Paste address from clipboard</source>
        <translation>Indsæt adresse fra udklipsholderen</translation>
    </message>
    <message>
        <location line="+10"/>
        <source>Alt+P</source>
        <translation>Alt+P</translation>
    </message>
    <message>
        <location line="+7"/>
        <source>Remove this recipient</source>
        <translation>Fjern denne modtager</translation>
    </message>
    <message>
<<<<<<< HEAD
        <location filename="../sendcoinsentry.cpp" line="25"/>
        <source>Enter a PPCoin address (e.g. 1NS17iag9jJgTHD1VXjvLCEnZuQ3rJDE9L)</source>
        <translation>Indtast en PPCoinadresse (f.eks. 1NS17iag9jJgTHD1VXjvLCEnZuQ3rJDE9L)</translation>
=======
        <location filename="../sendcoinsentry.cpp" line="+1"/>
        <source>Enter a Bitcoin address (e.g. 1NS17iag9jJgTHD1VXjvLCEnZuQ3rJDE9L)</source>
        <translation>Indtast en Bitcoin-adresse (f.eks. 1NS17iag9jJgTHD1VXjvLCEnZuQ3rJDE9L)</translation>
>>>>>>> 40809aed
    </message>
</context>
<context>
    <name>SignVerifyMessageDialog</name>
    <message>
        <location filename="../forms/signverifymessagedialog.ui" line="+14"/>
        <source>Signatures - Sign / Verify a Message</source>
        <translation>Underskrifter - Underskriv/efterprøv en besked</translation>
    </message>
    <message>
        <location line="+13"/>
        <source>&amp;Sign Message</source>
        <translation>Underskriv besked</translation>
    </message>
    <message>
        <location line="+6"/>
        <source>You can sign messages with your addresses to prove you own them. Be careful not to sign anything vague, as phishing attacks may try to trick you into signing your identity over to them. Only sign fully-detailed statements you agree to.</source>
        <translation>Du kan underskrive beskeder med dine Bitcoin-adresser for at bevise, at de tilhører dig. Pas på ikke at underskrive noget vagt, da phisingangreb kan narre dig til at overdrage din identitet. Underskriv kun fuldt detaljerede udsagn, du er enig i.</translation>
    </message>
    <message>
        <location line="+18"/>
        <source>The address to sign the message with (e.g. 1NS17iag9jJgTHD1VXjvLCEnZuQ3rJDE9L)</source>
        <translation>Bitcoin-adressen som beskeden skal underskrives med (f.eks. 1NS17iag9jJgTHD1VXjvLCEnZuQ3rJDE9L)</translation>
    </message>
    <message>
        <location line="+10"/>
        <location line="+213"/>
        <source>Choose an address from the address book</source>
        <translation>Vælg adresse fra adressebog</translation>
    </message>
    <message>
        <location line="-203"/>
        <location line="+213"/>
        <source>Alt+A</source>
        <translation>Alt+A</translation>
    </message>
    <message>
        <location line="-203"/>
        <source>Paste address from clipboard</source>
        <translation>Indsæt adresse fra udklipsholderen</translation>
    </message>
    <message>
        <location line="+10"/>
        <source>Alt+P</source>
        <translation>Alt+P</translation>
    </message>
    <message>
        <location line="+12"/>
        <source>Enter the message you want to sign here</source>
        <translation>Indtast beskeden, du ønsker at underskrive</translation>
    </message>
    <message>
        <location line="+7"/>
        <source>Signature</source>
        <translation>Underskrift</translation>
    </message>
    <message>
        <location line="+27"/>
        <source>Copy the current signature to the system clipboard</source>
        <translation>Kopier den nuværende underskrift til systemets udklipsholder</translation>
    </message>
    <message>
        <location line="+21"/>
        <source>Sign the message to prove you own this Bitcoin address</source>
        <translation>Underskriv denne besked for at bevise, at Bitcoin-adressen tilhører dig</translation>
    </message>
    <message>
        <location line="+3"/>
        <source>Sign &amp;Message</source>
        <translation>Underskriv besked</translation>
    </message>
    <message>
        <location line="+14"/>
        <source>Reset all sign message fields</source>
        <translation>Nulstil alle underskriv besked-indtastningsfelter</translation>
    </message>
    <message>
        <location line="+3"/>
        <location line="+146"/>
        <source>Clear &amp;All</source>
        <translation>Ryd alle</translation>
    </message>
    <message>
        <location line="-87"/>
        <source>&amp;Verify Message</source>
        <translation>Efterprøv besked</translation>
    </message>
    <message>
        <location line="+6"/>
        <source>Enter the signing address, message (ensure you copy line breaks, spaces, tabs, etc. exactly) and signature below to verify the message. Be careful not to read more into the signature than what is in the signed message itself, to avoid being tricked by a man-in-the-middle attack.</source>
        <translation>Indtast den underskrevne adresse, beskeden (inkluder linjeskift, mellemrum mv. nøjagtigt, som de fremgår) og underskriften for at efterprøve beskeden. Vær forsigtig med ikke at lægge mere i underskriften end besked selv, så du undgår at blive narret af et man-in-the-middle-angreb.</translation>
    </message>
    <message>
        <location line="+21"/>
        <source>The address the message was signed with (e.g. 1NS17iag9jJgTHD1VXjvLCEnZuQ3rJDE9L)</source>
        <translation>Bitcoin-adressen som beskeden er underskrevet med (f.eks. 1NS17iag9jJgTHD1VXjvLCEnZuQ3rJDE9L)</translation>
    </message>
    <message>
        <location line="+40"/>
        <source>Verify the message to ensure it was signed with the specified Bitcoin address</source>
        <translation>Efterprøv beskeden for at sikre, at den er underskrevet med den angivne Bitcoin-adresse</translation>
    </message>
    <message>
        <location line="+3"/>
        <source>Verify &amp;Message</source>
        <translation>Efterprøv besked</translation>
    </message>
    <message>
        <location line="+14"/>
        <source>Reset all verify message fields</source>
        <translation>Nulstil alle efterprøv besked-indtastningsfelter</translation>
    </message>
    <message>
        <location filename="../signverifymessagedialog.cpp" line="+27"/>
        <location line="+3"/>
        <source>Enter a Bitcoin address (e.g. 1NS17iag9jJgTHD1VXjvLCEnZuQ3rJDE9L)</source>
        <translation>Indtast en Bitcoin-adresse (f.eks. 1NS17iag9jJgTHD1VXjvLCEnZuQ3rJDE9L)</translation>
    </message>
    <message>
        <location line="-2"/>
        <source>Click &quot;Sign Message&quot; to generate signature</source>
        <translation>Klik &quot;Underskriv besked&quot; for at generere underskriften</translation>
    </message>
    <message>
        <location line="+3"/>
        <source>Enter Bitcoin signature</source>
        <translation>Indtast Bitcoin-underskriften</translation>
    </message>
    <message>
        <location line="+82"/>
        <location line="+81"/>
        <source>The entered address is invalid.</source>
        <translation>Den indtastede adresse er ugyldig.</translation>
    </message>
    <message>
        <location line="-81"/>
        <location line="+8"/>
        <location line="+73"/>
        <location line="+8"/>
        <source>Please check the address and try again.</source>
        <translation>Tjek venligst adressen, og forsøg igen.</translation>
    </message>
    <message>
        <location line="-81"/>
        <location line="+81"/>
        <source>The entered address does not refer to a key.</source>
        <translation>Den indtastede adresse henviser ikke til en nøgle.</translation>
    </message>
    <message>
        <location line="-73"/>
        <source>Wallet unlock was cancelled.</source>
        <translation>Tegnebogsoplåsning annulleret.</translation>
    </message>
    <message>
        <location line="+8"/>
        <source>Private key for the entered address is not available.</source>
        <translation>Den private nøgle for den indtastede adresse er ikke tilgængelig.</translation>
    </message>
    <message>
        <location line="+12"/>
        <source>Message signing failed.</source>
        <translation>Underskrivning af besked mislykkedes.</translation>
    </message>
    <message>
        <location line="+5"/>
        <source>Message signed.</source>
        <translation>Besked underskrevet.</translation>
    </message>
    <message>
        <location line="+59"/>
        <source>The signature could not be decoded.</source>
        <translation>Underskriften kunne ikke afkodes.</translation>
    </message>
    <message>
        <location line="+0"/>
        <location line="+13"/>
        <source>Please check the signature and try again.</source>
        <translation>Tjek venligst underskriften, og forsøg igen.</translation>
    </message>
    <message>
        <location line="+0"/>
        <source>The signature did not match the message digest.</source>
        <translation>Underskriften matcher ikke beskedens indhold.</translation>
    </message>
    <message>
        <location line="+7"/>
        <source>Message verification failed.</source>
        <translation>Efterprøvelse af besked mislykkedes.</translation>
    </message>
    <message>
        <location line="+5"/>
        <source>Message verified.</source>
        <translation>Besked efterprøvet.</translation>
    </message>
</context>
<context>
    <name>SplashScreen</name>
    <message>
        <location filename="../splashscreen.cpp" line="+22"/>
        <source>The Bitcoin developers</source>
        <translation>Bitcoin-udviklerne</translation>
    </message>
    <message>
        <location line="+1"/>
        <source>[testnet]</source>
        <translation>[testnet]</translation>
    </message>
</context>
<context>
    <name>TransactionDesc</name>
    <message>
        <location filename="../transactiondesc.cpp" line="+20"/>
        <source>Open until %1</source>
        <translation>Åben indtil %1</translation>
    </message>
    <message>
        <location line="+6"/>
        <source>%1/offline</source>
        <translation>%1/offline</translation>
    </message>
    <message>
        <location line="+2"/>
        <source>%1/unconfirmed</source>
        <translation>%1/ubekræftet</translation>
    </message>
    <message>
        <location line="+2"/>
        <source>%1 confirmations</source>
        <translation>%1 bekræftelser</translation>
    </message>
    <message>
        <location line="+18"/>
        <source>Status</source>
        <translation>Status</translation>
    </message>
    <message numerus="yes">
        <location line="+7"/>
        <source>, broadcast through %n node(s)</source>
        <translation><numerusform>, transmitteret igennem %n knude(r)</numerusform><numerusform>, transmitteret igennem %n knude(r)</numerusform></translation>
    </message>
    <message>
        <location line="+4"/>
        <source>Date</source>
        <translation>Dato</translation>
    </message>
    <message>
        <location line="+7"/>
        <source>Source</source>
        <translation>Kilde</translation>
    </message>
    <message>
        <location line="+0"/>
        <source>Generated</source>
        <translation>Genereret</translation>
    </message>
    <message>
        <location line="+5"/>
        <location line="+17"/>
        <source>From</source>
        <translation>Fra</translation>
    </message>
    <message>
        <location line="+1"/>
        <location line="+22"/>
        <location line="+58"/>
        <source>To</source>
        <translation>Til</translation>
    </message>
    <message>
        <location line="-77"/>
        <location line="+2"/>
        <source>own address</source>
        <translation>egen adresse</translation>
    </message>
    <message>
        <location line="-2"/>
        <source>label</source>
        <translation>mærkat</translation>
    </message>
    <message>
        <location line="+37"/>
        <location line="+12"/>
        <location line="+45"/>
        <location line="+17"/>
        <location line="+30"/>
        <source>Credit</source>
        <translation>Kredit</translation>
    </message>
    <message numerus="yes">
        <location line="-102"/>
        <source>matures in %n more block(s)</source>
        <translation><numerusform>modner efter yderligere %n blok(ke)</numerusform><numerusform>modner efter yderligere %n blok(ke)</numerusform></translation>
    </message>
    <message>
        <location line="+2"/>
        <source>not accepted</source>
        <translation>ikke accepteret</translation>
    </message>
    <message>
        <location line="+44"/>
        <location line="+8"/>
        <location line="+15"/>
        <location line="+30"/>
        <source>Debit</source>
        <translation>Debet</translation>
    </message>
    <message>
        <location line="-39"/>
        <source>Transaction fee</source>
        <translation>Transaktionsgebyr</translation>
    </message>
    <message>
        <location line="+16"/>
        <source>Net amount</source>
        <translation>Nettobeløb</translation>
    </message>
    <message>
        <location line="+6"/>
        <source>Message</source>
        <translation>Besked</translation>
    </message>
    <message>
        <location line="+2"/>
        <source>Comment</source>
        <translation>Kommentar</translation>
    </message>
    <message>
        <location line="+2"/>
        <source>Transaction ID</source>
        <translation>Transaktionens ID</translation>
    </message>
    <message>
        <location line="+3"/>
        <source>Generated coins must mature 120 blocks before they can be spent. When you generated this block, it was broadcast to the network to be added to the block chain. If it fails to get into the chain, its state will change to &quot;not accepted&quot; and it won&apos;t be spendable. This may occasionally happen if another node generates a block within a few seconds of yours.</source>
        <translation>Genererede bitcoins skal vente 120 blokke, før de kan blive brugt. Da du genererede denne blok, blev den transmitteret til netværket for at blive føjet til blokkæden. Hvis det mislykkes at komme ind i kæden, vil den skifte til &quot;ikke godkendt&quot; og ikke blive kunne bruges. Dette kan lejlighedsvis ske, hvis en anden knude genererer en blok inden for få sekunder af din.</translation>
    </message>
    <message>
        <location line="+7"/>
        <source>Debug information</source>
        <translation>Fejlsøgningsinformation</translation>
    </message>
    <message>
        <location line="+8"/>
        <source>Transaction</source>
        <translation>Transaktion</translation>
    </message>
    <message>
        <location line="+3"/>
        <source>Inputs</source>
        <translation>Input</translation>
    </message>
    <message>
        <location line="+23"/>
        <source>Amount</source>
        <translation>Beløb</translation>
    </message>
    <message>
        <location line="+1"/>
        <source>true</source>
        <translation>sand</translation>
    </message>
    <message>
        <location line="+0"/>
        <source>false</source>
        <translation>falsk</translation>
    </message>
    <message>
        <location line="-209"/>
        <source>, has not been successfully broadcast yet</source>
        <translation>, er ikke blevet transmitteret endnu</translation>
    </message>
    <message numerus="yes">
        <location line="-35"/>
        <source>Open for %n more block(s)</source>
        <translation><numerusform>Åben %n blok yderligere</numerusform><numerusform>Åben %n blokke yderligere</numerusform></translation>
    </message>
    <message>
        <location line="+70"/>
        <source>unknown</source>
        <translation>ukendt</translation>
    </message>
</context>
<context>
    <name>TransactionDescDialog</name>
    <message>
        <location filename="../forms/transactiondescdialog.ui" line="+14"/>
        <source>Transaction details</source>
        <translation>Transaktionsdetaljer</translation>
    </message>
    <message>
        <location line="+6"/>
        <source>This pane shows a detailed description of the transaction</source>
        <translation>Denne rude viser en detaljeret beskrivelse af transaktionen</translation>
    </message>
</context>
<context>
    <name>TransactionTableModel</name>
    <message>
        <location filename="../transactiontablemodel.cpp" line="+225"/>
        <source>Date</source>
        <translation>Dato</translation>
    </message>
    <message>
        <location line="+0"/>
        <source>Type</source>
        <translation>Type</translation>
    </message>
    <message>
        <location line="+0"/>
        <source>Address</source>
        <translation>Adresse</translation>
    </message>
    <message>
        <location line="+0"/>
        <source>Amount</source>
        <translation>Beløb</translation>
    </message>
    <message numerus="yes">
        <location line="+57"/>
        <source>Open for %n more block(s)</source>
        <translation><numerusform>Åben %n blok(ke) yderligere</numerusform><numerusform>Åben %n blok(ke) yderligere</numerusform></translation>
    </message>
    <message>
        <location line="+3"/>
        <source>Open until %1</source>
        <translation>Åben indtil %1</translation>
    </message>
    <message>
        <location line="+3"/>
        <source>Offline (%1 confirmations)</source>
        <translation>Offline (%1 bekræftelser)</translation>
    </message>
    <message>
        <location line="+3"/>
        <source>Unconfirmed (%1 of %2 confirmations)</source>
        <translation>Ubekræftet (%1 af %2 bekræftelser)</translation>
    </message>
    <message>
        <location line="+3"/>
        <source>Confirmed (%1 confirmations)</source>
        <translation>Bekræftet (%1 bekræftelser)</translation>
    </message>
    <message numerus="yes">
        <location line="+8"/>
        <source>Mined balance will be available when it matures in %n more block(s)</source>
        <translation><numerusform>Udvunden saldo, som vil være tilgængelig, når den modner efter yderligere %n blok(ke)</numerusform><numerusform>Udvunden saldo, som vil være tilgængelig, når den modner efter yderligere %n blok(ke)</numerusform></translation>
    </message>
    <message>
        <location line="+5"/>
        <source>This block was not received by any other nodes and will probably not be accepted!</source>
        <translation>Denne blok blev ikke modtaget af nogen andre knuder og vil formentlig ikke blive accepteret!</translation>
    </message>
    <message>
        <location line="+3"/>
        <source>Generated but not accepted</source>
        <translation>Genereret, men ikke accepteret</translation>
    </message>
    <message>
        <location line="+43"/>
        <source>Received with</source>
        <translation>Modtaget med</translation>
    </message>
    <message>
        <location line="+2"/>
        <source>Received from</source>
        <translation>Modtaget fra</translation>
    </message>
    <message>
        <location line="+3"/>
        <source>Sent to</source>
        <translation>Sendt til</translation>
    </message>
    <message>
        <location line="+2"/>
        <source>Payment to yourself</source>
        <translation>Betaling til dig selv</translation>
    </message>
    <message>
        <location line="+2"/>
        <source>Mined</source>
        <translation>Udvundne</translation>
    </message>
    <message>
        <location line="+38"/>
        <source>(n/a)</source>
        <translation>(n/a)</translation>
    </message>
    <message>
        <location line="+199"/>
        <source>Transaction status. Hover over this field to show number of confirmations.</source>
        <translation>Transaktionsstatus. Hold musen over dette felt for at vise antallet af bekræftelser.</translation>
    </message>
    <message>
        <location line="+2"/>
        <source>Date and time that the transaction was received.</source>
        <translation>Dato og klokkeslæt for modtagelse af transaktionen.</translation>
    </message>
    <message>
        <location line="+2"/>
        <source>Type of transaction.</source>
        <translation>Transaktionstype.</translation>
    </message>
    <message>
        <location line="+2"/>
        <source>Destination address of transaction.</source>
        <translation>Destinationsadresse for transaktion.</translation>
    </message>
    <message>
        <location line="+2"/>
        <source>Amount removed from or added to balance.</source>
        <translation>Beløb fjernet eller tilføjet balance.</translation>
    </message>
</context>
<context>
    <name>TransactionView</name>
    <message>
        <location filename="../transactionview.cpp" line="+52"/>
        <location line="+16"/>
        <source>All</source>
        <translation>Alle</translation>
    </message>
    <message>
        <location line="-15"/>
        <source>Today</source>
        <translation>I dag</translation>
    </message>
    <message>
        <location line="+1"/>
        <source>This week</source>
        <translation>Denne uge</translation>
    </message>
    <message>
        <location line="+1"/>
        <source>This month</source>
        <translation>Denne måned</translation>
    </message>
    <message>
        <location line="+1"/>
        <source>Last month</source>
        <translation>Sidste måned</translation>
    </message>
    <message>
        <location line="+1"/>
        <source>This year</source>
        <translation>Dette år</translation>
    </message>
    <message>
        <location line="+1"/>
        <source>Range...</source>
        <translation>Interval...</translation>
    </message>
    <message>
        <location line="+11"/>
        <source>Received with</source>
        <translation>Modtaget med</translation>
    </message>
    <message>
        <location line="+2"/>
        <source>Sent to</source>
        <translation>Sendt til</translation>
    </message>
    <message>
        <location line="+2"/>
        <source>To yourself</source>
        <translation>Til dig selv</translation>
    </message>
    <message>
        <location line="+1"/>
        <source>Mined</source>
        <translation>Udvundne</translation>
    </message>
    <message>
        <location line="+1"/>
        <source>Other</source>
        <translation>Andet</translation>
    </message>
    <message>
        <location line="+7"/>
        <source>Enter address or label to search</source>
        <translation>Indtast adresse eller mærkat for at søge</translation>
    </message>
    <message>
        <location line="+7"/>
        <source>Min amount</source>
        <translation>Minimumsbeløb</translation>
    </message>
    <message>
        <location line="+34"/>
        <source>Copy address</source>
        <translation>Kopier adresse</translation>
    </message>
    <message>
        <location line="+1"/>
        <source>Copy label</source>
        <translation>Kopier mærkat</translation>
    </message>
    <message>
        <location line="+1"/>
        <source>Copy amount</source>
        <translation>Kopier beløb</translation>
    </message>
    <message>
        <location line="+1"/>
        <source>Copy transaction ID</source>
        <translation>Kopier transaktionens ID</translation>
    </message>
    <message>
        <location line="+1"/>
        <source>Edit label</source>
        <translation>Rediger mærkat</translation>
    </message>
    <message>
        <location line="+1"/>
        <source>Show transaction details</source>
        <translation>Vis transaktionsdetaljer</translation>
    </message>
    <message>
        <location line="+139"/>
        <source>Export Transaction Data</source>
        <translation>Eksporter transaktionsdata</translation>
    </message>
    <message>
        <location line="+1"/>
        <source>Comma separated file (*.csv)</source>
        <translation>Kommasepareret fil (*.csv)</translation>
    </message>
    <message>
        <location line="+8"/>
        <source>Confirmed</source>
        <translation>Bekræftet</translation>
    </message>
    <message>
        <location line="+1"/>
        <source>Date</source>
        <translation>Dato</translation>
    </message>
    <message>
        <location line="+1"/>
        <source>Type</source>
        <translation>Type</translation>
    </message>
    <message>
        <location line="+1"/>
        <source>Label</source>
        <translation>Mærkat</translation>
    </message>
    <message>
        <location line="+1"/>
        <source>Address</source>
        <translation>Adresse</translation>
    </message>
    <message>
        <location line="+1"/>
        <source>Amount</source>
        <translation>Beløb</translation>
    </message>
    <message>
        <location line="+1"/>
        <source>ID</source>
        <translation>ID</translation>
    </message>
    <message>
        <location line="+4"/>
        <source>Error exporting</source>
        <translation>Fejl under eksport</translation>
    </message>
    <message>
        <location line="+0"/>
        <source>Could not write to file %1.</source>
        <translation>Kunne ikke skrive til filen %1.</translation>
    </message>
    <message>
        <location line="+100"/>
        <source>Range:</source>
        <translation>Interval:</translation>
    </message>
    <message>
        <location line="+8"/>
        <source>to</source>
        <translation>til</translation>
    </message>
</context>
<context>
    <name>WalletModel</name>
    <message>
        <location filename="../walletmodel.cpp" line="+193"/>
        <source>Send Coins</source>
        <translation>Send bitcoins</translation>
    </message>
</context>
<context>
    <name>WalletView</name>
    <message>
        <location filename="../walletview.cpp" line="+42"/>
        <source>&amp;Export</source>
        <translation>Eksporter</translation>
    </message>
    <message>
        <location line="+1"/>
        <source>Export the data in the current tab to a file</source>
        <translation>Eksportér den aktuelle visning til en fil</translation>
    </message>
    <message>
        <location line="+193"/>
        <source>Backup Wallet</source>
        <translation>Sikkerhedskopier tegnebog</translation>
    </message>
    <message>
        <location line="+0"/>
        <source>Wallet Data (*.dat)</source>
        <translation>Tegnebogsdata (*.dat)</translation>
    </message>
    <message>
        <location line="+3"/>
        <source>Backup Failed</source>
        <translation>Foretagelse af sikkerhedskopi fejlede</translation>
    </message>
    <message>
        <location line="+0"/>
        <source>There was an error trying to save the wallet data to the new location.</source>
        <translation>Der opstod en fejl i forbindelse med at gemme tegnebogsdata til det nye sted</translation>
    </message>
    <message>
        <location line="+4"/>
        <source>Backup Successful</source>
        <translation>Sikkerhedskopieret problemfri</translation>
    </message>
    <message>
        <location line="+0"/>
        <source>The wallet data was successfully saved to the new location.</source>
        <translation>Tegnebogsdata blev problemfrit gemt til det nye sted.</translation>
    </message>
</context>
<context>
    <name>PPCoin-core</name>
    <message>
<<<<<<< HEAD
        <location filename="../bitcoinstrings.cpp" line="3"/>
        <source>PPCoin version</source>
        <translation>PPCoinversion</translation>
=======
        <location filename="../bitcoinstrings.cpp" line="+94"/>
        <source>Bitcoin version</source>
        <translation>Bitcoin-version</translation>
>>>>>>> 40809aed
    </message>
    <message>
        <location line="+102"/>
        <source>Usage:</source>
        <translation>Anvendelse:</translation>
    </message>
    <message>
<<<<<<< HEAD
        <location filename="../bitcoinstrings.cpp" line="5"/>
        <source>Send command to -server or ppcoind</source>
        <translation>Send kommando til -server eller ppcoind
</translation>
=======
        <location line="-29"/>
        <source>Send command to -server or bitcoind</source>
        <translation>Send kommando til -server eller bitcoind</translation>
>>>>>>> 40809aed
    </message>
    <message>
        <location line="-23"/>
        <source>List commands</source>
        <translation>Liste over kommandoer</translation>
    </message>
    <message>
        <location line="-12"/>
        <source>Get help for a command</source>
        <translation>Få hjælp til en kommando</translation>
    </message>
    <message>
        <location line="+24"/>
        <source>Options:</source>
        <translation>Indstillinger:</translation>
    </message>
    <message>
<<<<<<< HEAD
        <location filename="../bitcoinstrings.cpp" line="9"/>
        <source>Specify configuration file (default: PPCoin.conf)</source>
        <translation>Angiv konfigurationsfil (standard: PPCoin.conf)
</translation>
    </message>
    <message>
        <location filename="../bitcoinstrings.cpp" line="10"/>
        <source>Specify pid file (default: ppcoind.pid)</source>
        <translation>Angiv pid-fil (default: ppcoind.pid)
</translation>
=======
        <location line="+24"/>
        <source>Specify configuration file (default: bitcoin.conf)</source>
        <translation>Angiv konfigurationsfil (standard: bitcoin.conf)</translation>
    </message>
    <message>
        <location line="+3"/>
        <source>Specify pid file (default: bitcoind.pid)</source>
        <translation>Angiv pid-fil (default: bitcoind.pid)</translation>
>>>>>>> 40809aed
    </message>
    <message>
        <location line="-1"/>
        <source>Specify data directory</source>
        <translation>Angiv datakatalog</translation>
    </message>
    <message>
        <location line="-9"/>
        <source>Set database cache size in megabytes (default: 25)</source>
        <translation>Angiv databasecachestørrelse i megabytes (standard: 25)</translation>
    </message>
    <message>
        <location line="-28"/>
        <source>Listen for connections on &lt;port&gt; (default: 8333 or testnet: 18333)</source>
        <translation>Lyt til forbindelser på &lt;port&gt; (standard: 8333 eller testnetværk: 18333)</translation>
    </message>
    <message>
        <location line="+5"/>
        <source>Maintain at most &lt;n&gt; connections to peers (default: 125)</source>
        <translation>Oprethold højest &lt;n&gt; forbindelser til andre i netværket (standard: 125)</translation>
    </message>
    <message>
        <location line="-48"/>
        <source>Connect to a node to retrieve peer addresses, and disconnect</source>
        <translation>Forbind til en knude for at modtage adresse, og afbryd</translation>
    </message>
    <message>
        <location line="+82"/>
        <source>Specify your own public address</source>
        <translation>Angiv din egen offentlige adresse</translation>
    </message>
    <message>
        <location line="+3"/>
        <source>Threshold for disconnecting misbehaving peers (default: 100)</source>
        <translation>Grænse for afbrydelse til dårlige forbindelser (standard: 100)</translation>
    </message>
    <message>
        <location line="-134"/>
        <source>Number of seconds to keep misbehaving peers from reconnecting (default: 86400)</source>
        <translation>Antal sekunder dårlige forbindelser skal vente før reetablering (standard: 86400)</translation>
    </message>
    <message>
        <location line="-29"/>
        <source>An error occurred while setting up the RPC port %u for listening on IPv4: %s</source>
        <translation>Der opstod en fejl ved angivelse af RPC-porten %u til at lytte på IPv4: %s</translation>
    </message>
    <message>
        <location line="+27"/>
        <source>Listen for JSON-RPC connections on &lt;port&gt; (default: 8332 or testnet: 18332)</source>
        <translation>Lyt til JSON-RPC-forbindelser på &lt;port&gt; (standard: 8332 eller testnetværk: 18332)</translation>
    </message>
    <message>
        <location line="+37"/>
        <source>Accept command line and JSON-RPC commands</source>
        <translation>Accepter kommandolinje- og JSON-RPC-kommandoer</translation>
    </message>
    <message>
        <location line="+76"/>
        <source>Run in the background as a daemon and accept commands</source>
        <translation>Kør i baggrunden som en service, og accepter kommandoer</translation>
    </message>
    <message>
        <location line="+37"/>
        <source>Use the test network</source>
        <translation>Brug testnetværket</translation>
    </message>
    <message>
        <location line="-112"/>
        <source>Accept connections from outside (default: 1 if no -proxy or -connect)</source>
        <translation>Accepter forbindelser udefra (standard: 1 hvis hverken -proxy eller -connect)</translation>
    </message>
    <message>
        <location line="-80"/>
        <source>%s, you must set a rpcpassword in the configuration file:
%s
It is recommended you use the following random password:
rpcuser=bitcoinrpc
rpcpassword=%s
(you do not need to remember this password)
The username and password MUST NOT be the same.
If the file does not exist, create it with owner-readable-only file permissions.
It is also recommended to set alertnotify so you are notified of problems;
for example: alertnotify=echo %%s | mail -s &quot;Bitcoin Alert&quot; admin@foo.com
</source>
        <translation>%s, du skal angive en RPC-adgangskode i konfigurationsfilen:
%s
Det anbefales, at du bruger nedenstående, tilfældige adgangskode:
rpcuser=bitcoinrpc
rpcpassword=%s
(du behøver ikke huske denne adgangskode)
Brugernavnet og adgangskode MÅ IKKE være det samme.
Hvis filen ikke eksisterer, opret den og giv ingen andre end ejeren læserettighed.
Det anbefales også at angive alertnotify, så du påmindes om problemer;
f.eks.: alertnotify=echo %%s | mail -s &quot;Bitcoin Alert&quot; admin@foo.com
</translation>
    </message>
    <message>
        <location line="+17"/>
        <source>An error occurred while setting up the RPC port %u for listening on IPv6, falling back to IPv4: %s</source>
        <translation>Der opstod en fejl ved angivelse af RPC-porten %u til at lytte på IPv6, falder tilbage til IPv4: %s</translation>
    </message>
    <message>
        <location line="+3"/>
        <source>Bind to given address and always listen on it. Use [host]:port notation for IPv6</source>
        <translation>Tildel til den givne adresse og lyt altid på den. Brug [vært]:port-notation for IPv6</translation>
    </message>
    <message>
        <location line="+3"/>
        <source>Cannot obtain a lock on data directory %s. Bitcoin is probably already running.</source>
        <translation>Kan ikke opnå lås på datakatalog %s. Bitcoin er sandsynligvis allerede startet.</translation>
    </message>
    <message>
        <location line="+3"/>
        <source>Error: The transaction was rejected! This might happen if some of the coins in your wallet were already spent, such as if you used a copy of wallet.dat and coins were spent in the copy but not marked as spent here.</source>
        <translation>Fejl: Transaktionen blev afvist. Dette kan ske, hvis nogle af dine bitcoins i din tegnebog allerede er brugt, som hvis du brugte en kopi af wallet.dat og dine bitcoins er blevet brugt i kopien, men ikke er markeret som brugt her.</translation>
    </message>
    <message>
        <location line="+4"/>
        <source>Error: This transaction requires a transaction fee of at least %s because of its amount, complexity, or use of recently received funds!</source>
        <translation>Fejl: Denne transaktion kræver et transaktionsgebyr på minimum %s pga. dens størrelse, kompleksitet eller anvendelse af nyligt modtagne bitcoins!</translation>
    </message>
    <message>
        <location line="+3"/>
        <source>Execute command when a relevant alert is received (%s in cmd is replaced by message)</source>
        <translation>Udfør kommando, når en relevant advarsel modtages (%s i kommandoen erstattes med beskeden)</translation>
    </message>
    <message>
        <location line="+3"/>
        <source>Execute command when a wallet transaction changes (%s in cmd is replaced by TxID)</source>
        <translation>Udfør kommando, når en transaktion i tegnebogen ændres (%s i kommandoen erstattes med TxID)</translation>
    </message>
    <message>
        <location line="+11"/>
        <source>Set maximum size of high-priority/low-fee transactions in bytes (default: 27000)</source>
        <translation>Angiv maksimumstørrelse for høj prioritet/lavt gebyr-transaktioner i bytes (standard: 27000)</translation>
    </message>
    <message>
        <location line="+6"/>
        <source>This is a pre-release test build - use at your own risk - do not use for mining or merchant applications</source>
        <translation>Dette er en foreløbig testudgivelse - brug på eget ansvar - brug ikke til udvinding eller handelsprogrammer</translation>
    </message>
    <message>
        <location line="+5"/>
        <source>Warning: -paytxfee is set very high! This is the transaction fee you will pay if you send a transaction.</source>
        <translation>Advarsel: -paytxfee er sat meget højt! Dette er det gebyr du vil betale, hvis du sender en transaktion.</translation>
    </message>
    <message>
        <location line="+3"/>
        <source>Warning: Displayed transactions may not be correct! You may need to upgrade, or other nodes may need to upgrade.</source>
        <translation>Advarsel: Viste transaktioner kan være ukorrekte! Du eller andre knuder kan have behov for at opgradere.</translation>
    </message>
    <message>
        <location line="+3"/>
        <source>Warning: Please check that your computer&apos;s date and time are correct! If your clock is wrong Bitcoin will not work properly.</source>
        <translation>Advarsel: Undersøg venligst, at din computers dato og klokkeslæt er korrekt indstillet! Hvis der er fejl i disse, vil Bitcoin ikke fungere korrekt.</translation>
    </message>
    <message>
        <location line="+3"/>
        <source>Warning: error reading wallet.dat! All keys read correctly, but transaction data or address book entries might be missing or incorrect.</source>
        <translation>Advarsel: fejl under læsning af wallet.dat! Alle nøgler blev læst korrekt, men transaktionsdata eller adressebogsposter kan mangle eller være forkerte.</translation>
    </message>
    <message>
        <location line="+3"/>
        <source>Warning: wallet.dat corrupt, data salvaged! Original wallet.dat saved as wallet.{timestamp}.bak in %s; if your balance or transactions are incorrect you should restore from a backup.</source>
        <translation>Advarsel: wallet.dat ødelagt, data reddet! Oprindelig wallet.net gemt som wallet.{timestamp}.bak i %s; hvis din saldo eller dine transaktioner er forkert, bør du genskabe fra en sikkerhedskopi.</translation>
    </message>
    <message>
        <location line="+14"/>
        <source>Attempt to recover private keys from a corrupt wallet.dat</source>
        <translation>Forsøg at genskabe private nøgler fra ødelagt wallet.dat</translation>
    </message>
    <message>
        <location line="+2"/>
        <source>Block creation options:</source>
        <translation>Blokoprettelsestilvalg:</translation>
    </message>
    <message>
        <location line="+5"/>
        <source>Connect only to the specified node(s)</source>
        <translation>Tilslut kun til de(n) angivne knude(r)</translation>
    </message>
    <message>
        <location line="+3"/>
        <source>Corrupted block database detected</source>
        <translation>Ødelagt blokdatabase opdaget</translation>
    </message>
    <message>
        <location line="+1"/>
        <source>Discover own IP address (default: 1 when listening and no -externalip)</source>
        <translation>Find egen IP-adresse (standard: 1 når lytter og ingen -externalip)</translation>
    </message>
    <message>
        <location line="+1"/>
        <source>Do you want to rebuild the block database now?</source>
        <translation>Ønsker du at genbygge blokdatabasen nu?</translation>
    </message>
    <message>
        <location line="+2"/>
        <source>Error initializing block database</source>
        <translation>Klargøring af blokdatabase mislykkedes</translation>
    </message>
    <message>
        <location line="+1"/>
        <source>Error initializing wallet database environment %s!</source>
        <translation>Klargøring af tegnebogsdatabasemiljøet %s mislykkedes!</translation>
    </message>
    <message>
        <location line="+1"/>
        <source>Error loading block database</source>
        <translation>Indlæsning af blokdatabase mislykkedes</translation>
    </message>
    <message>
        <location line="+4"/>
        <source>Error opening block database</source>
        <translation>Åbning af blokdatabase mislykkedes</translation>
    </message>
    <message>
        <location line="+2"/>
        <source>Error: Disk space is low!</source>
        <translation>Fejl: Mangel på ledig diskplads!</translation>
    </message>
    <message>
        <location line="+1"/>
        <source>Error: Wallet locked, unable to create transaction!</source>
        <translation>Fejl: Tegnebog låst, kan ikke oprette transaktion!</translation>
    </message>
    <message>
        <location line="+1"/>
        <source>Error: system error: </source>
        <translation>Fejl: systemfejl: </translation>
    </message>
    <message>
        <location line="+1"/>
        <source>Failed to listen on any port. Use -listen=0 if you want this.</source>
        <translation>Lytning på enhver port mislykkedes. Brug -listen=0, hvis du ønsker dette.</translation>
    </message>
    <message>
        <location line="+1"/>
        <source>Failed to read block info</source>
        <translation>Læsning af blokinformation mislykkedes</translation>
    </message>
    <message>
        <location line="+1"/>
        <source>Failed to read block</source>
        <translation>Læsning af blok mislykkedes</translation>
    </message>
    <message>
        <location line="+1"/>
        <source>Failed to sync block index</source>
        <translation>Synkronisering af blokindeks mislykkedes</translation>
    </message>
    <message>
        <location line="+1"/>
        <source>Failed to write block index</source>
        <translation>Skrivning af blokindeks mislykkedes</translation>
    </message>
    <message>
        <location line="+1"/>
        <source>Failed to write block info</source>
        <translation>Skrivning af blokinformation mislykkedes</translation>
    </message>
    <message>
        <location line="+1"/>
        <source>Failed to write block</source>
        <translation>Skrivning af blok mislykkedes</translation>
    </message>
    <message>
        <location line="+1"/>
        <source>Failed to write file info</source>
        <translation>Skriving af filinformation mislykkedes</translation>
    </message>
    <message>
        <location line="+1"/>
        <source>Failed to write to coin database</source>
        <translation>Skrivning af bitcoin-database mislykkedes</translation>
    </message>
    <message>
        <location line="+1"/>
        <source>Failed to write transaction index</source>
        <translation>Skrivning af transaktionsindeks mislykkedes</translation>
    </message>
    <message>
        <location line="+1"/>
        <source>Failed to write undo data</source>
        <translation>Skrivning af genskabelsesdata mislykkedes</translation>
    </message>
    <message>
        <location line="+2"/>
        <source>Find peers using DNS lookup (default: 1 unless -connect)</source>
        <translation>Find ligeværdige ved DNS-opslag (standard: 1 hvis ikke -connect)</translation>
    </message>
    <message>
        <location line="+1"/>
        <source>Generate coins (default: 0)</source>
        <translation>Generer bitcoins (standard: 0)</translation>
    </message>
    <message>
        <location line="+2"/>
        <source>How many blocks to check at startup (default: 288, 0 = all)</source>
        <translation>Antal blokke som tjekkes ved opstart (0=alle, standard: 288)</translation>
    </message>
    <message>
        <location line="+1"/>
        <source>How thorough the block verification is (0-4, default: 3)</source>
        <translation>Grundighed af efterprøvning af blokke (0-4, standard: 3)</translation>
    </message>
    <message>
        <location line="+19"/>
        <source>Not enough file descriptors available.</source>
        <translation>For få tilgængelige fildeskriptorer.</translation>
    </message>
    <message>
        <location line="+8"/>
        <source>Rebuild block chain index from current blk000??.dat files</source>
        <translation>Genbyg blokkædeindeks fra nuværende blk000??.dat filer</translation>
    </message>
    <message>
        <location line="+16"/>
        <source>Set the number of threads to service RPC calls (default: 4)</source>
        <translation>Angiv antallet af tråde til at håndtere RPC-kald (standard: 4)</translation>
    </message>
    <message>
        <location line="+26"/>
        <source>Verifying blocks...</source>
        <translation>Efterprøver blokke...</translation>
    </message>
    <message>
        <location line="+1"/>
        <source>Verifying wallet...</source>
        <translation>Efterprøver tegnebog...</translation>
    </message>
    <message>
        <location line="-69"/>
        <source>Imports blocks from external blk000??.dat file</source>
        <translation>Importerer blokke fra ekstern blk000??.dat fil</translation>
    </message>
    <message>
        <location line="-76"/>
        <source>Set the number of script verification threads (up to 16, 0 = auto, &lt;0 = leave that many cores free, default: 0)</source>
        <translation>Angiv nummeret af skriptefterprøvningstråde (op til 16, 0 = automatisk, &lt;0 = efterlad det antal kerner tilgængelige, standard: 0)</translation>
    </message>
    <message>
        <location line="+77"/>
        <source>Information</source>
        <translation>Information</translation>
    </message>
    <message>
        <location line="+3"/>
        <source>Invalid -tor address: &apos;%s&apos;</source>
        <translation>Ugyldig -tor adresse: &apos;%s&apos;</translation>
    </message>
    <message>
        <location line="+1"/>
        <source>Invalid amount for -minrelaytxfee=&lt;amount&gt;: &apos;%s&apos;</source>
        <translation>Ugyldigt beløb til -minrelaytxfee=&lt;beløb&gt;:&apos;%s&apos;</translation>
    </message>
    <message>
        <location line="+1"/>
        <source>Invalid amount for -mintxfee=&lt;amount&gt;: &apos;%s&apos;</source>
        <translation>Ugyldigt beløb til -mintxfee=&lt;beløb&gt;:&apos;%s&apos;</translation>
    </message>
    <message>
        <location line="+8"/>
        <source>Maintain a full transaction index (default: 0)</source>
        <translation>Vedligehold et komplet transaktionsindeks (standard: 0)</translation>
    </message>
    <message>
        <location line="+2"/>
        <source>Maximum per-connection receive buffer, &lt;n&gt;*1000 bytes (default: 5000)</source>
        <translation>Maksimum for modtagelsesbuffer pr. forbindelse, &lt;n&gt;*1000 bytes (standard: 5000)</translation>
    </message>
    <message>
        <location line="+1"/>
        <source>Maximum per-connection send buffer, &lt;n&gt;*1000 bytes (default: 1000)</source>
        <translation>Maksimum for afsendelsesbuffer pr. forbindelse, &lt;n&gt;*1000 bytes (standard: 1000)</translation>
    </message>
    <message>
        <location line="+2"/>
        <source>Only accept block chain matching built-in checkpoints (default: 1)</source>
        <translation>Accepter kun blokkæde, som matcher indbyggede kontrolposter (standard: 1)</translation>
    </message>
    <message>
        <location line="+1"/>
        <source>Only connect to nodes in network &lt;net&gt; (IPv4, IPv6 or Tor)</source>
        <translation>Tilslut kun til knuder i netværk &lt;net&gt; (IPv4, IPv6 eller Tor)</translation>
    </message>
    <message>
        <location line="+2"/>
        <source>Output extra debugging information. Implies all other -debug* options</source>
        <translation>Skriv ekstra fejlsøgningsinformation. Indebærer alle andre -debug* tilvalg</translation>
    </message>
    <message>
        <location line="+1"/>
        <source>Output extra network debugging information</source>
        <translation>Skriv ekstra netværksfejlsøgningsinformation</translation>
    </message>
    <message>
        <location line="+2"/>
        <source>Prepend debug output with timestamp</source>
        <translation>Tilføj fejlsøgningsoutput med tidsstempel</translation>
    </message>
    <message>
        <location line="+5"/>
        <source>SSL options: (see the Bitcoin Wiki for SSL setup instructions)</source>
        <translation>SSL-indstillinger: (se Bitcoin Wiki for SSL-opsætningsinstruktioner)</translation>
    </message>
    <message>
        <location line="+1"/>
        <source>Select the version of socks proxy to use (4-5, default: 5)</source>
        <translation>Angiv version af SOCKS-proxyen (4-5, standard: 5)</translation>
    </message>
    <message>
        <location line="+3"/>
        <source>Send trace/debug info to console instead of debug.log file</source>
        <translation>Send sporings-/fejlsøgningsinformation til konsollen i stedet for debug.log filen</translation>
    </message>
    <message>
        <location line="+1"/>
        <source>Send trace/debug info to debugger</source>
        <translation>Send sporings-/fejlsøgningsinformation til fejlsøgningprogrammet</translation>
    </message>
    <message>
        <location line="+5"/>
        <source>Set maximum block size in bytes (default: 250000)</source>
        <translation>Angiv maksimumblokstørrelse i bytes (standard: 250000)</translation>
    </message>
    <message>
        <location line="+1"/>
        <source>Set minimum block size in bytes (default: 0)</source>
        <translation>Angiv minimumsblokstørrelse i bytes (standard: 0)</translation>
    </message>
    <message>
        <location line="+2"/>
        <source>Shrink debug.log file on client startup (default: 1 when no -debug)</source>
        <translation>Formindsk debug.log filen ved klientopstart (standard: 1 hvis ikke -debug)</translation>
    </message>
    <message>
        <location line="+1"/>
        <source>Signing transaction failed</source>
        <translation>Underskrift af transaktion mislykkedes</translation>
    </message>
    <message>
        <location line="+2"/>
        <source>Specify connection timeout in milliseconds (default: 5000)</source>
        <translation>Angiv tilslutningstimeout i millisekunder (standard: 5000)</translation>
    </message>
    <message>
        <location line="+4"/>
        <source>System error: </source>
        <translation>Systemfejl: </translation>
    </message>
    <message>
        <location line="+4"/>
        <source>Transaction amount too small</source>
        <translation>Transaktionsbeløb er for lavt</translation>
    </message>
    <message>
        <location line="+1"/>
        <source>Transaction amounts must be positive</source>
        <translation>Transaktionsbeløb skal være positive</translation>
    </message>
    <message>
        <location line="+1"/>
        <source>Transaction too large</source>
        <translation>Transaktionen er for stor</translation>
    </message>
    <message>
        <location line="+7"/>
        <source>Use UPnP to map the listening port (default: 0)</source>
        <translation>Forsøg at bruge UPnP til at konfigurere den lyttende port (standard: 0)</translation>
    </message>
    <message>
        <location line="+1"/>
        <source>Use UPnP to map the listening port (default: 1 when listening)</source>
        <translation>Forsøg at bruge UPnP til at konfigurere den lyttende port (standard: 1 når lytter)</translation>
    </message>
    <message>
        <location line="+1"/>
        <source>Use proxy to reach tor hidden services (default: same as -proxy)</source>
        <translation>Brug proxy til at tilgå Tor Hidden Services (standard: som -proxy)</translation>
    </message>
    <message>
        <location line="+2"/>
        <source>Username for JSON-RPC connections</source>
        <translation>Brugernavn til JSON-RPC-forbindelser</translation>
    </message>
    <message>
        <location line="+4"/>
        <source>Warning</source>
        <translation>Advarsel</translation>
    </message>
    <message>
        <location line="+1"/>
        <source>Warning: This version is obsolete, upgrade required!</source>
        <translation>Advarsel: Denne version er forældet, opgradering påkrævet!</translation>
    </message>
    <message>
        <location line="+1"/>
        <source>You need to rebuild the databases using -reindex to change -txindex</source>
        <translation>Du skal genbygge databaserne med -reindex for at ændre -txindex</translation>
    </message>
    <message>
        <location line="+1"/>
        <source>wallet.dat corrupt, salvage failed</source>
        <translation>wallet.dat ødelagt, redning af data mislykkedes</translation>
    </message>
    <message>
        <location line="-50"/>
        <source>Password for JSON-RPC connections</source>
        <translation>Adgangskode til JSON-RPC-forbindelser</translation>
    </message>
    <message>
        <location line="-67"/>
        <source>Allow JSON-RPC connections from specified IP address</source>
        <translation>Tillad JSON-RPC-forbindelser fra bestemt IP-adresse</translation>
    </message>
    <message>
        <location line="+76"/>
        <source>Send commands to node running on &lt;ip&gt; (default: 127.0.0.1)</source>
        <translation>Send kommandoer til knude, der kører på &lt;ip&gt; (standard: 127.0.0.1)</translation>
    </message>
    <message>
        <location line="-120"/>
        <source>Execute command when the best block changes (%s in cmd is replaced by block hash)</source>
        <translation>Udfør kommando, når den bedste blok ændres (%s i kommandoen erstattes med blokhash)</translation>
    </message>
    <message>
        <location line="+147"/>
        <source>Upgrade wallet to latest format</source>
        <translation>Opgrader tegnebog til seneste format</translation>
    </message>
    <message>
<<<<<<< HEAD
        <location filename="../bitcoinstrings.cpp" line="47"/>
        <source>
SSL options: (see the PPCoin Wiki for SSL setup instructions)</source>
        <translation>
SSL-indstillinger: (se PPCoin Wiki for SSL opsætningsinstruktioner)</translation>
=======
        <location line="-21"/>
        <source>Set key pool size to &lt;n&gt; (default: 100)</source>
        <translation>Angiv nøglepoolstørrelse til &lt;n&gt; (standard: 100)</translation>
>>>>>>> 40809aed
    </message>
    <message>
        <location line="-12"/>
        <source>Rescan the block chain for missing wallet transactions</source>
        <translation>Gennemsøg blokkæden for manglende tegnebogstransaktioner</translation>
    </message>
    <message>
        <location line="+35"/>
        <source>Use OpenSSL (https) for JSON-RPC connections</source>
        <translation>Brug OpenSSL (https) for JSON-RPC-forbindelser</translation>
    </message>
    <message>
        <location line="-26"/>
        <source>Server certificate file (default: server.cert)</source>
        <translation>Servercertifikat-fil (standard: server.cert)</translation>
    </message>
    <message>
        <location line="+1"/>
        <source>Server private key (default: server.pem)</source>
        <translation>Serverens private nøgle (standard: server.pem)</translation>
    </message>
    <message>
        <location line="-151"/>
        <source>Acceptable ciphers (default: TLSv1+HIGH:!SSLv2:!aNULL:!eNULL:!AH:!3DES:@STRENGTH)</source>
        <translation>Acceptable ciphers (standard: TLSv1+HIGH:!SSLv2:!aNULL:!eNULL:!AH:!3DES:@STRENGTH)</translation>
    </message>
    <message>
        <location line="+165"/>
        <source>This help message</source>
        <translation>Denne hjælpebesked</translation>
    </message>
    <message>
<<<<<<< HEAD
        <location filename="../bitcoinstrings.cpp" line="57"/>
        <source>Cannot obtain a lock on data directory %s.  PPCoin is probably already running.</source>
        <translation>Kan låse data-biblioteket %s.  PPCoin kører sikkert allerede.</translation>
=======
        <location line="+6"/>
        <source>Unable to bind to %s on this computer (bind returned error %d, %s)</source>
        <translation>Kunne ikke tildele %s på denne computer (bind returnerede fejl %d, %s)</translation>
>>>>>>> 40809aed
    </message>
    <message>
        <location line="-91"/>
        <source>Connect through socks proxy</source>
        <translation>Tilslut via SOCKS-proxy</translation>
    </message>
    <message>
        <location line="-10"/>
        <source>Allow DNS lookups for -addnode, -seednode and -connect</source>
        <translation>Tillad DNS-opslag for -addnode, -seednode og -connect</translation>
    </message>
    <message>
        <location line="+55"/>
        <source>Loading addresses...</source>
        <translation>Indlæser adresser...</translation>
    </message>
    <message>
        <location line="-35"/>
        <source>Error loading wallet.dat: Wallet corrupted</source>
        <translation>Fejl ved indlæsning af wallet.dat: Tegnebog ødelagt</translation>
    </message>
    <message>
<<<<<<< HEAD
        <location filename="../bitcoinstrings.cpp" line="66"/>
        <source>Error loading wallet.dat: Wallet requires newer version of PPCoin</source>
        <translation type="unfinished"/>
    </message>
    <message>
        <location filename="../bitcoinstrings.cpp" line="67"/>
        <source>Wallet needed to be rewritten: restart PPCoin to complete</source>
        <translation type="unfinished"/>
=======
        <location line="+1"/>
        <source>Error loading wallet.dat: Wallet requires newer version of Bitcoin</source>
        <translation>Fejl ved indlæsning af wallet.dat: Tegnebog kræver en nyere version af Bitcoin</translation>
    </message>
    <message>
        <location line="+93"/>
        <source>Wallet needed to be rewritten: restart Bitcoin to complete</source>
        <translation>Det var nødvendigt at genskrive tegnebogen: genstart Bitcoin for at gennemføre</translation>
>>>>>>> 40809aed
    </message>
    <message>
        <location line="-95"/>
        <source>Error loading wallet.dat</source>
        <translation>Fejl ved indlæsning af wallet.dat</translation>
    </message>
    <message>
        <location line="+28"/>
        <source>Invalid -proxy address: &apos;%s&apos;</source>
        <translation>Ugyldig -proxy adresse: &apos;%s&apos;</translation>
    </message>
    <message>
        <location line="+56"/>
        <source>Unknown network specified in -onlynet: &apos;%s&apos;</source>
        <translation>Ukendt netværk anført i -onlynet: &apos;%s&apos;</translation>
    </message>
    <message>
        <location line="-1"/>
        <source>Unknown -socks proxy version requested: %i</source>
        <translation>Ukendt -socks proxy-version: %i</translation>
    </message>
    <message>
        <location line="-96"/>
        <source>Cannot resolve -bind address: &apos;%s&apos;</source>
        <translation>Kan ikke finde -bind adressen: &apos;%s&apos;</translation>
    </message>
    <message>
        <location line="+1"/>
        <source>Cannot resolve -externalip address: &apos;%s&apos;</source>
        <translation>Kan ikke finde -externalip adressen: &apos;%s&apos;</translation>
    </message>
    <message>
        <location line="+44"/>
        <source>Invalid amount for -paytxfee=&lt;amount&gt;: &apos;%s&apos;</source>
        <translation>Ugyldigt beløb for -paytxfee=&lt;amount&gt;: &apos;%s&apos;</translation>
    </message>
    <message>
        <location line="+1"/>
        <source>Invalid amount</source>
        <translation>Ugyldigt beløb</translation>
    </message>
    <message>
        <location line="-6"/>
        <source>Insufficient funds</source>
        <translation>Manglende dækning</translation>
    </message>
    <message>
        <location line="+10"/>
        <source>Loading block index...</source>
        <translation>Indlæser blokindeks...</translation>
    </message>
    <message>
        <location line="-57"/>
        <source>Add a node to connect to and attempt to keep the connection open</source>
        <translation>Tilføj en knude til at forbinde til og forsøg at holde forbindelsen åben</translation>
    </message>
    <message>
        <location line="-25"/>
        <source>Unable to bind to %s on this computer. Bitcoin is probably already running.</source>
        <translation>Kunne ikke tildele %s på denne computer. Bitcoin kører sikkert allerede.</translation>
    </message>
    <message>
        <location line="+64"/>
        <source>Fee per KB to add to transactions you send</source>
        <translation>Gebyr pr. kB, som skal tilføjes til transaktioner, du sender</translation>
    </message>
    <message>
        <location line="+19"/>
        <source>Loading wallet...</source>
        <translation>Indlæser tegnebog...</translation>
    </message>
    <message>
        <location line="-52"/>
        <source>Cannot downgrade wallet</source>
        <translation>Kan ikke nedgradere tegnebog</translation>
    </message>
    <message>
        <location line="+3"/>
        <source>Cannot write default address</source>
        <translation>Kan ikke skrive standardadresse</translation>
    </message>
    <message>
        <location line="+64"/>
        <source>Rescanning...</source>
        <translation>Genindlæser...</translation>
    </message>
    <message>
        <location line="-57"/>
        <source>Done loading</source>
        <translation>Indlæsning gennemført</translation>
    </message>
    <message>
<<<<<<< HEAD
        <location filename="../bitcoinstrings.cpp" line="78"/>
        <source>Unable to bind to port %d on this computer.  PPCoin is probably already running.</source>
        <translation>Kunne ikke binde sig til port %d på denne computer. PPCoin kører sikkert allerede.</translation>
    </message>
    <message>
        <location filename="../bitcoinstrings.cpp" line="81"/>
        <source>Warning: Please check that your computer&apos;s date and time are correct.  If your clock is wrong PPCoin will not work properly.</source>
        <translation>Advarsel: Undersøg venligst at din computers dato og klokkeslet er korrekt indstillet.   Hvis der er fejl i disse vil PPCoin ikke fungere korrekt.</translation>
=======
        <location line="+82"/>
        <source>To use the %s option</source>
        <translation>For at bruge %s mulighed</translation>
    </message>
    <message>
        <location line="-74"/>
        <source>Error</source>
        <translation>Fejl</translation>
>>>>>>> 40809aed
    </message>
    <message>
        <location line="-31"/>
        <source>You must set rpcpassword=&lt;password&gt; in the configuration file:
%s
If the file does not exist, create it with owner-readable-only file permissions.</source>
        <translation>Du skal angive rpcpassword=&lt;password&gt; i konfigurationsfilen:
%s
Hvis filen ikke eksisterer, opret den og giv ingen andre end ejeren læserettighed.</translation>
    </message>
</context>
</TS><|MERGE_RESOLUTION|>--- conflicted
+++ resolved
@@ -3,34 +3,18 @@
 <context>
     <name>AboutDialog</name>
     <message>
-<<<<<<< HEAD
-        <location filename="../forms/aboutdialog.ui" line="14"/>
+        <location filename="../forms/aboutdialog.ui" line="+14"/>
         <source>About PPCoin</source>
         <translation>Om PPCoin</translation>
     </message>
     <message>
-        <location filename="../forms/aboutdialog.ui" line="53"/>
+        <location line="+39"/>
         <source>&lt;b&gt;PPCoin&lt;/b&gt; version</source>
         <translation>&lt;b&gt;PPCoin&lt;/b&gt; version</translation>
     </message>
     <message>
-        <location filename="../forms/aboutdialog.ui" line="85"/>
-        <source>Copyright © 2011-2013 PPCoin Developers
-
-=======
-        <location filename="../forms/aboutdialog.ui" line="+14"/>
-        <source>About Bitcoin</source>
-        <translation>Om Bitcoin</translation>
-    </message>
-    <message>
-        <location line="+39"/>
-        <source>&lt;b&gt;Bitcoin&lt;/b&gt; version</source>
-        <translation>&lt;b&gt;Bitcoin&lt;/b&gt; version</translation>
-    </message>
-    <message>
         <location line="+57"/>
         <source>
->>>>>>> 40809aed
 This is experimental software.
 
 Distributed under the MIT/X11 software license, see the accompanying file COPYING or http://www.opensource.org/licenses/mit-license.php.
@@ -62,16 +46,7 @@
         <translation>Adressebog</translation>
     </message>
     <message>
-<<<<<<< HEAD
-        <location filename="../forms/addressbookpage.ui" line="20"/>
-        <source>These are your PPCoin addresses for receiving payments.  You may want to give a different one to each sender so you can keep track of who is paying you.</source>
-        <translation>Dette er dine PPCoinadresser til at modtage betalinger med.  Du kan give en forskellig adresse til hver afsender, så du kan holde styr på hvem der betaler dig.</translation>
-    </message>
-    <message>
-        <location filename="../forms/addressbookpage.ui" line="33"/>
-=======
         <location line="+19"/>
->>>>>>> 40809aed
         <source>Double-click to edit address or label</source>
         <translation>Dobbeltklik for at redigere adresse eller mærkat</translation>
     </message>
@@ -272,16 +247,9 @@
         <translation>Bekræft tegnebogskryptering</translation>
     </message>
     <message>
-<<<<<<< HEAD
-        <location filename="../askpassphrasedialog.cpp" line="102"/>
-        <source>WARNING: If you encrypt your wallet and lose your passphrase, you will &lt;b&gt;LOSE ALL OF YOUR PPCoinS&lt;/b&gt;!
-Are you sure you wish to encrypt your wallet?</source>
-        <translation>ADVARSEL: Hvis du krypterer din tegnebog og mister dit kodeord vil du &lt;b&gt;miste alle dine PPCoinS&lt;/b&gt;!
-Er du sikker på at du ønsker at kryptere din tegnebog?</translation>
-=======
-        <location line="+1"/>
-        <source>Warning: If you encrypt your wallet and lose your passphrase, you will &lt;b&gt;LOSE ALL OF YOUR BITCOINS&lt;/b&gt;!</source>
-        <translation>Advarsel: Hvis du krypterer din tegnebog og mister din adgangskode, vil du &lt;b&gt;MISTE ALLE DINE BITCOINS&lt;/b&gt;!</translation>
+        <location line="+1"/>
+        <source>Warning: If you encrypt your wallet and lose your passphrase, you will &lt;b&gt;LOSE ALL OF YOUR PPCOINS&lt;/b&gt;!</source>
+        <translation>Advarsel: Hvis du krypterer din tegnebog og mister din adgangskode, vil du &lt;b&gt;MISTE ALLE DINE PPCOINS&lt;/b&gt;!</translation>
     </message>
     <message>
         <location line="+0"/>
@@ -298,7 +266,6 @@
         <location line="+24"/>
         <source>Warning: The Caps Lock key is on!</source>
         <translation>Advarsel: Caps Lock-tasten er aktiveret!</translation>
->>>>>>> 40809aed
     </message>
     <message>
         <location line="-130"/>
@@ -307,15 +274,9 @@
         <translation>Tegnebog krypteret</translation>
     </message>
     <message>
-<<<<<<< HEAD
-        <location filename="../askpassphrasedialog.cpp" line="112"/>
-        <source>PPCoin will close now to finish the encryption process. Remember that encrypting your wallet cannot fully protect your PPCoins from being stolen by malware infecting your computer.</source>
-        <translation type="unfinished"/>
-=======
         <location line="-56"/>
-        <source>Bitcoin will close now to finish the encryption process. Remember that encrypting your wallet cannot fully protect your bitcoins from being stolen by malware infecting your computer.</source>
-        <translation>Bitcoin vil nu lukke for at gennemføre krypteringsprocessen. Husk på, at kryptering af din tegnebog vil ikke beskytte dine bitcoins fuldt ud mod at blive stjålet af malware på din computer.</translation>
->>>>>>> 40809aed
+        <source>PPCoin will close now to finish the encryption process. Remember that encrypting your wallet cannot fully protect your bitcoins from being stolen by malware infecting your computer.</source>
+        <translation>PPCoin vil nu lukke for at gennemføre krypteringsprocessen. Husk på, at kryptering af din tegnebog vil ikke beskytte dine bitcoins fuldt ud mod at blive stjålet af malware på din computer.</translation>
     </message>
     <message>
         <location line="+13"/>
@@ -362,15 +323,9 @@
 <context>
     <name>PPCoinGUI</name>
     <message>
-<<<<<<< HEAD
-        <location filename="../bitcoingui.cpp" line="69"/>
-        <source>PPCoin Wallet</source>
-        <translation>PPCoin Tegnebog</translation>
-=======
         <location filename="../bitcoingui.cpp" line="+233"/>
         <source>Sign &amp;message...</source>
         <translation>Underskriv besked...</translation>
->>>>>>> 40809aed
     </message>
     <message>
         <location line="+280"/>
@@ -423,15 +378,9 @@
         <translation>Vis informationer om Bitcoin</translation>
     </message>
     <message>
-<<<<<<< HEAD
-        <location filename="../bitcoingui.cpp" line="201"/>
-        <source>Send coins to a PPCoin address</source>
-        <translation>Send coins til en PPCoinadresse</translation>
-=======
         <location line="+2"/>
         <source>About &amp;Qt</source>
         <translation>Om Qt</translation>
->>>>>>> 40809aed
     </message>
     <message>
         <location line="+1"/>
@@ -459,15 +408,9 @@
         <translation>Skift adgangskode...</translation>
     </message>
     <message>
-<<<<<<< HEAD
-        <location filename="../bitcoingui.cpp" line="231"/>
-        <source>Show information about PPCoin</source>
-        <translation>Vis oplysninger om PPCoin</translation>
-=======
         <location line="+285"/>
         <source>Importing blocks from disk...</source>
         <translation>Importerer blokke fra disken...</translation>
->>>>>>> 40809aed
     </message>
     <message>
         <location line="+3"/>
@@ -485,21 +428,6 @@
         <translation>Rediger konfigurationsindstillinger af Bitcoin</translation>
     </message>
     <message>
-<<<<<<< HEAD
-        <location filename="../bitcoingui.cpp" line="237"/>
-        <source>Modify configuration options for PPCoin</source>
-        <translation>Rediger konfigurationsindstillinger af PPCoin</translation>
-    </message>
-    <message>
-        <location filename="../bitcoingui.cpp" line="239"/>
-        <source>Open &amp;PPCoin</source>
-        <translation>Åbn &amp;PPCoin</translation>
-    </message>
-    <message>
-        <location filename="../bitcoingui.cpp" line="240"/>
-        <source>Show the PPCoin window</source>
-        <translation>Vis PPCoinvinduet</translation>
-=======
         <location line="+9"/>
         <source>Backup wallet to another location</source>
         <translation>Lav sikkerhedskopi af tegnebogen til et andet sted</translation>
@@ -513,7 +441,6 @@
         <location line="+6"/>
         <source>&amp;Debug window</source>
         <translation>Fejlsøgningsvindue</translation>
->>>>>>> 40809aed
     </message>
     <message>
         <location line="+1"/>
@@ -608,25 +535,14 @@
         <translation>[testnetværk]</translation>
     </message>
     <message>
-<<<<<<< HEAD
-        <location filename="../bitcoingui.cpp" line="407"/>
-        <source>PPCoin-qt</source>
-        <translation>PPCoin-qt</translation>
-    </message>
-    <message numerus="yes">
-        <location filename="../bitcoingui.cpp" line="449"/>
-        <source>%n active connection(s) to PPCoin network</source>
-        <translation><numerusform>%n aktiv(e) forbindelse(r) til PPCoinnetværket</numerusform><numerusform>%n aktiv(e) forbindelse(r) til PPCoinnetværket</numerusform></translation>
-=======
         <location line="+47"/>
-        <source>Bitcoin client</source>
-        <translation>Bitcoin-klient</translation>
+        <source>PPCoin client</source>
+        <translation>PPCoin-klient</translation>
     </message>
     <message numerus="yes">
         <location line="+141"/>
-        <source>%n active connection(s) to Bitcoin network</source>
-        <translation><numerusform>%n aktiv(e) forbindelse(r) til Bitcoin-netværket</numerusform><numerusform>%n aktiv(e) forbindelse(r) til Bitcoin-netværket</numerusform></translation>
->>>>>>> 40809aed
+        <source>%n active connection(s) to PPCoin network</source>
+        <translation><numerusform>%n aktiv(e) forbindelse(r) til PPCoin-netværket</numerusform><numerusform>%n aktiv(e) forbindelse(r) til PPCoin-netværket</numerusform></translation>
     </message>
     <message>
         <location line="+22"/>
@@ -820,15 +736,9 @@
         <translation>Den indtastede adresse &quot;%1&quot; er allerede i adressebogen.</translation>
     </message>
     <message>
-<<<<<<< HEAD
-        <location filename="../editaddressdialog.cpp" line="96"/>
+        <location line="-5"/>
         <source>The entered address &quot;%1&quot; is not a valid PPCoin address.</source>
-        <translation>Den indtastede adresse &quot;%1&quot; er ikke en gyldig PPCoinadresse.</translation>
-=======
-        <location line="-5"/>
-        <source>The entered address &quot;%1&quot; is not a valid Bitcoin address.</source>
-        <translation>Den indtastede adresse &quot;%1&quot; er ikke en gyldig Bitcoin-adresse.</translation>
->>>>>>> 40809aed
+        <translation>Den indtastede adresse &quot;%1&quot; er ikke en gyldig PPCoin-adresse.</translation>
     </message>
     <message>
         <location line="+10"/>
@@ -844,26 +754,15 @@
 <context>
     <name>GUIUtil::HelpMessageBox</name>
     <message>
-<<<<<<< HEAD
-        <location filename="../optionsdialog.cpp" line="170"/>
-        <source>&amp;Start PPCoin on window system startup</source>
-        <translation>&amp;Start PPCoin når systemet startes</translation>
-    </message>
-    <message>
-        <location filename="../optionsdialog.cpp" line="171"/>
-        <source>Automatically start PPCoin after the computer is turned on</source>
-        <translation>Start PPCoin automatisk efter at computeren er tændt</translation>
-=======
         <location filename="../guiutil.cpp" line="+424"/>
         <location line="+12"/>
-        <source>Bitcoin-Qt</source>
-        <translation>Bitcoin-Qt</translation>
+        <source>PPCoin-Qt</source>
+        <translation>PPCoin-Qt</translation>
     </message>
     <message>
         <location line="-12"/>
         <source>version</source>
         <translation>version</translation>
->>>>>>> 40809aed
     </message>
     <message>
         <location line="+2"/>
@@ -881,15 +780,9 @@
         <translation>Brugergrænsefladeindstillinger</translation>
     </message>
     <message>
-<<<<<<< HEAD
-        <location filename="../optionsdialog.cpp" line="181"/>
-        <source>Automatically open the PPCoin client port on the router. This only works when your router supports UPnP and it is enabled.</source>
-        <translation>Åbn PPCoinklient-porten på routeren automatisk. Dette virker kun når din router understøtter UPnP og UPnP er aktiveret.</translation>
-=======
         <location line="+1"/>
         <source>Set language, for example &quot;de_DE&quot; (default: system locale)</source>
         <translation>Angiv sprog, f.eks &quot;de_DE&quot; (standard: systemlokalitet)</translation>
->>>>>>> 40809aed
     </message>
     <message>
         <location line="+1"/>
@@ -1554,15 +1447,9 @@
         <translation>Fjern denne modtager</translation>
     </message>
     <message>
-<<<<<<< HEAD
-        <location filename="../sendcoinsentry.cpp" line="25"/>
-        <source>Enter a PPCoin address (e.g. 1NS17iag9jJgTHD1VXjvLCEnZuQ3rJDE9L)</source>
-        <translation>Indtast en PPCoinadresse (f.eks. 1NS17iag9jJgTHD1VXjvLCEnZuQ3rJDE9L)</translation>
-=======
         <location filename="../sendcoinsentry.cpp" line="+1"/>
-        <source>Enter a Bitcoin address (e.g. 1NS17iag9jJgTHD1VXjvLCEnZuQ3rJDE9L)</source>
-        <translation>Indtast en Bitcoin-adresse (f.eks. 1NS17iag9jJgTHD1VXjvLCEnZuQ3rJDE9L)</translation>
->>>>>>> 40809aed
+        <source>Enter a PPCoin address</source>
+        <translation>Indtast en PPCoin-adresse</translation>
     </message>
 </context>
 <context>
@@ -2299,15 +2186,9 @@
 <context>
     <name>PPCoin-core</name>
     <message>
-<<<<<<< HEAD
-        <location filename="../bitcoinstrings.cpp" line="3"/>
+        <location filename="../bitcoinstrings.cpp" line="+94"/>
         <source>PPCoin version</source>
-        <translation>PPCoinversion</translation>
-=======
-        <location filename="../bitcoinstrings.cpp" line="+94"/>
-        <source>Bitcoin version</source>
-        <translation>Bitcoin-version</translation>
->>>>>>> 40809aed
+        <translation>PPCoin-version</translation>
     </message>
     <message>
         <location line="+102"/>
@@ -2315,16 +2196,9 @@
         <translation>Anvendelse:</translation>
     </message>
     <message>
-<<<<<<< HEAD
-        <location filename="../bitcoinstrings.cpp" line="5"/>
+        <location line="-29"/>
         <source>Send command to -server or ppcoind</source>
-        <translation>Send kommando til -server eller ppcoind
-</translation>
-=======
-        <location line="-29"/>
-        <source>Send command to -server or bitcoind</source>
-        <translation>Send kommando til -server eller bitcoind</translation>
->>>>>>> 40809aed
+        <translation>Send kommando til -server eller ppcoind</translation>
     </message>
     <message>
         <location line="-23"/>
@@ -2342,27 +2216,14 @@
         <translation>Indstillinger:</translation>
     </message>
     <message>
-<<<<<<< HEAD
-        <location filename="../bitcoinstrings.cpp" line="9"/>
-        <source>Specify configuration file (default: PPCoin.conf)</source>
-        <translation>Angiv konfigurationsfil (standard: PPCoin.conf)
-</translation>
-    </message>
-    <message>
-        <location filename="../bitcoinstrings.cpp" line="10"/>
+        <location line="+24"/>
+        <source>Specify configuration file (default: ppcoin.conf)</source>
+        <translation>Angiv konfigurationsfil (standard: ppcoin.conf)</translation>
+    </message>
+    <message>
+        <location line="+3"/>
         <source>Specify pid file (default: ppcoind.pid)</source>
-        <translation>Angiv pid-fil (default: ppcoind.pid)
-</translation>
-=======
-        <location line="+24"/>
-        <source>Specify configuration file (default: bitcoin.conf)</source>
-        <translation>Angiv konfigurationsfil (standard: bitcoin.conf)</translation>
-    </message>
-    <message>
-        <location line="+3"/>
-        <source>Specify pid file (default: bitcoind.pid)</source>
-        <translation>Angiv pid-fil (default: bitcoind.pid)</translation>
->>>>>>> 40809aed
+        <translation>Angiv pid-fil (default: ppcoind.pid)</translation>
     </message>
     <message>
         <location line="-1"/>
@@ -2895,17 +2756,9 @@
         <translation>Opgrader tegnebog til seneste format</translation>
     </message>
     <message>
-<<<<<<< HEAD
-        <location filename="../bitcoinstrings.cpp" line="47"/>
-        <source>
-SSL options: (see the PPCoin Wiki for SSL setup instructions)</source>
-        <translation>
-SSL-indstillinger: (se PPCoin Wiki for SSL opsætningsinstruktioner)</translation>
-=======
         <location line="-21"/>
         <source>Set key pool size to &lt;n&gt; (default: 100)</source>
         <translation>Angiv nøglepoolstørrelse til &lt;n&gt; (standard: 100)</translation>
->>>>>>> 40809aed
     </message>
     <message>
         <location line="-12"/>
@@ -2938,15 +2791,9 @@
         <translation>Denne hjælpebesked</translation>
     </message>
     <message>
-<<<<<<< HEAD
-        <location filename="../bitcoinstrings.cpp" line="57"/>
-        <source>Cannot obtain a lock on data directory %s.  PPCoin is probably already running.</source>
-        <translation>Kan låse data-biblioteket %s.  PPCoin kører sikkert allerede.</translation>
-=======
         <location line="+6"/>
         <source>Unable to bind to %s on this computer (bind returned error %d, %s)</source>
         <translation>Kunne ikke tildele %s på denne computer (bind returnerede fejl %d, %s)</translation>
->>>>>>> 40809aed
     </message>
     <message>
         <location line="-91"/>
@@ -2969,25 +2816,14 @@
         <translation>Fejl ved indlæsning af wallet.dat: Tegnebog ødelagt</translation>
     </message>
     <message>
-<<<<<<< HEAD
-        <location filename="../bitcoinstrings.cpp" line="66"/>
+        <location line="+1"/>
         <source>Error loading wallet.dat: Wallet requires newer version of PPCoin</source>
-        <translation type="unfinished"/>
-    </message>
-    <message>
-        <location filename="../bitcoinstrings.cpp" line="67"/>
+        <translation>Fejl ved indlæsning af wallet.dat: Tegnebog kræver en nyere version af PPCoin</translation>
+    </message>
+    <message>
+        <location line="+93"/>
         <source>Wallet needed to be rewritten: restart PPCoin to complete</source>
-        <translation type="unfinished"/>
-=======
-        <location line="+1"/>
-        <source>Error loading wallet.dat: Wallet requires newer version of Bitcoin</source>
-        <translation>Fejl ved indlæsning af wallet.dat: Tegnebog kræver en nyere version af Bitcoin</translation>
-    </message>
-    <message>
-        <location line="+93"/>
-        <source>Wallet needed to be rewritten: restart Bitcoin to complete</source>
-        <translation>Det var nødvendigt at genskrive tegnebogen: genstart Bitcoin for at gennemføre</translation>
->>>>>>> 40809aed
+        <translation>Det var nødvendigt at genskrive tegnebogen: genstart PPCoin for at gennemføre</translation>
     </message>
     <message>
         <location line="-95"/>
@@ -3080,16 +2916,6 @@
         <translation>Indlæsning gennemført</translation>
     </message>
     <message>
-<<<<<<< HEAD
-        <location filename="../bitcoinstrings.cpp" line="78"/>
-        <source>Unable to bind to port %d on this computer.  PPCoin is probably already running.</source>
-        <translation>Kunne ikke binde sig til port %d på denne computer. PPCoin kører sikkert allerede.</translation>
-    </message>
-    <message>
-        <location filename="../bitcoinstrings.cpp" line="81"/>
-        <source>Warning: Please check that your computer&apos;s date and time are correct.  If your clock is wrong PPCoin will not work properly.</source>
-        <translation>Advarsel: Undersøg venligst at din computers dato og klokkeslet er korrekt indstillet.   Hvis der er fejl i disse vil PPCoin ikke fungere korrekt.</translation>
-=======
         <location line="+82"/>
         <source>To use the %s option</source>
         <translation>For at bruge %s mulighed</translation>
@@ -3098,7 +2924,6 @@
         <location line="-74"/>
         <source>Error</source>
         <translation>Fejl</translation>
->>>>>>> 40809aed
     </message>
     <message>
         <location line="-31"/>
