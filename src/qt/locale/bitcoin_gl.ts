--- conflicted
+++ resolved
@@ -1034,13 +1034,10 @@
         <translation>Aceptar conexións de fóra (por defecto: 1 se non -proxy ou -connect)</translation>
     </message>
     <message>
-<<<<<<< HEAD
-=======
         <source>Bitcoin Core</source>
         <translation>Core de Bitcoin</translation>
     </message>
     <message>
->>>>>>> 9460771a
         <source>Bind to given address and always listen on it. Use [host]:port notation for IPv6</source>
         <translation>Enlazar a unha dirección dada e escoitar sempre nela. Emprega a notación [host]:post para IPv6</translation>
     </message>
@@ -1197,21 +1194,6 @@
         <translation>Rede descoñecida especificada en -onlynet: '%s'</translation>
     </message>
     <message>
-<<<<<<< HEAD
-        <source>Cannot resolve -bind address: '%s'</source>
-        <translation>Non se pode resolver a dirección -bind: '%s'</translation>
-    </message>
-    <message>
-        <source>Cannot resolve -externalip address: '%s'</source>
-        <translation>Non se pode resolver dirección -externalip: '%s'</translation>
-    </message>
-    <message>
-        <source>Invalid amount for -paytxfee=&lt;amount&gt;: '%s'</source>
-        <translation>Cantidade inválida para -paytxfee=&lt;cantidade&gt;: '%s'</translation>
-    </message>
-    <message>
-=======
->>>>>>> 9460771a
         <source>Insufficient funds</source>
         <translation>Fondos insuficientes</translation>
     </message>
