--- conflicted
+++ resolved
@@ -842,17 +842,12 @@
         <translation>versi</translation>
     </message>
     <message>
-<<<<<<< HEAD
+        <source>(%1-bit)</source>
+        <translation>(%1-bit)</translation>
+    </message>
+    <message>
         <source>About Zetacoin Core</source>
         <translation>Mengenai Zetacoin Core</translation>
-=======
-        <source>(%1-bit)</source>
-        <translation>(%1-bit)</translation>
-    </message>
-    <message>
-        <source>About Bitcoin Core</source>
-        <translation>Mengenai Bitcoin Core</translation>
->>>>>>> 0bace830
     </message>
     <message>
         <source>Command-line options</source>
@@ -1746,21 +1741,16 @@
         <translation>Gagal: Transaksi ditolak. Ini mungkin terjadi jika beberapa dari koin dalam dompet Anda telah digunakan, seperti ketika Anda menggunakan salinan wallet.dat dan beberapa koin telah dibelanjakan dalam salinan tersebut tetapi disini tidak tertandai sebagai terpakai.</translation>
     </message>
     <message>
-<<<<<<< HEAD
+        <source>A fee higher than %1 is considered an absurdly high fee.</source>
+        <translation>Biaya yang lebih tinggi dari %1 dianggap biaya tak masuk akal.</translation>
+    </message>
+    <message>
+        <source>Payment request expired.</source>
+        <translation>Permintaan pembayaran telah kadaluarsa</translation>
+    </message>
+    <message>
         <source>Warning: Invalid Zetacoin address</source>
         <translation>Awas: Alamat Zetacoin tidak sah</translation>
-=======
-        <source>A fee higher than %1 is considered an absurdly high fee.</source>
-        <translation>Biaya yang lebih tinggi dari %1 dianggap biaya tak masuk akal.</translation>
-    </message>
-    <message>
-        <source>Payment request expired.</source>
-        <translation>Permintaan pembayaran telah kadaluarsa</translation>
-    </message>
-    <message>
-        <source>Warning: Invalid Bitcoin address</source>
-        <translation>Awas: Alamat Bitcoin tidak sah</translation>
->>>>>>> 0bace830
     </message>
     <message>
         <source>(no label)</source>
