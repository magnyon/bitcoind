--- conflicted
+++ resolved
@@ -41,63 +41,7 @@
         <source>&amp;Delete</source>
         <translation>&amp;Hapus</translation>
     </message>
-<<<<<<< HEAD
-    <message>
-        <source>Choose the address to send coins to</source>
-        <translation>Pilihlah alamat kemana koin Anda akan dikirim </translation>
-    </message>
-    <message>
-        <source>Choose the address to receive coins with</source>
-        <translation>Pilihlah alamat dimana Anda akan menerima koin</translation>
-    </message>
-    <message>
-        <source>C&amp;hoose</source>
-        <translation>P&amp;ilihlah</translation>
-    </message>
-    <message>
-        <source>Sending addresses</source>
-        <translation>Alamat pengirim</translation>
-    </message>
-    <message>
-        <source>Receiving addresses</source>
-        <translation>Alamat penerima</translation>
-    </message>
-    <message>
-        <source>These are your Zetacoin addresses for sending payments. Always check the amount and the receiving address before sending coins.</source>
-        <translation>Alamat-alamat Anda untuk mengirim pembayaran. Periksalah jumlah dan alamat penerima setiap kali Anda mengirim Zetacoin.</translation>
-    </message>
-    <message>
-        <source>These are your Zetacoin addresses for receiving payments. It is recommended to use a new receiving address for each transaction.</source>
-        <translation>Alamat-alamat Anda untuk menerima pembayaran. Dianjurkan agar Anda menggunakan alamat yang baru untuk setiap transaksi.</translation>
-    </message>
-    <message>
-        <source>Copy &amp;Label</source>
-        <translation>Salin &amp;Label</translation>
-    </message>
-    <message>
-        <source>&amp;Edit</source>
-        <translation>&amp;Ubah</translation>
-    </message>
-    <message>
-        <source>Export Address List</source>
-        <translation>Ekspor Daftar Alamat</translation>
-    </message>
-    <message>
-        <source>Comma separated file (*.csv)</source>
-        <translation>Berkas CSV (*.csv)</translation>
-    </message>
-    <message>
-        <source>Exporting Failed</source>
-        <translation>Proses Ekspor Gagal</translation>
-    </message>
-    <message>
-        <source>There was an error trying to save the address list to %1. Please try again.</source>
-        <translation>Terjadi kesalahan saat menyimpan daftar alamat ke %1. Silakan coba lagi.</translation>
-    </message>
-</context>
-=======
-    </context>
->>>>>>> 0d719145
+    </context>
 <context>
     <name>AddressTableModel</name>
     </context>
@@ -123,98 +67,6 @@
 <context>
     <name>BanTableModel</name>
     <message>
-<<<<<<< HEAD
-        <source>Encrypt wallet</source>
-        <translation>Enkripsi dompet</translation>
-    </message>
-    <message>
-        <source>This operation needs your wallet passphrase to unlock the wallet.</source>
-        <translation>Operasi ini memerlukan kata kunci dompet Anda untuk membuka dompet.</translation>
-    </message>
-    <message>
-        <source>Unlock wallet</source>
-        <translation>Buka dompet</translation>
-    </message>
-    <message>
-        <source>This operation needs your wallet passphrase to decrypt the wallet.</source>
-        <translation>Operasi ini memerlukan kata kunci dompet Anda untuk mendekripsi dompet.</translation>
-    </message>
-    <message>
-        <source>Decrypt wallet</source>
-        <translation>Dekripsi dompet</translation>
-    </message>
-    <message>
-        <source>Change passphrase</source>
-        <translation>Ubah kata kunci</translation>
-    </message>
-    <message>
-        <source>Confirm wallet encryption</source>
-        <translation>Konfirmasi enkripsi dompet</translation>
-    </message>
-    <message>
-        <source>Warning: If you encrypt your wallet and lose your passphrase, you will &lt;b&gt;LOSE ALL OF YOUR ZETACOINS&lt;/b&gt;!</source>
-        <translation>Perhatian: Jika anda mengenkripsi dompet anda dan lupa kata kuncinya, anda akan &lt;b&gt;KEHILANGAN SELURUH ZETACOIN ANDA&lt;/b&gt;!</translation>
-    </message>
-    <message>
-        <source>Are you sure you wish to encrypt your wallet?</source>
-        <translation>Apakah Anda yakin ingin mengenkripsi dompet Anda?</translation>
-    </message>
-    <message>
-        <source>Zetacoin Core will close now to finish the encryption process. Remember that encrypting your wallet cannot fully protect your zetacoins from being stolen by malware infecting your computer.</source>
-        <translation>Zetacoin Core akan ditutup untuk menyelesaikan proses enkripsi. Mohon diingat bahwa mengenkripsi dompet Anda tidak akan sepenuhnya melindungi zetacoin Anda dari virus atau malware yang menginfeksi komputer Anda.</translation>
-    </message>
-    <message>
-        <source>IMPORTANT: Any previous backups you have made of your wallet file should be replaced with the newly generated, encrypted wallet file. For security reasons, previous backups of the unencrypted wallet file will become useless as soon as you start using the new, encrypted wallet.</source>
-        <translation>PENTING: Setiap back up yang sudah Anda buat sebaiknya diganti dengan data dompet Anda yang baru dan terenkripsi. Untuk alasan keamanan, data back up tidak terenkripsi yang sudah Anda buat sebelumnya tidak akan dapat digunakan setelah Anda mulai menggunakan dompet yang baru dan terenkripsi.</translation>
-    </message>
-    <message>
-        <source>Warning: The Caps Lock key is on!</source>
-        <translation>Perhatian: tombol Caps Lock sementara aktif!</translation>
-    </message>
-    <message>
-        <source>Wallet encrypted</source>
-        <translation>Dompet terenkripsi</translation>
-    </message>
-    <message>
-        <source>Enter the new passphrase to the wallet.&lt;br/&gt;Please use a passphrase of &lt;b&gt;ten or more random characters&lt;/b&gt;, or &lt;b&gt;eight or more words&lt;/b&gt;.</source>
-        <translation>Masukkan kata kunci untuk dompet Anda.&lt;br/&gt;Mohon gunakan kata kunci &lt;b&gt;yang terdiri dari 10 karakter acak&lt;/b&gt;, atau &lt;b&gt;delapan atau beberapa kata lagi&lt;/b&gt;.</translation>
-    </message>
-    <message>
-        <source>Enter the old passphrase and new passphrase to the wallet.</source>
-        <translation>Masukkan kata kunci lama dan kata kunci baru dompet Anda.</translation>
-    </message>
-    <message>
-        <source>Wallet encryption failed</source>
-        <translation>Enkripsi dompet gagal</translation>
-    </message>
-    <message>
-        <source>Wallet encryption failed due to an internal error. Your wallet was not encrypted.</source>
-        <translation>Enkripsi dompet gagal karena kesalahan internal. Dompet Anda tidak dienkripsi.</translation>
-    </message>
-    <message>
-        <source>The supplied passphrases do not match.</source>
-        <translation>Kata kunci yang dimasukkan tidak cocok.</translation>
-    </message>
-    <message>
-        <source>Wallet unlock failed</source>
-        <translation>Gagal buka dompet</translation>
-    </message>
-    <message>
-        <source>The passphrase entered for the wallet decryption was incorrect.</source>
-        <translation>Kata kunci yang dimasukkan untuk dekripsi dompet tidak cocok.</translation>
-    </message>
-    <message>
-        <source>Wallet decryption failed</source>
-        <translation>Dekripsi dompet gagal</translation>
-    </message>
-    <message>
-        <source>Wallet passphrase was successfully changed.</source>
-        <translation>Kata kunci dompet Anda berhasil diubah.</translation>
-    </message>
-</context>
-<context>
-    <name>BanTableModel</name>
-    <message>
         <source>IP/Netmask</source>
         <translation>IP/Netmask</translation>
     </message>
@@ -224,17 +76,6 @@
     </message>
 </context>
 <context>
-=======
-        <source>IP/Netmask</source>
-        <translation>IP/Netmask</translation>
-    </message>
-    <message>
-        <source>Banned Until</source>
-        <translation>Di banned sampai</translation>
-    </message>
-</context>
-<context>
->>>>>>> 0d719145
     <name>BitcoinGUI</name>
     <message>
         <source>Sign &amp;message...</source>
@@ -309,17 +150,6 @@
         <translation>Buka &amp;URI</translation>
     </message>
     <message>
-<<<<<<< HEAD
-        <source>Zetacoin Core client</source>
-        <translation>Klien Zetacoin Core</translation>
-    </message>
-    <message>
-        <source>Importing blocks from disk...</source>
-        <translation>Mengimpor blok dari disk...</translation>
-    </message>
-    <message>
-=======
->>>>>>> 0d719145
         <source>Reindexing blocks on disk...</source>
         <translation>Mengindex ulang blok di dalam disk...</translation>
     </message>
@@ -364,13 +194,6 @@
         <translation>&amp;Menerima</translation>
     </message>
     <message>
-<<<<<<< HEAD
-        <source>Show information about Zetacoin Core</source>
-        <translation>Tampilkan informasi tentang Zetacoin Core</translation>
-    </message>
-    <message>
-=======
->>>>>>> 0d719145
         <source>&amp;Show / Hide</source>
         <translation>&amp;Tampilkan / Sembunyikan</translation>
     </message>
@@ -383,21 +206,12 @@
         <translation>Enkripsi private key yang dimiliki dompet Anda</translation>
     </message>
     <message>
-<<<<<<< HEAD
         <source>Sign messages with your Zetacoin addresses to prove you own them</source>
         <translation>Tanda tangani sebuah pesan menggunakan alamat Zetacoin Anda untuk membuktikan bahwa Anda adalah pemilik alamat tersebut</translation>
     </message>
     <message>
         <source>Verify messages to ensure they were signed with specified Zetacoin addresses</source>
         <translation>Verifikasi pesan untuk memastikan bahwa pesan tersebut ditanda tangani oleh suatu alamat Zetacoin tertentu</translation>
-=======
-        <source>Sign messages with your Bitcoin addresses to prove you own them</source>
-        <translation>Tanda tangani sebuah pesan menggunakan alamat Bitcoin Anda untuk membuktikan bahwa Anda adalah pemilik alamat tersebut</translation>
-    </message>
-    <message>
-        <source>Verify messages to ensure they were signed with specified Bitcoin addresses</source>
-        <translation>Verifikasi pesan untuk memastikan bahwa pesan tersebut ditanda tangani oleh suatu alamat Bitcoin tertentu</translation>
->>>>>>> 0d719145
     </message>
     <message>
         <source>&amp;File</source>
@@ -416,27 +230,10 @@
         <translation>Baris tab</translation>
     </message>
     <message>
-<<<<<<< HEAD
-        <source>Zetacoin Core</source>
-        <translation>Zetacoin Core</translation>
-    </message>
-    <message>
         <source>Request payments (generates QR codes and zetacoin: URIs)</source>
         <translation>Permintaan pembayaran (membuat kode QR dan zetacoin: URIs)</translation>
     </message>
     <message>
-        <source>&amp;About Zetacoin Core</source>
-        <translation>&amp;Mengenai Zetacoin Core</translation>
-    </message>
-    <message>
-        <source>Modify configuration options for Zetacoin Core</source>
-        <translation>Modifikasi pengaturan konfigurasi untuk Zetacoin Core</translation>
-=======
-        <source>Request payments (generates QR codes and bitcoin: URIs)</source>
-        <translation>Permintaan pembayaran (membuat kode QR dan bitcoin: URIs)</translation>
->>>>>>> 0d719145
-    </message>
-    <message>
         <source>Show the list of used sending addresses and labels</source>
         <translation>Tampilkan daftar alamat dan label yang terkirim</translation>
     </message>
@@ -451,21 +248,10 @@
     <message>
         <source>&amp;Command-line options</source>
         <translation>&amp;pilihan Command-line</translation>
-<<<<<<< HEAD
-    </message>
-    <message>
-        <source>Show the Zetacoin Core help message to get a list with possible Zetacoin command-line options</source>
-        <translation>Tampilkan pesan bantuan Zetacoin Core untuk mendapatkan daftar pilihan Command-line</translation>
     </message>
     <message numerus="yes">
         <source>%n active connection(s) to Zetacoin network</source>
         <translation><numerusform>%n koneksi aktif ke jaringan Zetacoin</numerusform></translation>
-=======
-    </message>
-    <message numerus="yes">
-        <source>%n active connection(s) to Bitcoin network</source>
-        <translation><numerusform>%n koneksi aktif ke jaringan Bitcoin</numerusform></translation>
->>>>>>> 0d719145
     </message>
     <message>
         <source>No block source available...</source>
@@ -652,155 +438,7 @@
         <source>Priority</source>
         <translation>Prioritas</translation>
     </message>
-<<<<<<< HEAD
-    <message>
-        <source>Copy address</source>
-        <translation>Salin alamat</translation>
-    </message>
-    <message>
-        <source>Copy label</source>
-        <translation>Salin label</translation>
-    </message>
-    <message>
-        <source>Copy amount</source>
-        <translation>Salin jumlah</translation>
-    </message>
-    <message>
-        <source>Copy transaction ID</source>
-        <translation>Salin ID transaksi</translation>
-    </message>
-    <message>
-        <source>Lock unspent</source>
-        <translation>Kunci unspent.</translation>
-    </message>
-    <message>
-        <source>Unlock unspent</source>
-        <translation>Buka unspent</translation>
-    </message>
-    <message>
-        <source>Copy quantity</source>
-        <translation>Salin kuantitas</translation>
-    </message>
-    <message>
-        <source>Copy fee</source>
-        <translation>Salin biaya</translation>
-    </message>
-    <message>
-        <source>Copy after fee</source>
-        <translation>Salin dengan biaya</translation>
-    </message>
-    <message>
-        <source>Copy bytes</source>
-        <translation>Salin bytes</translation>
-    </message>
-    <message>
-        <source>Copy priority</source>
-        <translation>Salin prioritas</translation>
-    </message>
-    <message>
-        <source>Copy dust</source>
-        <translation>Salin dust</translation>
-    </message>
-    <message>
-        <source>Copy change</source>
-        <translation>Salin kembalian</translation>
-    </message>
-    <message>
-        <source>highest</source>
-        <translation>terbesar</translation>
-    </message>
-    <message>
-        <source>higher</source>
-        <translation>lebih besar</translation>
-    </message>
-    <message>
-        <source>high</source>
-        <translation>besar</translation>
-    </message>
-    <message>
-        <source>medium-high</source>
-        <translation>sedang-sampai-besar</translation>
-    </message>
-    <message>
-        <source>medium</source>
-        <translation>sedang</translation>
-    </message>
-    <message>
-        <source>low-medium</source>
-        <translation>sedikit-sampai-sedang</translation>
-    </message>
-    <message>
-        <source>low</source>
-        <translation>sedikit</translation>
-    </message>
-    <message>
-        <source>lower</source>
-        <translation>lebih sedikit</translation>
-    </message>
-    <message>
-        <source>lowest</source>
-        <translation>tersedikit</translation>
-    </message>
-    <message>
-        <source>(%1 locked)</source>
-        <translation>(%1 terkunci)</translation>
-    </message>
-    <message>
-        <source>none</source>
-        <translation>tidak satupun</translation>
-    </message>
-    <message>
-        <source>This label turns red if the transaction size is greater than 1000 bytes.</source>
-        <translation>Label ini akan menjadi merah apabila ukuran transaksi melebihi 1000 bytes.</translation>
-    </message>
-    <message>
-        <source>This label turns red if the priority is smaller than "medium".</source>
-        <translation>Label ini akan menjadi merah apabila prioritasnya lebih kecil dari "sedang"</translation>
-    </message>
-    <message>
-        <source>This label turns red if any recipient receives an amount smaller than %1.</source>
-        <translation>Label ini akan menjadi merah apabila penerima menerima jumlah yang lebih kecil dari %1.</translation>
-    </message>
-    <message>
-        <source>Can vary +/- %1 satoshi(s) per input.</source>
-        <translation>Dapat beragam +/- %1 satoshi per input.</translation>
-    </message>
-    <message>
-        <source>yes</source>
-        <translation>ya</translation>
-    </message>
-    <message>
-        <source>no</source>
-        <translation>tidak</translation>
-    </message>
-    <message>
-        <source>This means a fee of at least %1 per kB is required.</source>
-        <translation>Perlu biaya lebih dari %1 untuk setiap kB.</translation>
-    </message>
-    <message>
-        <source>Can vary +/- 1 byte per input.</source>
-        <translation>Dapat beragam +/- 1 byte per input.</translation>
-    </message>
-    <message>
-        <source>Transactions with higher priority are more likely to get included into a block.</source>
-        <translation>Transaksi dengan prioritas lebih tinggi akan lebih cepat dimasukkan kedalam blok.</translation>
-    </message>
-    <message>
-        <source>(no label)</source>
-        <translation>(tidak ada label)</translation>
-    </message>
-    <message>
-        <source>change from %1 (%2)</source>
-        <translation>kembalian dari %1 (%2)</translation>
-    </message>
-    <message>
-        <source>(change)</source>
-        <translation>(kembalian)</translation>
-    </message>
-</context>
-=======
-    </context>
->>>>>>> 0d719145
+    </context>
 <context>
     <name>EditAddressDialog</name>
     <message>
@@ -823,43 +461,7 @@
         <source>&amp;Address</source>
         <translation>&amp;Alamat</translation>
     </message>
-<<<<<<< HEAD
-    <message>
-        <source>New receiving address</source>
-        <translation>Alamat menerima baru</translation>
-    </message>
-    <message>
-        <source>New sending address</source>
-        <translation>Alamat mengirim baru</translation>
-    </message>
-    <message>
-        <source>Edit receiving address</source>
-        <translation>Ubah alamat menerima</translation>
-    </message>
-    <message>
-        <source>Edit sending address</source>
-        <translation>Ubah alamat mengirim</translation>
-    </message>
-    <message>
-        <source>The entered address "%1" is already in the address book.</source>
-        <translation>Alamat yang dimasukkan "%1" sudah ada di dalam buku alamat.</translation>
-    </message>
-    <message>
-        <source>The entered address "%1" is not a valid Zetacoin address.</source>
-        <translation>Alamat yang dimasukkan "%1" bukan alamat Zetacoin yang benar.</translation>
-    </message>
-    <message>
-        <source>Could not unlock wallet.</source>
-        <translation>Tidak dapat membuka dompet.</translation>
-    </message>
-    <message>
-        <source>New key generation failed.</source>
-        <translation>Pembuatan kunci baru gagal.</translation>
-    </message>
-</context>
-=======
-    </context>
->>>>>>> 0d719145
+    </context>
 <context>
     <name>FreespaceChecker</name>
     <message>
@@ -886,13 +488,6 @@
 <context>
     <name>HelpMessageDialog</name>
     <message>
-<<<<<<< HEAD
-        <source>Zetacoin Core</source>
-        <translation>Zetacoin Core</translation>
-    </message>
-    <message>
-=======
->>>>>>> 0d719145
         <source>version</source>
         <translation>versi</translation>
     </message>
@@ -901,13 +496,6 @@
         <translation>(%1-bit)</translation>
     </message>
     <message>
-<<<<<<< HEAD
-        <source>About Zetacoin Core</source>
-        <translation>Mengenai Zetacoin Core</translation>
-    </message>
-    <message>
-=======
->>>>>>> 0d719145
         <source>Command-line options</source>
         <translation>Pilihan Command-line</translation>
     </message>
@@ -918,7 +506,6 @@
     <message>
         <source>command-line options</source>
         <translation>pilihan command-line</translation>
-<<<<<<< HEAD
     </message>
     <message>
         <source>UI Options:</source>
@@ -944,36 +531,6 @@
         <source>Show splash screen on startup (default: %u)</source>
         <translation>Tampilkan layar kilat saat memulai (default: %u)</translation>
     </message>
-    <message>
-        <source>Reset all settings changes made over the GUI</source>
-        <translation>Reset semua pengaturan yang dibuat dari GUI</translation>
-=======
->>>>>>> 0d719145
-    </message>
-    <message>
-        <source>UI Options:</source>
-        <translation>Pilihan UI:</translation>
-    </message>
-    <message>
-        <source>Choose data directory on startup (default: %u)</source>
-        <translation>Pilih direktori data saat memulai (default: %u)</translation>
-    </message>
-    <message>
-        <source>Set language, for example "de_DE" (default: system locale)</source>
-        <translation>Pilih bahasa, contoh "id_ID" (default: system locale)</translation>
-    </message>
-    <message>
-        <source>Start minimized</source>
-        <translation>Start minimized</translation>
-    </message>
-    <message>
-        <source>Set SSL root certificates for payment request (default: -system-)</source>
-        <translation>Pilih sertifikat root SSL untuk permintaan pembayaran {default: -system-)</translation>
-    </message>
-    <message>
-        <source>Show splash screen on startup (default: %u)</source>
-        <translation>Tampilkan layar kilat saat memulai (default: %u)</translation>
-    </message>
     </context>
 <context>
     <name>Intro</name>
@@ -982,34 +539,12 @@
         <translation>Selamat Datang</translation>
     </message>
     <message>
-<<<<<<< HEAD
-        <source>Welcome to Zetacoin Core.</source>
-        <translation>Selamat Datang ke Zetacoin Core</translation>
-    </message>
-    <message>
-        <source>As this is the first time the program is launched, you can choose where Zetacoin Core will store its data.</source>
-        <translation>Ini adalah pertama kali program ini dijalankan, Anda dapat memilih dimana Zetacoin Core menyimpan data.</translation>
-    </message>
-    <message>
-        <source>Zetacoin Core will download and store a copy of the Zetacoin block chain. At least %1GB of data will be stored in this directory, and it will grow over time. The wallet will also be stored in this directory.</source>
-        <translation>Zetacoin Core akan mengunduh dan menyimpan salinan dari block chain Zetacoin. Setidaknya %1GB data akan disimpan di direktori ini, dan akan terus bertambah. Dompet Anda juga akan disimpan di direktori ini.</translation>
-    </message>
-    <message>
-=======
->>>>>>> 0d719145
         <source>Use the default data directory</source>
         <translation>Gunakan direktori data default.</translation>
     </message>
     <message>
         <source>Use a custom data directory:</source>
         <translation>Gunakan direktori pilihan Anda:</translation>
-<<<<<<< HEAD
-    </message>
-    <message>
-        <source>Zetacoin Core</source>
-        <translation>Zetacoin Core</translation>
-=======
->>>>>>> 0d719145
     </message>
     <message>
         <source>Error: Specified data directory "%1" cannot be created.</source>
@@ -1045,13 +580,6 @@
     <message>
         <source>Select payment request file</source>
         <translation>Pilih data permintaan pembayaran</translation>
-<<<<<<< HEAD
-    </message>
-    <message>
-        <source>Select payment request file to open</source>
-        <translation>Pilih data permintaan pembayaran yang akan dibuka</translation>
-=======
->>>>>>> 0d719145
     </message>
     </context>
 <context>
@@ -1093,13 +621,6 @@
         <translation>Minimalisasi aplikasi ketika jendela ditutup. Ketika pilihan ini dipilih, aplikasi akan menutup seluruhnya jika anda memilih Keluar di menu yang tersedia.</translation>
     </message>
     <message>
-<<<<<<< HEAD
-        <source>The user interface language can be set here. This setting will take effect after restarting Zetacoin Core.</source>
-        <translation>Bahasa interface pengguna bisa diubah disini. Pengaturan ini akan memberikan efek setelah Zetacoin Core di-restart.</translation>
-    </message>
-    <message>
-=======
->>>>>>> 0d719145
         <source>Third party URLs (e.g. a block explorer) that appear in the transactions tab as context menu items. %s in the URL is replaced by transaction hash. Multiple URLs are separated by vertical bar |.</source>
         <translation>URL pihak ketika (misalnya sebuah block explorer) yang mumcul dalam tab transaksi sebagai konteks menu. %s dalam URL diganti dengan kode transaksi. URL dipisahkan dengan tanda vertikal |.</translation>
     </message>
@@ -1124,17 +645,6 @@
         <translation>&amp;Jaringan</translation>
     </message>
     <message>
-<<<<<<< HEAD
-        <source>Automatically start Zetacoin Core after logging in to the system.</source>
-        <translation>Buka Zetacoin Core secara otomatis setelah Anda log-in ke sistem Anda.</translation>
-    </message>
-    <message>
-        <source>&amp;Start Zetacoin Core on system login</source>
-        <translation>&amp;Mulai Zetacoin Core saat log-in sistem</translation>
-    </message>
-    <message>
-=======
->>>>>>> 0d719145
         <source>(0 = auto, &lt;0 = leave that many cores free)</source>
         <translation>(0 = auto, &lt;0 = leave that many cores free)</translation>
     </message>
@@ -1167,13 +677,8 @@
         <translation>Petakan port dengan &amp;UPnP</translation>
     </message>
     <message>
-<<<<<<< HEAD
         <source>Connect to the Zetacoin network through a SOCKS5 proxy.</source>
         <translation>Hubungkan ke jaringan Zetacoin melalui SOCKS5 proxy.</translation>
-=======
-        <source>Connect to the Bitcoin network through a SOCKS5 proxy.</source>
-        <translation>Hubungkan ke jaringan Bitcoin melalui SOCKS5 proxy.</translation>
->>>>>>> 0d719145
     </message>
     <message>
         <source>Proxy &amp;IP:</source>
@@ -1336,8 +841,8 @@
         <translation>Nilai</translation>
     </message>
     <message>
-        <source>Enter a Bitcoin address (e.g. %1)</source>
-        <translation>Masukkan alamat Bitcoin (contoh %1)</translation>
+        <source>Enter a Zetacoin address (e.g. %1)</source>
+        <translation>Masukkan alamat Zetacoin (contoh %1)</translation>
     </message>
     <message>
         <source>%1 h</source>
@@ -1348,59 +853,6 @@
         <translation>%1 menit</translation>
     </message>
     <message>
-<<<<<<< HEAD
-        <source>Payment request expired.</source>
-        <translation>Permintaan pembayaran telah kadaluarsa</translation>
-    </message>
-    <message>
-        <source>Refund from %1</source>
-        <translation>Pembayaran kembali dari %1</translation>
-    </message>
-    <message>
-        <source>Error communicating with %1: %2</source>
-        <translation>Masalah berkomunikasi dengan %1: %2</translation>
-    </message>
-    <message>
-        <source>Bad response from server %1</source>
-        <translation>Jawaban salah dari server %1</translation>
-    </message>
-    <message>
-        <source>Payment acknowledged</source>
-        <translation>Pembayaran diakui</translation>
-    </message>
-    <message>
-        <source>Network request error</source>
-        <translation>Gagalan permintaan dari jaringan</translation>
-    </message>
-</context>
-<context>
-    <name>PeerTableModel</name>
-    <message>
-        <source>User Agent</source>
-        <translation>Agen Pengguna</translation>
-    </message>
-    </context>
-<context>
-    <name>QObject</name>
-    <message>
-        <source>Amount</source>
-        <translation>Nilai</translation>
-    </message>
-    <message>
-        <source>Enter a Zetacoin address (e.g. %1)</source>
-        <translation>Masukkan alamat Zetacoin (contoh %1)</translation>
-    </message>
-    <message>
-        <source>%1 h</source>
-        <translation>%1 Jam</translation>
-    </message>
-    <message>
-        <source>%1 m</source>
-        <translation>%1 menit</translation>
-    </message>
-    <message>
-=======
->>>>>>> 0d719145
         <source>N/A</source>
         <translation>T/S</translation>
     </message>
@@ -1529,13 +981,6 @@
         <translation>1 &amp;tahun</translation>
     </message>
     <message>
-<<<<<<< HEAD
-        <source>Welcome to the Zetacoin Core RPC console.</source>
-        <translation>Selamat datang di konsol RPC Zetacoin.</translation>
-    </message>
-    <message>
-=======
->>>>>>> 0d719145
         <source>Use up and down arrows to navigate history, and &lt;b&gt;Ctrl-L&lt;/b&gt; to clear screen.</source>
         <translation>Gunakan panah keatas dan kebawah untuk menampilkan sejarah, dan &lt;b&gt;Ctrl-L&lt;/b&gt; untuk bersihkan layar.</translation>
     </message>
@@ -1767,103 +1212,7 @@
         <source>S&amp;end</source>
         <translation>K&amp;irim</translation>
     </message>
-<<<<<<< HEAD
-    <message>
-        <source>Confirm send coins</source>
-        <translation>Konfirmasi pengiriman koin</translation>
-    </message>
-    <message>
-        <source>%1 to %2</source>
-        <translation>%1 ke %2</translation>
-    </message>
-    <message>
-        <source>Copy quantity</source>
-        <translation>Salin kuantitas</translation>
-    </message>
-    <message>
-        <source>Copy amount</source>
-        <translation>Salin nilai</translation>
-    </message>
-    <message>
-        <source>Copy fee</source>
-        <translation>Salin biaya</translation>
-    </message>
-    <message>
-        <source>Copy after fee</source>
-        <translation>Salin dengan biaya</translation>
-    </message>
-    <message>
-        <source>Copy bytes</source>
-        <translation>Salin bytes</translation>
-    </message>
-    <message>
-        <source>Copy priority</source>
-        <translation>Salin prioritas</translation>
-    </message>
-    <message>
-        <source>Copy change</source>
-        <translation>Salin uang kembali</translation>
-    </message>
-    <message>
-        <source>Total Amount %1</source>
-        <translation>Jumlah Total %1</translation>
-    </message>
-    <message>
-        <source>or</source>
-        <translation>atau</translation>
-    </message>
-    <message>
-        <source>The amount to pay must be larger than 0.</source>
-        <translation>Nilai yang dibayar harus lebih besar dari 0.</translation>
-    </message>
-    <message>
-        <source>The amount exceeds your balance.</source>
-        <translation>Nilai melebihi saldo Anda.</translation>
-    </message>
-    <message>
-        <source>The total exceeds your balance when the %1 transaction fee is included.</source>
-        <translation>Jumlah melebihi saldo Anda ketika biaya transaksi %1 ditambahkan.</translation>
-    </message>
-    <message>
-        <source>Transaction creation failed!</source>
-        <translation>Gagal membuat transaksi!</translation>
-    </message>
-    <message>
-        <source>The transaction was rejected! This might happen if some of the coins in your wallet were already spent, such as if you used a copy of wallet.dat and coins were spent in the copy but not marked as spent here.</source>
-        <translation>Gagal: Transaksi ditolak. Ini mungkin terjadi jika beberapa dari koin dalam dompet Anda telah digunakan, seperti ketika Anda menggunakan salinan wallet.dat dan beberapa koin telah dibelanjakan dalam salinan tersebut tetapi disini tidak tertandai sebagai terpakai.</translation>
-    </message>
-    <message>
-        <source>A fee higher than %1 is considered an absurdly high fee.</source>
-        <translation>Biaya yang lebih tinggi dari %1 dianggap biaya tak masuk akal.</translation>
-    </message>
-    <message>
-        <source>Payment request expired.</source>
-        <translation>Permintaan pembayaran telah kadaluarsa</translation>
-    </message>
-    <message>
-        <source>Warning: Invalid Zetacoin address</source>
-        <translation>Awas: Alamat Zetacoin tidak sah</translation>
-    </message>
-    <message>
-        <source>(no label)</source>
-        <translation>(tidak ada label)</translation>
-    </message>
-    <message>
-        <source>Copy dust</source>
-        <translation>Salin dust</translation>
-    </message>
-    <message>
-        <source>Are you sure you want to send?</source>
-        <translation>Apakah Anda yakin ingin kirim?</translation>
-    </message>
-    <message>
-        <source>added as transaction fee</source>
-        <translation>ditambahkan sebagai biaya transaksi</translation>
-    </message>
-</context>
-=======
-    </context>
->>>>>>> 0d719145
+    </context>
 <context>
     <name>SendCoinsEntry</name>
     <message>
@@ -1925,13 +1274,6 @@
 <context>
     <name>ShutdownWindow</name>
     <message>
-<<<<<<< HEAD
-        <source>Zetacoin Core is shutting down...</source>
-        <translation>Zetacoin Core sementara dimatikan...</translation>
-    </message>
-    <message>
-=======
->>>>>>> 0d719145
         <source>Do not shut down the computer until this window disappears.</source>
         <translation>Kamu tidak dapat mematikan komputer sebelum jendela ini tertutup sendiri.</translation>
     </message>
@@ -2006,98 +1348,82 @@
 <context>
     <name>SplashScreen</name>
     <message>
-<<<<<<< HEAD
+        <source>[testnet]</source>
+        <translation>[testnet]</translation>
+    </message>
+</context>
+<context>
+    <name>TrafficGraphWidget</name>
+    <message>
+        <source>KB/s</source>
+        <translation>KB/s</translation>
+    </message>
+</context>
+<context>
+    <name>TransactionDesc</name>
+    </context>
+<context>
+    <name>TransactionDescDialog</name>
+    <message>
+        <source>This pane shows a detailed description of the transaction</source>
+        <translation>Jendela ini menampilkan deskripsi rinci dari transaksi tersebut</translation>
+    </message>
+    </context>
+<context>
+    <name>TransactionTableModel</name>
+    </context>
+<context>
+    <name>TransactionView</name>
+    </context>
+<context>
+    <name>UnitDisplayStatusBarControl</name>
+    </context>
+<context>
+    <name>WalletFrame</name>
+    </context>
+<context>
+    <name>WalletModel</name>
+    </context>
+<context>
+    <name>WalletView</name>
+    </context>
+<context>
+    <name>bitcoin-core</name>
+    <message>
+        <source>Options:</source>
+        <translation>Pilihan:</translation>
+    </message>
+    <message>
+        <source>Specify data directory</source>
+        <translation>Tentukan direktori data</translation>
+    </message>
+    <message>
+        <source>Connect to a node to retrieve peer addresses, and disconnect</source>
+        <translation>Hubungkan ke node untuk menerima alamat peer, dan putuskan</translation>
+    </message>
+    <message>
+        <source>Specify your own public address</source>
+        <translation>Tentukan alamat publik Anda sendiri</translation>
+    </message>
+    <message>
+        <source>Accept command line and JSON-RPC commands</source>
+        <translation>Menerima perintah baris perintah dan JSON-RPC</translation>
+    </message>
+    <message>
+        <source>Run in the background as a daemon and accept commands</source>
+        <translation>Berjalan dibelakang sebagai daemin dan menerima perintah</translation>
+    </message>
+    <message>
+        <source>Accept connections from outside (default: 1 if no -proxy or -connect)</source>
+        <translation>Terima hubungan dari luar (standar: 1 kalau -proxy atau -connect tidak dipilih)</translation>
+    </message>
+    <message>
         <source>Zetacoin Core</source>
         <translation>Zetacoin Core</translation>
     </message>
     <message>
-        <source>The Zetacoin Core developers</source>
-        <translation>Pembangun Zetacoin Core</translation>
-    </message>
-    <message>
-=======
->>>>>>> 0d719145
-        <source>[testnet]</source>
-        <translation>[testnet]</translation>
-    </message>
-</context>
-<context>
-    <name>TrafficGraphWidget</name>
-    <message>
-        <source>KB/s</source>
-        <translation>KB/s</translation>
-    </message>
-</context>
-<context>
-    <name>TransactionDesc</name>
-    </context>
-<context>
-    <name>TransactionDescDialog</name>
-    <message>
-        <source>This pane shows a detailed description of the transaction</source>
-        <translation>Jendela ini menampilkan deskripsi rinci dari transaksi tersebut</translation>
-    </message>
-    </context>
-<context>
-    <name>TransactionTableModel</name>
-    </context>
-<context>
-    <name>TransactionView</name>
-    </context>
-<context>
-    <name>UnitDisplayStatusBarControl</name>
-    </context>
-<context>
-    <name>WalletFrame</name>
-    </context>
-<context>
-    <name>WalletModel</name>
-    </context>
-<context>
-    <name>WalletView</name>
-    </context>
-<context>
-    <name>bitcoin-core</name>
-    <message>
-        <source>Options:</source>
-        <translation>Pilihan:</translation>
-    </message>
-    <message>
-        <source>Specify data directory</source>
-        <translation>Tentukan direktori data</translation>
-    </message>
-    <message>
-        <source>Connect to a node to retrieve peer addresses, and disconnect</source>
-        <translation>Hubungkan ke node untuk menerima alamat peer, dan putuskan</translation>
-    </message>
-    <message>
-        <source>Specify your own public address</source>
-        <translation>Tentukan alamat publik Anda sendiri</translation>
-    </message>
-    <message>
-        <source>Accept command line and JSON-RPC commands</source>
-        <translation>Menerima perintah baris perintah dan JSON-RPC</translation>
-    </message>
-    <message>
-        <source>Run in the background as a daemon and accept commands</source>
-        <translation>Berjalan dibelakang sebagai daemin dan menerima perintah</translation>
-    </message>
-    <message>
-        <source>Accept connections from outside (default: 1 if no -proxy or -connect)</source>
-        <translation>Terima hubungan dari luar (standar: 1 kalau -proxy atau -connect tidak dipilih)</translation>
-    </message>
-    <message>
-        <source>Bitcoin Core</source>
-        <translation>Bitcoin Core</translation>
-    </message>
-    <message>
-<<<<<<< HEAD
-        <source>Unable to bind to %s on this computer. Zetacoin Core is probably already running.</source>
-        <translation>Tidak bisa mengikat dengan %s di computer ini. Kemungkinan Zetacoin Core sudah mulai.</translation>
-=======
         <source>Execute command when a wallet transaction changes (%s in cmd is replaced by TxID)</source>
         <translation>Jalankan perintah ketika perubahan transaksi dompet (%s di cmd digantikan oleh TxID)</translation>
->>>>>>> 0d719145
     </message>
     <message>
         <source>Warning: The network does not appear to fully agree! Some miners appear to be experiencing issues.</source>
@@ -2192,21 +1518,6 @@
         <translation>Opsi dompet:</translation>
     </message>
     <message>
-<<<<<<< HEAD
-        <source>You need to rebuild the database using -reindex to change -txindex</source>
-        <translation>Harus membangun ulang database menggunakan -reindex supaya mengubah -txindex</translation>
-    </message>
-    <message>
-        <source>Cannot obtain a lock on data directory %s. Zetacoin Core is probably already running.</source>
-        <translation>Tidak bisa mengunci data directory %s. Kemungkinan Zetacoin Core sudah mulai.</translation>
-    </message>
-    <message>
-        <source>Cannot resolve -whitebind address: '%s'</source>
-        <translation>Tidak dapat menyelesaikan alamat -whitebind: '%s'</translation>
-    </message>
-    <message>
-=======
->>>>>>> 0d719145
         <source>Connect through SOCKS5 proxy</source>
         <translation>Hubungkan melalui proxy SOCKS5</translation>
     </message>
@@ -2215,21 +1526,6 @@
         <translation>Informasi</translation>
     </message>
     <message>
-<<<<<<< HEAD
-        <source>Invalid amount for -maxtxfee=&lt;amount&gt;: '%s'</source>
-        <translation>Nilai salah untuk -maxtxfee=&lt;amount&gt;: '%s'</translation>
-    </message>
-    <message>
-        <source>Invalid amount for -minrelaytxfee=&lt;amount&gt;: '%s'</source>
-        <translation>Nilai yang salah untuk -minrelaytxfee=&lt;amount&gt;: '%s'</translation>
-    </message>
-    <message>
-        <source>Invalid amount for -mintxfee=&lt;amount&gt;: '%s'</source>
-        <translation>Nilai yang salah untuk -mintxfee=&lt;amount&gt;: '%s'</translation>
-    </message>
-    <message>
-=======
->>>>>>> 0d719145
         <source>RPC server options:</source>
         <translation>Opsi server RPC:</translation>
     </message>
