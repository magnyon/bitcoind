--- conflicted
+++ resolved
@@ -93,11 +93,7 @@
         <source>Exporting Failed</source>
         <translation>Proses Ekspor Gagal</translation>
     </message>
-    <message>
-        <source>There was an error trying to save the address list to %1. Please try again.</source>
-        <translation>Terjadi kesalahan saat menyimpan daftar alamat ke %1. Silakan coba lagi.</translation>
-    </message>
-</context>
+    </context>
 <context>
     <name>AddressTableModel</name>
     <message>
@@ -161,21 +157,13 @@
     </message>
     <message>
         <source>Warning: If you encrypt your wallet and lose your passphrase, you will &lt;b&gt;LOSE ALL OF YOUR ZETACOINS&lt;/b&gt;!</source>
-        <translation>Perhatian: Jika anda mengenkripsi dompet anda dan lupa kata kuncinya, anda pasti &lt;b&gt;KEHILANGAN SELURUH BITCOIN ANDA&lt;/B&gt;!</translation>
+        <translation>Perhatian: Jika anda mengenkripsi dompet anda dan lupa kata kuncinya, anda pasti &lt;b&gt;KEHILANGAN SELURUH ZETACOIN ANDA&lt;/B&gt;!</translation>
     </message>
     <message>
         <source>Are you sure you wish to encrypt your wallet?</source>
         <translation>Apakah kamu yakin ingin mengenkripsi dompet anda?</translation>
     </message>
     <message>
-        <source>Bitcoin Core will close now to finish the encryption process. Remember that encrypting your wallet cannot fully protect your bitcoins from being stolen by malware infecting your computer.</source>
-        <translation>Bitcoin Core akan ditutup untuk menyelesaikan proses enkripsi. Mohon diingat bahwa mengenkripsi dompet Anda tidak akan sepenuhnya melindungi bitcoin Anda dari virus atau malware yang menginfeksi komputer Anda.</translation>
-    </message>
-    <message>
-        <source>IMPORTANT: Any previous backups you have made of your wallet file should be replaced with the newly generated, encrypted wallet file. For security reasons, previous backups of the unencrypted wallet file will become useless as soon as you start using the new, encrypted wallet.</source>
-        <translation>PENTING: Setiap back up yang sudah Anda buat sebaiknya diganti dengan data dompet Anda yang baru dan terenkripsi. Untuk alasan keamanan, data back up tidak terenkripsi yang sudah Anda buat sebelumnya tidak akan dapat digunakan setelah Anda mulai menggunakan dompet yang baru dan terenkripsi.</translation>
-    </message>
-    <message>
         <source>Warning: The Caps Lock key is on!</source>
         <translation>Perhatian: tombol Caps Lock sementara aktif!</translation>
     </message>
@@ -184,17 +172,6 @@
         <translation>Dompet terenkripsi</translation>
     </message>
     <message>
-<<<<<<< HEAD
-        <source>Enter the new passphrase to the wallet.&lt;br/&gt;Please use a passphrase of &lt;b&gt;ten or more random characters&lt;/b&gt;, or &lt;b&gt;eight or more words&lt;/b&gt;.</source>
-        <translation>Masukkan kata kunci untuk dompet Anda.&lt;br/&gt;Mohon gunakan kata kunci &lt;b&gt;yang terdiri dari 10 karakter acak&lt;/b&gt;, atau &lt;b&gt;delapan atau beberapa kata lagi&lt;/b&gt;.</translation>
-    </message>
-    <message>
-        <source>Enter the old passphrase and new passphrase to the wallet.</source>
-        <translation>Masukkan kata kunci lama dan kata kunci baru dompet Anda.</translation>
-    </message>
-    <message>
-=======
->>>>>>> 188ca9c3
         <source>Wallet encryption failed</source>
         <translation>Enkripsi dompet gagal</translation>
     </message>
@@ -313,13 +290,8 @@
         <translation>Mengindex ulang block di harddisk...</translation>
     </message>
     <message>
-<<<<<<< HEAD
         <source>Send coins to a Zetacoin address</source>
         <translation>Kirim koin ke alamat Zetacoin</translation>
-=======
-        <source>Send coins to a Bitcoin address</source>
-        <translation>Kirim koin ke alamat Bitcoin</translation>
->>>>>>> 188ca9c3
     </message>
     <message>
         <source>Backup wallet to another location</source>
@@ -408,10 +380,6 @@
     <message>
         <source>&amp;About Zetacoin Core</source>
         <translation>&amp;Mengenai Zetacoin Core</translation>
-    </message>
-    <message>
-        <source>Modify configuration options for Bitcoin Core</source>
-        <translation>Modifikasi pengaturan konfigurasi untuk Bitcoin Core</translation>
     </message>
     <message>
         <source>Show the list of used sending addresses and labels</source>
@@ -496,12 +464,8 @@
     <message>
         <source>Date: %1
 </source>
-<<<<<<< HEAD
-        <translation>Tanggal: %1</translation>
-=======
         <translation>Tanggal: %1
 </translation>
->>>>>>> 188ca9c3
     </message>
     <message>
         <source>Amount: %1
@@ -511,7 +475,6 @@
     </message>
     <message>
         <source>Type: %1
-<<<<<<< HEAD
 </source>
         <translation>Tipe: %1
 </translation>
@@ -519,7 +482,8 @@
     <message>
         <source>Label: %1
 </source>
-        <translation>Label: %1</translation>
+        <translation>Label: %1
+</translation>
     </message>
     <message>
         <source>Address: %1
@@ -528,25 +492,6 @@
 </translation>
     </message>
     <message>
-=======
-</source>
-        <translation>Tipe: %1
-</translation>
-    </message>
-    <message>
-        <source>Label: %1
-</source>
-        <translation>Label: %1
-</translation>
-    </message>
-    <message>
-        <source>Address: %1
-</source>
-        <translation>Alamat: %1
-</translation>
-    </message>
-    <message>
->>>>>>> 188ca9c3
         <source>Sent transaction</source>
         <translation>Transaksi terkirim</translation>
     </message>
@@ -597,10 +542,6 @@
         <translation>Biaya:</translation>
     </message>
     <message>
-        <source>Dust:</source>
-        <translation>Dust:</translation>
-    </message>
-    <message>
         <source>After Fee:</source>
         <translation>Dengan Biaya:</translation>
     </message>
@@ -625,14 +566,6 @@
         <translation>Nilai</translation>
     </message>
     <message>
-        <source>Received with label</source>
-        <translation>Diterima dengan label</translation>
-    </message>
-    <message>
-        <source>Received with address</source>
-        <translation>Diterima dengan alamat</translation>
-    </message>
-    <message>
         <source>Date</source>
         <translation>Tanggal</translation>
     </message>
@@ -693,10 +626,6 @@
         <translation>Salin prioritas</translation>
     </message>
     <message>
-        <source>Copy dust</source>
-        <translation>Salin dust</translation>
-    </message>
-    <message>
         <source>Copy change</source>
         <translation>Salin uang kembali</translation>
     </message>
@@ -745,22 +674,6 @@
         <translation>tidak satupun</translation>
     </message>
     <message>
-        <source>This label turns red if the transaction size is greater than 1000 bytes.</source>
-        <translation>Label ini akan menjadi merah apabila ukuran transaksi melebihi 1000 bytes.</translation>
-    </message>
-    <message>
-        <source>This label turns red if the priority is smaller than "medium".</source>
-        <translation>Label ini akan menjadi merah apabila prioritasnya lebih kecil dari "sedang"</translation>
-    </message>
-    <message>
-        <source>This label turns red if any recipient receives an amount smaller than %1.</source>
-        <translation>Label ini akan menjadi merah apabila penerima menerima jumlah yang lebih kecil dari %1.</translation>
-    </message>
-    <message>
-        <source>Can vary +/- %1 satoshi(s) per input.</source>
-        <translation>Dapat beragam +/- %1 satoshi per input.</translation>
-    </message>
-    <message>
         <source>yes</source>
         <translation>ya</translation>
     </message>
@@ -882,39 +795,22 @@
         <translation>versi</translation>
     </message>
     <message>
-        <source>(%1-bit)</source>
-        <translation>(%1-bit)</translation>
-    </message>
-    <message>
-<<<<<<< HEAD
         <source>About Zetacoin Core</source>
         <translation>Mengenai Zetacoin Core</translation>
-=======
+    </message>
+    <message>
         <source>Command-line options</source>
         <translation>pilihan Perintah-baris</translation>
     </message>
     <message>
         <source>Usage:</source>
         <translation>Penggunaan:</translation>
->>>>>>> 188ca9c3
-    </message>
-    <message>
-        <source>Command-line options</source>
-        <translation>pilihan Perintah-baris</translation>
-    </message>
-<<<<<<< HEAD
-    <message>
-        <source>Usage:</source>
-        <translation>Penggunaan:</translation>
     </message>
     <message>
         <source>command-line options</source>
         <translation>pilihan perintah-baris</translation>
     </message>
-</context>
-=======
     </context>
->>>>>>> 188ca9c3
 <context>
     <name>Intro</name>
     <message>
@@ -926,14 +822,6 @@
         <translation>Selamat Datang ke Zetacoin Core</translation>
     </message>
     <message>
-        <source>As this is the first time the program is launched, you can choose where Bitcoin Core will store its data.</source>
-        <translation>Ini adalah pertama kali program ini dijalankan, Anda dapat memilih dimana Bitcoin Core menyimpan data.</translation>
-    </message>
-    <message>
-        <source>Bitcoin Core will download and store a copy of the Bitcoin block chain. At least %1GB of data will be stored in this directory, and it will grow over time. The wallet will also be stored in this directory.</source>
-        <translation>Bitcoin Core akan mengunduh dan menyimpan salinan dari block chain Bitcoin. Setidaknya %1GB data akan disimpan di direktori ini, dan akan terus bertambah. Dompet Anda juga akan disimpan di direktori ini.</translation>
-    </message>
-    <message>
         <source>Use the default data directory</source>
         <translation>Menggunakan direktori untuk data yang biasa.</translation>
     </message>
@@ -944,10 +832,6 @@
     <message>
         <source>Zetacoin Core</source>
         <translation>Zetacoin Core</translation>
-    </message>
-    <message>
-        <source>Error: Specified data directory "%1" cannot be created.</source>
-        <translation>Kesalahan: Direktori data "%1" tidak dapat dibuat.</translation>
     </message>
     <message>
         <source>Error</source>
@@ -992,45 +876,14 @@
         <translation>&amp;Utama</translation>
     </message>
     <message>
-<<<<<<< HEAD
-        <source>Size of &amp;database cache</source>
-        <translation>Ukuran cache &amp;database</translation>
-    </message>
-    <message>
-=======
->>>>>>> 188ca9c3
         <source>MB</source>
         <translation>MB</translation>
     </message>
     <message>
-        <source>Number of script &amp;verification threads</source>
-        <translation>Jumlah script &amp;verification threads</translation>
-    </message>
-    <message>
-        <source>Accept connections from outside</source>
-        <translation>Terima koneksi dari luar</translation>
-    </message>
-    <message>
-        <source>Allow incoming connections</source>
-        <translation>Perbolehkan koneksi masuk</translation>
-    </message>
-    <message>
         <source>IP address of the proxy (e.g. IPv4: 127.0.0.1 / IPv6: ::1)</source>
         <translation>Alamat IP proxy (cth. IPv4: 127.0.0.1 / IPv6: ::1)</translation>
     </message>
     <message>
-        <source>Minimize instead of exit the application when the window is closed. When this option is enabled, the application will be closed only after selecting Exit in the menu.</source>
-        <translation>Minimalisasi aplikasi ketika jendela ditutup. Ketika pilihan ini dipilih, aplikasi akan menutup seluruhnya jika anda memilih Keluar di menu yang tersedia.</translation>
-    </message>
-    <message>
-        <source>The user interface language can be set here. This setting will take effect after restarting Bitcoin Core.</source>
-        <translation>Bahasa interface pengguna bisa diubah disini. Pengaturan ini akan memberikan efek setelah Bitcoin Core di-restart.</translation>
-    </message>
-    <message>
-        <source>Third party URLs (e.g. a block explorer) that appear in the transactions tab as context menu items. %s in the URL is replaced by transaction hash. Multiple URLs are separated by vertical bar |.</source>
-        <translation>URL pihak ketika (misalnya sebuah block explorer) yang mumcul dalam tab transaksi sebagai konteks menu. %s dalam URL diganti dengan kode transaksi. URL dipisahkan dengan tanda vertikal |.</translation>
-    </message>
-    <message>
         <source>Third party transaction URLs</source>
         <translation>Transaksi URLs pihak ketiga</translation>
     </message>
@@ -1051,18 +904,6 @@
         <translation>&amp;Jaringan</translation>
     </message>
     <message>
-        <source>Automatically start Bitcoin Core after logging in to the system.</source>
-        <translation>Buka Bitcoin Core secara otomatis setelah Anda log-in ke sistem Anda.</translation>
-    </message>
-    <message>
-        <source>&amp;Start Bitcoin Core on system login</source>
-        <translation>&amp;Mulai Bitcoin Core saat log-in sistem</translation>
-    </message>
-    <message>
-        <source>(0 = auto, &lt;0 = leave that many cores free)</source>
-        <translation>(0 = auto, &lt;0 = leave that many cores free)</translation>
-    </message>
-    <message>
         <source>W&amp;allet</source>
         <translation>D&amp;ompet</translation>
     </message>
@@ -1091,10 +932,6 @@
         <translation>Petakan port dengan &amp;UPnP</translation>
     </message>
     <message>
-        <source>Connect to the Bitcoin network through a SOCKS5 proxy.</source>
-        <translation>Hubungkan ke jaringan Bitcoin melalui SOCKS5 proxy.</translation>
-    </message>
-    <message>
         <source>Proxy &amp;IP:</source>
         <translation>IP Proxy:</translation>
     </message>
@@ -1299,8 +1136,8 @@
         <translation>Nilai</translation>
     </message>
     <message>
-        <source>Enter a Bitcoin address (e.g. %1)</source>
-        <translation>Masukkan alamat Bitcoin (contoh %1)</translation>
+        <source>Enter a Zetacoin address (e.g. %1)</source>
+        <translation>Masukkan alamat Zetacoin (contoh %1)</translation>
     </message>
     <message>
         <source>%1 h</source>
@@ -1398,13 +1235,9 @@
     </message>
     <message>
         <source>User Agent</source>
-<<<<<<< HEAD
-        <translation>Agen Pengguna</translation>
-=======
         <translation>Agen Pengguna
 
 </translation>
->>>>>>> 188ca9c3
     </message>
     <message>
         <source>Services</source>
@@ -1455,8 +1288,6 @@
         <translation>Bersihkan konsol</translation>
     </message>
     <message>
-<<<<<<< HEAD
-=======
         <source>1 &amp;hour</source>
         <translation>1 &amp;jam</translation>
     </message>
@@ -1473,9 +1304,8 @@
         <translation>1 &amp;tahun</translation>
     </message>
     <message>
->>>>>>> 188ca9c3
-        <source>Welcome to the Bitcoin Core RPC console.</source>
-        <translation>Selamat datang di konsol RPC Bitcoin.</translation>
+        <source>Welcome to the Zetacoin Core RPC console.</source>
+        <translation>Selamat datang di konsol RPC Zetacoin.</translation>
     </message>
     <message>
         <source>Use up and down arrows to navigate history, and &lt;b&gt;Ctrl-L&lt;/b&gt; to clear screen.</source>
@@ -1502,25 +1332,18 @@
         <translation>%1 GB</translation>
     </message>
     <message>
-<<<<<<< HEAD
+        <source>Yes</source>
+        <translation>Ya</translation>
+    </message>
+    <message>
+        <source>No</source>
+        <translation>Tidak</translation>
+    </message>
+    <message>
         <source>Unknown</source>
         <translation>Tidak diketahui</translation>
     </message>
-    </context>
-=======
-        <source>Yes</source>
-        <translation>Ya</translation>
-    </message>
-    <message>
-        <source>No</source>
-        <translation>Tidak</translation>
-    </message>
-    <message>
-        <source>Unknown</source>
-        <translation>Tidak diketahui</translation>
-    </message>
-</context>
->>>>>>> 188ca9c3
+</context>
 <context>
     <name>ReceiveCoinsDialog</name>
     <message>
@@ -1773,13 +1596,8 @@
         <translation>Hapus informasi dari form.</translation>
     </message>
     <message>
-<<<<<<< HEAD
-        <source>Dust:</source>
-        <translation>Dust:</translation>
-=======
         <source>Clear &amp;All</source>
         <translation>Hapus &amp;Semua</translation>
->>>>>>> 188ca9c3
     </message>
     <message>
         <source>Balance:</source>
@@ -1830,13 +1648,10 @@
         <translation>Salin uang kembali</translation>
     </message>
     <message>
-<<<<<<< HEAD
-=======
         <source>Total Amount %1</source>
         <translation>Jumlah Total %1</translation>
     </message>
     <message>
->>>>>>> 188ca9c3
         <source>or</source>
         <translation>atau</translation>
     </message>
@@ -1869,21 +1684,12 @@
         <translation>Permintaan pembayaran telah kadaluarsa</translation>
     </message>
     <message>
-<<<<<<< HEAD
         <source>Warning: Invalid Zetacoin address</source>
         <translation>Awas: Alamat Zetacoin tidak sah</translation>
-=======
-        <source>Warning: Invalid Bitcoin address</source>
-        <translation>Awas: Alamat Bitcoin tidak sah</translation>
->>>>>>> 188ca9c3
     </message>
     <message>
         <source>(no label)</source>
         <translation>(tidak ada label)</translation>
-    </message>
-    <message>
-        <source>Copy dust</source>
-        <translation>Salin dust</translation>
     </message>
     <message>
         <source>Are you sure you want to send?</source>
@@ -2664,11 +2470,6 @@
         <translation>Harus membangun ulang database menggunakan -reindex supaya mengubah -txindex</translation>
     </message>
     <message>
-<<<<<<< HEAD
-        <source>Imports blocks from external blk000??.dat file</source>
-        <translation>Impor blok dari eksternal berkas blk000???.dat</translation>
-    </message>
-    <message>
         <source>Cannot obtain a lock on data directory %s. Zetacoin Core is probably already running.</source>
         <translation>Tidak bisa mengunci data directory %s. Kemungkinan Zetacoin Core sudah mulai.</translation>
     </message>
@@ -2678,18 +2479,6 @@
     </message>
     <message>
         <source>Connect through SOCKS5 proxy</source>
-        <translation>Hubungkan melalui proxy SOCKS</translation>
-=======
-        <source>Cannot obtain a lock on data directory %s. Bitcoin Core is probably already running.</source>
-        <translation>Tidak bisa mengunci data directory %s. Kemungkinan Bitcoin Core sudah mulai.</translation>
->>>>>>> 188ca9c3
-    </message>
-    <message>
-        <source>Cannot resolve -whitebind address: '%s'</source>
-        <translation>Tidak dapat menyelesaikan alamat -whitebind: '%s'</translation>
-    </message>
-    <message>
-        <source>Connect through SOCKS5 proxy</source>
         <translation>Hubungkan melalui proxy SOCKS5</translation>
     </message>
     <message>
@@ -2717,18 +2506,6 @@
         <translation>Kirim info jejak/debug ke konsol bukan berkas debug.log</translation>
     </message>
     <message>
-        <source>Set SSL root certificates for payment request (default: -system-)</source>
-        <translation>Pilih sertifikat root SSL untuk permintaan pembayaran {default: -system-)</translation>
-    </message>
-    <message>
-        <source>Set language, for example "de_DE" (default: system locale)</source>
-        <translation>Atur bahasa, sebagai contoh "id_ID" (standar: system locale)</translation>
-    </message>
-    <message>
-        <source>Show splash screen on startup (default: 1)</source>
-        <translation>Tampilkan layar pembuka saat nyala (standar: 1)</translation>
-    </message>
-    <message>
         <source>Shrink debug.log file on client startup (default: 1 when no -debug)</source>
         <translation>Mengecilkan berkas debug.log saat klien berjalan  (Standar: 1 jika tidak -debug)</translation>
     </message>
@@ -2737,10 +2514,6 @@
         <translation>Tandatangani transaksi tergagal</translation>
     </message>
     <message>
-        <source>Start minimized</source>
-        <translation>Memulai terminimalisi</translation>
-    </message>
-    <message>
         <source>Transaction amount too small</source>
         <translation>Nilai transaksi terlalu kecil</translation>
     </message>
@@ -2753,10 +2526,6 @@
         <translation>Transaksi terlalu besar</translation>
     </message>
     <message>
-        <source>UI Options:</source>
-        <translation>Pilihan UI:</translation>
-    </message>
-    <message>
         <source>Username for JSON-RPC connections</source>
         <translation>Nama pengguna untuk hubungan JSON-RPC</translation>
     </message>
