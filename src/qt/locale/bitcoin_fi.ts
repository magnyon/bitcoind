--- conflicted
+++ resolved
@@ -177,11 +177,7 @@
     </message>
     <message>
         <source>Enter the new passphrase for the wallet.&lt;br/&gt;Please use a passphrase of &lt;b&gt;ten or more random characters&lt;/b&gt;, or &lt;b&gt;eight or more words&lt;/b&gt;.</source>
-<<<<<<< HEAD
-        <translation>Syötä uusi salasanalause lompakolle &lt;br/&gt;Käytä salasanalausetta, jossa on &lt;b&gt;vähintään kymmenen sattumanvaraista merkkiä tai &lt;b&gt;vähintään kahdeksan sanaa&lt;/b&gt; .</translation>
-=======
         <translation type="unfinished">Syötä uusi salasanalause lompakolle &lt;br/&gt;Käytä salasanalausetta, jossa on &lt;b&gt;vähintään kymmenen sattumanvaraista merkkiä tai &lt;b&gt;vähintään kahdeksan sanaa&lt;/b&gt; .</translation>
->>>>>>> f6a356d2
     </message>
     <message>
         <source>Enter the old passphrase and new passphrase for the wallet.</source>
@@ -843,17 +839,8 @@
         <translation type="unfinished">Kytkeytyminen kohteeseen %s ei onnistunut tällä tietokonella (kytkeytyminen palautti virheen %s)</translation>
     </message>
     <message>
-<<<<<<< HEAD
-        <source>Wallet</source>
-        <translation>Lompakko</translation>
-    </message>
-    <message>
-        <source>Wallet Name</source>
-        <translation>Lompakon nimi</translation>
-=======
         <source>Unable to bind to %s on this computer. %s is probably already running.</source>
         <translation type="unfinished">Kytkeytyminen kohteeseen %s ei onnistu tällä tietokoneella. %s on luultavasti jo käynnissä.</translation>
->>>>>>> f6a356d2
     </message>
     <message>
         <source>Unable to create the PID file '%s': %s</source>
@@ -864,17 +851,8 @@
         <translation type="unfinished">Alkuavaimia ei voi luoda</translation>
     </message>
     <message>
-<<<<<<< HEAD
-        <source>Advanced Options</source>
-        <translation>Lisäasetukset</translation>
-    </message>
-    <message>
-        <source>Disable private keys for this wallet. Wallets with private keys disabled will have no private keys and cannot have an HD seed or imported private keys. This is ideal for watch-only wallets.</source>
-        <translation>Poista tämän lompakon yksityiset avaimet käytöstä. Lompakot, joissa yksityiset avaimet on poistettu käytöstä, eivät sisällä yksityisiä avaimia, eikä niissä voi olla HD-juurisanoja tai tuotuja yksityisiä avaimia. Tämä on ihanteellinen katselulompakkoihin.</translation>
-=======
         <source>Unable to generate keys</source>
         <translation type="unfinished">Avaimia ei voitu luoda</translation>
->>>>>>> f6a356d2
     </message>
     <message>
         <source>Unable to open %s for writing</source>
@@ -900,16 +878,6 @@
         <source>Unknown network specified in -onlynet: '%s'</source>
         <translation type="unfinished">Tuntematon verkko -onlynet parametrina: '%s'</translation>
     </message>
-<<<<<<< HEAD
-    <message>
-        <source>Compiled without sqlite support (required for descriptor wallets)</source>
-        <translation>Koostettu ilman sqlite-tukea (vaaditaan descriptor-lompakoille)</translation>
-    </message>
-</context>
-<context>
-    <name>EditAddressDialog</name>
-=======
->>>>>>> f6a356d2
     <message>
         <source>Unknown new rules activated (versionbit %i)</source>
         <translation type="unfinished">Tuntemattomia uusia sääntöjä aktivoitu (versiobitti %i)</translation>
@@ -1202,13 +1170,8 @@
         <translation type="unfinished">Avaa bitcoin: URI</translation>
     </message>
     <message>
-<<<<<<< HEAD
-        <source>Open Configuration File</source>
-        <translation>Avaa asetustiedosto</translation>
-=======
         <source>Open Wallet</source>
         <translation type="unfinished">Avaa lompakko</translation>
->>>>>>> f6a356d2
     </message>
     <message>
         <source>Open a wallet</source>
@@ -3774,17 +3737,8 @@
         <translation type="unfinished">Luotujen kolikoiden täytyy kypsyä vielä %1 lohkoa ennenkuin niitä voidaan käyttää. Luotuasi tämän lohkon, se kuulutettiin verkolle lohkoketjuun lisättäväksi. Mikäli lohko ei kuitenkaan pääse ketjuun, sen tilaksi vaihdetaan "ei hyväksytty" ja sitä ei voida käyttää. Toisinaan näin tapahtuu, jos jokin verkon toinen solmu luo lohkon lähes samanaikaisesti sinun lohkosi kanssa.</translation>
     </message>
     <message>
-<<<<<<< HEAD
-        <source>Ignoring duplicate -wallet %s.</source>
-        <translation>Ohitetaan kaksois -lompakko %s.</translation>
-    </message>
-    <message>
-        <source>Importing...</source>
-        <translation>Tuodaan...</translation>
-=======
         <source>Debug information</source>
         <translation type="unfinished">Debug tiedot</translation>
->>>>>>> f6a356d2
     </message>
     <message>
         <source>Transaction</source>
@@ -4108,17 +4062,12 @@
         <translation type="unfinished">Nykyinen palkkio:</translation>
     </message>
     <message>
-<<<<<<< HEAD
-        <source>Starting network threads...</source>
-        <translation>Käynnistetään verkkoa...</translation>
-=======
         <source>Increase:</source>
         <translation type="unfinished">Korota:</translation>
     </message>
     <message>
         <source>New fee:</source>
         <translation type="unfinished">Uusi palkkio:</translation>
->>>>>>> f6a356d2
     </message>
     <message>
         <source>Confirm fee bump</source>
