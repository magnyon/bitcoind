<TS language="ro" version="2.1">
<context>
    <name>AddressBookPage</name>
    <message>
        <source>Right-click to edit address or label</source>
        <translation>Click-dreapta pentru a edita adresa sau eticheta</translation>
    </message>
    <message>
        <source>Create a new address</source>
        <translation>Creează o adresă nouă</translation>
    </message>
    <message>
        <source>&amp;New</source>
        <translation>&amp;Nou</translation>
    </message>
    <message>
        <source>Copy the currently selected address to the system clipboard</source>
        <translation>Copiază adresa selectată în clipboard</translation>
    </message>
    <message>
        <source>&amp;Copy</source>
        <translation>&amp;Copiază</translation>
    </message>
    <message>
        <source>C&amp;lose</source>
        <translation>Î&amp;nchide</translation>
    </message>
    <message>
        <source>Delete the currently selected address from the list</source>
        <translation>Şterge adresa selectată din listă</translation>
    </message>
    <message>
        <source>Enter address or label to search</source>
        <translation>Introduceţi adresa sau eticheta pentru căutare</translation>
    </message>
    <message>
        <source>Export the data in the current tab to a file</source>
        <translation>Exportă datele din tab-ul curent într-un fişier</translation>
    </message>
    <message>
        <source>&amp;Export</source>
        <translation>&amp;Exportă</translation>
    </message>
    <message>
        <source>&amp;Delete</source>
        <translation>&amp;Şterge</translation>
    </message>
    <message>
        <source>Choose the address to send coins to</source>
        <translation>Alege $adresa unde să trimiteţi monede</translation>
    </message>
    <message>
        <source>Choose the address to receive coins with</source>
        <translation>Alege adresa la care sa primesti monedele cu</translation>
    </message>
    <message>
        <source>C&amp;hoose</source>
        <translation>A&amp;lege</translation>
    </message>
    <message>
        <source>Sending addresses</source>
        <translation>Adresa de trimitere</translation>
    </message>
    <message>
        <source>Receiving addresses</source>
        <translation>Adresa de primire</translation>
    </message>
    <message>
<<<<<<< HEAD
        <source>These are your NdovuCoin addresses for sending payments. Always check the amount and the receiving address before sending coins.</source>
        <translation>Acestea sunt adresele tale NdovuCoin pentru trimiterea plății. Verifică mereu suma și adresa de primire înainte de trimiterea monedelor.</translation>
    </message>
    <message>
        <source>These are your NdovuCoin addresses for receiving payments. It is recommended to use a new receiving address for each transaction.</source>
        <translation>Acestea sunt adresele tale NdovuCoin pentru primirea plăților. Este recomandată folosirea de noi adrese de primire pentru fiecare tranzacție.</translation>
=======
        <source>These are your Bitcoin addresses for sending payments. Always check the amount and the receiving address before sending coins.</source>
        <translation>Acestea sunt adresele tale Bitcoin pentru efectuarea platilor. Intotdeauna verifica atent suma de plata si adresa beneficiarului inainte de a trimite monede.</translation>
>>>>>>> a284bbbe
    </message>
    <message>
        <source>&amp;Copy Address</source>
        <translation>&amp;Copiază Adresa</translation>
    </message>
    <message>
        <source>Copy &amp;Label</source>
        <translation>Copiaza si eticheteaza</translation>
    </message>
    <message>
        <source>&amp;Edit</source>
        <translation>&amp;Editare</translation>
    </message>
    <message>
        <source>Export Address List</source>
        <translation>Exportă listă de adrese</translation>
    </message>
    <message>
        <source>Comma separated file (*.csv)</source>
        <translation>Fisier cu separator virgulă (*.csv)</translation>
    </message>
    <message>
        <source>Exporting Failed</source>
        <translation>Export nereusit</translation>
    </message>
    <message>
        <source>There was an error trying to save the address list to %1. Please try again.</source>
        <translation>A apărut o eroare la salvarea listei de adrese la %1. Vă rugăm să încercaţi din nou.</translation>
    </message>
</context>
<context>
    <name>AddressTableModel</name>
    <message>
        <source>Label</source>
        <translation>Etichetă</translation>
    </message>
    <message>
        <source>Address</source>
        <translation>Adresă</translation>
    </message>
    <message>
        <source>(no label)</source>
        <translation>(fără etichetă)</translation>
    </message>
</context>
<context>
    <name>AskPassphraseDialog</name>
    <message>
        <source>Passphrase Dialog</source>
        <translation>Dialogul pentru fraza de acces</translation>
    </message>
    <message>
        <source>Enter passphrase</source>
        <translation>Introduceţi fraza de acces</translation>
    </message>
    <message>
        <source>New passphrase</source>
        <translation>Frază de acces nouă</translation>
    </message>
    <message>
        <source>Repeat new passphrase</source>
        <translation>Repetaţi noua frază de acces</translation>
    </message>
    <message>
        <source>Encrypt wallet</source>
        <translation>Criptare portofel</translation>
    </message>
    <message>
        <source>This operation needs your wallet passphrase to unlock the wallet.</source>
        <translation>Această acţiune necesită introducerea parolei de acces pentru deblocarea portofelului.</translation>
    </message>
    <message>
        <source>Unlock wallet</source>
        <translation>Deblocare portofel</translation>
    </message>
    <message>
        <source>This operation needs your wallet passphrase to decrypt the wallet.</source>
        <translation>Această acţiune necesită introducerea parolei de acces pentru decriptarea portofelului.</translation>
    </message>
    <message>
        <source>Decrypt wallet</source>
        <translation>Decriptare portofel</translation>
    </message>
    <message>
        <source>Change passphrase</source>
        <translation>Schimbă parola</translation>
    </message>
    <message>
        <source>Confirm wallet encryption</source>
        <translation>Confirmaţi criptarea portofelului</translation>
    </message>
    <message>
        <source>Warning: If you encrypt your wallet and lose your passphrase, you will &lt;b&gt;LOSE ALL OF YOUR BITCOINS&lt;/b&gt;!</source>
        <translation>Atenţie: Dacă va criptati portofelul si ulterior pierdeti parola, &lt;b&gt;VEŢI PIERDE TOTI BITCOINII&lt;/b&gt;!</translation>
    </message>
    <message>
        <source>Are you sure you wish to encrypt your wallet?</source>
        <translation>Sigur doriţi să criptaţi portofelul dvs.?</translation>
    </message>
    <message>
        <source>Wallet encrypted</source>
        <translation>Portofel criptat</translation>
    </message>
    <message>
        <source>IMPORTANT: Any previous backups you have made of your wallet file should be replaced with the newly generated, encrypted wallet file. For security reasons, previous backups of the unencrypted wallet file will become useless as soon as you start using the new, encrypted wallet.</source>
        <translation>IMPORTANT: Orice copie de siguranţă făcută anterior portofelului dumneavoastră ar trebui înlocuită cu cea generată cel mai recent, fişier criptat al portofelului. Pentru siguranţă, copiile de siguranţă vechi ale portofelului ne-criptat vor deveni inutile imediat ce veţi începe folosirea noului fişier criptat al portofelului.</translation>
    </message>
    <message>
        <source>Wallet encryption failed</source>
        <translation>Criptarea portofelului a eşuat.</translation>
    </message>
    <message>
        <source>Wallet encryption failed due to an internal error. Your wallet was not encrypted.</source>
        <translation>Criptarea portofelului nu a reuşit din cauza unei erori interne. Portofelul dvs. nu a fost criptat.</translation>
    </message>
    <message>
        <source>The supplied passphrases do not match.</source>
        <translation>Parolele furnizate nu se potrivesc.</translation>
    </message>
    <message>
        <source>Wallet unlock failed</source>
        <translation>Deblocarea portofelului a esuat.</translation>
    </message>
    <message>
        <source>The passphrase entered for the wallet decryption was incorrect.</source>
        <translation>Parola introdusă pentru decriptarea portofelului a fost incorectă.</translation>
    </message>
    <message>
        <source>Wallet decryption failed</source>
        <translation>Decriptarea portofelului a esuat.</translation>
    </message>
    <message>
        <source>Wallet passphrase was successfully changed.</source>
        <translation>Parola portofelului a fost schimbata.</translation>
    </message>
    <message>
        <source>Warning: The Caps Lock key is on!</source>
        <translation>Atenţie! Caps Lock este pornit!</translation>
    </message>
</context>
<context>
    <name>BanTableModel</name>
    <message>
        <source>IP/Netmask</source>
        <translation>IP/Netmask</translation>
    </message>
    <message>
        <source>Banned Until</source>
        <translation>Banat până la</translation>
    </message>
</context>
<context>
    <name>BitcoinGUI</name>
    <message>
        <source>Sign &amp;message...</source>
        <translation>Semnează &amp;mesaj...</translation>
    </message>
    <message>
        <source>Synchronizing with network...</source>
        <translation>Se sincronizează cu reţeaua...</translation>
    </message>
    <message>
        <source>&amp;Overview</source>
<<<<<<< HEAD
        <translation>Vizualizare de ansamblu</translation>
=======
        <translation>&amp;Imagine de ansamblu</translation>
>>>>>>> a284bbbe
    </message>
    <message>
        <source>Show general overview of wallet</source>
        <translation>Arată o stare generală de ansamblu a portofelului</translation>
    </message>
    <message>
        <source>&amp;Transactions</source>
        <translation>&amp;Tranzacţii</translation>
    </message>
    <message>
        <source>Browse transaction history</source>
        <translation>Răsfoire istoric tranzacţii</translation>
    </message>
    <message>
        <source>E&amp;xit</source>
        <translation>Ieşire</translation>
    </message>
    <message>
        <source>Quit application</source>
        <translation>Închide aplicaţia</translation>
    </message>
    <message>
        <source>&amp;About %1</source>
        <translation>&amp;Despre %1</translation>
    </message>
    <message>
        <source>Show information about %1</source>
        <translation>Arată informaţii despre %1</translation>
    </message>
    <message>
        <source>About &amp;Qt</source>
        <translation>Despre &amp;Qt</translation>
    </message>
    <message>
        <source>Show information about Qt</source>
        <translation>Arată informaţii despre Qt</translation>
    </message>
    <message>
        <source>&amp;Options...</source>
        <translation>&amp;Opţiuni...</translation>
    </message>
    <message>
        <source>Modify configuration options for %1</source>
        <translation>Modifică opţiunile de configurare pentru %1</translation>
    </message>
    <message>
        <source>&amp;Encrypt Wallet...</source>
        <translation>Cript&amp;ează portofelul...</translation>
    </message>
    <message>
        <source>&amp;Backup Wallet...</source>
        <translation>Face o copie de siguranţă a portofelului...</translation>
    </message>
    <message>
        <source>&amp;Change Passphrase...</source>
        <translation>S&amp;chimbă parola...</translation>
    </message>
    <message>
        <source>Open &amp;URI...</source>
        <translation>Deschide &amp;URI...</translation>
<<<<<<< HEAD
=======
    </message>
    <message>
        <source>Wallet:</source>
        <translation>Portofel:</translation>
    </message>
    <message>
        <source>Click to disable network activity.</source>
        <translation>Click pentru a opri activitatea retelei.</translation>
    </message>
    <message>
        <source>Network activity disabled.</source>
        <translation>Activitatea retelei a fost oprita.</translation>
>>>>>>> a284bbbe
    </message>
    <message>
        <source>Click to enable network activity again.</source>
        <translation>Click pentu a porni activitatea retelei.</translation>
    </message>
    <message>
        <source>Syncing Headers (%1%)...</source>
        <translation>Se sincronizeaza Header-ele (%1%)...</translation>
    </message>
    <message>
        <source>Reindexing blocks on disk...</source>
        <translation>Se reindexează blocurile pe disc...</translation>
    </message>
    <message>
        <source>Proxy is &lt;b&gt;enabled&lt;/b&gt;: %1</source>
        <translation>Proxy este&lt;b&gt;activat&lt;/b&gt;:%1</translation>
    </message>
    <message>
<<<<<<< HEAD
        <source>Send coins to a NdovuCoin address</source>
        <translation>Trimite monedele către o adresă NdovuCoin</translation>
=======
        <source>Send coins to a Bitcoin address</source>
        <translation>Trimite monede către o adresă Bitcoin</translation>
>>>>>>> a284bbbe
    </message>
    <message>
        <source>Backup wallet to another location</source>
        <translation>Creează o copie de rezervă a portofelului într-o locaţie diferită</translation>
    </message>
    <message>
        <source>Change the passphrase used for wallet encryption</source>
        <translation>Schimbă fraza de acces folosită pentru criptarea portofelului</translation>
    </message>
    <message>
        <source>&amp;Debug window</source>
        <translation>Fereastra de &amp;depanare</translation>
    </message>
    <message>
        <source>Open debugging and diagnostic console</source>
        <translation>Deschide consola de depanare şi diagnosticare</translation>
    </message>
    <message>
        <source>&amp;Verify message...</source>
<<<<<<< HEAD
        <translation>&amp;Verifică mesajul...</translation>
    </message>
    <message>
        <source>NdovuCoin</source>
        <translation>NdovuCoin</translation>
=======
        <translation>&amp;Verifică mesaj...</translation>
>>>>>>> a284bbbe
    </message>
    <message>
        <source>&amp;Send</source>
        <translation>Trimite</translation>
    </message>
    <message>
        <source>&amp;Receive</source>
        <translation>P&amp;rimeşte</translation>
    </message>
    <message>
        <source>&amp;Show / Hide</source>
        <translation>Arată/Ascunde</translation>
    </message>
    <message>
        <source>Show or hide the main Window</source>
        <translation>Arată sau ascunde fereastra principală</translation>
    </message>
    <message>
        <source>Encrypt the private keys that belong to your wallet</source>
        <translation>Criptează cheile private ale portofelului dvs.</translation>
    </message>
    <message>
<<<<<<< HEAD
        <source>Sign messages with your NdovuCoin addresses to prove you own them</source>
        <translation>Semnează mesajele cu adresa ta de NdovuCoin pentru a face dovada că îți aparțin.</translation>
    </message>
    <message>
        <source>Verify messages to ensure they were signed with specified NdovuCoin addresses</source>
        <translation>Verifică mesajele cu scopul de a asigura faptul că au fost semnate cu adresa de NdovuCoin specificată.</translation>
=======
        <source>Sign messages with your Bitcoin addresses to prove you own them</source>
        <translation>Semnaţi mesaje cu adresa dvs. Bitcoin pentru a dovedi că vă aparţin</translation>
    </message>
    <message>
        <source>Verify messages to ensure they were signed with specified Bitcoin addresses</source>
        <translation>Verificaţi mesaje pentru a vă asigura că au fost semnate cu adresa Bitcoin specificată</translation>
>>>>>>> a284bbbe
    </message>
    <message>
        <source>&amp;File</source>
        <translation>&amp;Fişier</translation>
    </message>
    <message>
        <source>&amp;Settings</source>
        <translation>&amp;Setări</translation>
    </message>
    <message>
        <source>&amp;Help</source>
        <translation>A&amp;jutor</translation>
    </message>
    <message>
        <source>Tabs toolbar</source>
        <translation>Bara de unelte</translation>
    </message>
    <message>
        <source>Request payments (generates QR codes and bitcoin: URIs)</source>
        <translation>Cereţi plăţi (generează coduri QR şi bitcoin-uri: URls)</translation>
    </message>
    <message>
        <source>Show the list of used sending addresses and labels</source>
        <translation>Arată lista de adrese trimise şi etichetele folosite.</translation>
    </message>
    <message>
        <source>Show the list of used receiving addresses and labels</source>
        <translation>Arată lista de adrese pentru primire şi etichetele</translation>
    </message>
    <message>
        <source>Open a bitcoin: URI or payment request</source>
        <translation>Deschidere bitcoin: o adresa URI sau o cerere de plată</translation>
    </message>
    <message>
        <source>&amp;Command-line options</source>
        <translation>Opţiuni linie de &amp;comandă</translation>
    </message>
    <message numerus="yes">
        <source>%n active connection(s) to Bitcoin network</source>
        <translation><numerusform>%n conexiune activă către reţeaua Bitcoin</numerusform><numerusform>%n conexiuni active către reţeaua Bitcoin</numerusform><numerusform>%n de conexiuni active către reţeaua Bitcoin</numerusform></translation>
    </message>
    <message>
        <source>Indexing blocks on disk...</source>
        <translation>Se indexează blocurile pe disc...</translation>
    </message>
    <message>
        <source>Processing blocks on disk...</source>
        <translation>Se proceseaza blocurile pe disc...</translation>
    </message>
    <message numerus="yes">
        <source>Processed %n block(s) of transaction history.</source>
        <translation><numerusform>S-a procesat %n bloc din istoricul tranzacţiilor.</numerusform><numerusform>S-au procesat %n blocuri din istoricul tranzacţiilor.</numerusform><numerusform>S-au procesat %n de blocuri din istoricul tranzacţiilor.</numerusform></translation>
    </message>
    <message>
        <source>%1 behind</source>
        <translation>%1 în urmă</translation>
    </message>
    <message>
        <source>Last received block was generated %1 ago.</source>
        <translation>Ultimul bloc recepţionat a fost generat acum %1.</translation>
    </message>
    <message>
        <source>Transactions after this will not yet be visible.</source>
        <translation>Tranzacţiile după aceasta nu vor fi vizibile încă.</translation>
    </message>
    <message>
        <source>Error</source>
        <translation>Eroare</translation>
    </message>
    <message>
        <source>Warning</source>
        <translation>Avertisment</translation>
    </message>
    <message>
        <source>Information</source>
        <translation>Informaţie</translation>
    </message>
    <message>
        <source>Up to date</source>
        <translation>Actualizat</translation>
    </message>
    <message>
        <source>Show the %1 help message to get a list with possible Bitcoin command-line options</source>
        <translation>Arată mesajul de ajutor %1 pentru a obţine o listă cu opţiunile posibile de linii de comandă Bitcoin</translation>
    </message>
    <message>
        <source>default wallet</source>
        <translation>portofel implicit</translation>
    </message>
    <message>
        <source>&amp;Window</source>
        <translation>&amp;Fereastră</translation>
    </message>
    <message>
        <source>Minimize</source>
        <translation>Minimizare</translation>
    </message>
    <message>
        <source>%1 client</source>
        <translation>Client %1</translation>
    </message>
    <message>
        <source>Connecting to peers...</source>
        <translation>Se conecteaza cu alte noduri...</translation>
    </message>
    <message>
        <source>Catching up...</source>
        <translation>Se actualizează...</translation>
    </message>
    <message>
        <source>Error: %1</source>
        <translation>Eroare: %1</translation>
    </message>
    <message>
        <source>&amp;Window</source>
        <translation>&amp;Fereastra</translation>
    </message>
    <message>
        <source>Date: %1
</source>
        <translation>Data: %1
</translation>
    </message>
    <message>
        <source>Amount: %1
</source>
        <translation>Sumă: %1
</translation>
    </message>
    <message>
        <source>Wallet: %1
</source>
        <translation>Portofel: %1
</translation>
    </message>
    <message>
        <source>Type: %1
</source>
        <translation>Tip: %1
</translation>
    </message>
    <message>
        <source>Label: %1
</source>
        <translation>Etichetă: %1
</translation>
    </message>
    <message>
        <source>Address: %1
</source>
        <translation>Adresă: %1
</translation>
    </message>
    <message>
        <source>Sent transaction</source>
        <translation>Tranzacţie expediată</translation>
    </message>
    <message>
        <source>Incoming transaction</source>
        <translation>Tranzacţie recepţionată</translation>
    </message>
    <message>
        <source>HD key generation is &lt;b&gt;enabled&lt;/b&gt;</source>
        <translation>Generarea de chei HD este &lt;b&gt;activata&lt;/b&gt;</translation>
    </message>
    <message>
        <source>HD key generation is &lt;b&gt;disabled&lt;/b&gt;</source>
        <translation>Generarea de chei HD este &lt;b&gt;dezactivata&lt;/b&gt;</translation>
    </message>
    <message>
        <source>Wallet is &lt;b&gt;encrypted&lt;/b&gt; and currently &lt;b&gt;unlocked&lt;/b&gt;</source>
        <translation>Portofelul este &lt;b&gt;criptat&lt;/b&gt; iar în momentul de faţă este &lt;b&gt;deblocat&lt;/b&gt;</translation>
    </message>
    <message>
        <source>Wallet is &lt;b&gt;encrypted&lt;/b&gt; and currently &lt;b&gt;locked&lt;/b&gt;</source>
        <translation>Portofelul este &lt;b&gt;criptat&lt;/b&gt; iar în momentul de faţă este &lt;b&gt;blocat&lt;/b&gt;</translation>
    </message>
    <message>
        <source>A fatal error occurred. Bitcoin can no longer continue safely and will quit.</source>
        <translation>A survenit o eroare fatală. Bitcoin nu mai poate continua în siguranţă şi se va opri.</translation>
    </message>
</context>
<context>
    <name>CoinControlDialog</name>
    <message>
        <source>Coin Selection</source>
        <translation>Selectarea monedei</translation>
    </message>
    <message>
        <source>Quantity:</source>
        <translation>Cantitate:</translation>
    </message>
    <message>
        <source>Bytes:</source>
        <translation>Octeţi:</translation>
    </message>
    <message>
        <source>Amount:</source>
        <translation>Sumă:</translation>
    </message>
    <message>
        <source>Fee:</source>
        <translation>Taxă:</translation>
    </message>
    <message>
        <source>Dust:</source>
        <translation>Praf:</translation>
    </message>
    <message>
        <source>After Fee:</source>
        <translation>După taxă:</translation>
    </message>
    <message>
        <source>Change:</source>
        <translation>Schimb:</translation>
    </message>
    <message>
        <source>(un)select all</source>
        <translation>(de)selectare tot</translation>
    </message>
    <message>
        <source>Tree mode</source>
        <translation>Mod arbore</translation>
    </message>
    <message>
        <source>List mode</source>
        <translation>Mod listă</translation>
    </message>
    <message>
        <source>Amount</source>
        <translation>Sumă</translation>
    </message>
    <message>
        <source>Received with label</source>
        <translation>Primite cu eticheta</translation>
    </message>
    <message>
        <source>Received with address</source>
        <translation>Primite cu adresa</translation>
    </message>
    <message>
        <source>Date</source>
        <translation>Data</translation>
    </message>
    <message>
        <source>Confirmations</source>
        <translation>Confirmări</translation>
    </message>
    <message>
        <source>Confirmed</source>
        <translation>Confirmat</translation>
    </message>
    <message>
        <source>Copy address</source>
        <translation>Copiază adresa</translation>
    </message>
    <message>
        <source>Copy label</source>
        <translation>Copiază eticheta</translation>
    </message>
    <message>
        <source>Copy amount</source>
        <translation>Copiază suma</translation>
    </message>
    <message>
        <source>Copy transaction ID</source>
        <translation>Copiază ID tranzacţie</translation>
    </message>
    <message>
        <source>Lock unspent</source>
        <translation>Blocare necheltuiţi</translation>
    </message>
    <message>
        <source>Unlock unspent</source>
        <translation>Deblocare necheltuiţi</translation>
    </message>
    <message>
        <source>Copy quantity</source>
        <translation>Copiază cantitea</translation>
    </message>
    <message>
        <source>Copy fee</source>
        <translation>Copiază taxa</translation>
    </message>
    <message>
        <source>Copy after fee</source>
        <translation>Copiază după taxă</translation>
    </message>
    <message>
        <source>Copy bytes</source>
        <translation>Copiază octeţi</translation>
    </message>
    <message>
        <source>Copy dust</source>
        <translation>Copiază praf</translation>
    </message>
    <message>
        <source>Copy change</source>
        <translation>Copiază rest</translation>
    </message>
    <message>
        <source>(%1 locked)</source>
        <translation>(%1 blocat)</translation>
    </message>
    <message>
        <source>yes</source>
        <translation>da</translation>
    </message>
    <message>
        <source>no</source>
        <translation>nu</translation>
    </message>
    <message>
        <source>This label turns red if any recipient receives an amount smaller than the current dust threshold.</source>
        <translation>Această etichetă devine roşie, dacă orice beneficiar primeşte o sumă mai mică decât pragul curent pentru praf.</translation>
    </message>
    <message>
        <source>Can vary +/- %1 satoshi(s) per input.</source>
        <translation>Poate varia +/- %1 satoshi pentru fiecare intrare.</translation>
    </message>
    <message>
        <source>(no label)</source>
        <translation>(fără etichetă)</translation>
    </message>
    <message>
        <source>change from %1 (%2)</source>
        <translation>restul de la %1 (%2)</translation>
    </message>
    <message>
        <source>(change)</source>
        <translation>(rest)</translation>
    </message>
</context>
<context>
    <name>CreateWalletActivity</name>
    </context>
<context>
    <name>CreateWalletDialog</name>
    </context>
<context>
    <name>EditAddressDialog</name>
    <message>
        <source>Edit Address</source>
        <translation>Editează adresa</translation>
    </message>
    <message>
        <source>&amp;Label</source>
        <translation>&amp;Etichetă</translation>
    </message>
    <message>
        <source>The label associated with this address list entry</source>
        <translation>Eticheta asociată cu această intrare din listă.</translation>
    </message>
    <message>
        <source>The address associated with this address list entry. This can only be modified for sending addresses.</source>
        <translation>Adresa asociată cu această adresă din listă. Aceasta poate fi modificată doar pentru adresele de trimitere.</translation>
    </message>
    <message>
        <source>&amp;Address</source>
        <translation>&amp;Adresă</translation>
    </message>
    <message>
        <source>New sending address</source>
        <translation>Noua adresă de trimitere</translation>
    </message>
    <message>
        <source>Edit receiving address</source>
        <translation>Editează adresa de primire</translation>
    </message>
    <message>
        <source>Edit sending address</source>
        <translation>Editează adresa de trimitere</translation>
    </message>
    <message>
        <source>The entered address "%1" is not a valid Bitcoin address.</source>
        <translation>Adresa introdusă "%1" nu este o adresă Bitcoin validă.</translation>
    </message>
    <message>
        <source>Address "%1" already exists as a receiving address with label "%2" and so cannot be added as a sending address.</source>
        <translation>Adresa "%1" exista deja ca si adresa de primire cu eticheta "%2" si deci nu poate fi folosita ca si adresa de trimitere.</translation>
    </message>
    <message>
        <source>The entered address "%1" is already in the address book with label "%2".</source>
        <translation>Adresa introdusa "%1" este deja in lista de adrese cu eticheta "%2"</translation>
    </message>
    <message>
        <source>Could not unlock wallet.</source>
        <translation>Portofelul nu a putut fi deblocat.</translation>
    </message>
    <message>
        <source>New key generation failed.</source>
        <translation>Generarea noii chei nu a reuşit.</translation>
    </message>
</context>
<context>
    <name>FreespaceChecker</name>
    <message>
        <source>A new data directory will be created.</source>
        <translation>Va fi creat un nou dosar de date.</translation>
    </message>
    <message>
        <source>name</source>
        <translation>nume</translation>
    </message>
    <message>
        <source>Directory already exists. Add %1 if you intend to create a new directory here.</source>
        <translation>Dosarul deja există. Adaugă %1 dacă intenţionaţi să creaţi un nou dosar aici.</translation>
    </message>
    <message>
        <source>Path already exists, and is not a directory.</source>
        <translation>Calea deja există şi nu este un dosar.</translation>
    </message>
    <message>
        <source>Cannot create data directory here.</source>
        <translation>Nu se poate crea un dosar de date aici.</translation>
    </message>
</context>
<context>
    <name>HelpMessageDialog</name>
    <message>
        <source>version</source>
        <translation>versiunea</translation>
    </message>
    <message>
        <source>(%1-bit)</source>
        <translation>(%1-bit)</translation>
    </message>
    <message>
        <source>About %1</source>
        <translation>Despre %1</translation>
    </message>
    <message>
        <source>Command-line options</source>
        <translation>Opţiuni linie de comandă</translation>
    </message>
</context>
<context>
    <name>Intro</name>
    <message>
        <source>Welcome</source>
        <translation>Bun venit</translation>
    </message>
    <message>
        <source>Welcome to %1.</source>
        <translation>Bun venit la %1!</translation>
    </message>
    <message>
        <source>As this is the first time the program is launched, you can choose where %1 will store its data.</source>
        <translation>Deoarece este prima lansare a programului poți alege unde %1 va stoca datele sale.</translation>
    </message>
    <message>
        <source>When you click OK, %1 will begin to download and process the full %4 block chain (%2GB) starting with the earliest transactions in %3 when %4 initially launched.</source>
        <translation>Cand apasati OK, %1 va incepe descarcarea si procesarea intregului %4 blockchain (%2GB) incepand cu cele mai vechi tranzactii din %3 de la lansarea initiala a %4.</translation>
    </message>
    <message>
        <source>This initial synchronisation is very demanding, and may expose hardware problems with your computer that had previously gone unnoticed. Each time you run %1, it will continue downloading where it left off.</source>
        <translation>Sincronizarea initiala necesita foarte multe resurse, si poate releva probleme de hardware ale computerului care anterior au trecut neobservate. De fiecare data cand rulati %1, descarcarea va continua de unde a fost intrerupta.</translation>
    </message>
    <message>
        <source>If you have chosen to limit block chain storage (pruning), the historical data must still be downloaded and processed, but will be deleted afterward to keep your disk usage low.</source>
        <translation>Daca ati ales o limita pentru capacitatea de stocare a blockchainului (pruning), datele mai vechi tot trebuie sa fie descarcate si procesate, insa vor fi sterse ulterior pentru a reduce utilizarea harddiskului.</translation>
    </message>
    <message>
        <source>Use the default data directory</source>
        <translation>Foloseşte dosarul de date implicit</translation>
    </message>
    <message>
        <source>Use a custom data directory:</source>
        <translation>Foloseşte un dosar de date personalizat:</translation>
    </message>
    <message>
        <source>NdovuCoin</source>
        <translation>NdovuCoin</translation>
    </message>
    <message>
        <source>At least %1 GB of data will be stored in this directory, and it will grow over time.</source>
        <translation>Cel putin %1GB de date vor fi stocate in acest director, si aceasta valoare va creste in timp.</translation>
    </message>
    <message>
        <source>Approximately %1 GB of data will be stored in this directory.</source>
        <translation>Aproximativ %1 GB de date vor fi stocate in acest director.</translation>
    </message>
    <message>
        <source>%1 will download and store a copy of the Bitcoin block chain.</source>
        <translation>%1 va descarca si stoca o copie a blockchainului Bitcoin</translation>
    </message>
    <message>
        <source>The wallet will also be stored in this directory.</source>
        <translation>Portofelul va fi de asemeni stocat in acest director.</translation>
    </message>
    <message>
        <source>Error: Specified data directory "%1" cannot be created.</source>
        <translation>Eroare: Directorul datelor specificate "%1" nu poate fi creat.</translation>
    </message>
    <message>
        <source>Error</source>
        <translation>Eroare</translation>
    </message>
    <message numerus="yes">
        <source>%n GB of free space available</source>
        <translation><numerusform>%n GB de spaţiu liber disponibil</numerusform><numerusform>%n GB de spaţiu liber disponibil</numerusform><numerusform>%n GB de spaţiu liber disponibil</numerusform></translation>
    </message>
    <message numerus="yes">
        <source>(of %n GB needed)</source>
        <translation><numerusform>(din %n GB necesar)</numerusform><numerusform>(din %n GB necesari)</numerusform><numerusform>(din %n GB necesari)</numerusform></translation>
    </message>
    </context>
<context>
    <name>ModalOverlay</name>
    <message>
        <source>Form</source>
        <translation>Form</translation>
    </message>
    <message>
        <source>Recent transactions may not yet be visible, and therefore your wallet's balance might be incorrect. This information will be correct once your wallet has finished synchronizing with the bitcoin network, as detailed below.</source>
        <translation>Tranzactiile recente pot sa nu fie inca vizibile, de aceea balanta portofelului poate fi incorecta. Aceasta informatie va fi corecta de indata ce portofelul va fi complet sincronizat cu reteaua Bitcoin, asa cum este detaliat mai jos.</translation>
    </message>
    <message>
        <source>Attempting to spend bitcoins that are affected by not-yet-displayed transactions will not be accepted by the network.</source>
        <translation>Incercarea de a cheltui bitcoini care sunt afectati de tranzactii ce inca nu sunt afisate nu va fi acceptata de retea.</translation>
    </message>
    <message>
        <source>Number of blocks left</source>
        <translation>Numarul de blocuri ramase</translation>
    </message>
    <message>
        <source>Unknown...</source>
        <translation>Necunoscut...</translation>
    </message>
    <message>
        <source>Last block time</source>
        <translation>Data ultimului bloc</translation>
    </message>
    <message>
        <source>Progress</source>
        <translation>Progres</translation>
    </message>
    <message>
        <source>Progress increase per hour</source>
        <translation>Cresterea progresului per ora</translation>
    </message>
    <message>
        <source>calculating...</source>
        <translation>calculeaza...</translation>
    </message>
    <message>
        <source>Estimated time left until synced</source>
        <translation>Timp estimat pana la sincronizare</translation>
    </message>
    <message>
        <source>Hide</source>
        <translation>Ascunde</translation>
    </message>
    </context>
<context>
    <name>OpenURIDialog</name>
    <message>
        <source>Open URI</source>
        <translation>Deschide URI</translation>
    </message>
    <message>
        <source>Open payment request from URI or file</source>
        <translation>Deschideţi cerere de plată prin intermediul adresei URI sau a fişierului</translation>
    </message>
    <message>
        <source>URI:</source>
        <translation>URI:</translation>
    </message>
    <message>
        <source>Select payment request file</source>
        <translation>Selectaţi fişierul cerere de plată</translation>
    </message>
    <message>
        <source>Select payment request file to open</source>
        <translation>Selectati care fisier de cerere de plata va fi deschis</translation>
    </message>
</context>
<context>
    <name>OpenWalletActivity</name>
    <message>
        <source>default wallet</source>
        <translation>portofel implicit</translation>
    </message>
    </context>
<context>
    <name>OptionsDialog</name>
    <message>
        <source>Options</source>
        <translation>Opţiuni</translation>
    </message>
    <message>
<<<<<<< HEAD
        <source>IP address of the proxy (e.g. IPv4: 127.0.0.1 / IPv6: ::1)</source>
        <translation>Adresa IP a proxy-ului (ex. IPv4: 127.0.0.1 / IPv6: ::1)</translation>
=======
        <source>&amp;Main</source>
        <translation>Principal</translation>
    </message>
    <message>
        <source>Automatically start %1 after logging in to the system.</source>
        <translation>Porneşte automat %1 după logarea in sistem.</translation>
>>>>>>> a284bbbe
    </message>
    <message>
        <source>&amp;Start %1 on system login</source>
        <translation>&amp;Porneste %1 la logarea in sistem.</translation>
    </message>
    <message>
        <source>Size of &amp;database cache</source>
        <translation>Mărimea bazei de &amp;date cache</translation>
    </message>
    <message>
        <source>Number of script &amp;verification threads</source>
        <translation>Numărul de thread-uri de &amp;verificare</translation>
    </message>
    <message>
        <source>IP address of the proxy (e.g. IPv4: 127.0.0.1 / IPv6: ::1)</source>
        <translation>Adresa IP a serverului proxy (de exemplu: IPv4: 127.0.0.1 / IPv6: ::1)</translation>
    </message>
    <message>
        <source>Shows if the supplied default SOCKS5 proxy is used to reach peers via this network type.</source>
        <translation>Arata daca proxy-ul SOCKS5 furnizat implicit este folosit pentru a gasi parteneri via acest tip de retea.</translation>
    </message>
    <message>
        <source>Use separate SOCKS&amp;5 proxy to reach peers via Tor hidden services:</source>
        <translation>Foloseste un proxy SOCKS&amp;5 separat pentru a gasi parteneri via servicii TOR ascunse</translation>
    </message>
    <message>
        <source>Hide the icon from the system tray.</source>
        <translation>Ascunde icon-ul din system tray.</translation>
    </message>
    <message>
        <source>&amp;Hide tray icon</source>
        <translation>&amp;Ascunde icon-ul din system tray.</translation>
    </message>
    <message>
        <source>Minimize instead of exit the application when the window is closed. When this option is enabled, the application will be closed only after selecting Exit in the menu.</source>
        <translation>Minimizează fereastra în locul părăsirii programului în momentul închiderii ferestrei. Cînd acestă opţiune e activă, aplicaţia se va opri doar în momentul selectării comenzii 'Închide aplicaţia' din menu.</translation>
    </message>
    <message>
        <source>Third party URLs (e.g. a block explorer) that appear in the transactions tab as context menu items. %s in the URL is replaced by transaction hash. Multiple URLs are separated by vertical bar |.</source>
        <translation>URL-uri terţe părţi (de exemplu, un explorator de bloc), care apar în tab-ul tranzacţiilor ca elemente de meniu contextual. %s în URL este înlocuit cu hash de tranzacţie. URL-urile multiple sînt separate prin bară verticală |.</translation>
    </message>
    <message>
        <source>Open the %1 configuration file from the working directory.</source>
        <translation>Deschide fisierul de configurare %1 din directorul curent.</translation>
    </message>
    <message>
        <source>Open Configuration File</source>
        <translation>Deschide fisierul de configurare.</translation>
    </message>
    <message>
        <source>Reset all client options to default.</source>
        <translation>Resetează toate setările clientului la valorile implicite.</translation>
    </message>
    <message>
        <source>&amp;Reset Options</source>
        <translation>&amp;Resetează opţiunile</translation>
    </message>
    <message>
        <source>&amp;Network</source>
        <translation>Reţea</translation>
    </message>
    <message>
        <source>Disables some advanced features but all blocks will still be fully validated. Reverting this setting requires re-downloading the entire blockchain. Actual disk usage may be somewhat higher.</source>
        <translation>Dezactiveaza unele caracteristici avansate insa toate blocurile vor fi validate pe deplin. Inversarea acestei setari necesita re-descarcarea intregului blockchain. Utilizarea reala a discului poate fi ceva mai mare.</translation>
    </message>
    <message>
        <source>Prune &amp;block storage to</source>
        <translation>Reductie &amp;block storage la</translation>
    </message>
    <message>
        <source>GB</source>
        <translation>GB</translation>
    </message>
    <message>
        <source>Reverting this setting requires re-downloading the entire blockchain.</source>
        <translation>Inversarea acestei setari necesita re-descarcarea intregului blockchain.</translation>
    </message>
    <message>
        <source>(0 = auto, &lt;0 = leave that many cores free)</source>
        <translation>(0 = automat, &lt;0 = lasă atîtea nuclee libere)</translation>
    </message>
    <message>
        <source>W&amp;allet</source>
        <translation>Portofel</translation>
    </message>
    <message>
        <source>Expert</source>
        <translation>Expert</translation>
    </message>
    <message>
        <source>Enable coin &amp;control features</source>
        <translation>Activare caracteristici de control ale monedei</translation>
    </message>
    <message>
        <source>If you disable the spending of unconfirmed change, the change from a transaction cannot be used until that transaction has at least one confirmation. This also affects how your balance is computed.</source>
        <translation>Dacă dezactivaţi cheltuirea restului neconfirmat, restul dintr-o tranzacţie nu poate fi folosit pînă cînd tranzacţia are cel puţin o confirmare. Aceasta afectează de asemenea calcularea soldului.</translation>
    </message>
    <message>
        <source>&amp;Spend unconfirmed change</source>
        <translation>Cheltuire rest neconfirmat</translation>
    </message>
    <message>
        <source>Automatically open the Bitcoin client port on the router. This only works when your router supports UPnP and it is enabled.</source>
        <translation>Deschide automat în router portul aferent clientului Bitcoin. Funcţionează doar dacă routerul duportă UPnP şi e activat.</translation>
    </message>
    <message>
        <source>Map port using &amp;UPnP</source>
        <translation>Mapare port folosind &amp;UPnP</translation>
    </message>
    <message>
        <source>Accept connections from outside.</source>
        <translation>Acceptă conexiuni din exterior</translation>
    </message>
    <message>
        <source>Allow incomin&amp;g connections</source>
        <translation>Permite conexiuni de intrar&amp;e</translation>
    </message>
    <message>
        <source>Connect to the Bitcoin network through a SOCKS5 proxy.</source>
        <translation>Conectare la reţeaua Bitcoin printr-un proxy SOCKS.</translation>
    </message>
    <message>
        <source>&amp;Connect through SOCKS5 proxy (default proxy):</source>
        <translation>&amp;Conectare printr-un proxy SOCKS (implicit proxy):</translation>
    </message>
    <message>
        <source>Proxy &amp;IP:</source>
        <translation>Proxy &amp;IP:</translation>
    </message>
    <message>
        <source>&amp;Port:</source>
        <translation>&amp;Port:</translation>
    </message>
    <message>
        <source>Port of the proxy (e.g. 9050)</source>
        <translation>Portul proxy (de exemplu: 9050)</translation>
    </message>
    <message>
        <source>Used for reaching peers via:</source>
        <translation>Folosit pentru a gasi parteneri via:</translation>
    </message>
    <message>
        <source>IPv4</source>
        <translation>IPv4</translation>
    </message>
    <message>
        <source>IPv6</source>
        <translation>IPv6</translation>
    </message>
    <message>
        <source>Tor</source>
        <translation>Tor</translation>
    </message>
    <message>
        <source>Connect to the Bitcoin network through a separate SOCKS5 proxy for Tor hidden services.</source>
        <translation>Conectare la reteaua Bitcoin printr-un proxy SOCKS5 separat pentru serviciile TOR ascunse.</translation>
    </message>
    <message>
        <source>&amp;Window</source>
        <translation>&amp;Fereastră</translation>
    </message>
    <message>
        <source>Show only a tray icon after minimizing the window.</source>
        <translation>Arată doar un icon în tray la ascunderea ferestrei</translation>
    </message>
    <message>
        <source>&amp;Minimize to the tray instead of the taskbar</source>
        <translation>&amp;Minimizare în tray în loc de taskbar</translation>
    </message>
    <message>
        <source>M&amp;inimize on close</source>
        <translation>M&amp;inimizare fereastră în locul închiderii programului</translation>
    </message>
    <message>
        <source>&amp;Display</source>
        <translation>&amp;Afişare</translation>
    </message>
    <message>
        <source>User Interface &amp;language:</source>
        <translation>&amp;Limbă interfaţă utilizator</translation>
    </message>
    <message>
        <source>The user interface language can be set here. This setting will take effect after restarting %1.</source>
        <translation>Limba interfeţei utilizatorului poate fi setată aici. Această setare va avea efect după repornirea %1.</translation>
    </message>
    <message>
        <source>&amp;Unit to show amounts in:</source>
        <translation>&amp;Unitatea de măsură pentru afişarea sumelor:</translation>
    </message>
    <message>
        <source>Choose the default subdivision unit to show in the interface and when sending coins.</source>
        <translation>Alegeţi subdiviziunea folosită la afişarea interfeţei şi la trimiterea de bitcoin.</translation>
    </message>
    <message>
        <source>Whether to show coin control features or not.</source>
        <translation>Arată controlul caracteristicilor monedei sau nu.</translation>
    </message>
    <message>
        <source>&amp;Third party transaction URLs</source>
        <translation>URL-uri tranzacţii &amp;terţe părţi</translation>
    </message>
    <message>
        <source>&amp;OK</source>
        <translation>&amp;OK</translation>
    </message>
    <message>
        <source>&amp;Cancel</source>
        <translation>Renunţă</translation>
    </message>
    <message>
        <source>default</source>
        <translation>iniţial</translation>
    </message>
    <message>
        <source>none</source>
        <translation>nimic</translation>
    </message>
    <message>
        <source>Confirm options reset</source>
        <translation>Confirmă resetarea opţiunilor</translation>
    </message>
    <message>
        <source>Client restart required to activate changes.</source>
        <translation>Este necesară repornirea clientului pentru a activa schimbările.</translation>
    </message>
    <message>
        <source>Client will be shut down. Do you want to proceed?</source>
        <translation>Clientul va fi închis. Doriţi să continuaţi?</translation>
    </message>
    <message>
        <source>Configuration options</source>
        <translation>Optiuni de configurare</translation>
    </message>
    <message>
        <source>The configuration file is used to specify advanced user options which override GUI settings. Additionally, any command-line options will override this configuration file.</source>
        <translation>Fisierul de configurare e folosit pentru a specifica optiuni utilizator avansate care modifica setarile din GUI. In plus orice optiune din linia de comanda va modifica acest fisier de configurare.</translation>
    </message>
    <message>
        <source>Error</source>
        <translation>Eroare</translation>
    </message>
    <message>
        <source>The configuration file could not be opened.</source>
        <translation>Fisierul de configurare nu a putut fi deschis.</translation>
    </message>
    <message>
        <source>This change would require a client restart.</source>
        <translation>Această schimbare necesită o repornire a clientului.</translation>
    </message>
    <message>
        <source>The supplied proxy address is invalid.</source>
        <translation>Adresa bitcoin pe care aţi specificat-o nu este validă.</translation>
    </message>
</context>
<context>
    <name>OverviewPage</name>
    <message>
        <source>Form</source>
        <translation>Form</translation>
    </message>
    <message>
        <source>The displayed information may be out of date. Your wallet automatically synchronizes with the Bitcoin network after a connection is established, but this process has not completed yet.</source>
        <translation>Informaţiile afişate pot fi neactualizate. Portofelul dvs. se sincronizează automat cu reţeaua Bitcoin după ce o conexiune este stabilită, dar acest proces nu a fost finalizat încă.</translation>
    </message>
    <message>
        <source>Watch-only:</source>
        <translation>Doar-supraveghere:</translation>
    </message>
    <message>
        <source>Available:</source>
        <translation>Disponibil:</translation>
    </message>
    <message>
        <source>Your current spendable balance</source>
        <translation>Balanţa dvs. curentă de cheltuieli</translation>
    </message>
    <message>
        <source>Pending:</source>
        <translation>În aşteptare:</translation>
    </message>
    <message>
        <source>Total of transactions that have yet to be confirmed, and do not yet count toward the spendable balance</source>
        <translation>Totalul tranzacţiilor care nu sunt confirmate încă şi care nu sunt încă adunate la balanţa de cheltuieli</translation>
    </message>
    <message>
        <source>Immature:</source>
        <translation>Nematurizat:</translation>
    </message>
    <message>
        <source>Mined balance that has not yet matured</source>
        <translation>Balanţa minata ce nu s-a maturizat încă</translation>
    </message>
    <message>
        <source>Balances</source>
        <translation>Balanţă</translation>
    </message>
    <message>
        <source>Total:</source>
        <translation>Total:</translation>
    </message>
    <message>
        <source>Your current total balance</source>
        <translation>Balanţa totală curentă</translation>
    </message>
    <message>
        <source>Your current balance in watch-only addresses</source>
        <translation>Soldul dvs. curent în adresele doar-supraveghere</translation>
    </message>
    <message>
        <source>Spendable:</source>
        <translation>Cheltuibil:</translation>
    </message>
    <message>
        <source>Recent transactions</source>
        <translation>Tranzacţii recente</translation>
    </message>
    <message>
        <source>Unconfirmed transactions to watch-only addresses</source>
        <translation>Tranzacţii neconfirmate la adresele doar-supraveghere</translation>
    </message>
    <message>
        <source>Mined balance in watch-only addresses that has not yet matured</source>
        <translation>Balanţă minată în adresele doar-supraveghere care nu s-a maturizat încă</translation>
    </message>
    <message>
        <source>Current total balance in watch-only addresses</source>
        <translation>Soldul dvs. total în adresele doar-supraveghere</translation>
    </message>
</context>
<context>
    <name>PaymentServer</name>
    <message>
        <source>Payment request error</source>
        <translation>Eroare la cererea de plată</translation>
    </message>
    <message>
        <source>Cannot start bitcoin: click-to-pay handler</source>
        <translation>Bitcoin nu poate porni: click-to-pay handler</translation>
    </message>
    <message>
        <source>URI handling</source>
        <translation>Gestionare URI</translation>
    </message>
    <message>
        <source>'bitcoin://' is not a valid URI. Use 'bitcoin:' instead.</source>
        <translation>'bitcoin://' nu este un URI valid. Folositi 'bitcoin:' in loc.</translation>
    </message>
    <message>
        <source>Payment request fetch URL is invalid: %1</source>
        <translation>URL-ul cererii de plată preluat nu este valid: %1</translation>
    </message>
    <message>
        <source>Invalid payment address %1</source>
        <translation>Adresă pentru plată invalidă %1</translation>
    </message>
    <message>
        <source>URI cannot be parsed! This can be caused by an invalid Bitcoin address or malformed URI parameters.</source>
        <translation>URI nu poate fi analizat! Acest lucru poate fi cauzat de o adresă Bitcoin invalidă sau parametri URI deformaţi.</translation>
    </message>
    <message>
        <source>Payment request file handling</source>
        <translation>Manipulare fişier cerere de plată</translation>
    </message>
    <message>
        <source>Payment request file cannot be read! This can be caused by an invalid payment request file.</source>
        <translation>Fişierul cerere de plată nu poate fi citit! Cauza poate fi un fişier cerere de plată nevalid.</translation>
    </message>
    <message>
        <source>Payment request rejected</source>
        <translation>Cerere de plată refuzată</translation>
    </message>
    <message>
        <source>Payment request network doesn't match client network.</source>
        <translation>Cererea de plată din reţea nu se potriveşte cu clientul din reţea</translation>
    </message>
    <message>
        <source>Payment request expired.</source>
        <translation>Cerere de plată expirata</translation>
    </message>
    <message>
        <source>Payment request is not initialized.</source>
        <translation>Cererea de plată nu este iniţializată.</translation>
    </message>
    <message>
        <source>Unverified payment requests to custom payment scripts are unsupported.</source>
        <translation>Cererile nesecurizate către scripturi personalizate de plăți nu sunt suportate</translation>
    </message>
    <message>
        <source>Invalid payment request.</source>
        <translation>Cerere de plată invalidă.</translation>
    </message>
    <message>
        <source>Requested payment amount of %1 is too small (considered dust).</source>
        <translation>Suma cerută de plată de %1 este prea mică (considerată praf).</translation>
    </message>
    <message>
        <source>Refund from %1</source>
        <translation>Rambursare de la %1</translation>
    </message>
    <message>
        <source>Payment request %1 is too large (%2 bytes, allowed %3 bytes).</source>
        <translation>Cererea de plată %1 este prea mare (%2 octeţi, permis %3 octeţi).</translation>
    </message>
    <message>
        <source>Error communicating with %1: %2</source>
        <translation>Eroare la comunicarea cu %1: %2</translation>
    </message>
    <message>
        <source>Payment request cannot be parsed!</source>
        <translation>Cererea de plată nu poate fi analizată!</translation>
    </message>
    <message>
        <source>Bad response from server %1</source>
        <translation>Răspuns greşit de la server %1</translation>
    </message>
    <message>
        <source>Network request error</source>
        <translation>Eroare în cererea de reţea</translation>
    </message>
    <message>
        <source>Payment acknowledged</source>
        <translation>Plată acceptată</translation>
    </message>
</context>
<context>
    <name>PeerTableModel</name>
    <message>
        <source>User Agent</source>
        <translation>Agent utilizator</translation>
    </message>
    <message>
        <source>Node/Service</source>
        <translation>Nod/Serviciu</translation>
    </message>
    <message>
        <source>NodeId</source>
        <translation>NodeID</translation>
    </message>
    <message>
        <source>Ping</source>
        <translation>Ping</translation>
    </message>
    <message>
        <source>Sent</source>
        <translation>Expediat</translation>
    </message>
    <message>
        <source>Received</source>
        <translation>Recepţionat</translation>
    </message>
</context>
<context>
    <name>QObject</name>
    <message>
        <source>Amount</source>
        <translation>Cantitate</translation>
    </message>
    <message>
        <source>Enter a Bitcoin address (e.g. %1)</source>
        <translation>Introduceţi o adresă Bitcoin (de exemplu %1)</translation>
    </message>
    <message>
        <source>%1 d</source>
        <translation>%1 z</translation>
    </message>
    <message>
        <source>%1 h</source>
        <translation>%1 h</translation>
    </message>
    <message>
        <source>%1 m</source>
        <translation>%1 m</translation>
    </message>
    <message>
        <source>%1 s</source>
        <translation>%1 s</translation>
    </message>
    <message>
        <source>None</source>
        <translation>Niciuna</translation>
    </message>
    <message>
        <source>N/A</source>
        <translation>N/A</translation>
    </message>
    <message>
        <source>%1 ms</source>
        <translation>%1 ms</translation>
    </message>
    <message numerus="yes">
        <source>%n second(s)</source>
        <translation><numerusform>%n secunda</numerusform><numerusform>%n secunde</numerusform><numerusform>%n secunde</numerusform></translation>
    </message>
    <message numerus="yes">
        <source>%n minute(s)</source>
        <translation><numerusform>%n minut</numerusform><numerusform>%n minute</numerusform><numerusform>%n minute</numerusform></translation>
    </message>
    <message numerus="yes">
        <source>%n hour(s)</source>
        <translation><numerusform>%n ora</numerusform><numerusform>%n ore</numerusform><numerusform>%n ore</numerusform></translation>
    </message>
    <message numerus="yes">
        <source>%n day(s)</source>
        <translation><numerusform>%n zi</numerusform><numerusform>%n zile</numerusform><numerusform>%n zile</numerusform></translation>
    </message>
    <message numerus="yes">
        <source>%n week(s)</source>
        <translation><numerusform>%n saptamana</numerusform><numerusform>%n saptamani</numerusform><numerusform>%n saptamani</numerusform></translation>
    </message>
    <message>
        <source>%1 and %2</source>
        <translation>%1 şi %2</translation>
    </message>
    <message numerus="yes">
        <source>%n year(s)</source>
        <translation><numerusform>%n an</numerusform><numerusform>%n ani</numerusform><numerusform>%n ani</numerusform></translation>
    </message>
    <message>
        <source>%1 B</source>
        <translation>%1 B</translation>
    </message>
    <message>
        <source>%1 KB</source>
        <translation>%1 KB</translation>
    </message>
    <message>
        <source>%1 MB</source>
        <translation>%1 MB</translation>
    </message>
    <message>
        <source>%1 GB</source>
        <translation>%1 GB</translation>
    </message>
    <message>
        <source>Error: Specified data directory "%1" does not exist.</source>
        <translation>Eroare: Directorul de date specificat "%1" nu există.</translation>
    </message>
    <message>
        <source>Error: Cannot parse configuration file: %1.</source>
        <translation>Eroare: Nu se poate analiza fişierul de configuraţie: %1.</translation>
    </message>
    <message>
        <source>Error: %1</source>
        <translation>Eroare: %1</translation>
    </message>
    <message>
        <source>%1 didn't yet exit safely...</source>
        <translation>%1 nu a fost inchis in siguranta...</translation>
    </message>
    <message>
        <source>unknown</source>
        <translation>necunoscut</translation>
    </message>
</context>
<context>
    <name>QRImageWidget</name>
    <message>
        <source>&amp;Save Image...</source>
        <translation>&amp;Salvează Imaginea...</translation>
    </message>
    <message>
        <source>&amp;Copy Image</source>
        <translation>&amp;Copiaza Imaginea</translation>
    </message>
    <message>
        <source>Resulting URI too long, try to reduce the text for label / message.</source>
        <translation>URI rezultat este prea lung, încearcă să reduci textul pentru etichetă / mesaj.</translation>
    </message>
    <message>
        <source>Error encoding URI into QR Code.</source>
        <translation>Eroare la codarea URl-ului în cod QR.</translation>
    </message>
    <message>
        <source>Save QR Code</source>
        <translation>Salvează codul QR</translation>
    </message>
    <message>
        <source>PNG Image (*.png)</source>
        <translation>Imagine de tip PNG (*.png)</translation>
    </message>
</context>
<context>
    <name>RPCConsole</name>
    <message>
        <source>N/A</source>
        <translation>Nespecificat</translation>
    </message>
    <message>
        <source>Client version</source>
        <translation>Versiune client</translation>
    </message>
    <message>
        <source>&amp;Information</source>
        <translation>&amp;Informaţii</translation>
    </message>
    <message>
        <source>Debug window</source>
        <translation>Fereastra de depanare</translation>
    </message>
    <message>
        <source>General</source>
        <translation>General</translation>
    </message>
    <message>
        <source>Using BerkeleyDB version</source>
        <translation>Foloseşte BerkeleyDB versiunea</translation>
    </message>
    <message>
        <source>Datadir</source>
        <translation>Dirdate</translation>
    </message>
    <message>
        <source>Startup time</source>
        <translation>Ora de pornire</translation>
    </message>
    <message>
        <source>Network</source>
        <translation>Reţea</translation>
    </message>
    <message>
        <source>Name</source>
        <translation>Nume</translation>
    </message>
    <message>
        <source>Number of connections</source>
        <translation>Numărul de conexiuni</translation>
    </message>
    <message>
        <source>Block chain</source>
        <translation>Lanţ de blocuri</translation>
    </message>
    <message>
        <source>Current number of blocks</source>
        <translation>Numărul curent de blocuri</translation>
    </message>
    <message>
        <source>Memory Pool</source>
        <translation>Pool Memorie</translation>
    </message>
    <message>
        <source>Current number of transactions</source>
        <translation>Numărul curent de tranzacţii</translation>
    </message>
    <message>
        <source>Memory usage</source>
        <translation>Memorie folosită</translation>
    </message>
    <message>
        <source>Wallet: </source>
        <translation>Portofel:</translation>
    </message>
    <message>
        <source>(none)</source>
        <translation>(nimic)</translation>
    </message>
    <message>
        <source>&amp;Reset</source>
        <translation>&amp;Resetare</translation>
    </message>
    <message>
        <source>Received</source>
        <translation>Recepţionat</translation>
    </message>
    <message>
        <source>Sent</source>
        <translation>Expediat</translation>
    </message>
    <message>
        <source>&amp;Peers</source>
        <translation>&amp;Parteneri</translation>
    </message>
    <message>
        <source>Banned peers</source>
        <translation>Terti banati</translation>
    </message>
    <message>
        <source>Select a peer to view detailed information.</source>
        <translation>Selectaţi un partener pentru a vedea informaţiile detaliate.</translation>
    </message>
    <message>
        <source>Whitelisted</source>
        <translation>Whitelisted</translation>
    </message>
    <message>
        <source>Direction</source>
        <translation>Direcţie</translation>
    </message>
    <message>
        <source>Version</source>
        <translation>Versiune</translation>
    </message>
    <message>
        <source>Starting Block</source>
        <translation>Bloc de început</translation>
    </message>
    <message>
        <source>Synced Headers</source>
        <translation>Headere Sincronizate</translation>
    </message>
    <message>
        <source>Synced Blocks</source>
        <translation>Blocuri Sincronizate</translation>
    </message>
    <message>
        <source>User Agent</source>
        <translation>Agent utilizator</translation>
    </message>
    <message>
        <source>Open the %1 debug log file from the current data directory. This can take a few seconds for large log files.</source>
        <translation>Deschide fişierul jurnal depanare %1 din directorul curent. Aceasta poate dura cateva secunde pentru fişierele mai mari.</translation>
    </message>
    <message>
        <source>Decrease font size</source>
        <translation>Micsoreaza fontul</translation>
    </message>
    <message>
        <source>Increase font size</source>
        <translation>Mareste fontul</translation>
    </message>
    <message>
        <source>Services</source>
        <translation>Servicii</translation>
    </message>
    <message>
        <source>Ban Score</source>
        <translation>Scor Ban</translation>
    </message>
    <message>
        <source>Connection Time</source>
        <translation>Timp conexiune</translation>
    </message>
    <message>
        <source>Last Send</source>
        <translation>Ultima trimitere</translation>
    </message>
    <message>
        <source>Last Receive</source>
        <translation>Ultima primire</translation>
    </message>
    <message>
        <source>Ping Time</source>
        <translation>Timp ping</translation>
    </message>
    <message>
        <source>The duration of a currently outstanding ping.</source>
        <translation>Durata ping-ului intarziat.</translation>
    </message>
    <message>
        <source>Ping Wait</source>
        <translation>Asteptare ping</translation>
    </message>
    <message>
        <source>Min Ping</source>
        <translation>Min Ping</translation>
    </message>
    <message>
        <source>Time Offset</source>
        <translation>Diferenta timp</translation>
    </message>
    <message>
        <source>Last block time</source>
        <translation>Data ultimului bloc</translation>
    </message>
    <message>
        <source>&amp;Open</source>
        <translation>&amp;Deschide</translation>
    </message>
    <message>
        <source>&amp;Console</source>
        <translation>&amp;Consolă</translation>
    </message>
    <message>
        <source>&amp;Network Traffic</source>
        <translation>Trafic reţea</translation>
    </message>
    <message>
        <source>Totals</source>
        <translation>Totaluri</translation>
    </message>
    <message>
        <source>In:</source>
        <translation>Intrare:</translation>
    </message>
    <message>
        <source>Out:</source>
        <translation>Ieşire:</translation>
    </message>
    <message>
        <source>Debug log file</source>
        <translation>Fişier jurnal depanare</translation>
    </message>
    <message>
        <source>Clear console</source>
        <translation>Curăţă consola</translation>
    </message>
    <message>
        <source>1 &amp;hour</source>
        <translation>1 &amp;oră</translation>
    </message>
    <message>
        <source>1 &amp;day</source>
        <translation>1 &amp;zi</translation>
    </message>
    <message>
        <source>1 &amp;week</source>
        <translation>1 &amp;săptămână</translation>
    </message>
    <message>
        <source>1 &amp;year</source>
        <translation>1 &amp;an</translation>
    </message>
    <message>
        <source>&amp;Disconnect</source>
        <translation>&amp;Deconectare</translation>
    </message>
    <message>
        <source>Ban for</source>
        <translation>Interzicere pentru</translation>
    </message>
    <message>
        <source>&amp;Unban</source>
        <translation>&amp;Unban</translation>
    </message>
    <message>
        <source>Welcome to the %1 RPC console.</source>
        <translation>Bun venit la consola %1 RPC.</translation>
    </message>
    <message>
        <source>Use up and down arrows to navigate history, and %1 to clear screen.</source>
        <translation>Folosiţi săgetile sus şi jos pentru a naviga în istoric şi %1 pentru a curăţa ecranul.</translation>
    </message>
    <message>
        <source>Type %1 for an overview of available commands.</source>
        <translation>Tastati %1 pentru o recapitulare a comenzilor disponibile.</translation>
    </message>
    <message>
        <source>For more information on using this console type %1.</source>
        <translation>Pentru mai multe informatii despre folosirea acestei console tastati %1.</translation>
    </message>
    <message>
        <source>WARNING: Scammers have been active, telling users to type commands here, stealing their wallet contents. Do not use this console without fully understanding the ramifications of a command.</source>
        <translation>ATENTIONARE: Sunt excroci care instruiesc userii sa introduca aici comenzi, pentru a le fura continutul portofelelor. Nu folositi aceasta consolă fara a intelege pe deplin ramificatiile unei comenzi.</translation>
    </message>
    <message>
        <source>Network activity disabled</source>
        <translation>Activitatea retelei a fost oprita.</translation>
    </message>
    <message>
        <source>Executing command without any wallet</source>
        <translation>Executarea comenzii fara nici un portofel.</translation>
    </message>
    <message>
        <source>Executing command using "%1" wallet</source>
        <translation>Executarea comenzii folosind portofelul "%1"</translation>
    </message>
    <message>
        <source>(node id: %1)</source>
        <translation>(node id: %1)</translation>
    </message>
    <message>
        <source>via %1</source>
        <translation>via %1</translation>
    </message>
    <message>
        <source>never</source>
        <translation>niciodată</translation>
    </message>
    <message>
        <source>Inbound</source>
        <translation>Intrare</translation>
    </message>
    <message>
        <source>Outbound</source>
        <translation>Ieşire</translation>
    </message>
    <message>
        <source>Yes</source>
        <translation>Da</translation>
    </message>
    <message>
        <source>No</source>
        <translation>Nu</translation>
    </message>
    <message>
        <source>Unknown</source>
        <translation>Necunoscut</translation>
    </message>
</context>
<context>
    <name>ReceiveCoinsDialog</name>
    <message>
        <source>&amp;Amount:</source>
        <translation>Sum&amp;a:</translation>
    </message>
    <message>
        <source>&amp;Label:</source>
        <translation>&amp;Etichetă:</translation>
    </message>
    <message>
        <source>&amp;Message:</source>
        <translation>&amp;Mesaj:</translation>
    </message>
    <message>
        <source>An optional message to attach to the payment request, which will be displayed when the request is opened. Note: The message will not be sent with the payment over the Bitcoin network.</source>
        <translation>Un mesaj opţional de ataşat la cererea de plată, care va fi afişat cînd cererea este deschisă. Notă: Acest mesaj nu va fi trimis cu plata către reţeaua Bitcoin.</translation>
    </message>
    <message>
        <source>An optional label to associate with the new receiving address.</source>
        <translation>O etichetă opţională de asociat cu adresa de primire.</translation>
    </message>
    <message>
        <source>Use this form to request payments. All fields are &lt;b&gt;optional&lt;/b&gt;.</source>
        <translation>Foloseşte acest formular pentru a solicita plăţi. Toate cîmpurile sînt &lt;b&gt;opţionale&lt;/b&gt;.</translation>
    </message>
    <message>
        <source>An optional amount to request. Leave this empty or zero to not request a specific amount.</source>
        <translation>O sumă opţională de cerut. Lăsaţi gol sau zero pentru a nu cere o sumă anume.</translation>
    </message>
    <message>
        <source>Clear all fields of the form.</source>
        <translation>Curăţă toate cîmpurile formularului.</translation>
    </message>
    <message>
        <source>Clear</source>
        <translation>Curăţă</translation>
    </message>
    <message>
        <source>Native segwit addresses (aka Bech32 or BIP-173) reduce your transaction fees later on and offer better protection against typos, but old wallets don't support them. When unchecked, an address compatible with older wallets will be created instead.</source>
        <translation>Adresele native segwit (aka Bech32 sau BIP-173) vor reduce mai tarziu comisioanele de tranzactionare si vor oferi o mai buna protectie impotriva introducerii gresite, dar portofelele vechi nu sunt compatibile. Daca optiunea nu e bifata, se va crea o adresa compatibila cu portofelele vechi.</translation>
    </message>
    <message>
        <source>Generate native segwit (Bech32) address</source>
        <translation>Genereaza adresa nativa segwit (Bech32)</translation>
    </message>
    <message>
        <source>Requested payments history</source>
        <translation>Istoricul plăţilor cerute</translation>
    </message>
    <message>
        <source>Show the selected request (does the same as double clicking an entry)</source>
        <translation>Arată cererea selectată (acelaşi lucru ca şi dublu-clic pe o înregistrare)</translation>
    </message>
    <message>
        <source>Show</source>
        <translation>Arată</translation>
    </message>
    <message>
        <source>Remove the selected entries from the list</source>
        <translation>Înlătură intrările selectate din listă</translation>
    </message>
    <message>
        <source>Remove</source>
        <translation>Înlătură</translation>
    </message>
    <message>
        <source>Copy URI</source>
        <translation>Copiază URl</translation>
    </message>
    <message>
        <source>Copy label</source>
        <translation>Copiază eticheta</translation>
    </message>
    <message>
        <source>Copy message</source>
        <translation>Copiază mesajul</translation>
    </message>
    <message>
        <source>Copy amount</source>
        <translation>Copiază suma</translation>
    </message>
</context>
<context>
    <name>ReceiveRequestDialog</name>
    <message>
        <source>QR Code</source>
        <translation>Cod QR</translation>
    </message>
    <message>
        <source>Copy &amp;URI</source>
        <translation>Copiază &amp;URl</translation>
    </message>
    <message>
        <source>Copy &amp;Address</source>
        <translation>Copiază &amp;adresa</translation>
    </message>
    <message>
        <source>&amp;Save Image...</source>
        <translation>&amp;Salvează imaginea...</translation>
    </message>
    <message>
        <source>Request payment to %1</source>
        <translation>Cere plata pentru %1</translation>
    </message>
    <message>
        <source>Payment information</source>
        <translation>Informaţiile plată</translation>
    </message>
    <message>
        <source>URI</source>
        <translation>URI</translation>
    </message>
    <message>
        <source>Address</source>
        <translation>Adresă</translation>
    </message>
    <message>
        <source>Amount</source>
        <translation>Cantitate</translation>
    </message>
    <message>
        <source>Label</source>
        <translation>Etichetă</translation>
    </message>
    <message>
        <source>Message</source>
        <translation>Mesaj</translation>
    </message>
    <message>
        <source>Wallet</source>
        <translation>Portofel</translation>
    </message>
</context>
<context>
    <name>RecentRequestsTableModel</name>
    <message>
        <source>Date</source>
        <translation>Data</translation>
    </message>
    <message>
        <source>Label</source>
        <translation>Etichetă</translation>
    </message>
    <message>
        <source>Message</source>
        <translation>Mesaj</translation>
    </message>
    <message>
        <source>(no label)</source>
        <translation>(fără etichetă)</translation>
    </message>
    <message>
        <source>(no message)</source>
        <translation>(nici un mesaj)</translation>
    </message>
    <message>
        <source>(no amount requested)</source>
        <translation>(nici o sumă solicitată)</translation>
    </message>
    <message>
        <source>Requested</source>
        <translation>Ceruta</translation>
    </message>
</context>
<context>
    <name>SendCoinsDialog</name>
    <message>
        <source>Send Coins</source>
        <translation>Trimite monede</translation>
    </message>
    <message>
        <source>Coin Control Features</source>
        <translation>Caracteristici de control ale monedei</translation>
    </message>
    <message>
        <source>Inputs...</source>
        <translation>Intrări...</translation>
    </message>
    <message>
        <source>automatically selected</source>
        <translation>selecţie automată</translation>
    </message>
    <message>
        <source>Insufficient funds!</source>
        <translation>Fonduri insuficiente!</translation>
    </message>
    <message>
        <source>Quantity:</source>
        <translation>Cantitate:</translation>
    </message>
    <message>
        <source>Bytes:</source>
        <translation>Octeţi:</translation>
    </message>
    <message>
        <source>Amount:</source>
        <translation>Sumă:</translation>
    </message>
    <message>
        <source>Fee:</source>
        <translation>Comision:</translation>
    </message>
    <message>
        <source>After Fee:</source>
        <translation>După taxă:</translation>
    </message>
    <message>
        <source>Change:</source>
        <translation>Rest:</translation>
    </message>
    <message>
        <source>If this is activated, but the change address is empty or invalid, change will be sent to a newly generated address.</source>
        <translation>Dacă este activat, dar adresa de rest este goală sau nevalidă, restul va fi trimis la o adresă nou generată.</translation>
    </message>
    <message>
        <source>Custom change address</source>
        <translation>Adresă personalizată de rest</translation>
    </message>
    <message>
        <source>Transaction Fee:</source>
        <translation>Taxă tranzacţie:</translation>
    </message>
    <message>
        <source>Choose...</source>
        <translation>Alegeţi...</translation>
    </message>
    <message>
        <source>Using the fallbackfee can result in sending a transaction that will take several hours or days (or never) to confirm. Consider choosing your fee manually or wait until you have validated the complete chain.</source>
        <translation>Folosirea taxei implicite poate rezulta in trimiterea unei tranzactii care va dura cateva ore sau zile (sau niciodata) pentru a fi confirmata. Luati in considerare sa setati manual taxa sau asteptati pana ati validat complet lantul.</translation>
    </message>
    <message>
        <source>Warning: Fee estimation is currently not possible.</source>
        <translation>Avertisment: Estimarea comisionului nu s-a putut efectua.</translation>
    </message>
    <message>
        <source>collapse fee-settings</source>
        <translation>inchide setarile de taxare</translation>
    </message>
    <message>
        <source>Specify a custom fee per kB (1,000 bytes) of the transaction's virtual size.

Note:  Since the fee is calculated on a per-byte basis, a fee of "100 satoshis per kB" for a transaction size of 500 bytes (half of 1 kB) would ultimately yield a fee of only 50 satoshis.</source>
        <translation>Specificati o taxa anume pe kB (1000 byte) din marimea virtuala a tranzactiei. 

Nota: Cum taxa este calculata per byte, o taxa de "100 satoshi per kB" pentru o tranzactie de 500 byte (jumatate de kB) va produce o taxa de doar 50 satoshi.</translation>
    </message>
    <message>
        <source>per kilobyte</source>
        <translation>per kilooctet</translation>
    </message>
    <message>
        <source>Hide</source>
        <translation>Ascunde</translation>
    </message>
    <message>
        <source>Recommended:</source>
        <translation>Recomandat:</translation>
    </message>
    <message>
        <source>Custom:</source>
        <translation>Personalizat:</translation>
    </message>
    <message>
        <source>(Smart fee not initialized yet. This usually takes a few blocks...)</source>
        <translation>(Taxa smart nu este inca initializata. Aceasta poate dura cateva blocuri...)</translation>
    </message>
    <message>
        <source>Send to multiple recipients at once</source>
        <translation>Trimite simultan către mai mulţi destinatari</translation>
    </message>
    <message>
        <source>Add &amp;Recipient</source>
        <translation>Adaugă destinata&amp;r</translation>
    </message>
    <message>
        <source>Clear all fields of the form.</source>
        <translation>Şterge toate câmpurile formularului.</translation>
    </message>
    <message>
        <source>Dust:</source>
        <translation>Praf:</translation>
    </message>
    <message>
        <source>Confirmation time target:</source>
        <translation>Timp confirmare tinta:</translation>
    </message>
    <message>
        <source>Enable Replace-By-Fee</source>
        <translation>Autorizeaza Replace-By-Fee</translation>
    </message>
    <message>
        <source>With Replace-By-Fee (BIP-125) you can increase a transaction's fee after it is sent. Without this, a higher fee may be recommended to compensate for increased transaction delay risk.</source>
        <translation>Cu Replace-By-Fee (BIP-125) se poate creste taxa unei tranzactii dupa ce a fost trimisa. Fara aceasta optiune, o taxa mai mare e posibil sa fie recomandata pentru a compensa riscul crescut de intarziere a tranzactiei.</translation>
    </message>
    <message>
        <source>Clear &amp;All</source>
        <translation>Curăţă to&amp;ate</translation>
    </message>
    <message>
        <source>Balance:</source>
        <translation>Balanţă:</translation>
    </message>
    <message>
        <source>Confirm the send action</source>
        <translation>Confirmă operaţiunea de trimitere</translation>
    </message>
    <message>
        <source>S&amp;end</source>
        <translation>Trimit&amp;e</translation>
    </message>
    <message>
        <source>Copy quantity</source>
        <translation>Copiază cantitea</translation>
    </message>
    <message>
        <source>Copy amount</source>
        <translation>Copiază suma</translation>
    </message>
    <message>
        <source>Copy fee</source>
        <translation>Copiază taxa</translation>
    </message>
    <message>
        <source>Copy after fee</source>
        <translation>Copiază după taxă</translation>
    </message>
    <message>
        <source>Copy bytes</source>
        <translation>Copiază octeţi</translation>
    </message>
    <message>
        <source>Copy dust</source>
        <translation>Copiază praf</translation>
    </message>
    <message>
        <source>Copy change</source>
        <translation>Copiază rest</translation>
    </message>
    <message>
        <source>%1 (%2 blocks)</source>
        <translation>%1(%2 blocuri)</translation>
    </message>
    <message>
        <source>%1 to %2</source>
        <translation>%1 la %2</translation>
    </message>
    <message>
        <source>Are you sure you want to send?</source>
        <translation>Sigur doriţi să trimiteţi?</translation>
    </message>
    <message>
        <source>or</source>
        <translation>sau</translation>
    </message>
    <message>
        <source>You can increase the fee later (signals Replace-By-Fee, BIP-125).</source>
        <translation>Puteti creste taxa mai tarziu (semnaleaza Replace-By-Fee, BIP-125).</translation>
    </message>
    <message>
        <source>Please, review your transaction.</source>
        <translation>Va rugam sa revizuiti tranzactia.</translation>
    </message>
    <message>
        <source>Transaction fee</source>
        <translation>Taxă tranzacţie</translation>
    </message>
    <message>
        <source>Not signalling Replace-By-Fee, BIP-125.</source>
        <translation>Nu se semnalizeaza Replace-By-Fee, BIP-125</translation>
    </message>
    <message>
        <source>Total Amount</source>
        <translation>Suma totală</translation>
    </message>
    <message>
        <source>Confirm send coins</source>
        <translation>Confirmă trimiterea monedelor</translation>
    </message>
    <message>
        <source>The recipient address is not valid. Please recheck.</source>
        <translation>Adresa destinatarului nu este validă. Rugăm să reverificaţi.</translation>
    </message>
    <message>
        <source>The amount to pay must be larger than 0.</source>
        <translation>Suma de plată trebuie să fie mai mare decît 0.</translation>
    </message>
    <message>
        <source>The amount exceeds your balance.</source>
        <translation>Suma depăşeşte soldul contului.</translation>
    </message>
    <message>
        <source>The total exceeds your balance when the %1 transaction fee is included.</source>
        <translation>Totalul depăşeşte soldul contului dacă se include şi plata taxei de %1.</translation>
    </message>
    <message>
        <source>Duplicate address found: addresses should only be used once each.</source>
        <translation>Adresă duplicat găsită: fiecare adresă ar trebui folosită o singură dată.</translation>
    </message>
    <message>
        <source>Transaction creation failed!</source>
        <translation>Creare tranzacţie nereuşită!</translation>
    </message>
    <message>
        <source>The transaction was rejected with the following reason: %1</source>
        <translation>Tranzactia a fost refuzata pentru urmatorul motiv: %1</translation>
    </message>
    <message>
        <source>A fee higher than %1 is considered an absurdly high fee.</source>
        <translation>O taxă mai mare de %1 este considerată o taxă absurd de mare</translation>
    </message>
    <message>
        <source>Payment request expired.</source>
        <translation>Cerere de plată expirata</translation>
    </message>
    <message numerus="yes">
        <source>Estimated to begin confirmation within %n block(s).</source>
        <translation><numerusform>Se estimeaza inceperea confirmarii in %n bloc.</numerusform><numerusform>Se estimeaza inceperea confirmarii in %n blocuri.</numerusform><numerusform>Se estimeaza inceperea confirmarii in %n blocuri.</numerusform></translation>
    </message>
    <message>
        <source>Warning: Invalid Bitcoin address</source>
        <translation>Atenţie: Adresa bitcoin nevalidă!</translation>
    </message>
    <message>
        <source>Warning: Unknown change address</source>
        <translation>Atenţie: Adresă de rest necunoscută</translation>
    </message>
    <message>
        <source>Confirm custom change address</source>
        <translation>Confirmati adresa personalizata de rest</translation>
    </message>
    <message>
        <source>The address you selected for change is not part of this wallet. Any or all funds in your wallet may be sent to this address. Are you sure?</source>
        <translation>Adresa selectata pentru rest nu face parte din acest portofel. Orice suma, sau intreaga suma din portofel poate fi trimisa la aceasta adresa. Sunteti sigur?</translation>
    </message>
    <message>
        <source>(no label)</source>
        <translation>(fără etichetă)</translation>
    </message>
</context>
<context>
    <name>SendCoinsEntry</name>
    <message>
        <source>A&amp;mount:</source>
        <translation>Su&amp;mă:</translation>
    </message>
    <message>
        <source>Pay &amp;To:</source>
        <translation>Plăteşte că&amp;tre:</translation>
    </message>
    <message>
        <source>&amp;Label:</source>
        <translation>&amp;Etichetă:</translation>
    </message>
    <message>
        <source>Choose previously used address</source>
        <translation>Alegeţi adrese folosite anterior</translation>
    </message>
    <message>
        <source>This is a normal payment.</source>
        <translation>Aceasta este o tranzacţie normală.</translation>
    </message>
    <message>
        <source>The Bitcoin address to send the payment to</source>
        <translation>Adresa bitcoin către care se face plata</translation>
    </message>
    <message>
        <source>Alt+A</source>
        <translation>Alt+A</translation>
    </message>
    <message>
        <source>Paste address from clipboard</source>
        <translation>Lipeşte adresa din clipboard</translation>
    </message>
    <message>
        <source>Alt+P</source>
        <translation>Alt+P</translation>
    </message>
    <message>
        <source>Remove this entry</source>
        <translation>Înlătură această intrare</translation>
    </message>
    <message>
        <source>The fee will be deducted from the amount being sent. The recipient will receive less bitcoins than you enter in the amount field. If multiple recipients are selected, the fee is split equally.</source>
        <translation>Taxa va fi scazuta in suma trimisa. Destinatarul va primi mai putini bitcoin decat ati specificat in campul sumei trimise. Daca au fost selectati mai multi destinatari, taxa se va imparti in mod egal.</translation>
    </message>
    <message>
        <source>S&amp;ubtract fee from amount</source>
        <translation>S&amp;cade taxa din suma</translation>
    </message>
    <message>
        <source>Use available balance</source>
        <translation>Folosește balanța disponibilă</translation>
    </message>
    <message>
        <source>Message:</source>
        <translation>Mesaj:</translation>
    </message>
    <message>
        <source>This is an unauthenticated payment request.</source>
        <translation>Aceasta este o cerere de plata neautentificata.</translation>
    </message>
    <message>
        <source>This is an authenticated payment request.</source>
        <translation>Aceasta este o cerere de plata autentificata.</translation>
    </message>
    <message>
        <source>Enter a label for this address to add it to the list of used addresses</source>
        <translation>Introduceţi eticheta pentru ca această adresa să fie introdusă în lista de adrese folosite</translation>
    </message>
    <message>
        <source>A message that was attached to the bitcoin: URI which will be stored with the transaction for your reference. Note: This message will not be sent over the Bitcoin network.</source>
        <translation>un mesaj a fost ataşat la bitcoin: URI care va fi stocat cu tranzacţia pentru referinţa dvs. Notă: Acest mesaj nu va fi trimis către reţeaua bitcoin.</translation>
    </message>
    <message>
        <source>Pay To:</source>
        <translation>Plăteşte către:</translation>
    </message>
    <message>
        <source>Memo:</source>
        <translation>Memo:</translation>
    </message>
    <message>
        <source>Enter a label for this address to add it to your address book</source>
        <translation>Introduceţi o etichetă pentru această adresă pentru a fi adăugată în lista dvs. de adrese</translation>
    </message>
</context>
<context>
    <name>SendConfirmationDialog</name>
    <message>
        <source>Yes</source>
        <translation>Da</translation>
    </message>
</context>
<context>
    <name>ShutdownWindow</name>
    <message>
        <source>%1 is shutting down...</source>
        <translation>%1 se închide</translation>
    </message>
    <message>
        <source>Do not shut down the computer until this window disappears.</source>
        <translation>Nu închide calculatorul pînă ce această fereastră nu dispare.</translation>
    </message>
</context>
<context>
    <name>SignVerifyMessageDialog</name>
    <message>
        <source>Signatures - Sign / Verify a Message</source>
        <translation>Semnaturi - Semnează/verifică un mesaj</translation>
    </message>
    <message>
        <source>&amp;Sign Message</source>
        <translation>&amp;Semnează mesaj</translation>
    </message>
    <message>
        <source>You can sign messages/agreements with your addresses to prove you can receive bitcoins sent to them. Be careful not to sign anything vague or random, as phishing attacks may try to trick you into signing your identity over to them. Only sign fully-detailed statements you agree to.</source>
        <translation>Puteţi semna mesaje/contracte cu adresele dvs. pentru a demostra ca puteti primi bitcoini trimisi la ele. Aveţi grijă să nu semnaţi nimic vag sau aleator, deoarece atacurile de tip phishing vă pot păcăli să le transferaţi identitatea. Semnaţi numai declaraţiile detaliate cu care sînteti de acord.</translation>
    </message>
    <message>
        <source>The Bitcoin address to sign the message with</source>
        <translation>Adresa cu care semnaţi mesajul</translation>
    </message>
    <message>
        <source>Choose previously used address</source>
        <translation>Alegeţi adrese folosite anterior</translation>
    </message>
    <message>
        <source>Alt+A</source>
        <translation>Alt+A</translation>
    </message>
    <message>
        <source>Paste address from clipboard</source>
        <translation>Lipeşte adresa copiată din clipboard</translation>
    </message>
    <message>
        <source>Alt+P</source>
        <translation>Alt+P</translation>
    </message>
    <message>
        <source>Enter the message you want to sign here</source>
        <translation>Introduceţi mesajul pe care vreţi să-l semnaţi, aici</translation>
    </message>
    <message>
        <source>Signature</source>
        <translation>Semnătură</translation>
    </message>
    <message>
        <source>Copy the current signature to the system clipboard</source>
        <translation>Copiază semnatura curentă în clipboard-ul sistemului</translation>
    </message>
    <message>
        <source>Sign the message to prove you own this Bitcoin address</source>
        <translation>Semnează mesajul pentru a dovedi ca deţineţi acestă adresă Bitcoin</translation>
    </message>
    <message>
        <source>Sign &amp;Message</source>
        <translation>Semnează &amp;mesaj</translation>
    </message>
    <message>
        <source>Reset all sign message fields</source>
        <translation>Resetează toate cîmpurile mesajelor semnate</translation>
    </message>
    <message>
        <source>Clear &amp;All</source>
        <translation>Curăţă to&amp;ate</translation>
    </message>
    <message>
        <source>&amp;Verify Message</source>
        <translation>&amp;Verifică mesaj</translation>
    </message>
    <message>
        <source>Enter the receiver's address, message (ensure you copy line breaks, spaces, tabs, etc. exactly) and signature below to verify the message. Be careful not to read more into the signature than what is in the signed message itself, to avoid being tricked by a man-in-the-middle attack. Note that this only proves the signing party receives with the address, it cannot prove sendership of any transaction!</source>
        <translation>Introduceţi adresa de semnatură, mesajul (asiguraţi-vă că aţi copiat spaţiile, taburile etc. exact) şi semnatura dedesubt pentru a verifica mesajul. Aveţi grijă să nu citiţi mai mult în semnatură decît mesajul în sine, pentru a evita să fiţi păcăliţi de un atac de tip man-in-the-middle. De notat ca aceasta dovedeste doar ca semnatarul primeste odata cu adresa, nu dovedesta insa trimiterea vreunei tranzactii.</translation>
    </message>
    <message>
        <source>The Bitcoin address the message was signed with</source>
        <translation>Introduceţi o adresă Bitcoin</translation>
    </message>
    <message>
        <source>Verify the message to ensure it was signed with the specified Bitcoin address</source>
        <translation>Verificaţi mesajul pentru a vă asigura că a fost semnat cu adresa Bitcoin specificată</translation>
    </message>
    <message>
        <source>Verify &amp;Message</source>
        <translation>Verifică &amp;mesaj</translation>
    </message>
    <message>
        <source>Reset all verify message fields</source>
        <translation>Resetează toate cîmpurile mesajelor semnate</translation>
    </message>
    <message>
        <source>Click "Sign Message" to generate signature</source>
        <translation>Faceţi clic pe "Semneaza msaj" pentru a genera semnătura</translation>
    </message>
    <message>
        <source>The entered address is invalid.</source>
        <translation>Adresa introdusă este invalidă.</translation>
    </message>
    <message>
        <source>Please check the address and try again.</source>
        <translation>Vă rugăm verificaţi adresa şi încercaţi din nou.</translation>
    </message>
    <message>
        <source>The entered address does not refer to a key.</source>
        <translation>Adresa introdusă nu se referă la o cheie.</translation>
    </message>
    <message>
        <source>Wallet unlock was cancelled.</source>
        <translation>Deblocarea portofelului a fost anulata.</translation>
    </message>
    <message>
        <source>Private key for the entered address is not available.</source>
        <translation>Cheia privată pentru adresa introdusă nu este disponibila.</translation>
    </message>
    <message>
        <source>Message signing failed.</source>
        <translation>Semnarea mesajului nu a reuşit.</translation>
    </message>
    <message>
        <source>Message signed.</source>
        <translation>Mesaj semnat.</translation>
    </message>
    <message>
        <source>The signature could not be decoded.</source>
        <translation>Semnatura nu a putut fi decodată.</translation>
    </message>
    <message>
        <source>Please check the signature and try again.</source>
        <translation>Vă rugăm verificaţi semnătura şi încercaţi din nou.</translation>
    </message>
    <message>
        <source>The signature did not match the message digest.</source>
        <translation>Semnatura nu se potriveşte cu mesajul.</translation>
    </message>
    <message>
        <source>Message verification failed.</source>
        <translation>Verificarea mesajului nu a reuşit.</translation>
    </message>
    <message>
        <source>Message verified.</source>
        <translation>Mesaj verificat.</translation>
    </message>
</context>
<context>
    <name>TrafficGraphWidget</name>
    <message>
        <source>KB/s</source>
        <translation>KB/s</translation>
    </message>
</context>
<context>
    <name>TransactionDesc</name>
    <message numerus="yes">
        <source>Open for %n more block(s)</source>
        <translation><numerusform>Deschis pentru inca un bloc</numerusform><numerusform>Deschis pentru inca %n blocuri</numerusform><numerusform>Deschis pentru inca %n blocuri</numerusform></translation>
    </message>
    <message>
        <source>Open until %1</source>
        <translation>Deschis pînă la %1</translation>
    </message>
    <message>
        <source>conflicted with a transaction with %1 confirmations</source>
        <translation>in conflict cu o tranzactie cu %1 confirmari</translation>
    </message>
    <message>
        <source>0/unconfirmed, %1</source>
        <translation>0/neconfirmat, %1</translation>
    </message>
    <message>
        <source>in memory pool</source>
        <translation>in memory pool</translation>
    </message>
    <message>
        <source>not in memory pool</source>
        <translation>nu e in memory pool</translation>
    </message>
    <message>
        <source>abandoned</source>
        <translation>abandonat</translation>
    </message>
    <message>
        <source>%1/unconfirmed</source>
        <translation>%1/neconfirmat</translation>
    </message>
    <message>
        <source>%1 confirmations</source>
        <translation>%1 confirmări</translation>
    </message>
    <message>
        <source>Status</source>
        <translation>Stare</translation>
    </message>
    <message>
        <source>Date</source>
        <translation>Data</translation>
    </message>
    <message>
        <source>Source</source>
        <translation>Sursa</translation>
    </message>
    <message>
        <source>Generated</source>
        <translation>Generat</translation>
    </message>
    <message>
        <source>From</source>
        <translation>De la</translation>
    </message>
    <message>
        <source>unknown</source>
        <translation>necunoscut</translation>
    </message>
    <message>
        <source>To</source>
        <translation>Către</translation>
    </message>
    <message>
        <source>own address</source>
        <translation>adresa proprie</translation>
    </message>
    <message>
        <source>watch-only</source>
        <translation>doar-supraveghere</translation>
    </message>
    <message>
        <source>label</source>
        <translation>etichetă</translation>
    </message>
    <message>
        <source>Credit</source>
        <translation>Credit</translation>
    </message>
    <message numerus="yes">
        <source>matures in %n more block(s)</source>
        <translation><numerusform>se matureaza intr-un bloc</numerusform><numerusform>se matureaza in %n blocuri</numerusform><numerusform>se matureaza in %n blocuri</numerusform></translation>
    </message>
    <message>
        <source>not accepted</source>
        <translation>neacceptat</translation>
    </message>
    <message>
        <source>Debit</source>
        <translation>Debit</translation>
    </message>
    <message>
        <source>Total debit</source>
        <translation>Total debit</translation>
    </message>
    <message>
        <source>Total credit</source>
        <translation>Total credit</translation>
    </message>
    <message>
        <source>Transaction fee</source>
        <translation>Taxă tranzacţie</translation>
    </message>
    <message>
        <source>Net amount</source>
        <translation>Suma netă</translation>
    </message>
    <message>
        <source>Message</source>
        <translation>Mesaj</translation>
    </message>
    <message>
        <source>Comment</source>
        <translation>Comentariu</translation>
    </message>
    <message>
        <source>Transaction ID</source>
        <translation>ID tranzacţie</translation>
    </message>
    <message>
        <source>Transaction total size</source>
        <translation>Dimensiune totala tranzacţie</translation>
    </message>
    <message>
        <source>Transaction virtual size</source>
        <translation>Dimensiune virtuala a tranzactiei</translation>
    </message>
    <message>
        <source>Output index</source>
        <translation>Index debit</translation>
    </message>
    <message>
        <source>Merchant</source>
        <translation>Comerciant</translation>
    </message>
    <message>
        <source>Generated coins must mature %1 blocks before they can be spent. When you generated this block, it was broadcast to the network to be added to the block chain. If it fails to get into the chain, its state will change to "not accepted" and it won't be spendable. This may occasionally happen if another node generates a block within a few seconds of yours.</source>
        <translation>Monedele generate se pot cheltui doar dupa inca %1 blocuri.  După ce a fost generat, s-a propagat în reţea, urmând să fie adăugat in blockchain.  Dacă nu poate fi inclus in lanţ, starea sa va deveni "neacceptat" si nu va putea fi folosit la tranzacţii.  Acest fenomen se întâmplă atunci cand un alt nod a generat un bloc la o diferenţa de câteva secunde.</translation>
    </message>
    <message>
        <source>Debug information</source>
        <translation>Informaţii pentru depanare</translation>
    </message>
    <message>
        <source>Transaction</source>
        <translation>Tranzacţie</translation>
    </message>
    <message>
        <source>Inputs</source>
        <translation>Intrări</translation>
    </message>
    <message>
        <source>Amount</source>
        <translation>Cantitate</translation>
    </message>
    <message>
        <source>true</source>
        <translation>adevărat</translation>
    </message>
    <message>
        <source>false</source>
        <translation>fals</translation>
    </message>
</context>
<context>
    <name>TransactionDescDialog</name>
    <message>
        <source>This pane shows a detailed description of the transaction</source>
        <translation>Acest panou arată o descriere detaliată a tranzacţiei</translation>
    </message>
    <message>
        <source>Details for %1</source>
        <translation>Detalii pentru %1</translation>
    </message>
</context>
<context>
    <name>TransactionTableModel</name>
    <message>
        <source>Date</source>
        <translation>Data</translation>
    </message>
    <message>
        <source>Type</source>
        <translation>Tip</translation>
    </message>
    <message>
        <source>Label</source>
        <translation>Etichetă</translation>
    </message>
    <message numerus="yes">
        <source>Open for %n more block(s)</source>
        <translation><numerusform>Deschis pentru încă %n bloc</numerusform><numerusform>Deschis pentru încă %n blocuri</numerusform><numerusform>Deschis pentru încă %n bloc(uri)</numerusform></translation>
    </message>
    <message>
        <source>Open until %1</source>
        <translation>Deschis pînă la %1</translation>
    </message>
    <message>
        <source>Unconfirmed</source>
        <translation>Neconfirmat</translation>
    </message>
    <message>
        <source>Abandoned</source>
        <translation>Abandonat</translation>
    </message>
    <message>
        <source>Confirming (%1 of %2 recommended confirmations)</source>
        <translation>Confirmare (%1 din %2 confirmari recomandate)</translation>
    </message>
    <message>
        <source>Confirmed (%1 confirmations)</source>
        <translation>Confirmat (%1 confirmari)</translation>
    </message>
    <message>
        <source>Conflicted</source>
        <translation>În conflict</translation>
    </message>
    <message>
        <source>Immature (%1 confirmations, will be available after %2)</source>
        <translation>Imatur (%1 confirmari, va fi disponibil după %2)</translation>
    </message>
    <message>
        <source>Generated but not accepted</source>
        <translation>Generat dar neacceptat</translation>
    </message>
    <message>
        <source>Received with</source>
        <translation>Recepţionat cu</translation>
    </message>
    <message>
        <source>Received from</source>
        <translation>Primit de la</translation>
    </message>
    <message>
        <source>Sent to</source>
        <translation>Trimis către</translation>
    </message>
    <message>
        <source>Payment to yourself</source>
        <translation>Plată către dvs.</translation>
    </message>
    <message>
        <source>Mined</source>
        <translation>Minat</translation>
    </message>
    <message>
        <source>watch-only</source>
        <translation>doar-supraveghere</translation>
    </message>
    <message>
        <source>(n/a)</source>
        <translation>(indisponibil)</translation>
    </message>
    <message>
        <source>(no label)</source>
        <translation>(fără etichetă)</translation>
    </message>
    <message>
        <source>Transaction status. Hover over this field to show number of confirmations.</source>
        <translation>Starea tranzacţiei. Treceţi cu mouse-ul peste acest cîmp pentru afişarea numărului de confirmari.</translation>
    </message>
    <message>
        <source>Date and time that the transaction was received.</source>
        <translation>Data şi ora la care a fost recepţionată tranzacţia.</translation>
    </message>
    <message>
        <source>Type of transaction.</source>
        <translation>Tipul tranzacţiei.</translation>
    </message>
    <message>
        <source>Whether or not a watch-only address is involved in this transaction.</source>
        <translation>Indiferent dacă sau nu o adresa doar-suăpraveghere este implicată în această tranzacţie.</translation>
    </message>
    <message>
        <source>User-defined intent/purpose of the transaction.</source>
        <translation>Intentie/scop al tranzactie definit de user.</translation>
    </message>
    <message>
        <source>Amount removed from or added to balance.</source>
        <translation>Suma extrasă sau adăugată la sold.</translation>
    </message>
</context>
<context>
    <name>TransactionView</name>
    <message>
        <source>All</source>
        <translation>Toate</translation>
    </message>
    <message>
        <source>Today</source>
        <translation>Astăzi</translation>
    </message>
    <message>
        <source>This week</source>
        <translation>Saptamana aceasta</translation>
    </message>
    <message>
        <source>This month</source>
        <translation>Luna aceasta</translation>
    </message>
    <message>
        <source>Last month</source>
        <translation>Luna trecuta</translation>
    </message>
    <message>
        <source>This year</source>
        <translation>Anul acesta</translation>
    </message>
    <message>
        <source>Range...</source>
        <translation>Interval...</translation>
    </message>
    <message>
        <source>Received with</source>
        <translation>Recepţionat cu</translation>
    </message>
    <message>
        <source>Sent to</source>
        <translation>Trimis către</translation>
    </message>
    <message>
        <source>To yourself</source>
        <translation>Către dvs.</translation>
    </message>
    <message>
        <source>Mined</source>
        <translation>Minat</translation>
    </message>
    <message>
        <source>Other</source>
        <translation>Altele</translation>
    </message>
    <message>
        <source>Enter address, transaction id, or label to search</source>
        <translation>Introduceți adresa, ID-ul tranzacției, sau eticheta pentru a căuta</translation>
    </message>
    <message>
        <source>Min amount</source>
        <translation>Suma minimă</translation>
    </message>
    <message>
        <source>Abandon transaction</source>
        <translation>Abandoneaza tranzacţia</translation>
    </message>
    <message>
        <source>Increase transaction fee</source>
        <translation>Cresteti comisionul pentru tranzacţie</translation>
    </message>
    <message>
        <source>Copy address</source>
        <translation>Copiază adresa</translation>
    </message>
    <message>
        <source>Copy label</source>
        <translation>Copiază eticheta</translation>
    </message>
    <message>
        <source>Copy amount</source>
        <translation>Copiază suma</translation>
    </message>
    <message>
        <source>Copy transaction ID</source>
        <translation>Copiază ID tranzacţie</translation>
    </message>
    <message>
        <source>Copy raw transaction</source>
        <translation>Copiază tranzacţia bruta</translation>
    </message>
    <message>
        <source>Copy full transaction details</source>
        <translation>Copiaza toate detaliile tranzacţiei</translation>
    </message>
    <message>
        <source>Edit label</source>
        <translation>Editează eticheta</translation>
    </message>
    <message>
        <source>Show transaction details</source>
        <translation>Arată detaliile tranzacţiei</translation>
    </message>
    <message>
        <source>Export Transaction History</source>
        <translation>Export istoric tranzacţii</translation>
    </message>
    <message>
        <source>Comma separated file (*.csv)</source>
        <translation>Fisier .csv cu separator - virgula</translation>
    </message>
    <message>
        <source>Confirmed</source>
        <translation>Confirmat</translation>
    </message>
    <message>
        <source>Watch-only</source>
        <translation>Doar-supraveghere</translation>
    </message>
    <message>
        <source>Date</source>
        <translation>Data</translation>
    </message>
    <message>
        <source>Type</source>
        <translation>Tip</translation>
    </message>
    <message>
        <source>Label</source>
        <translation>Etichetă</translation>
    </message>
    <message>
        <source>Address</source>
        <translation>Adresă</translation>
    </message>
    <message>
        <source>ID</source>
        <translation>ID</translation>
    </message>
    <message>
        <source>Exporting Failed</source>
        <translation>Exportarea a eșuat</translation>
    </message>
    <message>
        <source>There was an error trying to save the transaction history to %1.</source>
        <translation>S-a produs o eroare la salvarea istoricului tranzacţiilor la %1.</translation>
    </message>
    <message>
        <source>Exporting Successful</source>
        <translation>Export reuşit</translation>
    </message>
    <message>
        <source>The transaction history was successfully saved to %1.</source>
        <translation>Istoricul tranzacţiilor a fost salvat cu succes la %1.</translation>
    </message>
    <message>
        <source>Range:</source>
        <translation>Interval:</translation>
    </message>
    <message>
        <source>to</source>
        <translation>către</translation>
    </message>
</context>
<context>
    <name>UnitDisplayStatusBarControl</name>
    <message>
        <source>Unit to show amounts in. Click to select another unit.</source>
        <translation>Unitatea în care sînt arătate sumele. Faceţi clic pentru a selecta o altă unitate.</translation>
    </message>
</context>
<context>
    <name>WalletController</name>
    </context>
<context>
    <name>WalletFrame</name>
    <message>
        <source>No wallet has been loaded.</source>
        <translation>Nu a fost încărcat nici un portofel.</translation>
    </message>
</context>
<context>
    <name>WalletModel</name>
    <message>
        <source>Send Coins</source>
        <translation>Trimite monede</translation>
    </message>
    <message>
        <source>Fee bump error</source>
        <translation>Eroare in cresterea taxei</translation>
    </message>
    <message>
        <source>Increasing transaction fee failed</source>
        <translation>Cresterea comisionului pentru tranzactie a esuat.</translation>
    </message>
    <message>
        <source>Do you want to increase the fee?</source>
        <translation>Doriti sa cresteti taxa de tranzactie?</translation>
    </message>
    <message>
        <source>Current fee:</source>
        <translation>Comision curent:</translation>
    </message>
    <message>
        <source>Increase:</source>
        <translation>Crestere:</translation>
    </message>
    <message>
        <source>New fee:</source>
        <translation>Noul comision:</translation>
    </message>
    <message>
        <source>Confirm fee bump</source>
        <translation>Confirma cresterea comisionului</translation>
    </message>
    <message>
        <source>Can't sign transaction.</source>
        <translation>Nu s-a reuşit semnarea tranzacţiei</translation>
    </message>
    <message>
        <source>Could not commit transaction</source>
        <translation>Tranzactia nu a putut fi consemnata.</translation>
    </message>
    <message>
        <source>default wallet</source>
        <translation>portofel implicit</translation>
    </message>
</context>
<context>
    <name>WalletView</name>
    <message>
        <source>&amp;Export</source>
        <translation>&amp;Export</translation>
    </message>
    <message>
        <source>Export the data in the current tab to a file</source>
        <translation>Exportă datele din tab-ul curent într-un fişier</translation>
    </message>
    <message>
        <source>Backup Wallet</source>
        <translation>Backup portofelul electronic</translation>
    </message>
    <message>
        <source>Wallet Data (*.dat)</source>
        <translation>Date portofel (*.dat)</translation>
    </message>
    <message>
        <source>Backup Failed</source>
        <translation>Backup esuat</translation>
    </message>
    <message>
        <source>There was an error trying to save the wallet data to %1.</source>
        <translation>S-a produs o eroare la salvarea datelor portofelului la %1.</translation>
    </message>
    <message>
        <source>Backup Successful</source>
        <translation>Backup efectuat cu succes</translation>
    </message>
    <message>
        <source>The wallet data was successfully saved to %1.</source>
        <translation>Datele portofelului s-au salvat cu succes la %1.</translation>
    </message>
    <message>
        <source>Cancel</source>
        <translation>Anulare</translation>
    </message>
</context>
<context>
    <name>bitcoin-core</name>
    <message>
        <source>Distributed under the MIT software license, see the accompanying file %s or %s</source>
        <translation>Distribuit sub licenţa de programe MIT, vezi fişierul însoţitor %s sau %s</translation>
    </message>
    <message>
        <source>Prune configured below the minimum of %d MiB.  Please use a higher number.</source>
        <translation>Reductia e configurata sub minimul de %d MiB. Rugam folositi un numar mai mare.</translation>
    </message>
    <message>
        <source>Prune: last wallet synchronisation goes beyond pruned data. You need to -reindex (download the whole blockchain again in case of pruned node)</source>
        <translation>Reductie: ultima sincronizare merge dincolo de datele reductiei. Trebuie sa faceti -reindex (sa descarcati din nou intregul blockchain in cazul unui nod redus)</translation>
    </message>
    <message>
        <source>Rescans are not possible in pruned mode. You will need to use -reindex which will download the whole blockchain again.</source>
        <translation>Rescanarile nu sunt posibile in modul redus. Va trebui sa folositi -reindex, ceea ce va descarca din nou intregul blockchain.</translation>
    </message>
    <message>
        <source>Error: A fatal internal error occurred, see debug.log for details</source>
        <translation>Eroare: S-a produs o eroare interna fatala, vedeti debug.log pentru detalii</translation>
    </message>
    <message>
        <source>Pruning blockstore...</source>
        <translation>Reductie blockstore...</translation>
    </message>
    <message>
        <source>Unable to start HTTP server. See debug log for details.</source>
        <translation>Imposibil de pornit serverul HTTP. Pentru detalii vezi logul de depanare.</translation>
    </message>
    <message>
        <source>The %s developers</source>
        <translation>Dezvoltatorii %s</translation>
    </message>
    <message>
        <source>Cannot obtain a lock on data directory %s. %s is probably already running.</source>
        <translation>Nu se poate obține o blocare a directorului de date %s. %s probabil rulează deja.</translation>
    </message>
    <message>
        <source>Cannot provide specific connections and have addrman find outgoing connections at the same.</source>
        <translation>Nu se pot furniza conexiuni specifice in acelasi timp in care addrman este folosit pentru a gasi conexiuni de iesire.</translation>
    </message>
    <message>
        <source>Error reading %s! All keys read correctly, but transaction data or address book entries might be missing or incorrect.</source>
        <translation>Eroare la citirea %s! Toate cheile sînt citite corect, dar datele tranzactiei sau anumite intrări din agenda sînt incorecte sau lipsesc.</translation>
    </message>
    <message>
        <source>Please check that your computer's date and time are correct! If your clock is wrong, %s will not work properly.</source>
        <translation>Vă rugăm verificaţi dacă data/timpul calculatorului dvs. sînt corecte! Dacă ceasul calcultorului este gresit, %s nu va funcţiona corect.</translation>
    </message>
    <message>
        <source>Please contribute if you find %s useful. Visit %s for further information about the software.</source>
        <translation>Va rugam sa contribuiti daca apreciati ca %s va este util. Vizitati %s pentru mai multe informatii despre software.</translation>
    </message>
    <message>
        <source>The block database contains a block which appears to be from the future. This may be due to your computer's date and time being set incorrectly. Only rebuild the block database if you are sure that your computer's date and time are correct</source>
        <translation>Baza de date a blocurilor contine un bloc ce pare a fi din viitor. Acest lucru poate fi cauzat de setarea incorecta a datei si orei in computerul dvs. Reconstruiti baza de date a blocurilor doar daca sunteti sigur ca data si ora calculatorului dvs sunt corecte.</translation>
    </message>
    <message>
        <source>This is a pre-release test build - use at your own risk - do not use for mining or merchant applications</source>
        <translation>Aceasta este o versiune de test preliminară - vă asumaţi riscul folosind-o - nu folosiţi pentru minerit sau aplicaţiile comercianţilor</translation>
    </message>
    <message>
        <source>This is the transaction fee you may discard if change is smaller than dust at this level</source>
        <translation>Aceasta este taxa de tranzactie la care puteti renunta daca restul este mai mic decat praful la acest nivel.</translation>
    </message>
    <message>
        <source>Unable to replay blocks. You will need to rebuild the database using -reindex-chainstate.</source>
        <translation>Imposibil de refacut blocurile. Va trebui sa reconstruiti baza de date folosind -reindex-chainstate.</translation>
    </message>
    <message>
        <source>Unable to rewind the database to a pre-fork state. You will need to redownload the blockchain</source>
        <translation>Imposibil de a readuce baza de date la statusul pre-fork. Va trebui redescarcat blockchainul.</translation>
    </message>
    <message>
        <source>Warning: The network does not appear to fully agree! Some miners appear to be experiencing issues.</source>
        <translation>Atenţie: Reţeaua nu pare să fie de acord în totalitate! Aparent nişte mineri au probleme.</translation>
    </message>
    <message>
        <source>Warning: We do not appear to fully agree with our peers! You may need to upgrade, or other nodes may need to upgrade.</source>
        <translation>Atenţie: Aparent, nu sîntem de acord cu toţi partenerii noştri! Va trebui să faceţi o actualizare, sau alte noduri necesită actualizare.</translation>
    </message>
    <message>
        <source>%d of last 100 blocks have unexpected version</source>
        <translation>%d din ultimele 100 blocuri a o versiune neasteptata</translation>
    </message>
    <message>
        <source>%s corrupt, salvage failed</source>
        <translation>%s corupt, salvare nereuşită</translation>
    </message>
    <message>
        <source>-maxmempool must be at least %d MB</source>
        <translation>-maxmempool trebuie sa fie macar %d MB</translation>
    </message>
    <message>
        <source>Cannot resolve -%s address: '%s'</source>
        <translation>Nu se poate rezolva adresa -%s: '%s'</translation>
    </message>
    <message>
        <source>Change index out of range</source>
        <translation>Indexul de schimbare este iesit din parametrii</translation>
    </message>
    <message>
        <source>Copyright (C) %i-%i</source>
        <translation>Copyright (C) %i-%i</translation>
    </message>
    <message>
        <source>Corrupted block database detected</source>
        <translation>Bloc defect din baza de date detectat</translation>
    </message>
    <message>
        <source>Do you want to rebuild the block database now?</source>
        <translation>Doriţi să reconstruiţi baza de date blocuri acum?</translation>
    </message>
    <message>
        <source>Error initializing block database</source>
        <translation>Eroare la iniţializarea bazei de date de blocuri</translation>
    </message>
    <message>
        <source>Error initializing wallet database environment %s!</source>
        <translation>Eroare la iniţializarea mediului de bază de date a portofelului %s!</translation>
    </message>
    <message>
        <source>Error loading %s</source>
        <translation>Eroare la încărcarea %s</translation>
    </message>
    <message>
        <source>Error loading %s: Private keys can only be disabled during creation</source>
        <translation>Eroare la incarcarea %s: Cheile private pot fi dezactivate doar in momentul crearii</translation>
    </message>
    <message>
        <source>Error loading %s: Wallet corrupted</source>
        <translation>Eroare la încărcarea %s: Portofel corupt</translation>
    </message>
    <message>
        <source>Error loading %s: Wallet requires newer version of %s</source>
        <translation>Eroare la încărcarea %s: Portofelul are nevoie de o versiune %s mai nouă</translation>
    </message>
    <message>
        <source>Error loading block database</source>
        <translation>Eroare la încărcarea bazei de date de blocuri</translation>
    </message>
    <message>
        <source>Error opening block database</source>
        <translation>Eroare la deschiderea bazei de date de blocuri</translation>
    </message>
    <message>
        <source>Failed to listen on any port. Use -listen=0 if you want this.</source>
        <translation>Nu s-a reuşit ascultarea pe orice port. Folosiţi -listen=0 dacă vreţi asta.</translation>
    </message>
    <message>
        <source>Failed to rescan the wallet during initialization</source>
        <translation>Rescanarea portofelului in timpul initializarii a esuat.</translation>
    </message>
    <message>
        <source>Importing...</source>
        <translation>Import...</translation>
    </message>
    <message>
        <source>Incorrect or no genesis block found. Wrong datadir for network?</source>
        <translation>Incorect sau nici un bloc de geneza găsit. Directorul de retea greşit?</translation>
    </message>
    <message>
        <source>Initialization sanity check failed. %s is shutting down.</source>
        <translation>Nu s-a reuşit iniţierea verificării sănătăţii. %s se inchide.</translation>
    </message>
    <message>
        <source>Invalid amount for -%s=&lt;amount&gt;: '%s'</source>
        <translation>Sumă nevalidă pentru -%s=&lt;amount&gt;: '%s'</translation>
    </message>
    <message>
        <source>Invalid amount for -discardfee=&lt;amount&gt;: '%s'</source>
        <translation>Sumă nevalidă pentru -discardfee=&lt;amount&gt;: '%s'</translation>
    </message>
    <message>
        <source>Invalid amount for -fallbackfee=&lt;amount&gt;: '%s'</source>
        <translation>Suma nevalidă pentru -fallbackfee=&lt;amount&gt;: '%s'</translation>
    </message>
    <message>
        <source>Specified blocks directory "%s" does not exist.</source>
        <translation>Directorul de blocuri "%s" specificat nu exista.</translation>
    </message>
    <message>
        <source>Upgrading txindex database</source>
        <translation>Actualizarea bazei de date txindex</translation>
    </message>
    <message>
        <source>Loading P2P addresses...</source>
        <translation>Încărcare adrese P2P...</translation>
    </message>
    <message>
        <source>Loading banlist...</source>
        <translation>Încărcare banlist...</translation>
    </message>
    <message>
        <source>Not enough file descriptors available.</source>
        <translation>Nu sînt destule descriptoare disponibile.</translation>
    </message>
    <message>
        <source>Prune cannot be configured with a negative value.</source>
        <translation>Reductia nu poate fi configurata cu o valoare negativa.</translation>
    </message>
    <message>
        <source>Prune mode is incompatible with -txindex.</source>
        <translation>Modul redus este incompatibil cu -txindex.</translation>
    </message>
    <message>
        <source>Replaying blocks...</source>
        <translation>Se reiau blocurile...</translation>
    </message>
    <message>
        <source>Rewinding blocks...</source>
        <translation>Se deruleaza blocurile...</translation>
    </message>
    <message>
        <source>The source code is available from %s.</source>
        <translation>Codul sursa este disponibil la %s.</translation>
    </message>
    <message>
        <source>Transaction fee and change calculation failed</source>
        <translation>Calcului taxei de tranzactie si a restului a esuat.</translation>
    </message>
    <message>
        <source>Unable to bind to %s on this computer. %s is probably already running.</source>
        <translation>Nu se poate efectua legatura la %s pe acest computer. %s probabil ruleaza deja.</translation>
    </message>
    <message>
        <source>Unable to generate keys</source>
        <translation>Nu s-au putut genera cheile</translation>
    </message>
    <message>
        <source>Unsupported logging category %s=%s.</source>
        <translation>Categoria de logging %s=%s nu este suportata.</translation>
    </message>
    <message>
        <source>Upgrading UTXO database</source>
        <translation>Actualizarea bazei de date UTXO</translation>
    </message>
    <message>
        <source>User Agent comment (%s) contains unsafe characters.</source>
        <translation>Comentariul (%s) al Agentului Utilizator contine caractere nesigure.</translation>
    </message>
    <message>
        <source>Verifying blocks...</source>
        <translation>Se verifică blocurile...</translation>
    </message>
    <message>
        <source>Wallet needed to be rewritten: restart %s to complete</source>
        <translation>Portofelul trebuie rescris: reporneşte %s pentru finalizare</translation>
    </message>
    <message>
        <source>Error: Listening for incoming connections failed (listen returned error %s)</source>
        <translation>Eroare: Ascultarea conexiunilor de intrare nu a reuşit (ascultarea a reurnat eroarea %s)</translation>
    </message>
    <message>
        <source>Invalid amount for -maxtxfee=&lt;amount&gt;: '%s' (must be at least the minrelay fee of %s to prevent stuck transactions)</source>
        <translation>Sumă nevalidă pentru -maxtxfee=&lt;amount&gt;: '%s' (trebuie să fie cel puţin taxa minrelay de %s pentru a preveni blocarea tranzactiilor)</translation>
    </message>
    <message>
        <source>The transaction amount is too small to send after the fee has been deducted</source>
        <translation>Suma tranzactiei este prea mica pentru a fi trimisa dupa ce se scade taxa.</translation>
    </message>
    <message>
        <source>You need to rebuild the database using -reindex to go back to unpruned mode.  This will redownload the entire blockchain</source>
        <translation>Trebuie reconstruita intreaga baza de date folosind -reindex pentru a va intoarce la modul non-redus. Aceasta va determina descarcarea din nou a intregului blockchain</translation>
    </message>
    <message>
        <source>Error reading from database, shutting down.</source>
        <translation>Eroare la citirea bazei de date. Oprire.</translation>
    </message>
    <message>
        <source>Error upgrading chainstate database</source>
        <translation>Eroare la actualizarea bazei de date chainstate</translation>
    </message>
    <message>
        <source>Invalid -onion address or hostname: '%s'</source>
        <translation>Adresa sau hostname -onion invalide: '%s'</translation>
    </message>
    <message>
        <source>Invalid -proxy address or hostname: '%s'</source>
        <translation>Adresa sau hostname -proxy invalide: '%s'</translation>
    </message>
    <message>
        <source>Invalid amount for -paytxfee=&lt;amount&gt;: '%s' (must be at least %s)</source>
        <translation>Sumă nevalidă pentru -paytxfee=&lt;suma&gt;: '%s' (trebuie să fie cel puţin %s)</translation>
    </message>
    <message>
        <source>Invalid netmask specified in -whitelist: '%s'</source>
        <translation>Mască reţea nevalidă specificată în -whitelist: '%s'</translation>
    </message>
    <message>
        <source>Need to specify a port with -whitebind: '%s'</source>
        <translation>Trebuie să specificaţi un port cu -whitebind: '%s'</translation>
    </message>
    <message>
        <source>Reducing -maxconnections from %d to %d, because of system limitations.</source>
        <translation>Se micsoreaza -maxconnections de la %d la %d, datorita limitarilor de sistem.</translation>
    </message>
    <message>
        <source>Signing transaction failed</source>
        <translation>Nu s-a reuşit semnarea tranzacţiei</translation>
    </message>
    <message>
        <source>Specified -walletdir "%s" does not exist</source>
        <translation>Nu exista -walletdir "%s" specificat</translation>
    </message>
    <message>
        <source>Specified -walletdir "%s" is a relative path</source>
        <translation>-walletdir "%s" specificat este o cale relativa</translation>
    </message>
    <message>
        <source>Specified -walletdir "%s" is not a directory</source>
        <translation>-walletdir "%s" specificat nu este un director</translation>
    </message>
    <message>
        <source>The transaction amount is too small to pay the fee</source>
        <translation>Suma tranzactiei este prea mica pentru plata taxei</translation>
    </message>
    <message>
        <source>This is experimental software.</source>
        <translation>Acesta este un program experimental.</translation>
    </message>
    <message>
        <source>Transaction amount too small</source>
        <translation>Suma tranzacţionată este prea mică</translation>
    </message>
    <message>
        <source>Transaction too large</source>
        <translation>Tranzacţie prea mare</translation>
    </message>
    <message>
        <source>Unable to bind to %s on this computer (bind returned error %s)</source>
        <translation>Nu se poate lega la %s pe acest calculator. (Legarea a întors eroarea %s)</translation>
    </message>
    <message>
        <source>Unable to generate initial keys</source>
        <translation>Nu s-au putut genera cheile initiale</translation>
    </message>
    <message>
        <source>Verifying wallet(s)...</source>
        <translation>Se verifică portofelul(ele)...</translation>
    </message>
    <message>
        <source>Warning: unknown new rules activated (versionbit %i)</source>
        <translation>Atentie: se activeaza reguli noi necunoscute (versionbit %i)</translation>
    </message>
    <message>
        <source>Zapping all transactions from wallet...</source>
        <translation>Şterge toate tranzacţiile din portofel...</translation>
    </message>
    <message>
        <source>-maxtxfee is set very high! Fees this large could be paid on a single transaction.</source>
        <translation>-maxtxfee este setata foarte sus! Se pot plati taxe de aceasta marime pe o singura tranzactie.</translation>
    </message>
<<<<<<< HEAD
    </context>
<context>
    <name>UnitDisplayStatusBarControl</name>
    </context>
<context>
    <name>WalletController</name>
    </context>
<context>
    <name>WalletFrame</name>
    </context>
<context>
    <name>WalletModel</name>
    </context>
<context>
    <name>WalletView</name>
=======
>>>>>>> a284bbbe
    <message>
        <source>This is the transaction fee you may pay when fee estimates are not available.</source>
        <translation>Aceasta este taxa de tranzactie pe care este posibil sa o platiti daca estimarile de taxe nu sunt disponibile.</translation>
    </message>
    <message>
<<<<<<< HEAD
        <source>NdovuCoin Core</source>
        <translation>NdovuCoin Core</translation>
=======
        <source>This product includes software developed by the OpenSSL Project for use in the OpenSSL Toolkit %s and cryptographic software written by Eric Young and UPnP software written by Thomas Bernard.</source>
        <translation>Acest produs include software dezvoltat de OpenSSL Project pentru a fi folosit in Toolkitul OpenSSL %s, software criptografic scris de Eric Young si software UPnP scris de Thomas Bernard.</translation>
>>>>>>> a284bbbe
    </message>
    <message>
        <source>Total length of network version string (%i) exceeds maximum length (%i). Reduce the number or size of uacomments.</source>
        <translation>Lungimea totala a sirului versiunii retelei (%i) depaseste lungimea maxima (%i). Reduceti numarul sa dimensiunea uacomments.</translation>
    </message>
    <message>
        <source>Warning: Wallet file corrupt, data salvaged! Original %s saved as %s in %s; if your balance or transactions are incorrect you should restore from a backup.</source>
        <translation>Atenţie: fişierul portofelului este corupt, date salvate! Fişierul %s a fost salvat ca %s in %s; dacă balanta sau tranzactiile sunt incorecte ar trebui să restauraţi dintr-o copie de siguranţă.</translation>
    </message>
    <message>
        <source>%s is set very high!</source>
        <translation>%s este setata foarte sus!</translation>
    </message>
    <message>
        <source>Error loading wallet %s. Duplicate -wallet filename specified.</source>
        <translation>Eroare la incarcarea portofelului %s. Este specificat un fisier -wallet duplicat.</translation>
    </message>
    <message>
        <source>Starting network threads...</source>
        <translation>Se pornesc threadurile retelei...</translation>
    </message>
    <message>
        <source>The wallet will avoid paying less than the minimum relay fee.</source>
        <translation>Portofelul va evita sa plateasca mai putin decat minimul taxei de retransmisie.</translation>
    </message>
    <message>
        <source>This is the minimum transaction fee you pay on every transaction.</source>
        <translation>Acesta este minimum de taxa de tranzactie care va fi platit la fiecare tranzactie.</translation>
    </message>
    <message>
        <source>This is the transaction fee you will pay if you send a transaction.</source>
        <translation>Aceasta este taxa de tranzactie pe care o platiti cand trimiteti o tranzactie.</translation>
    </message>
    <message>
        <source>Transaction amounts must not be negative</source>
        <translation>Sumele tranzactionate nu pot fi negative</translation>
    </message>
    <message>
        <source>Transaction has too long of a mempool chain</source>
        <translation>Tranzacţia are o  lungime prea mare in lantul mempool</translation>
    </message>
    <message>
        <source>Transaction must have at least one recipient</source>
        <translation>Tranzactia trebuie sa aiba cel putin un destinatar</translation>
    </message>
    <message>
        <source>Unknown network specified in -onlynet: '%s'</source>
        <translation>Reţeaua specificată în -onlynet este necunoscută: '%s'</translation>
    </message>
    <message>
        <source>Insufficient funds</source>
        <translation>Fonduri insuficiente</translation>
    </message>
    <message>
        <source>Cannot upgrade a non HD split wallet without upgrading to support pre split keypool. Please use -upgradewallet=169900 or -upgradewallet with no version specified.</source>
        <translation>Nu se poate actualiza un portofel split HD fără a fi actualizat pentru a sprijini keypool-ul pre divizat. Vă rugăm să folosiți -upgradewallet=169900 sau -upgradewallet fără nicio versiune specificată.</translation>
    </message>
    <message>
        <source>Fee estimation failed. Fallbackfee is disabled. Wait a few blocks or enable -fallbackfee.</source>
        <translation>Estimarea taxei a esuat. Taxa implicita este dezactivata. Asteptati cateva blocuri, sau activati -fallbackfee.</translation>
    </message>
    <message>
        <source>Warning: Private keys detected in wallet {%s} with disabled private keys</source>
        <translation>Atentie: S-au detectat chei private in portofelul {%s} cu cheile private dezactivate</translation>
    </message>
    <message>
        <source>Cannot write to data directory '%s'; check permissions.</source>
        <translation>Nu se poate scrie in directorul de date '%s"; verificati permisiunile.</translation>
    </message>
    <message>
        <source>Loading block index...</source>
        <translation>Încărcare index bloc...</translation>
    </message>
    <message>
        <source>Loading wallet...</source>
        <translation>Încărcare portofel...</translation>
    </message>
    <message>
        <source>Cannot downgrade wallet</source>
        <translation>Nu se poate retrograda portofelul</translation>
    </message>
    <message>
        <source>Rescanning...</source>
        <translation>Rescanare...</translation>
    </message>
    <message>
        <source>Done loading</source>
        <translation>Încărcare terminată</translation>
    </message>
</context>
</TS><|MERGE_RESOLUTION|>--- conflicted
+++ resolved
@@ -66,17 +66,8 @@
         <translation>Adresa de primire</translation>
     </message>
     <message>
-<<<<<<< HEAD
-        <source>These are your NdovuCoin addresses for sending payments. Always check the amount and the receiving address before sending coins.</source>
-        <translation>Acestea sunt adresele tale NdovuCoin pentru trimiterea plății. Verifică mereu suma și adresa de primire înainte de trimiterea monedelor.</translation>
-    </message>
-    <message>
-        <source>These are your NdovuCoin addresses for receiving payments. It is recommended to use a new receiving address for each transaction.</source>
-        <translation>Acestea sunt adresele tale NdovuCoin pentru primirea plăților. Este recomandată folosirea de noi adrese de primire pentru fiecare tranzacție.</translation>
-=======
         <source>These are your Bitcoin addresses for sending payments. Always check the amount and the receiving address before sending coins.</source>
         <translation>Acestea sunt adresele tale Bitcoin pentru efectuarea platilor. Intotdeauna verifica atent suma de plata si adresa beneficiarului inainte de a trimite monede.</translation>
->>>>>>> a284bbbe
     </message>
     <message>
         <source>&amp;Copy Address</source>
@@ -240,11 +231,7 @@
     </message>
     <message>
         <source>&amp;Overview</source>
-<<<<<<< HEAD
-        <translation>Vizualizare de ansamblu</translation>
-=======
         <translation>&amp;Imagine de ansamblu</translation>
->>>>>>> a284bbbe
     </message>
     <message>
         <source>Show general overview of wallet</source>
@@ -305,8 +292,6 @@
     <message>
         <source>Open &amp;URI...</source>
         <translation>Deschide &amp;URI...</translation>
-<<<<<<< HEAD
-=======
     </message>
     <message>
         <source>Wallet:</source>
@@ -319,7 +304,6 @@
     <message>
         <source>Network activity disabled.</source>
         <translation>Activitatea retelei a fost oprita.</translation>
->>>>>>> a284bbbe
     </message>
     <message>
         <source>Click to enable network activity again.</source>
@@ -338,13 +322,8 @@
         <translation>Proxy este&lt;b&gt;activat&lt;/b&gt;:%1</translation>
     </message>
     <message>
-<<<<<<< HEAD
-        <source>Send coins to a NdovuCoin address</source>
-        <translation>Trimite monedele către o adresă NdovuCoin</translation>
-=======
         <source>Send coins to a Bitcoin address</source>
         <translation>Trimite monede către o adresă Bitcoin</translation>
->>>>>>> a284bbbe
     </message>
     <message>
         <source>Backup wallet to another location</source>
@@ -364,15 +343,7 @@
     </message>
     <message>
         <source>&amp;Verify message...</source>
-<<<<<<< HEAD
-        <translation>&amp;Verifică mesajul...</translation>
-    </message>
-    <message>
-        <source>NdovuCoin</source>
-        <translation>NdovuCoin</translation>
-=======
         <translation>&amp;Verifică mesaj...</translation>
->>>>>>> a284bbbe
     </message>
     <message>
         <source>&amp;Send</source>
@@ -395,21 +366,12 @@
         <translation>Criptează cheile private ale portofelului dvs.</translation>
     </message>
     <message>
-<<<<<<< HEAD
-        <source>Sign messages with your NdovuCoin addresses to prove you own them</source>
-        <translation>Semnează mesajele cu adresa ta de NdovuCoin pentru a face dovada că îți aparțin.</translation>
-    </message>
-    <message>
-        <source>Verify messages to ensure they were signed with specified NdovuCoin addresses</source>
-        <translation>Verifică mesajele cu scopul de a asigura faptul că au fost semnate cu adresa de NdovuCoin specificată.</translation>
-=======
         <source>Sign messages with your Bitcoin addresses to prove you own them</source>
         <translation>Semnaţi mesaje cu adresa dvs. Bitcoin pentru a dovedi că vă aparţin</translation>
     </message>
     <message>
         <source>Verify messages to ensure they were signed with specified Bitcoin addresses</source>
         <translation>Verificaţi mesaje pentru a vă asigura că au fost semnate cu adresa Bitcoin specificată</translation>
->>>>>>> a284bbbe
     </message>
     <message>
         <source>&amp;File</source>
@@ -1001,17 +963,12 @@
         <translation>Opţiuni</translation>
     </message>
     <message>
-<<<<<<< HEAD
-        <source>IP address of the proxy (e.g. IPv4: 127.0.0.1 / IPv6: ::1)</source>
-        <translation>Adresa IP a proxy-ului (ex. IPv4: 127.0.0.1 / IPv6: ::1)</translation>
-=======
         <source>&amp;Main</source>
         <translation>Principal</translation>
     </message>
     <message>
         <source>Automatically start %1 after logging in to the system.</source>
         <translation>Porneşte automat %1 după logarea in sistem.</translation>
->>>>>>> a284bbbe
     </message>
     <message>
         <source>&amp;Start %1 on system login</source>
@@ -3492,36 +3449,13 @@
         <source>-maxtxfee is set very high! Fees this large could be paid on a single transaction.</source>
         <translation>-maxtxfee este setata foarte sus! Se pot plati taxe de aceasta marime pe o singura tranzactie.</translation>
     </message>
-<<<<<<< HEAD
-    </context>
-<context>
-    <name>UnitDisplayStatusBarControl</name>
-    </context>
-<context>
-    <name>WalletController</name>
-    </context>
-<context>
-    <name>WalletFrame</name>
-    </context>
-<context>
-    <name>WalletModel</name>
-    </context>
-<context>
-    <name>WalletView</name>
-=======
->>>>>>> a284bbbe
     <message>
         <source>This is the transaction fee you may pay when fee estimates are not available.</source>
         <translation>Aceasta este taxa de tranzactie pe care este posibil sa o platiti daca estimarile de taxe nu sunt disponibile.</translation>
     </message>
     <message>
-<<<<<<< HEAD
-        <source>NdovuCoin Core</source>
-        <translation>NdovuCoin Core</translation>
-=======
         <source>This product includes software developed by the OpenSSL Project for use in the OpenSSL Toolkit %s and cryptographic software written by Eric Young and UPnP software written by Thomas Bernard.</source>
         <translation>Acest produs include software dezvoltat de OpenSSL Project pentru a fi folosit in Toolkitul OpenSSL %s, software criptografic scris de Eric Young si software UPnP scris de Thomas Bernard.</translation>
->>>>>>> a284bbbe
     </message>
     <message>
         <source>Total length of network version string (%i) exceeds maximum length (%i). Reduce the number or size of uacomments.</source>
