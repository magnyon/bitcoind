<TS language="ko_KR" version="2.1">
<context>
    <name>AddressBookPage</name>
    <message>
        <source>Right-click to edit address or label</source>
        <translation>지갑 주소나 라벨을 수정하려면 우클릭하세요.</translation>
    </message>
    <message>
        <source>Create a new address</source>
        <translation>새 주소 만들기</translation>
    </message>
    <message>
        <source>&amp;New</source>
        <translation>새 항목(&amp;N)</translation>
    </message>
    <message>
        <source>Copy the currently selected address to the system clipboard</source>
        <translation>현재 선택한 주소를 시스템 클립보드로 복사하기</translation>
    </message>
    <message>
        <source>&amp;Copy</source>
        <translation>복사(&amp;C)</translation>
    </message>
    <message>
        <source>C&amp;lose</source>
        <translation>닫기(&amp;L)</translation>
    </message>
    <message>
        <source>Delete the currently selected address from the list</source>
        <translation>현재 목록에 선택한 주소 삭제</translation>
    </message>
    <message>
        <source>Export the data in the current tab to a file</source>
        <translation>현재 탭에 있는 데이터를 파일로 내보내기</translation>
    </message>
    <message>
        <source>&amp;Export</source>
        <translation>내보내기(&amp;E)</translation>
    </message>
    <message>
        <source>&amp;Delete</source>
        <translation>삭제(&amp;D)</translation>
    </message>
    <message>
        <source>Choose the address to send coins to</source>
        <translation>코인을 보내실 주소를 선택하세요</translation>
    </message>
    <message>
        <source>Choose the address to receive coins with</source>
        <translation>코인을 받으실 주소를 선택하세요</translation>
    </message>
    <message>
        <source>C&amp;hoose</source>
        <translation>선택 (&amp;H)</translation>
    </message>
    <message>
        <source>Sending addresses</source>
        <translation>보내는 주소들</translation>
    </message>
    <message>
        <source>Receiving addresses</source>
        <translation>받은 주소들</translation>
    </message>
    <message>
        <source>These are your Particl addresses for sending payments. Always check the amount and the receiving address before sending coins.</source>
        <translation>비트코인을 보내는 계좌 주소입니다. 코인을 보내기 전에 잔고와 받는 주소를 항상 확인하세요.</translation>
    </message>
    <message>
        <source>These are your Particl addresses for receiving payments. It is recommended to use a new receiving address for each transaction.</source>
        <translation>비트코인을 받을 수 있는 계좌 주소입니다. 매 거래마다 새로운 주소 사용을 권장합니다. </translation>
    </message>
    <message>
        <source>&amp;Copy Address</source>
        <translation>계좌 복사(&amp;C)</translation>
    </message>
    <message>
        <source>Copy &amp;Label</source>
        <translation>라벨 복사(&amp;L)</translation>
    </message>
    <message>
        <source>&amp;Edit</source>
        <translation>편집 (&amp;E)</translation>
    </message>
    <message>
        <source>Export Address List</source>
        <translation>주소 목록 내보내기</translation>
    </message>
    <message>
        <source>Comma separated file (*.csv)</source>
        <translation>쉼표로 구분된 파일 (*.csv)</translation>
    </message>
    <message>
        <source>Exporting Failed</source>
        <translation>내보내기 실패</translation>
    </message>
    <message>
        <source>There was an error trying to save the address list to %1. Please try again.</source>
        <translation>%1으로 주소 리스트를 저장하는 동안 오류가 발생했습니다. 다시 시도해주세요.</translation>
    </message>
</context>
<context>
    <name>AddressTableModel</name>
    <message>
        <source>Label</source>
        <translation>라벨</translation>
    </message>
    <message>
        <source>Address</source>
        <translation>주소</translation>
    </message>
    <message>
        <source>(no label)</source>
        <translation>(라벨 없음)</translation>
    </message>
</context>
<context>
    <name>AskPassphraseDialog</name>
    <message>
        <source>Passphrase Dialog</source>
        <translation>암호문 대화상자</translation>
    </message>
    <message>
        <source>Enter passphrase</source>
        <translation>암호 입력하기</translation>
    </message>
    <message>
        <source>New passphrase</source>
        <translation>새로운 암호</translation>
    </message>
    <message>
        <source>Repeat new passphrase</source>
        <translation>새로운 암호 재확인</translation>
    </message>
    <message>
        <source>Enter the new passphrase to the wallet.&lt;br/&gt;Please use a passphrase of &lt;b&gt;ten or more random characters&lt;/b&gt;, or &lt;b&gt;eight or more words&lt;/b&gt;.</source>
        <translation>지갑에 새로운 비밀문구를 입력하세요.&lt;br/&gt;비밀문구를 &lt;b&gt;열 개 이상의 무작위 글자&lt;/b&gt; 혹은 &lt;b&gt;여덟개 이상의 단어로&lt;b&gt; 정하세요.</translation>
    </message>
    <message>
        <source>Encrypt wallet</source>
        <translation>지갑 암호화</translation>
    </message>
    <message>
        <source>This operation needs your wallet passphrase to unlock the wallet.</source>
        <translation>이 작업을 실행하려면 사용자 지갑의 암호가 필요합니다.</translation>
    </message>
    <message>
        <source>Unlock wallet</source>
        <translation>지갑 잠금해제</translation>
    </message>
    <message>
        <source>This operation needs your wallet passphrase to decrypt the wallet.</source>
        <translation>이 작업은 지갑을 해독하기 위해 사용자 지갑의 암호가 필요합니다.</translation>
    </message>
    <message>
        <source>Decrypt wallet</source>
        <translation>지갑 복호화</translation>
    </message>
    <message>
        <source>Change passphrase</source>
        <translation>암호 변경</translation>
    </message>
    <message>
        <source>Enter the old passphrase and new passphrase to the wallet.</source>
        <translation>지갑의 기존 암호와 새로운 암호를 입력해주세요.</translation>
    </message>
    <message>
        <source>Confirm wallet encryption</source>
        <translation>지갑 암호화 승인</translation>
    </message>
    <message>
        <source>Warning: If you encrypt your wallet and lose your passphrase, you will &lt;b&gt;LOSE ALL OF YOUR BITCOINS&lt;/b&gt;!</source>
        <translation>경고: 만약 암호화 된 지갑의 비밀번호를 잃어버릴 경우, &lt;b&gt;모든 비트코인들을 잃어버릴 수 있습니다&lt;/b&gt;!</translation>
    </message>
    <message>
        <source>Are you sure you wish to encrypt your wallet?</source>
        <translation>지갑 암호화를 허용하시겠습니까?</translation>
    </message>
    <message>
        <source>Wallet encrypted</source>
        <translation>지갑 암호화 완료</translation>
    </message>
    <message>
        <source>%1 will close now to finish the encryption process. Remember that encrypting your wallet cannot fully protect your bitcoins from being stolen by malware infecting your computer.</source>
        <translation>암호화 처리 과정을 끝내기 위해 %1을 종료합니다. 지갑 암호화는 컴퓨터로의 멀웨어 감염으로 인한 비트코인 도난을 완전히 방지할 수 없음을 기억하세요.</translation>
    </message>
    <message>
        <source>IMPORTANT: Any previous backups you have made of your wallet file should be replaced with the newly generated, encrypted wallet file. For security reasons, previous backups of the unencrypted wallet file will become useless as soon as you start using the new, encrypted wallet.</source>
        <translation>중요: 본인 지갑 파일에서 만든 예전 백업들은 새로 생성한 암호화된 지갑 파일로 교체됩니다. 보안상 이유로 이전에 암호화하지 않은 지갑 파일 백업은 사용할 수 없게 되니 이른 시일 내로 새로 암호화된 지갑을 사용하시기 바랍니다.</translation>
    </message>
    <message>
        <source>Wallet encryption failed</source>
        <translation>지갑 암호화 실패</translation>
    </message>
    <message>
        <source>Wallet encryption failed due to an internal error. Your wallet was not encrypted.</source>
        <translation>지갑 암호화는 내부 에러로 인해 실패했습니다.  당신의 지갑은 암호화 되지 않았습니다.</translation>
    </message>
    <message>
        <source>The supplied passphrases do not match.</source>
        <translation>지정한 암호가 일치하지 않습니다.</translation>
    </message>
    <message>
        <source>Wallet unlock failed</source>
        <translation>지갑 잠금해제 실패</translation>
    </message>
    <message>
        <source>The passphrase entered for the wallet decryption was incorrect.</source>
        <translation>지갑 해독을 위한 암호가 틀렸습니다.</translation>
    </message>
    <message>
        <source>Wallet decryption failed</source>
        <translation>지갑 복호화 실패</translation>
    </message>
    <message>
        <source>Wallet passphrase was successfully changed.</source>
        <translation>지갑 비밀번호가 성공적으로 변경되었습니다.</translation>
    </message>
    <message>
        <source>Warning: The Caps Lock key is on!</source>
        <translation>경고: Caps Lock키가 켜져있습니다!</translation>
    </message>
</context>
<context>
    <name>BanTableModel</name>
    <message>
        <source>IP/Netmask</source>
        <translation>IP주소/넷마스크</translation>
    </message>
    <message>
        <source>Banned Until</source>
        <translation>다음과 같은 상황이 될 때까지 계정 정지됩니다.</translation>
    </message>
</context>
<context>
    <name>BitcoinGUI</name>
    <message>
        <source>Sign &amp;message...</source>
        <translation>메시지 서명(&amp;M)...</translation>
    </message>
    <message>
        <source>Synchronizing with network...</source>
        <translation>네트워크와 동기화중...</translation>
    </message>
    <message>
        <source>&amp;Overview</source>
        <translation>개요(&amp;O)</translation>
    </message>
    <message>
        <source>Node</source>
        <translation>노드</translation>
    </message>
    <message>
        <source>Show general overview of wallet</source>
        <translation>지갑의 일반적 개요를 보여줍니다.</translation>
    </message>
    <message>
        <source>&amp;Transactions</source>
        <translation>거래(&amp;T)</translation>
    </message>
    <message>
        <source>Browse transaction history</source>
        <translation>거래내역을 검색합니다.</translation>
    </message>
    <message>
        <source>E&amp;xit</source>
        <translation>나가기(&amp;X)</translation>
    </message>
    <message>
        <source>Quit application</source>
        <translation>어플리케이션 종료</translation>
    </message>
    <message>
        <source>&amp;About %1</source>
        <translation>%1 정보(&amp;A)</translation>
    </message>
    <message>
        <source>Show information about %1</source>
        <translation>%1 정보를 표시합니다</translation>
    </message>
    <message>
        <source>About &amp;Qt</source>
        <translation>&amp;Qt 정보</translation>
    </message>
    <message>
        <source>Show information about Qt</source>
        <translation>Qt 정보를 표시합니다</translation>
    </message>
    <message>
        <source>&amp;Options...</source>
        <translation>옵션(&amp;O)</translation>
    </message>
    <message>
        <source>Modify configuration options for %1</source>
        <translation>%1 설정 옵션 수정</translation>
    </message>
    <message>
        <source>&amp;Encrypt Wallet...</source>
        <translation>지갑 암호화(&amp;E)...</translation>
    </message>
    <message>
        <source>&amp;Backup Wallet...</source>
        <translation>지갑 백업(&amp;B)...</translation>
    </message>
    <message>
        <source>&amp;Change Passphrase...</source>
        <translation>암호문 변경(&amp;C)...</translation>
    </message>
    <message>
        <source>&amp;Sending addresses...</source>
        <translation>보내는 주소(&amp;S)</translation>
    </message>
    <message>
        <source>&amp;Receiving addresses...</source>
        <translation>받는 주소(&amp;R)</translation>
    </message>
    <message>
        <source>Open &amp;URI...</source>
        <translation>&amp;URI 열기...</translation>
    </message>
    <message>
        <source>Click to disable network activity.</source>
        <translation>네트워크 활동을 중지하려면 클릭.</translation>
    </message>
    <message>
        <source>Network activity disabled.</source>
        <translation>네트워크 활동이 정지됨.</translation>
    </message>
    <message>
        <source>Click to enable network activity again.</source>
        <translation>네트워크 활동을 다시 시작하려면 클릭.</translation>
    </message>
    <message>
        <source>Syncing Headers (%1%)...</source>
        <translation>헤더 동기화중 (%1%)...</translation>
    </message>
    <message>
        <source>Reindexing blocks on disk...</source>
        <translation>디스크에서 블록 다시 색인중...</translation>
    </message>
    <message>
        <source>Send coins to a Particl address</source>
        <translation>비트코인 주소로 코인 전송</translation>
    </message>
    <message>
        <source>Backup wallet to another location</source>
        <translation>지갑을 다른장소에 백업</translation>
    </message>
    <message>
        <source>Change the passphrase used for wallet encryption</source>
        <translation>지갑 암호화에 사용되는 암호를 변경합니다</translation>
    </message>
    <message>
        <source>&amp;Debug window</source>
        <translation>디버그 창(&amp;D)</translation>
    </message>
    <message>
        <source>Open debugging and diagnostic console</source>
        <translation>디버깅 및 진단 콘솔을 엽니다</translation>
    </message>
    <message>
        <source>&amp;Verify message...</source>
        <translation>메시지 확인(&amp;V)...</translation>
    </message>
    <message>
        <source>Particl</source>
        <translation>비트코인</translation>
    </message>
    <message>
        <source>Wallet</source>
        <translation>지갑</translation>
    </message>
    <message>
        <source>&amp;Send</source>
        <translation>보내기(&amp;S)</translation>
    </message>
    <message>
        <source>&amp;Receive</source>
        <translation>받기(&amp;R)</translation>
    </message>
    <message>
        <source>&amp;Show / Hide</source>
        <translation>보이기/숨기기(&amp;S)</translation>
    </message>
    <message>
        <source>Show or hide the main Window</source>
        <translation>메인창 보이기 또는 숨기기</translation>
    </message>
    <message>
        <source>Encrypt the private keys that belong to your wallet</source>
        <translation>지갑에 포함된 개인키 암호화하기</translation>
    </message>
    <message>
        <source>Sign messages with your Particl addresses to prove you own them</source>
        <translation>지갑 주소가 본인 소유인지 증명하기 위해 비트코인 주소에 서명할 수 있습니다.</translation>
    </message>
    <message>
        <source>Verify messages to ensure they were signed with specified Particl addresses</source>
        <translation>비트코인 주소의 전자 서명 확인을 위해 첨부된 메시지가 있을 경우 이를 검증할 수 있습니다.</translation>
    </message>
    <message>
        <source>&amp;File</source>
        <translation>파일(&amp;F)</translation>
    </message>
    <message>
        <source>&amp;Settings</source>
        <translation>설정(&amp;S)</translation>
    </message>
    <message>
        <source>&amp;Help</source>
        <translation>도움말(&amp;H)</translation>
    </message>
    <message>
        <source>Tabs toolbar</source>
        <translation>툴바 색인표</translation>
    </message>
    <message>
        <source>Request payments (generates QR codes and bitcoin: URIs)</source>
        <translation>지불 요청하기 (QR코드와 비트코인이 생성됩니다: URIs)</translation>
    </message>
    <message>
        <source>Show the list of used sending addresses and labels</source>
        <translation>한번 이상 사용된 보내는 주소와 주소 제목의 목록을 보여줍니다.</translation>
    </message>
    <message>
        <source>Show the list of used receiving addresses and labels</source>
        <translation>한번 이상 사용된 받는 주소와 주소 제목의 목록을 보여줍니다.</translation>
    </message>
    <message>
        <source>Open a bitcoin: URI or payment request</source>
        <translation>bitcoin: URI 또는 지불요청 열기</translation>
    </message>
    <message>
        <source>&amp;Command-line options</source>
        <translation>명령줄 옵션(&amp;C)</translation>
    </message>
    <message numerus="yes">
        <source>%n active connection(s) to Particl network</source>
        <translation><numerusform>비트코인 네트워크에 %n개의 연결이 활성화되어 있습니다.</numerusform></translation>
    </message>
    <message>
        <source>Indexing blocks on disk...</source>
        <translation>디스크에서 블록 색인중...</translation>
    </message>
    <message>
        <source>Processing blocks on disk...</source>
        <translation>디스크에서 블록 처리중...</translation>
    </message>
    <message numerus="yes">
        <source>Processed %n block(s) of transaction history.</source>
        <translation><numerusform>%n 블록 만큼의 거래 기록이 처리됨.</numerusform></translation>
    </message>
    <message>
        <source>%1 behind</source>
        <translation>%1 뒤에</translation>
    </message>
    <message>
        <source>Last received block was generated %1 ago.</source>
        <translation>최근에 받은 블록은 %1 전에 생성되었습니다.</translation>
    </message>
    <message>
        <source>Transactions after this will not yet be visible.</source>
        <translation>이 후의 거래들은 아직 보이지 않을 것입니다.</translation>
    </message>
    <message>
        <source>Error</source>
        <translation>오류</translation>
    </message>
    <message>
        <source>Warning</source>
        <translation>경고</translation>
    </message>
    <message>
        <source>Information</source>
        <translation>정보</translation>
    </message>
    <message>
        <source>Up to date</source>
        <translation>현재까지</translation>
    </message>
    <message>
        <source>Show the %1 help message to get a list with possible Particl command-line options</source>
        <translation>사용할 수 있는 비트코인 명령줄 옵션 목록을 가져오기 위해 %1 도움말 메시지를 표시합니다.</translation>
    </message>
    <message>
        <source>%1 client</source>
        <translation>%1 클라이언트</translation>
    </message>
    <message>
        <source>Connecting to peers...</source>
        <translation>피어에 연결중...</translation>
    </message>
    <message>
        <source>Catching up...</source>
        <translation>블록 따라잡기...</translation>
    </message>
    <message>
        <source>Date: %1
</source>
        <translation>날짜: %1
</translation>
    </message>
    <message>
        <source>Amount: %1
</source>
        <translation>금액: %1
</translation>
    </message>
    <message>
        <source>Type: %1
</source>
        <translation>종류: %1
</translation>
    </message>
    <message>
        <source>Label: %1
</source>
        <translation>라벨: %1
</translation>
    </message>
    <message>
        <source>Address: %1
</source>
        <translation>주소: %1
</translation>
    </message>
    <message>
        <source>Sent transaction</source>
        <translation>거래 보내기</translation>
    </message>
    <message>
        <source>Incoming transaction</source>
        <translation>들어오고 있는 거래</translation>
    </message>
    <message>
        <source>HD key generation is &lt;b&gt;enabled&lt;/b&gt;</source>
        <translation>HD 키 생성이 &lt;b&gt;활성화되었습니다&lt;/b&gt;</translation>
    </message>
    <message>
        <source>HD key generation is &lt;b&gt;disabled&lt;/b&gt;</source>
        <translation>HD 키 생성이 &lt;b&gt;비활성화되었습니다&lt;/b&gt;</translation>
    </message>
    <message>
        <source>Wallet is &lt;b&gt;encrypted&lt;/b&gt; and currently &lt;b&gt;unlocked&lt;/b&gt;</source>
        <translation>지갑이 &lt;b&gt;암호화&lt;/b&gt; 되었고 현재 &lt;b&gt;잠금해제&lt;/b&gt; 되었습니다</translation>
    </message>
    <message>
        <source>Wallet is &lt;b&gt;encrypted&lt;/b&gt; and currently &lt;b&gt;locked&lt;/b&gt;</source>
        <translation>지갑이 &lt;b&gt;암호화&lt;/b&gt; 되었고 현재 &lt;b&gt;잠겨져&lt;/b&gt; 있습니다</translation>
    </message>
    <message>
        <source>A fatal error occurred. Bitcoin can no longer continue safely and will quit.</source>
        <translation>치명적인 오류가 발생했습니다. 비트코인을 더이상 안전하게 진행할 수 없어 곧 종료합니다.</translation>
    </message>
</context>
<context>
    <name>CoinControlDialog</name>
    <message>
        <source>Coin Selection</source>
        <translation>코인 선택</translation>
    </message>
    <message>
        <source>Quantity:</source>
        <translation>수량:</translation>
    </message>
    <message>
        <source>Bytes:</source>
        <translation>바이트:</translation>
    </message>
    <message>
        <source>Amount:</source>
        <translation>금액:</translation>
    </message>
    <message>
        <source>Fee:</source>
        <translation>수수료:</translation>
    </message>
    <message>
        <source>Dust:</source>
        <translation>더스트:</translation>
    </message>
    <message>
        <source>After Fee:</source>
        <translation>수수료 이후:</translation>
    </message>
    <message>
        <source>Change:</source>
        <translation>잔돈:</translation>
    </message>
    <message>
        <source>(un)select all</source>
        <translation>모두 선택(하지 않음)</translation>
    </message>
    <message>
        <source>Tree mode</source>
        <translation>트리 모드</translation>
    </message>
    <message>
        <source>List mode</source>
        <translation>리스트 모드</translation>
    </message>
    <message>
        <source>Amount</source>
        <translation>거래액</translation>
    </message>
    <message>
        <source>Received with label</source>
        <translation>입금과 함께 수신된 라벨</translation>
    </message>
    <message>
        <source>Received with address</source>
        <translation>입금과 함께 수신된 주소</translation>
    </message>
    <message>
        <source>Date</source>
        <translation>날짜</translation>
    </message>
    <message>
        <source>Confirmations</source>
        <translation>확인</translation>
    </message>
    <message>
        <source>Confirmed</source>
        <translation>확인됨</translation>
    </message>
    <message>
        <source>Copy address</source>
        <translation>주소 복사</translation>
    </message>
    <message>
        <source>Copy label</source>
        <translation>라벨 복사</translation>
    </message>
    <message>
        <source>Copy amount</source>
        <translation>거래액 복사</translation>
    </message>
    <message>
        <source>Copy transaction ID</source>
        <translation>거래 아이디 복사</translation>
    </message>
    <message>
        <source>Lock unspent</source>
        <translation>사용되지 않은 주소를 잠금 처리합니다.</translation>
    </message>
    <message>
        <source>Unlock unspent</source>
        <translation>사용되지 않은 주소를 잠금 해제합니다. </translation>
    </message>
    <message>
        <source>Copy quantity</source>
        <translation>수량 복사</translation>
    </message>
    <message>
        <source>Copy fee</source>
        <translation>수수료 복사</translation>
    </message>
    <message>
        <source>Copy after fee</source>
        <translation>수수료 이후 복사</translation>
    </message>
    <message>
        <source>Copy bytes</source>
        <translation>bytes 복사</translation>
    </message>
    <message>
        <source>Copy dust</source>
        <translation>더스트 복사</translation>
    </message>
    <message>
        <source>Copy change</source>
        <translation>잔돈 복사</translation>
    </message>
    <message>
        <source>(%1 locked)</source>
        <translation>(%1 잠금)</translation>
    </message>
    <message>
        <source>yes</source>
        <translation>예</translation>
    </message>
    <message>
        <source>no</source>
        <translation>아니요</translation>
    </message>
    <message>
        <source>This label turns red if any recipient receives an amount smaller than the current dust threshold.</source>
        <translation>수령인이 현재 더스트 임계값보다 작은 양을 수신하면 이 라벨이 빨간색으로 변합니다.</translation>
    </message>
    <message>
        <source>Can vary +/- %1 satoshi(s) per input.</source>
        <translation>입력마다 +/- %1 사토시(s)가 변할 수 있습니다.</translation>
    </message>
    <message>
        <source>(no label)</source>
        <translation>(라벨 없음)</translation>
    </message>
    <message>
        <source>change from %1 (%2)</source>
        <translation>%1로부터 변경 (%2)</translation>
    </message>
    <message>
        <source>(change)</source>
        <translation>(잔돈)</translation>
    </message>
</context>
<context>
    <name>EditAddressDialog</name>
    <message>
        <source>Edit Address</source>
        <translation>주소 편집</translation>
    </message>
    <message>
        <source>&amp;Label</source>
        <translation>라벨(&amp;L)</translation>
    </message>
    <message>
        <source>The label associated with this address list entry</source>
        <translation>현재 선택된 주소 필드의 제목입니다. </translation>
    </message>
    <message>
        <source>The address associated with this address list entry. This can only be modified for sending addresses.</source>
        <translation>본 주소록 입력은 주소와 연계되었습니다.  이것은 보내는 주소들에서만 변경될수 있습니다.</translation>
    </message>
    <message>
        <source>&amp;Address</source>
        <translation>주소(&amp;A)</translation>
    </message>
    <message>
        <source>New receiving address</source>
        <translation>새 받는 주소</translation>
    </message>
    <message>
        <source>New sending address</source>
        <translation>새 보내는 주소</translation>
    </message>
    <message>
        <source>Edit receiving address</source>
        <translation>받는 주소 편집</translation>
    </message>
    <message>
        <source>Edit sending address</source>
        <translation>보내는 주소 편집</translation>
    </message>
    <message>
        <source>The entered address "%1" is not a valid Particl address.</source>
        <translation>입력한 "%1" 주소는 올바른 비트코인 주소가 아닙니다.</translation>
    </message>
    <message>
        <source>The entered address "%1" is already in the address book.</source>
        <translation>입력된 주소는"%1" 이미 주소록에 있습니다.</translation>
    </message>
    <message>
        <source>Could not unlock wallet.</source>
        <translation>지갑을 잠금해제 할 수 없습니다.</translation>
    </message>
    <message>
        <source>New key generation failed.</source>
        <translation>새로운 키 생성이 실패하였습니다.</translation>
    </message>
</context>
<context>
    <name>FreespaceChecker</name>
    <message>
        <source>A new data directory will be created.</source>
        <translation>새로운 데이터 폴더가 생성됩니다.</translation>
    </message>
    <message>
        <source>name</source>
        <translation>이름</translation>
    </message>
    <message>
        <source>Directory already exists. Add %1 if you intend to create a new directory here.</source>
        <translation>폴더가 이미 존재합니다. 새로운 폴더 생성을 원한다면 %1 명령어를 추가하세요. </translation>
    </message>
    <message>
        <source>Path already exists, and is not a directory.</source>
        <translation>경로가 이미 존재합니다. 그리고 그것은 폴더가 아닙니다.</translation>
    </message>
    <message>
        <source>Cannot create data directory here.</source>
        <translation>데이터 폴더를 여기 생성할 수 없습니다.</translation>
    </message>
</context>
<context>
    <name>HelpMessageDialog</name>
    <message>
        <source>version</source>
        <translation>버전</translation>
    </message>
    <message>
        <source>(%1-bit)</source>
        <translation>(%1-비트)</translation>
    </message>
    <message>
        <source>About %1</source>
        <translation>%1 정보(&amp;A)</translation>
    </message>
    <message>
        <source>Command-line options</source>
        <translation>명령줄 옵션</translation>
    </message>
    <message>
        <source>Usage:</source>
        <translation>사용법:</translation>
    </message>
    <message>
        <source>command-line options</source>
        <translation>명령줄 옵션</translation>
    </message>
    <message>
        <source>UI Options:</source>
        <translation>UI 옵션:</translation>
    </message>
    <message>
        <source>Choose data directory on startup (default: %u)</source>
        <translation>실행시 데이터 폴더 선택하기 (기본값: %u)</translation>
    </message>
    <message>
        <source>Set language, for example "de_DE" (default: system locale)</source>
        <translation>"ko_KR"와 같이 언어를 설정하십시오 (기본값: 시스템 로캘)</translation>
    </message>
    <message>
        <source>Start minimized</source>
        <translation>최소화된 상태에서 시작</translation>
    </message>
    <message>
        <source>Set SSL root certificates for payment request (default: -system-)</source>
        <translation>지불 요청을 위한 SSL 루트 인증서 설정 (기본값: -system-)</translation>
    </message>
    <message>
        <source>Show splash screen on startup (default: %u)</source>
        <translation>실행시 시작화면 보기 (기본값: %u)</translation>
    </message>
    <message>
        <source>Reset all settings changed in the GUI</source>
        <translation>GUI를 통해 수정된 모든 설정을 초기화</translation>
    </message>
</context>
<context>
    <name>Intro</name>
    <message>
        <source>Welcome</source>
        <translation>환영합니다</translation>
    </message>
    <message>
        <source>Welcome to %1.</source>
        <translation>%1에 오신것을 환영합니다.</translation>
    </message>
    <message>
        <source>As this is the first time the program is launched, you can choose where %1 will store its data.</source>
        <translation>프로그램이 처음으로 실행되고 있습니다. %1가 어디에 데이터를 저장할지 선택할 수 있습니다. </translation>
    </message>
    <message>
<<<<<<< HEAD
        <source>%1 will download and store a copy of the Particl block chain. At least %2GB of data will be stored in this directory, and it will grow over time. The wallet will also be stored in this directory.</source>
        <translation>%1가 블럭체인의 복사본을 다운로드 저장합니다. 적어도 %2GB의 데이터가 이 폴더에 저장되며 시간이 경과할수록 점차 증가합니다. 그리고 지갑 또한 이 폴더에 저장됩니다. </translation>
=======
        <source>%1 will download and store a copy of the Bitcoin block chain. At least %2GB of data will be stored in this directory, and it will grow over time. The wallet will also be stored in this directory.</source>
        <translation>%1가 블록체인의 복사본을 다운로드 저장합니다. 적어도 %2GB의 데이터가 이 폴더에 저장되며 시간이 경과할수록 점차 증가합니다. 그리고 지갑 또한 이 폴더에 저장됩니다. </translation>
>>>>>>> 5e408d99
    </message>
    <message>
        <source>Use the default data directory</source>
        <translation>기본 데이터 폴더를 사용하기</translation>
    </message>
    <message>
        <source>Use a custom data directory:</source>
        <translation>커스텀 데이터 폴더 사용:</translation>
    </message>
    <message>
        <source>Error: Specified data directory "%1" cannot be created.</source>
        <translation>오류: "%1" 지정한 데이터 디렉토리를 생성할 수 없습니다.</translation>
    </message>
    <message>
        <source>Error</source>
        <translation>오류</translation>
    </message>
    <message numerus="yes">
        <source>%n GB of free space available</source>
        <translation><numerusform>%n GB 사용가능</numerusform></translation>
    </message>
    <message numerus="yes">
        <source>(of %n GB needed)</source>
        <translation><numerusform>(%n GB가 필요)</numerusform></translation>
    </message>
</context>
<context>
    <name>ModalOverlay</name>
    <message>
        <source>Form</source>
        <translation>유형</translation>
    </message>
    <message>
        <source>Recent transactions may not yet be visible, and therefore your wallet's balance might be incorrect. This information will be correct once your wallet has finished synchronizing with the bitcoin network, as detailed below.</source>
        <translation>최근 거래는 아직 보이지 않을 것입니다, 그러므로 당신의 지갑의 잔액이 틀릴 수도 있습니다. 이 정보는 비트코인 네트워크와 완전한 동기화가 완료되면 아래의 설명과 같이 정확해집니다.</translation>
    </message>
    <message>
        <source>Attempting to spend bitcoins that are affected by not-yet-displayed transactions will not be accepted by the network.</source>
        <translation>아직 표시되지 않은 거래의 영향을 받는 비트코인을 사용하려고 하는 것은 네트워크에서 허가되지 않습니다.</translation>
    </message>
    <message>
        <source>Number of blocks left</source>
        <translation>남은 블록의 수</translation>
    </message>
    <message>
        <source>Unknown...</source>
        <translation>알수없음...</translation>
    </message>
    <message>
        <source>Last block time</source>
        <translation>최종 블록 시각</translation>
    </message>
    <message>
        <source>Progress</source>
        <translation>진행</translation>
    </message>
    <message>
        <source>Progress increase per hour</source>
        <translation>시간당 진행 증가율</translation>
    </message>
    <message>
        <source>calculating...</source>
        <translation>계산중...</translation>
    </message>
    <message>
        <source>Estimated time left until synced</source>
        <translation>동기화 완료까지 예상 시간</translation>
    </message>
    <message>
        <source>Hide</source>
        <translation>숨기기</translation>
    </message>
    <message>
        <source>Unknown. Syncing Headers (%1)...</source>
        <translation>알수없음. 헤더 동기화중 (%1)...</translation>
    </message>
</context>
<context>
    <name>OpenURIDialog</name>
    <message>
        <source>Open URI</source>
        <translation>URI 열기</translation>
    </message>
    <message>
        <source>Open payment request from URI or file</source>
        <translation>지급 요청 URI 또는 파일 열기</translation>
    </message>
    <message>
        <source>URI:</source>
        <translation>URI:</translation>
    </message>
    <message>
        <source>Select payment request file</source>
        <translation>지불 요청 파일을 선택하세요</translation>
    </message>
    <message>
        <source>Select payment request file to open</source>
        <translation>지불 요청 파일을 열기 위해서 선택하세요</translation>
    </message>
</context>
<context>
    <name>OptionsDialog</name>
    <message>
        <source>Options</source>
        <translation>환경설정</translation>
    </message>
    <message>
        <source>&amp;Main</source>
        <translation>메인(&amp;M)</translation>
    </message>
    <message>
        <source>Automatically start %1 after logging in to the system.</source>
        <translation>시스템 로그인후에 %1을 자동으로 시작합니다.</translation>
    </message>
    <message>
        <source>&amp;Start %1 on system login</source>
        <translation>시스템 로그인시 %1 시작(&amp;S)</translation>
    </message>
    <message>
        <source>Size of &amp;database cache</source>
        <translation>데이터베이스 캐시 크기(&amp;D)</translation>
    </message>
    <message>
        <source>MB</source>
        <translation>메가바이트</translation>
    </message>
    <message>
        <source>Number of script &amp;verification threads</source>
        <translation>스크립트 인증 쓰레드의 개수(&amp;V)</translation>
    </message>
    <message>
        <source>Accept connections from outside</source>
        <translation>외부로부터의 연결을 승인합니다.</translation>
    </message>
    <message>
        <source>Allow incoming connections</source>
        <translation>연결 요청을 허용합니다.</translation>
    </message>
    <message>
        <source>IP address of the proxy (e.g. IPv4: 127.0.0.1 / IPv6: ::1)</source>
        <translation>프록시 아이피 주소 (예. IPv4:127.0.0.1 / IPv6: ::1)</translation>
    </message>
    <message>
        <source>Minimize instead of exit the application when the window is closed. When this option is enabled, the application will be closed only after selecting Exit in the menu.</source>
        <translation>창을 닫으면 종료 대신 트레이로 보내기. 이 옵션을 활성화하면 메뉴에서 종료를 선택한 후에만 어플리케이션이 종료됩니다.</translation>
    </message>
    <message>
        <source>Third party URLs (e.g. a block explorer) that appear in the transactions tab as context menu items. %s in the URL is replaced by transaction hash. Multiple URLs are separated by vertical bar |.</source>
        <translation>서드-파티 URLs (예. 블록 탐색기)는 거래 탭의 컨텍스트 메뉴에 나타납니다. URL의 %s는 거래 해시값으로 대체됩니다. 여러 URLs는 수직 바 | 에서 나누어 집니다.</translation>
    </message>
    <message>
        <source>Third party transaction URLs</source>
        <translation>제 3자 거래 URLs</translation>
    </message>
    <message>
        <source>Active command-line options that override above options:</source>
        <translation>명령줄 옵션 활성화는 위의 옵션들을 대체합니다:</translation>
    </message>
    <message>
        <source>Reset all client options to default.</source>
        <translation>모든 클라이언트 옵션을 기본값으로 재설정</translation>
    </message>
    <message>
        <source>&amp;Reset Options</source>
        <translation>옵션 재설정(&amp;R)</translation>
    </message>
    <message>
        <source>&amp;Network</source>
        <translation>네트워크(&amp;N)</translation>
    </message>
    <message>
        <source>(0 = auto, &lt;0 = leave that many cores free)</source>
        <translation>(0 = 자동, &lt;0 = 지정된 코어 개수만큼 사용 안함)</translation>
    </message>
    <message>
        <source>W&amp;allet</source>
        <translation>지갑(&amp;A)</translation>
    </message>
    <message>
        <source>Expert</source>
        <translation>전문가</translation>
    </message>
    <message>
        <source>Enable coin &amp;control features</source>
        <translation>코인 상세 제어기능을 활성화합니다 (&amp;C)</translation>
    </message>
    <message>
        <source>If you disable the spending of unconfirmed change, the change from a transaction cannot be used until that transaction has at least one confirmation. This also affects how your balance is computed.</source>
        <translation>검증되지 않은 잔돈 쓰기를 비활성화하면 거래가 적어도 1회 이상 검증되기 전까지 그 거래의 거스름돈은 사용할 수 없습니다. 이는 잔액 계산 방법에도 영향을 미칩니다.</translation>
    </message>
    <message>
        <source>&amp;Spend unconfirmed change</source>
        <translation>검증되지 않은 잔돈 쓰기 (&amp;S)</translation>
    </message>
    <message>
        <source>Automatically open the Particl client port on the router. This only works when your router supports UPnP and it is enabled.</source>
        <translation>라우터에서 Particl 클라이언트 포트를 자동적으로 엽니다. 라우터에서 UPnP를 지원하고 활성화 했을 경우에만 동작합니다.</translation>
    </message>
    <message>
        <source>Map port using &amp;UPnP</source>
        <translation>사용중인 &amp;UPnP 포트 매핑</translation>
    </message>
    <message>
        <source>Connect to the Particl network through a SOCKS5 proxy.</source>
        <translation>SOCKS5 프록시를 통해 비트코인 네트워크 연결</translation>
    </message>
    <message>
        <source>&amp;Connect through SOCKS5 proxy (default proxy):</source>
        <translation>SOCKS5 프록시를 거쳐 연결합니다(&amp;C) (기본 프록시):</translation>
    </message>
    <message>
        <source>Proxy &amp;IP:</source>
        <translation>프록시 &amp;IP:</translation>
    </message>
    <message>
        <source>&amp;Port:</source>
        <translation>포트(&amp;P):</translation>
    </message>
    <message>
        <source>Port of the proxy (e.g. 9050)</source>
        <translation>프록시의 포트번호입니다 (예: 9050)</translation>
    </message>
    <message>
        <source>Used for reaching peers via:</source>
        <translation>피어에 연결하기 위해 사용된 방법:</translation>
    </message>
    <message>
        <source>Shows, if the supplied default SOCKS5 proxy is used to reach peers via this network type.</source>
        <translation>이 SOCK5 프록시를 통과해 피어와 접속한 네트워크 유형이 표시됩니다.</translation>
    </message>
    <message>
        <source>IPv4</source>
        <translation>IPv4</translation>
    </message>
    <message>
        <source>IPv6</source>
        <translation>IPv6</translation>
    </message>
    <message>
        <source>Tor</source>
        <translation>Tor</translation>
    </message>
    <message>
        <source>Connect to the Particl network through a separate SOCKS5 proxy for Tor hidden services.</source>
        <translation>Tor 서비스를 경유하여 비트코인 네트워크에 연결하기 위해 분리된 SOCKS5 프록시를 사용.</translation>
    </message>
    <message>
        <source>Use separate SOCKS5 proxy to reach peers via Tor hidden services:</source>
        <translation>Tor 서비스를 이용하여 피어에게 연결하기 위해 분리된 SOCKS5 프록시 사용</translation>
    </message>
    <message>
        <source>&amp;Window</source>
        <translation>창(&amp;W)</translation>
    </message>
    <message>
        <source>&amp;Hide the icon from the system tray.</source>
        <translation>시스템 트레이 로 부터 아이콘 숨기기(&amp;H)</translation>
    </message>
    <message>
        <source>Hide tray icon</source>
        <translation>트레이 아이콘 숨기기</translation>
    </message>
    <message>
        <source>Show only a tray icon after minimizing the window.</source>
        <translation>창을 최소화 하면 트레이에 아이콘만 표시합니다.</translation>
    </message>
    <message>
        <source>&amp;Minimize to the tray instead of the taskbar</source>
        <translation>작업 표시줄 대신 트레이로 최소화(&amp;M)</translation>
    </message>
    <message>
        <source>M&amp;inimize on close</source>
        <translation>닫을때 최소화(&amp;I)</translation>
    </message>
    <message>
        <source>&amp;Display</source>
        <translation>표시(&amp;D)</translation>
    </message>
    <message>
        <source>User Interface &amp;language:</source>
        <translation>사용자 인터페이스 언어(&amp;L):</translation>
    </message>
    <message>
        <source>The user interface language can be set here. This setting will take effect after restarting %1.</source>
        <translation>사용자 인터페이스 언어를 여기서 설정할 수 있습니다. 이 설정은 %1을 다시 시작할때 적용됩니다.</translation>
    </message>
    <message>
        <source>&amp;Unit to show amounts in:</source>
        <translation>거래액을 표시할 단위(&amp;U):</translation>
    </message>
    <message>
        <source>Choose the default subdivision unit to show in the interface and when sending coins.</source>
        <translation>인터페이스에 표시하고 코인을 보낼때 사용할 기본 최소화 단위를 선택하십시오.</translation>
    </message>
    <message>
        <source>Whether to show coin control features or not.</source>
        <translation>코인 상세 제어기능에 대한 표시 여부를 선택할 수 있습니다.</translation>
    </message>
    <message>
        <source>&amp;OK</source>
        <translation>확인(&amp;O)</translation>
    </message>
    <message>
        <source>&amp;Cancel</source>
        <translation>취소(&amp;C)</translation>
    </message>
    <message>
        <source>default</source>
        <translation>기본값</translation>
    </message>
    <message>
        <source>none</source>
        <translation>없음</translation>
    </message>
    <message>
        <source>Confirm options reset</source>
        <translation>옵션 초기화를 확인</translation>
    </message>
    <message>
        <source>Client restart required to activate changes.</source>
        <translation>변경 사항을 적용하기 위해서는 프로그램이 종료 후 재시작되어야 합니다.</translation>
    </message>
    <message>
        <source>Client will be shut down. Do you want to proceed?</source>
        <translation>클라이언트가 종료됩니다, 계속 진행하시겠습니까?</translation>
    </message>
    <message>
        <source>This change would require a client restart.</source>
        <translation>이 변경 사항 적용을 위해 프로그램 재시작이 필요합니다. </translation>
    </message>
    <message>
        <source>The supplied proxy address is invalid.</source>
        <translation>지정한 프록시 주소가 잘못되었습니다.</translation>
    </message>
</context>
<context>
    <name>OverviewPage</name>
    <message>
        <source>Form</source>
        <translation>유형</translation>
    </message>
    <message>
        <source>The displayed information may be out of date. Your wallet automatically synchronizes with the Particl network after a connection is established, but this process has not completed yet.</source>
        <translation>표시된 정보가 오래된 것 같습니다. 비트코인 네트워크에 연결하고 난 다음에 지갑을 자동으로 동기화 하지만, 아직 과정이 끝나지는 않았습니다.</translation>
    </message>
    <message>
        <source>Watch-only:</source>
        <translation>조회전용:</translation>
    </message>
    <message>
        <source>Available:</source>
        <translation>사용 가능</translation>
    </message>
    <message>
        <source>Your current spendable balance</source>
        <translation>당신의 현재 사용 가능한 잔액</translation>
    </message>
    <message>
        <source>Pending:</source>
        <translation>미확정</translation>
    </message>
    <message>
        <source>Total of transactions that have yet to be confirmed, and do not yet count toward the spendable balance</source>
        <translation>전체 거래들은 아직 확인되지 않았고, 그리고 현재 잔액에 아직 반영되지 않았습니다.</translation>
    </message>
    <message>
        <source>Immature:</source>
        <translation>아직 사용 불가능:</translation>
    </message>
    <message>
        <source>Mined balance that has not yet matured</source>
        <translation>아직 사용 가능하지 않은 채굴된 잔액</translation>
    </message>
    <message>
        <source>Balances</source>
        <translation>잔액</translation>
    </message>
    <message>
        <source>Total:</source>
        <translation>총액:</translation>
    </message>
    <message>
        <source>Your current total balance</source>
        <translation>당신의 현재 총액</translation>
    </message>
    <message>
        <source>Your current balance in watch-only addresses</source>
        <translation>조회전용 주소의 현재 잔액</translation>
    </message>
    <message>
        <source>Spendable:</source>
        <translation>사용가능:</translation>
    </message>
    <message>
        <source>Recent transactions</source>
        <translation>최근 거래</translation>
    </message>
    <message>
        <source>Unconfirmed transactions to watch-only addresses</source>
        <translation>조회전용 주소의 검증되지 않은 거래</translation>
    </message>
    <message>
        <source>Mined balance in watch-only addresses that has not yet matured</source>
        <translation>조회전용 주소의 채굴된 잔액 중 숙성되지 않은 것</translation>
    </message>
    <message>
        <source>Current total balance in watch-only addresses</source>
        <translation>조회전용 주소의 현재 잔액</translation>
    </message>
</context>
<context>
    <name>PaymentServer</name>
    <message>
        <source>Payment request error</source>
        <translation>지불 요청 오류</translation>
    </message>
    <message>
        <source>Cannot start bitcoin: click-to-pay handler</source>
        <translation>비트코인을 시작할 수 없습니다: 지급제어기를 클릭하세요</translation>
    </message>
    <message>
        <source>URI handling</source>
        <translation>URI 핸들링</translation>
    </message>
    <message>
        <source>Payment request fetch URL is invalid: %1</source>
        <translation>지불 요청의 URL이 올바르지 않습니다: %1</translation>
    </message>
    <message>
        <source>Invalid payment address %1</source>
        <translation>잘못된 지불 주소입니다 %1</translation>
    </message>
    <message>
        <source>URI cannot be parsed! This can be caused by an invalid Bitcoin address or malformed URI parameters.</source>
        <translation>URI의 파싱에 문제가 발생했습니다. 잘못된 비트코인 주소나 URI 파라미터 구성에 오류가 존재할 수 있습니다.</translation>
    </message>
    <message>
        <source>Payment request file handling</source>
        <translation>지불이 파일 처리를 요청합니다</translation>
    </message>
    <message>
        <source>Payment request file cannot be read! This can be caused by an invalid payment request file.</source>
        <translation>지불 요청 파일을 읽을 수 없습니다. 이것은 잘못된 지불 요청 파일에 의해 발생하는 오류일 수 있습니다.</translation>
    </message>
    <message>
        <source>Payment request rejected</source>
        <translation>지불 요청이 거부됨</translation>
    </message>
    <message>
        <source>Payment request network doesn't match client network.</source>
        <translation>지급 요청 네트워크가 클라이언트 네트워크와 일치되지 않습니다.</translation>
    </message>
    <message>
        <source>Payment request expired.</source>
        <translation>지불 요청이 만료됨.</translation>
    </message>
    <message>
        <source>Payment request is not initialized.</source>
        <translation>지불 요청이 초기화 되지 않았습니다.</translation>
    </message>
    <message>
        <source>Unverified payment requests to custom payment scripts are unsupported.</source>
        <translation>임의로 변경한 결제 스크립트 기반의 지불 요청 양식은 검증되기 전까지는 지원되지 않습니다.</translation>
    </message>
    <message>
        <source>Invalid payment request.</source>
        <translation>잘못된 지불 요청.</translation>
    </message>
    <message>
        <source>Requested payment amount of %1 is too small (considered dust).</source>
        <translation>요청한 금액 %1의 양이 너무 적습니다. (스팸성 거래로 간주)</translation>
    </message>
    <message>
        <source>Refund from %1</source>
        <translation>%1 으로부터의 환불</translation>
    </message>
    <message>
        <source>Payment request %1 is too large (%2 bytes, allowed %3 bytes).</source>
        <translation>지불 요청 %1은 너무 큽니다 (%2 바이트, %3 바이트까지 허용됩니다).</translation>
    </message>
    <message>
        <source>Error communicating with %1: %2</source>
        <translation>%1과 소통하는데 에러: %2</translation>
    </message>
    <message>
        <source>Payment request cannot be parsed!</source>
        <translation>지불요청을 파싱할 수 없습니다.</translation>
    </message>
    <message>
        <source>Bad response from server %1</source>
        <translation>서버로 부터 잘못된 반응 %1</translation>
    </message>
    <message>
        <source>Network request error</source>
        <translation>네트워크 요청 에러</translation>
    </message>
    <message>
        <source>Payment acknowledged</source>
        <translation>지불이 승인됨</translation>
    </message>
</context>
<context>
    <name>PeerTableModel</name>
    <message>
        <source>User Agent</source>
        <translation>유저 에이전트</translation>
    </message>
    <message>
        <source>Node/Service</source>
        <translation>노드/서비스</translation>
    </message>
    <message>
        <source>NodeId</source>
        <translation>노드 ID</translation>
    </message>
    <message>
        <source>Ping</source>
        <translation>핑</translation>
    </message>
</context>
<context>
    <name>QObject</name>
    <message>
        <source>Amount</source>
        <translation>거래액</translation>
    </message>
    <message>
        <source>Enter a Particl address (e.g. %1)</source>
        <translation>비트코인 주소를 입력하기 (예. %1)</translation>
    </message>
    <message>
        <source>%1 d</source>
        <translation>%1 일</translation>
    </message>
    <message>
        <source>%1 h</source>
        <translation>%1 시간</translation>
    </message>
    <message>
        <source>%1 m</source>
        <translation>%1 분</translation>
    </message>
    <message>
        <source>%1 s</source>
        <translation>%1 초</translation>
    </message>
    <message>
        <source>None</source>
        <translation>없음</translation>
    </message>
    <message>
        <source>N/A</source>
        <translation>없음</translation>
    </message>
    <message>
        <source>%1 ms</source>
        <translation>%1 ms</translation>
    </message>
    <message numerus="yes">
        <source>%n second(s)</source>
        <translation><numerusform>%n 초</numerusform></translation>
    </message>
    <message numerus="yes">
        <source>%n minute(s)</source>
        <translation><numerusform>%n 분</numerusform></translation>
    </message>
    <message numerus="yes">
        <source>%n hour(s)</source>
        <translation><numerusform>%n 시간</numerusform></translation>
    </message>
    <message numerus="yes">
        <source>%n day(s)</source>
        <translation><numerusform>&amp;n 일</numerusform></translation>
    </message>
    <message numerus="yes">
        <source>%n week(s)</source>
        <translation><numerusform>%n 주</numerusform></translation>
    </message>
    <message>
        <source>%1 and %2</source>
        <translation>%1 그리고 %2</translation>
    </message>
    <message numerus="yes">
        <source>%n year(s)</source>
        <translation><numerusform>%n 년</numerusform></translation>
    </message>
    <message>
        <source>%1 didn't yet exit safely...</source>
        <translation>%1가 아직 안전하게 종료되지 않았습니다...</translation>
    </message>
</context>
<context>
    <name>QObject::QObject</name>
    <message>
        <source>Error: Specified data directory "%1" does not exist.</source>
        <translation>에러: 지정한 데이터 폴더 "%1"은 존재하지 않습니다.</translation>
    </message>
    <message>
        <source>Error: Cannot parse configuration file: %1. Only use key=value syntax.</source>
        <translation>에러: 설정파일을 파싱할수 없습니다: %1. key=value syntax만 사용가능합니다.</translation>
    </message>
    <message>
        <source>Error: %1</source>
        <translation>에러: %1</translation>
    </message>
</context>
<context>
    <name>QRImageWidget</name>
    <message>
        <source>&amp;Save Image...</source>
        <translation>이미지 저장(&amp;S)...</translation>
    </message>
    <message>
        <source>&amp;Copy Image</source>
        <translation>이미지 복사(&amp;C)</translation>
    </message>
    <message>
        <source>Save QR Code</source>
        <translation>QR코드 저장</translation>
    </message>
    <message>
        <source>PNG Image (*.png)</source>
        <translation>PNG 이미지(*.png)</translation>
    </message>
</context>
<context>
    <name>RPCConsole</name>
    <message>
        <source>N/A</source>
        <translation>없음</translation>
    </message>
    <message>
        <source>Client version</source>
        <translation>클라이언트 버전</translation>
    </message>
    <message>
        <source>&amp;Information</source>
        <translation>정보(&amp;I)</translation>
    </message>
    <message>
        <source>Debug window</source>
        <translation>디버그 창</translation>
    </message>
    <message>
        <source>General</source>
        <translation>일반</translation>
    </message>
    <message>
        <source>Using BerkeleyDB version</source>
        <translation>사용 중인 BerkeleyDB 버전</translation>
    </message>
    <message>
        <source>Datadir</source>
        <translation>데이터 폴더</translation>
    </message>
    <message>
        <source>Startup time</source>
        <translation>시작 시간</translation>
    </message>
    <message>
        <source>Network</source>
        <translation>네트워크</translation>
    </message>
    <message>
        <source>Name</source>
        <translation>이름</translation>
    </message>
    <message>
        <source>Number of connections</source>
        <translation>연결 수</translation>
    </message>
    <message>
        <source>Block chain</source>
        <translation>블록 체인</translation>
    </message>
    <message>
        <source>Current number of blocks</source>
        <translation>현재 블록 수</translation>
    </message>
    <message>
        <source>Memory Pool</source>
        <translation>메모리 풀</translation>
    </message>
    <message>
        <source>Current number of transactions</source>
        <translation>현재 거래 수</translation>
    </message>
    <message>
        <source>Memory usage</source>
        <translation>메모리 사용량</translation>
    </message>
    <message>
        <source>Received</source>
        <translation>받음</translation>
    </message>
    <message>
        <source>Sent</source>
        <translation>보냄</translation>
    </message>
    <message>
        <source>&amp;Peers</source>
        <translation>피어(&amp;P)</translation>
    </message>
    <message>
        <source>Banned peers</source>
        <translation>차단된 피어</translation>
    </message>
    <message>
        <source>Select a peer to view detailed information.</source>
        <translation>자세한 정보를 보려면 피어를 선택하세요.</translation>
    </message>
    <message>
        <source>Whitelisted</source>
        <translation>화이트리스트에 포함</translation>
    </message>
    <message>
        <source>Direction</source>
        <translation>방향</translation>
    </message>
    <message>
        <source>Version</source>
        <translation>버전</translation>
    </message>
    <message>
        <source>Starting Block</source>
        <translation>시작된 블록</translation>
    </message>
    <message>
        <source>Synced Headers</source>
        <translation>동기화된 헤더</translation>
    </message>
    <message>
        <source>Synced Blocks</source>
        <translation>동기화된 블록</translation>
    </message>
    <message>
        <source>User Agent</source>
        <translation>유저 에이전트</translation>
    </message>
    <message>
        <source>Open the %1 debug log file from the current data directory. This can take a few seconds for large log files.</source>
        <translation>%1 디버그 로그파일을 현재 데이터 폴더에서 엽니다. 용량이 큰 로그 파일들은 몇 초가 걸릴 수 있습니다.</translation>
    </message>
    <message>
        <source>Decrease font size</source>
        <translation>글자 크기 축소</translation>
    </message>
    <message>
        <source>Increase font size</source>
        <translation>글자 크기 확대</translation>
    </message>
    <message>
        <source>Services</source>
        <translation>서비스</translation>
    </message>
    <message>
        <source>Ban Score</source>
        <translation>밴 스코어</translation>
    </message>
    <message>
        <source>Connection Time</source>
        <translation>접속 시간</translation>
    </message>
    <message>
        <source>Last Send</source>
        <translation>마지막으로 보낸 시간</translation>
    </message>
    <message>
        <source>Last Receive</source>
        <translation>마지막으로 받은 시간</translation>
    </message>
    <message>
        <source>Ping Time</source>
        <translation>Ping 시간</translation>
    </message>
    <message>
        <source>The duration of a currently outstanding ping.</source>
        <translation>현재 진행중인 PING에 걸린 시간.</translation>
    </message>
    <message>
        <source>Ping Wait</source>
        <translation>Ping 대기</translation>
    </message>
    <message>
        <source>Min Ping</source>
        <translation>최소 핑</translation>
    </message>
    <message>
        <source>Time Offset</source>
        <translation>시간 오프셋</translation>
    </message>
    <message>
        <source>Last block time</source>
        <translation>최종 블록 시각</translation>
    </message>
    <message>
        <source>&amp;Open</source>
        <translation>열기(&amp;O)</translation>
    </message>
    <message>
        <source>&amp;Console</source>
        <translation>콘솔(&amp;C)</translation>
    </message>
    <message>
        <source>&amp;Network Traffic</source>
        <translation>네트워크 트래픽(&amp;N)</translation>
    </message>
    <message>
        <source>&amp;Clear</source>
        <translation>지우기(&amp;C)</translation>
    </message>
    <message>
        <source>Totals</source>
        <translation>총액</translation>
    </message>
    <message>
        <source>In:</source>
        <translation>In:</translation>
    </message>
    <message>
        <source>Out:</source>
        <translation>Out:</translation>
    </message>
    <message>
        <source>Debug log file</source>
        <translation>로그 파일 디버그</translation>
    </message>
    <message>
        <source>Clear console</source>
        <translation>콘솔 초기화</translation>
    </message>
    <message>
        <source>1 &amp;hour</source>
        <translation>1시간(&amp;H)</translation>
    </message>
    <message>
        <source>1 &amp;day</source>
        <translation>1일(&amp;D)</translation>
    </message>
    <message>
        <source>1 &amp;week</source>
        <translation>1주(&amp;W)</translation>
    </message>
    <message>
        <source>1 &amp;year</source>
        <translation>1년(&amp;Y)</translation>
    </message>
    <message>
        <source>&amp;Disconnect</source>
        <translation>접속 끊기(&amp;D)</translation>
    </message>
    <message>
        <source>Ban for</source>
        <translation>추방</translation>
    </message>
    <message>
        <source>&amp;Unban</source>
        <translation>노드 추방 취소(&amp;U)</translation>
    </message>
    <message>
        <source>Welcome to the %1 RPC console.</source>
        <translation>%1 RPC 콘솔에 오신걸 환영합니다</translation>
    </message>
    <message>
        <source>Use up and down arrows to navigate history, and &lt;b&gt;Ctrl-L&lt;/b&gt; to clear screen.</source>
        <translation>기록을 찾아보려면 위 아래 화살표 키를, 화면을 지우려면 &lt;b&gt;Ctrl-L&lt;/b&gt;키를 사용하십시오.</translation>
    </message>
    <message>
        <source>Type &lt;b&gt;help&lt;/b&gt; for an overview of available commands.</source>
        <translation>사용할 수 있는 명령을 둘러보려면 &lt;b&gt;help&lt;/b&gt;를 입력하십시오.</translation>
    </message>
    <message>
        <source>WARNING: Scammers have been active, telling users to type commands here, stealing their wallet contents. Do not use this console without fully understanding the ramification of a command.</source>
        <translation>경고 : 사기꾼이 사용자에게 여기에 명령을 입력하게 하여 지갑 내용을 훔칠수 있다는 사실을 알려드립니다. 명령어를 완전히 이해하지 못한다면 콘솔을 사용하지 마십시오.</translation>
    </message>
    <message>
        <source>Network activity disabled</source>
        <translation>네트워크 활동이 정지됨.</translation>
    </message>
    <message>
        <source>%1 B</source>
        <translation>%1 바이트</translation>
    </message>
    <message>
        <source>%1 KB</source>
        <translation>%1 킬로바이트</translation>
    </message>
    <message>
        <source>%1 MB</source>
        <translation>%1 메가바이트</translation>
    </message>
    <message>
        <source>%1 GB</source>
        <translation>%1 기가바이트</translation>
    </message>
    <message>
        <source>(node id: %1)</source>
        <translation>(노드 ID: %1)</translation>
    </message>
    <message>
        <source>via %1</source>
        <translation>%1 경유</translation>
    </message>
    <message>
        <source>never</source>
        <translation>없음</translation>
    </message>
    <message>
        <source>Inbound</source>
        <translation>인바운드</translation>
    </message>
    <message>
        <source>Outbound</source>
        <translation>아웃바운드</translation>
    </message>
    <message>
        <source>Yes</source>
        <translation>예</translation>
    </message>
    <message>
        <source>No</source>
        <translation>아니오</translation>
    </message>
    <message>
        <source>Unknown</source>
        <translation>알수없음</translation>
    </message>
</context>
<context>
    <name>ReceiveCoinsDialog</name>
    <message>
        <source>&amp;Amount:</source>
        <translation>거래액(&amp;A):</translation>
    </message>
    <message>
        <source>&amp;Label:</source>
        <translation>라벨(&amp;L):</translation>
    </message>
    <message>
        <source>&amp;Message:</source>
        <translation>메시지(&amp;M):</translation>
    </message>
    <message>
        <source>Reuse one of the previously used receiving addresses. Reusing addresses has security and privacy issues. Do not use this unless re-generating a payment request made before.</source>
        <translation>이전에 사용된 수취용 주소를 사용할려고 합니다. 주소의 재사용은 보안과 개인정보 보호 측면에서 문제를 초래할 수 있습니다. 이전 지불 요청을 재생성하는 경우가 아니라면 주소 재사용을 권하지 않습니다.  </translation>
    </message>
    <message>
        <source>R&amp;euse an existing receiving address (not recommended)</source>
        <translation>현재의 수취용 주소를 재사용하기(&amp;E) (권장하지 않습니다)</translation>
    </message>
    <message>
        <source>An optional message to attach to the payment request, which will be displayed when the request is opened. Note: The message will not be sent with the payment over the Particl network.</source>
        <translation>지불 요청에 첨부되는 선택가능한 메시지 입니다. 이 메세지는 요청이 열릴 때 표시될 것 입니다. 메모: 이 메시지는 비트코인 네트워크로 전송되지 않습니다.</translation>
    </message>
    <message>
        <source>An optional label to associate with the new receiving address.</source>
        <translation>임의의 라벨이 새로운 받기 주소와 결합</translation>
    </message>
    <message>
        <source>Use this form to request payments. All fields are &lt;b&gt;optional&lt;/b&gt;.</source>
        <translation>지급을 요청하기 위해 아래 형식을 사용하세요. 입력값은 &lt;b&gt;선택 사항&lt;/b&gt; 입니다.</translation>
    </message>
    <message>
        <source>An optional amount to request. Leave this empty or zero to not request a specific amount.</source>
        <translation>요청할 금액 입력칸으로 선택 사항입니다. 빈 칸으로 두거나 특정 금액이 필요하지 않는 경우 0을 입력하세요. </translation>
    </message>
    <message>
        <source>Clear all fields of the form.</source>
        <translation>양식의 모든 필드를 지웁니다</translation>
    </message>
    <message>
        <source>Clear</source>
        <translation>지우기</translation>
    </message>
    <message>
        <source>Requested payments history</source>
        <translation>지출기록 확인</translation>
    </message>
    <message>
        <source>&amp;Request payment</source>
        <translation>지불 요청(&amp;R)</translation>
    </message>
    <message>
        <source>Show the selected request (does the same as double clicking an entry)</source>
        <translation>선택된 요청을 표시하기 (더블 클릭으로 항목을 표시할 수 있습니다)</translation>
    </message>
    <message>
        <source>Show</source>
        <translation>보기</translation>
    </message>
    <message>
        <source>Remove the selected entries from the list</source>
        <translation>목록에서 삭제할 항목을 선택하시오</translation>
    </message>
    <message>
        <source>Remove</source>
        <translation>삭제</translation>
    </message>
    <message>
        <source>Copy URI</source>
        <translation>URI 복사</translation>
    </message>
    <message>
        <source>Copy label</source>
        <translation>라벨 복사</translation>
    </message>
    <message>
        <source>Copy message</source>
        <translation>메시지 복사</translation>
    </message>
    <message>
        <source>Copy amount</source>
        <translation>거래액 복사</translation>
    </message>
</context>
<context>
    <name>ReceiveRequestDialog</name>
    <message>
        <source>QR Code</source>
        <translation>QR 코드</translation>
    </message>
    <message>
        <source>Copy &amp;URI</source>
        <translation>URI 복사(&amp;U)</translation>
    </message>
    <message>
        <source>Copy &amp;Address</source>
        <translation>주소 복사(&amp;A)</translation>
    </message>
    <message>
        <source>&amp;Save Image...</source>
        <translation>이미지 저장(&amp;S)...</translation>
    </message>
    <message>
        <source>Request payment to %1</source>
        <translation>%1에 지불을 요청했습니다</translation>
    </message>
    <message>
        <source>Payment information</source>
        <translation>지불 정보</translation>
    </message>
    <message>
        <source>URI</source>
        <translation>URI</translation>
    </message>
    <message>
        <source>Address</source>
        <translation>주소</translation>
    </message>
    <message>
        <source>Amount</source>
        <translation>거래액</translation>
    </message>
    <message>
        <source>Label</source>
        <translation>라벨</translation>
    </message>
    <message>
        <source>Message</source>
        <translation>메시지</translation>
    </message>
    <message>
        <source>Resulting URI too long, try to reduce the text for label / message.</source>
        <translation>URI 결과가 너무 길음, 라벨/메세지의 글을 줄이도록 하세요.</translation>
    </message>
    <message>
        <source>Error encoding URI into QR Code.</source>
        <translation>URI를 QR 코드로 인코딩하는 중 오류가 발생했습니다.</translation>
    </message>
</context>
<context>
    <name>RecentRequestsTableModel</name>
    <message>
        <source>Date</source>
        <translation>날짜</translation>
    </message>
    <message>
        <source>Label</source>
        <translation>라벨</translation>
    </message>
    <message>
        <source>Message</source>
        <translation>메시지</translation>
    </message>
    <message>
        <source>(no label)</source>
        <translation>(라벨 없음)</translation>
    </message>
    <message>
        <source>(no message)</source>
        <translation>(메세지가 없습니다)</translation>
    </message>
    <message>
        <source>(no amount requested)</source>
        <translation>(요청한 거래액 없음)</translation>
    </message>
    <message>
        <source>Requested</source>
        <translation>요청됨</translation>
    </message>
</context>
<context>
    <name>SendCoinsDialog</name>
    <message>
        <source>Send Coins</source>
        <translation>코인들 보내기</translation>
    </message>
    <message>
        <source>Coin Control Features</source>
        <translation>코인 컨트롤 기능들</translation>
    </message>
    <message>
        <source>Inputs...</source>
        <translation>입력...</translation>
    </message>
    <message>
        <source>automatically selected</source>
        <translation>자동 선택</translation>
    </message>
    <message>
        <source>Insufficient funds!</source>
        <translation>자금이 부족합니다!</translation>
    </message>
    <message>
        <source>Quantity:</source>
        <translation>수량:</translation>
    </message>
    <message>
        <source>Bytes:</source>
        <translation>바이트:</translation>
    </message>
    <message>
        <source>Amount:</source>
        <translation>거래액:</translation>
    </message>
    <message>
        <source>Fee:</source>
        <translation>수수료:</translation>
    </message>
    <message>
        <source>After Fee:</source>
        <translation>수수료 이후:</translation>
    </message>
    <message>
        <source>Change:</source>
        <translation>잔돈:</translation>
    </message>
    <message>
        <source>If this is activated, but the change address is empty or invalid, change will be sent to a newly generated address.</source>
        <translation>이 기능이 활성화되면 거스름돈 주소가 공란이거나 무효인 경우, 거스름돈은 새롭게 생성된 주소로 송금됩니다.</translation>
    </message>
    <message>
        <source>Custom change address</source>
        <translation>주소변경</translation>
    </message>
    <message>
        <source>Transaction Fee:</source>
        <translation>거래 수수료:</translation>
    </message>
    <message>
        <source>Choose...</source>
        <translation>선택 하기...</translation>
    </message>
    <message>
        <source>collapse fee-settings</source>
        <translation>수수료 설정 접기</translation>
    </message>
    <message>
        <source>per kilobyte</source>
        <translation>킬로바이트 당</translation>
    </message>
    <message>
        <source>If the custom fee is set to 1000 satoshis and the transaction is only 250 bytes, then "per kilobyte" only pays 250 satoshis in fee, while "total at least" pays 1000 satoshis. For transactions bigger than a kilobyte both pay by kilobyte.</source>
        <translation>사용자 정의 수수료가 1000사토시로 지정된 경우 거래의 크기가 250바이트 일 경우 1킬로바이트당 250사토시만 지불되지만 "최소 수수료"에선 1000사토시가 지불됩니다. 1킬로바이트가 넘는 거래인 경우 어떠한 경우에든 1킬로바이트 기준으로 지불됩니다.</translation>
    </message>
    <message>
        <source>Hide</source>
        <translation>숨기기</translation>
    </message>
    <message>
        <source>total at least</source>
        <translation>최소 수수료</translation>
    </message>
    <message>
        <source>Paying only the minimum fee is just fine as long as there is less transaction volume than space in the blocks. But be aware that this can end up in a never confirming transaction once there is more demand for bitcoin transactions than the network can process.</source>
        <translation>블록의 용량보다 거래의 용량이 작은 경우에는 최소한의 수수료만으로도 충분합니다. 그러나 비트코인 네트워크의 처리량보다 더 많은 거래 요구는 영원히 검증이 안 될 수도 있습니다.</translation>
    </message>
    <message>
        <source>(read the tooltip)</source>
        <translation>(툴팁을 꼭 읽어보세요)</translation>
    </message>
    <message>
        <source>Recommended:</source>
        <translation>권장:</translation>
    </message>
    <message>
        <source>Custom:</source>
        <translation>사용자 정의:</translation>
    </message>
    <message>
        <source>(Smart fee not initialized yet. This usually takes a few blocks...)</source>
        <translation>(Smart fee가 아직 초기화 되지 않았습니다. 블록 분석이 완전하게 끝날 때 까지 기다려주십시오...)</translation>
    </message>
    <message>
        <source>normal</source>
        <translation>일반</translation>
    </message>
    <message>
        <source>fast</source>
        <translation>빠름</translation>
    </message>
    <message>
        <source>Send to multiple recipients at once</source>
        <translation>다수의 수령인들에게 한번에 보내기</translation>
    </message>
    <message>
        <source>Add &amp;Recipient</source>
        <translation>수령인 추가하기(&amp;R)</translation>
    </message>
    <message>
        <source>Clear all fields of the form.</source>
        <translation>양식의 모든 필드를 지웁니다</translation>
    </message>
    <message>
        <source>Dust:</source>
        <translation>더스트:</translation>
    </message>
    <message>
        <source>Confirmation time target:</source>
        <translation>승인 시간 목표:</translation>
    </message>
    <message>
        <source>Clear &amp;All</source>
        <translation>모두 지우기(&amp;A)</translation>
    </message>
    <message>
        <source>Balance:</source>
        <translation>잔액:</translation>
    </message>
    <message>
        <source>Confirm the send action</source>
        <translation>전송 기능 확인</translation>
    </message>
    <message>
        <source>S&amp;end</source>
        <translation>보내기(&amp;E)</translation>
    </message>
    <message>
        <source>Copy quantity</source>
        <translation>수량 복사</translation>
    </message>
    <message>
        <source>Copy amount</source>
        <translation>거래액 복사</translation>
    </message>
    <message>
        <source>Copy fee</source>
        <translation>수수료 복사</translation>
    </message>
    <message>
        <source>Copy after fee</source>
        <translation>수수료 이후 복사</translation>
    </message>
    <message>
        <source>Copy bytes</source>
        <translation>bytes 복사</translation>
    </message>
    <message>
        <source>Copy dust</source>
        <translation>더스트 복사</translation>
    </message>
    <message>
        <source>Copy change</source>
        <translation>잔돈 복사</translation>
    </message>
    <message>
        <source>%1 to %2</source>
        <translation>%1을(를) %2(으)로</translation>
    </message>
    <message>
        <source>Are you sure you want to send?</source>
        <translation>정말로 보내시겠습니까?</translation>
    </message>
    <message>
        <source>added as transaction fee</source>
        <translation>거래 수수료로 추가됨</translation>
    </message>
    <message>
        <source>Total Amount %1</source>
        <translation>총 액수 %1</translation>
    </message>
    <message>
        <source>or</source>
        <translation>또는</translation>
    </message>
    <message>
        <source>Confirm send coins</source>
        <translation>코인 전송을 확인</translation>
    </message>
    <message>
        <source>The recipient address is not valid. Please recheck.</source>
        <translation>수령인 주소가 정확하지 않습니다. 재확인 바랍니다</translation>
    </message>
    <message>
        <source>The amount to pay must be larger than 0.</source>
        <translation>지불하는 금액은 0 보다 커야 합니다.</translation>
    </message>
    <message>
        <source>The amount exceeds your balance.</source>
        <translation>잔고를 초과하였습니다.</translation>
    </message>
    <message>
        <source>The total exceeds your balance when the %1 transaction fee is included.</source>
        <translation>%1 의 거래수수료를 포함하면 잔고를 초과합니다.</translation>
    </message>
    <message>
        <source>Duplicate address found: addresses should only be used once each.</source>
        <translation>중복된 주소 발견: 한번에 하나의 주소에만 작업할 수 있습니다.</translation>
    </message>
    <message>
        <source>Transaction creation failed!</source>
        <translation>거래를 생성하는 것을 실패하였습니다!</translation>
    </message>
    <message>
        <source>The transaction was rejected with the following reason: %1</source>
        <translation>거래가 다음과 같은 이유로 거부되었습니다: %1</translation>
    </message>
    <message>
        <source>A fee higher than %1 is considered an absurdly high fee.</source>
        <translation>%1 보다 높은 수수료는 너무 높은 수수료 입니다.</translation>
    </message>
    <message>
        <source>Payment request expired.</source>
        <translation>지불 요청이 만료됨.</translation>
    </message>
    <message numerus="yes">
        <source>%n block(s)</source>
        <translation><numerusform>%n 블록</numerusform></translation>
    </message>
    <message>
        <source>Pay only the required fee of %1</source>
        <translation>오직 %1 만의 수수료를 지불하기</translation>
    </message>
    <message numerus="yes">
        <source>Estimated to begin confirmation within %n block(s).</source>
        <translation><numerusform>%n 블록 안에 승인이 시작될 것으로 추정됩니다.</numerusform></translation>
    </message>
    <message>
        <source>Warning: Invalid Bitcoin address</source>
        <translation>경고: 잘못된 비트코인주소입니다</translation>
    </message>
    <message>
        <source>Warning: Unknown change address</source>
        <translation>경고: 알려지지 않은 주소변경입니다</translation>
    </message>
    <message>
        <source>Confirm custom change address</source>
        <translation>맞춤 주소 변경 확인</translation>
    </message>
    <message>
        <source>The address you selected for change is not part of this wallet. Any or all funds in your wallet may be sent to this address. Are you sure?</source>
        <translation>변경하기 위해 선택한 주소는 이 지갑의 일부가 아닙니다. 지갑에 있는 일부 또는 모든 금액을 이 주소로 보낼 수 있습니다. 확실합니까?</translation>
    </message>
    <message>
        <source>(no label)</source>
        <translation>(라벨 없음)</translation>
    </message>
</context>
<context>
    <name>SendCoinsEntry</name>
    <message>
        <source>A&amp;mount:</source>
        <translation>금액(&amp;M):</translation>
    </message>
    <message>
        <source>Pay &amp;To:</source>
        <translation>송금할 대상(&amp;T):</translation>
    </message>
    <message>
        <source>&amp;Label:</source>
        <translation>라벨(&amp;L):</translation>
    </message>
    <message>
        <source>Choose previously used address</source>
        <translation>이전에 사용한 주소를 선택하십시오</translation>
    </message>
    <message>
        <source>This is a normal payment.</source>
        <translation>이것은 정상적인 지불입니다.</translation>
    </message>
    <message>
        <source>The Particl address to send the payment to</source>
        <translation>이 비트코인 주소로 송금됩니다</translation>
    </message>
    <message>
        <source>Alt+A</source>
        <translation>Alt+A</translation>
    </message>
    <message>
        <source>Paste address from clipboard</source>
        <translation>클립보드로 부터 주소 붙여넣기</translation>
    </message>
    <message>
        <source>Alt+P</source>
        <translation>Alt+P</translation>
    </message>
    <message>
        <source>Remove this entry</source>
        <translation>항목을 지웁니다</translation>
    </message>
    <message>
        <source>The fee will be deducted from the amount being sent. The recipient will receive less bitcoins than you enter in the amount field. If multiple recipients are selected, the fee is split equally.</source>
        <translation>수수료가 송금되는 금액에서 공제됩니다. 수령자는 금액 필드에서 입력한 금액보다 적은 금액을 전송받게 됩니다. 받는 사람이 여러 명인 경우 수수료는 균등하게 나누어집니다.</translation>
    </message>
    <message>
        <source>S&amp;ubtract fee from amount</source>
        <translation>송금액에서 수수료 공제(&amp;U)</translation>
    </message>
    <message>
        <source>Message:</source>
        <translation>메시지:</translation>
    </message>
    <message>
        <source>This is an unauthenticated payment request.</source>
        <translation>인증 되지 않은 지급 요청입니다.</translation>
    </message>
    <message>
        <source>This is an authenticated payment request.</source>
        <translation>인증 된 지급 요청 입니다.</translation>
    </message>
    <message>
        <source>Enter a label for this address to add it to the list of used addresses</source>
        <translation>사용된 주소 목록에 새 주소를 추가하기 위해 라벨 이름을 입력해 주세요. </translation>
    </message>
    <message>
        <source>A message that was attached to the bitcoin: URI which will be stored with the transaction for your reference. Note: This message will not be sent over the Particl network.</source>
        <translation>비트코인에 첨부된 메시지: 참고용으로 거래와 함께 저장될 URI. 메모: 이 메시지는 비트코인 네트워크로 전송되지 않습니다.</translation>
    </message>
    <message>
        <source>Pay To:</source>
        <translation>송금할 대상:</translation>
    </message>
    <message>
        <source>Memo:</source>
        <translation>메모:</translation>
    </message>
    <message>
        <source>Enter a label for this address to add it to your address book</source>
        <translation>주소록에 추가하려면 라벨을 입력하세요</translation>
    </message>
</context>
<context>
    <name>SendConfirmationDialog</name>
    <message>
        <source>Yes</source>
        <translation>예</translation>
    </message>
</context>
<context>
    <name>ShutdownWindow</name>
    <message>
        <source>%1 is shutting down...</source>
        <translation>%1이 종료 중입니다...</translation>
    </message>
    <message>
        <source>Do not shut down the computer until this window disappears.</source>
        <translation>이 창이 사라지기 전까지 컴퓨터를 끄지 마세요.</translation>
    </message>
</context>
<context>
    <name>SignVerifyMessageDialog</name>
    <message>
        <source>Signatures - Sign / Verify a Message</source>
        <translation>서명 - 싸인 / 메시지 확인</translation>
    </message>
    <message>
        <source>&amp;Sign Message</source>
        <translation>메시지 서명(&amp;S)</translation>
    </message>
    <message>
        <source>You can sign messages/agreements with your addresses to prove you can receive bitcoins sent to them. Be careful not to sign anything vague or random, as phishing attacks may try to trick you into signing your identity over to them. Only sign fully-detailed statements you agree to.</source>
        <translation>여러분 자신을 증명하기 위해 주소를 첨가하고 서명할 수 있습니다. 피싱 공격으로 말미암아 여러분의 서명을 통해 속아 넘어가게 할 수 있으므로, 서명하지 않은 모든 모호한 요소를 주의하십시오. 조항들이 완전 무결한지 확인 후 동의하는 경우에만 서명하십시오.</translation>
    </message>
    <message>
        <source>The Particl address to sign the message with</source>
        <translation>메세지를 서명한 비트코인 주소</translation>
    </message>
    <message>
        <source>Choose previously used address</source>
        <translation>이전에 사용한 주소를 선택하십시오</translation>
    </message>
    <message>
        <source>Alt+A</source>
        <translation>Alt+A</translation>
    </message>
    <message>
        <source>Paste address from clipboard</source>
        <translation>클립보드로 부터 주소를 복사하기</translation>
    </message>
    <message>
        <source>Alt+P</source>
        <translation>Alt+P</translation>
    </message>
    <message>
        <source>Enter the message you want to sign here</source>
        <translation>여기에 서명하려는 메시지를 입력하십시오</translation>
    </message>
    <message>
        <source>Signature</source>
        <translation>서명</translation>
    </message>
    <message>
        <source>Copy the current signature to the system clipboard</source>
        <translation>현재 서명을 시스템 클립보드에 복사</translation>
    </message>
    <message>
        <source>Sign the message to prove you own this Particl address</source>
        <translation>여러분의 비트코인 주소를 증명하려면 메시지 서명하십시오</translation>
    </message>
    <message>
        <source>Sign &amp;Message</source>
        <translation>메시지에 서명(&amp;M)</translation>
    </message>
    <message>
        <source>Reset all sign message fields</source>
        <translation>메시지 필드의 모든 서명 재설정</translation>
    </message>
    <message>
        <source>Clear &amp;All</source>
        <translation>모두 지우기(&amp;A)</translation>
    </message>
    <message>
        <source>&amp;Verify Message</source>
        <translation>메시지 검증(&amp;V)</translation>
    </message>
    <message>
        <source>Enter the receiver's address, message (ensure you copy line breaks, spaces, tabs, etc. exactly) and signature below to verify the message. Be careful not to read more into the signature than what is in the signed message itself, to avoid being tricked by a man-in-the-middle attack. Note that this only proves the signing party receives with the address, it cannot prove sendership of any transaction!</source>
        <translation>메시지를 검증하기 위해 아래 칸에 각각 지갑 주소와 메시지, 전자서명을 입력하세요. (메시지 원본의 띄어쓰기, 들여쓰기, 행 나눔 등이 정확하게 입력되어야 하므로 원본을 복사해서 입력하세요) 이 기능은 메시지 검증이 주 목적이며, 네트워크 침입자에 의해 변조되지 않도록 전자서명 해독에 불필요한 시간을 소모하지 마세요. </translation>
    </message>
    <message>
        <source>The Particl address the message was signed with</source>
        <translation>메세지의 서명에 사용된 비트코인 주소</translation>
    </message>
    <message>
        <source>Verify the message to ensure it was signed with the specified Particl address</source>
        <translation>정확한 비트코인주소가 입력됬는지 메시지를 확인하시오</translation>
    </message>
    <message>
        <source>Verify &amp;Message</source>
        <translation>메시지 검증(&amp;M)</translation>
    </message>
    <message>
        <source>Reset all verify message fields</source>
        <translation>모든 검증 메시지 필드 재설정</translation>
    </message>
    <message>
        <source>Click "Sign Message" to generate signature</source>
        <translation>서명을 만들려면 "메시지 서명"을 누르십시오</translation>
    </message>
    <message>
        <source>The entered address is invalid.</source>
        <translation>입력한 주소가 잘못되었습니다.</translation>
    </message>
    <message>
        <source>Please check the address and try again.</source>
        <translation>주소를 확인하고 다시 시도하십시오.</translation>
    </message>
    <message>
        <source>The entered address does not refer to a key.</source>
        <translation>입력한 주소는 키에서 참조하지 않습니다.</translation>
    </message>
    <message>
        <source>Wallet unlock was cancelled.</source>
        <translation>지갑 잠금 해제를 취소했습니다.</translation>
    </message>
    <message>
        <source>Private key for the entered address is not available.</source>
        <translation>입력한 주소에 대한 개인키가 없습니다.</translation>
    </message>
    <message>
        <source>Message signing failed.</source>
        <translation>메시지 서명에 실패했습니다.</translation>
    </message>
    <message>
        <source>Message signed.</source>
        <translation>메시지를 서명했습니다.</translation>
    </message>
    <message>
        <source>The signature could not be decoded.</source>
        <translation>서명을 해독할 수 없습니다.</translation>
    </message>
    <message>
        <source>Please check the signature and try again.</source>
        <translation>서명을 확인하고 다시 시도하십시오.</translation>
    </message>
    <message>
        <source>The signature did not match the message digest.</source>
        <translation>메시지 다이제스트와 서명이 일치하지 않습니다.</translation>
    </message>
    <message>
        <source>Message verification failed.</source>
        <translation>메시지 검증에 실패했습니다.</translation>
    </message>
    <message>
        <source>Message verified.</source>
        <translation>메시지를 검증했습니다.</translation>
    </message>
</context>
<context>
    <name>SplashScreen</name>
    <message>
        <source>[testnet]</source>
        <translation>[테스트넷]</translation>
    </message>
</context>
<context>
    <name>TrafficGraphWidget</name>
    <message>
        <source>KB/s</source>
        <translation>KB/s</translation>
    </message>
</context>
<context>
    <name>TransactionDesc</name>
    <message numerus="yes">
        <source>Open for %n more block(s)</source>
        <translation><numerusform>%n개의 더 많은 블록 열기</numerusform></translation>
    </message>
    <message>
        <source>Open until %1</source>
        <translation>%1 까지 열림</translation>
    </message>
    <message>
        <source>conflicted with a transaction with %1 confirmations</source>
        <translation>%1 승인이 있는 거래와 충돌 함</translation>
    </message>
    <message>
        <source>%1/offline</source>
        <translation>%1/오프라인</translation>
    </message>
    <message>
        <source>0/unconfirmed, %1</source>
        <translation>0/미승인, %1</translation>
    </message>
    <message>
        <source>in memory pool</source>
        <translation>메모리 풀 안에 있음</translation>
    </message>
    <message>
        <source>not in memory pool</source>
        <translation>메모리 풀 안에 없음</translation>
    </message>
    <message>
        <source>abandoned</source>
        <translation>버려진</translation>
    </message>
    <message>
        <source>%1/unconfirmed</source>
        <translation>%1/미확인</translation>
    </message>
    <message>
        <source>%1 confirmations</source>
        <translation>%1 확인됨</translation>
    </message>
    <message>
        <source>Status</source>
        <translation>상태</translation>
    </message>
    <message>
        <source>, has not been successfully broadcast yet</source>
        <translation>. 아직 성공적으로 통보하지 않음</translation>
    </message>
    <message numerus="yes">
        <source>, broadcast through %n node(s)</source>
        <translation><numerusform>, %n개 노드를 통해 전파</numerusform></translation>
    </message>
    <message>
        <source>Date</source>
        <translation>날짜</translation>
    </message>
    <message>
        <source>Source</source>
        <translation>소스</translation>
    </message>
    <message>
        <source>Generated</source>
        <translation>생성됨</translation>
    </message>
    <message>
        <source>From</source>
        <translation>으로부터</translation>
    </message>
    <message>
        <source>unknown</source>
        <translation>알수없음</translation>
    </message>
    <message>
        <source>To</source>
        <translation>에게</translation>
    </message>
    <message>
        <source>own address</source>
        <translation>자신의 주소</translation>
    </message>
    <message>
        <source>watch-only</source>
        <translation>조회전용</translation>
    </message>
    <message>
        <source>label</source>
        <translation>라벨</translation>
    </message>
    <message>
        <source>Credit</source>
        <translation>입금액</translation>
    </message>
    <message numerus="yes">
        <source>matures in %n more block(s)</source>
        <translation><numerusform>%n개의 더 많은 블록을 숙성</numerusform></translation>
    </message>
    <message>
        <source>not accepted</source>
        <translation>허용되지 않음</translation>
    </message>
    <message>
        <source>Debit</source>
        <translation>출금액</translation>
    </message>
    <message>
        <source>Total debit</source>
        <translation>총 출금액</translation>
    </message>
    <message>
        <source>Total credit</source>
        <translation>총 입금액</translation>
    </message>
    <message>
        <source>Transaction fee</source>
        <translation>거래 수수료</translation>
    </message>
    <message>
        <source>Net amount</source>
        <translation>총 거래액</translation>
    </message>
    <message>
        <source>Message</source>
        <translation>메시지</translation>
    </message>
    <message>
        <source>Comment</source>
        <translation>설명</translation>
    </message>
    <message>
        <source>Transaction ID</source>
        <translation>거래 ID</translation>
    </message>
    <message>
        <source>Transaction total size</source>
        <translation>거래 총 크기</translation>
    </message>
    <message>
        <source>Output index</source>
        <translation>출력 인덱스</translation>
    </message>
    <message>
        <source>Merchant</source>
        <translation>상인</translation>
    </message>
    <message>
        <source>Generated coins must mature %1 blocks before they can be spent. When you generated this block, it was broadcast to the network to be added to the block chain. If it fails to get into the chain, its state will change to "not accepted" and it won't be spendable. This may occasionally happen if another node generates a block within a few seconds of yours.</source>
        <translation>신규 채굴된 코인이 사용되기 위해서는 %1 개의 블록이 경과되어야 합니다. 블록을 생성할 때 블록체인에 추가되도록 네트워크에 전파되는 과정을 거치는데, 블록체인에 포함되지 못하고 실패한다면 해당 블록의 상태는 '미승인'으로 표현되고 비트코인 또한 사용될 수 없습니다. 이 현상은 다른 노드가 비슷한 시간대에 동시에 블록을 생성할 때 종종 발생할 수 있습니다. </translation>
    </message>
    <message>
        <source>Debug information</source>
        <translation>디버깅 정보</translation>
    </message>
    <message>
        <source>Transaction</source>
        <translation>거래</translation>
    </message>
    <message>
        <source>Inputs</source>
        <translation>입력</translation>
    </message>
    <message>
        <source>Amount</source>
        <translation>거래액</translation>
    </message>
    <message>
        <source>true</source>
        <translation>참</translation>
    </message>
    <message>
        <source>false</source>
        <translation>거짓</translation>
    </message>
</context>
<context>
    <name>TransactionDescDialog</name>
    <message>
        <source>This pane shows a detailed description of the transaction</source>
        <translation>이 창은 거래의 세부내역을 보여줍니다</translation>
    </message>
    <message>
        <source>Details for %1</source>
        <translation>%1에 대한 세부 정보</translation>
    </message>
</context>
<context>
    <name>TransactionTableModel</name>
    <message>
        <source>Date</source>
        <translation>날짜</translation>
    </message>
    <message>
        <source>Type</source>
        <translation>형식</translation>
    </message>
    <message>
        <source>Label</source>
        <translation>라벨</translation>
    </message>
    <message numerus="yes">
        <source>Open for %n more block(s)</source>
        <translation><numerusform>%n개의 더 많은 블록 열기</numerusform></translation>
    </message>
    <message>
        <source>Open until %1</source>
        <translation>%1 까지 열림</translation>
    </message>
    <message>
        <source>Offline</source>
        <translation>오프라인</translation>
    </message>
    <message>
        <source>Unconfirmed</source>
        <translation>미확인</translation>
    </message>
    <message>
        <source>Abandoned</source>
        <translation>버려진</translation>
    </message>
    <message>
        <source>Confirming (%1 of %2 recommended confirmations)</source>
        <translation>승인 중 (권장되는 승인 회수 %2 대비 현재 승인 수 %1)</translation>
    </message>
    <message>
        <source>Confirmed (%1 confirmations)</source>
        <translation>승인됨 (%1 확인됨)</translation>
    </message>
    <message>
        <source>Conflicted</source>
        <translation>충돌</translation>
    </message>
    <message>
        <source>Immature (%1 confirmations, will be available after %2)</source>
        <translation>충분히 숙성되지 않은 상태 (%1 승인, %2 후에 사용 가능합니다)</translation>
    </message>
    <message>
        <source>This block was not received by any other nodes and will probably not be accepted!</source>
        <translation>이 블록은 다른 노드로부터 받지 않아 허용되지 않을 것임!</translation>
    </message>
    <message>
        <source>Generated but not accepted</source>
        <translation>생성되었으나 거절됨</translation>
    </message>
    <message>
        <source>Received with</source>
        <translation>받은 주소</translation>
    </message>
    <message>
        <source>Received from</source>
        <translation>보낸 주소</translation>
    </message>
    <message>
        <source>Sent to</source>
        <translation>보낸 주소</translation>
    </message>
    <message>
        <source>Payment to yourself</source>
        <translation>자신에게 지불</translation>
    </message>
    <message>
        <source>Mined</source>
        <translation>채굴</translation>
    </message>
    <message>
        <source>watch-only</source>
        <translation>조회전용</translation>
    </message>
    <message>
        <source>(n/a)</source>
        <translation>(없음)</translation>
    </message>
    <message>
        <source>(no label)</source>
        <translation>(라벨 없음)</translation>
    </message>
    <message>
        <source>Transaction status. Hover over this field to show number of confirmations.</source>
        <translation>거래상황. 마우스를 올리면 검증횟수가 표시됩니다.</translation>
    </message>
    <message>
        <source>Date and time that the transaction was received.</source>
        <translation>거래가 이루어진 날짜와 시각.</translation>
    </message>
    <message>
        <source>Type of transaction.</source>
        <translation>거래의 종류.</translation>
    </message>
    <message>
        <source>Whether or not a watch-only address is involved in this transaction.</source>
        <translation>조회전용 주소가 이 거래에 참여하는지 여부입니다.</translation>
    </message>
    <message>
        <source>User-defined intent/purpose of the transaction.</source>
        <translation>거래에 대한 사용자 정의 intent/purpose</translation>
    </message>
    <message>
        <source>Amount removed from or added to balance.</source>
        <translation>변경된 잔고.</translation>
    </message>
</context>
<context>
    <name>TransactionView</name>
    <message>
        <source>All</source>
        <translation>전체</translation>
    </message>
    <message>
        <source>Today</source>
        <translation>오늘</translation>
    </message>
    <message>
        <source>This week</source>
        <translation>이번주</translation>
    </message>
    <message>
        <source>This month</source>
        <translation>이번 달</translation>
    </message>
    <message>
        <source>Last month</source>
        <translation>지난 달</translation>
    </message>
    <message>
        <source>This year</source>
        <translation>올 해</translation>
    </message>
    <message>
        <source>Range...</source>
        <translation>범위...</translation>
    </message>
    <message>
        <source>Received with</source>
        <translation>받은 주소</translation>
    </message>
    <message>
        <source>Sent to</source>
        <translation>보낸 주소</translation>
    </message>
    <message>
        <source>To yourself</source>
        <translation>자기거래</translation>
    </message>
    <message>
        <source>Mined</source>
        <translation>채굴</translation>
    </message>
    <message>
        <source>Other</source>
        <translation>기타</translation>
    </message>
    <message>
        <source>Enter address or label to search</source>
        <translation>검색하기 위한 주소 또는 표 입력</translation>
    </message>
    <message>
        <source>Min amount</source>
        <translation>최소 거래액</translation>
    </message>
    <message>
        <source>Abandon transaction</source>
        <translation>버려진 거래</translation>
    </message>
    <message>
        <source>Copy address</source>
        <translation>주소 복사</translation>
    </message>
    <message>
        <source>Copy label</source>
        <translation>라벨 복사</translation>
    </message>
    <message>
        <source>Copy amount</source>
        <translation>거래액 복사</translation>
    </message>
    <message>
        <source>Copy transaction ID</source>
        <translation>거래 아이디 복사</translation>
    </message>
    <message>
        <source>Copy raw transaction</source>
        <translation>원시 거래 복사</translation>
    </message>
    <message>
        <source>Copy full transaction details</source>
        <translation>거래 세부 내역 복사</translation>
    </message>
    <message>
        <source>Edit label</source>
        <translation>라벨 수정</translation>
    </message>
    <message>
        <source>Show transaction details</source>
        <translation>거래 세부 내역 보기</translation>
    </message>
    <message>
        <source>Export Transaction History</source>
        <translation>거래 기록 내보내기</translation>
    </message>
    <message>
        <source>Comma separated file (*.csv)</source>
        <translation>쉼표로 구분된 파일 (*.csv)</translation>
    </message>
    <message>
        <source>Confirmed</source>
        <translation>확인됨</translation>
    </message>
    <message>
        <source>Watch-only</source>
        <translation>조회전용</translation>
    </message>
    <message>
        <source>Date</source>
        <translation>날짜</translation>
    </message>
    <message>
        <source>Type</source>
        <translation>형식</translation>
    </message>
    <message>
        <source>Label</source>
        <translation>라벨</translation>
    </message>
    <message>
        <source>Address</source>
        <translation>주소</translation>
    </message>
    <message>
        <source>ID</source>
        <translation>아이디</translation>
    </message>
    <message>
        <source>Exporting Failed</source>
        <translation>내보내기 실패</translation>
    </message>
    <message>
        <source>There was an error trying to save the transaction history to %1.</source>
        <translation>%1으로 거래 기록을 저장하는데 에러가 있었습니다.</translation>
    </message>
    <message>
        <source>Exporting Successful</source>
        <translation>내보내기 성공</translation>
    </message>
    <message>
        <source>The transaction history was successfully saved to %1.</source>
        <translation>거래 기록이 성공적으로 %1에 저장되었습니다.</translation>
    </message>
    <message>
        <source>Range:</source>
        <translation>범위:</translation>
    </message>
    <message>
        <source>to</source>
        <translation>상대방</translation>
    </message>
</context>
<context>
    <name>UnitDisplayStatusBarControl</name>
    <message>
        <source>Unit to show amounts in. Click to select another unit.</source>
        <translation>거래액을 표시하는 단위. 클릭해서 다른 단위를 선택할 수 있습니다.</translation>
    </message>
</context>
<context>
    <name>WalletFrame</name>
    <message>
        <source>No wallet has been loaded.</source>
        <translation>지갑 불러오기가 안됩니다.</translation>
    </message>
</context>
<context>
    <name>WalletModel</name>
    <message>
        <source>Send Coins</source>
        <translation>코인 보내기</translation>
    </message>
</context>
<context>
    <name>WalletView</name>
    <message>
        <source>&amp;Export</source>
        <translation>내보내기 (&amp;E)</translation>
    </message>
    <message>
        <source>Export the data in the current tab to a file</source>
        <translation>현재 탭에 있는 데이터를 파일로 내보내기</translation>
    </message>
    <message>
        <source>Backup Wallet</source>
        <translation>지갑 백업</translation>
    </message>
    <message>
        <source>Wallet Data (*.dat)</source>
        <translation>지갑 데이터 (*.dat)</translation>
    </message>
    <message>
        <source>Backup Failed</source>
        <translation>백업 실패</translation>
    </message>
    <message>
        <source>There was an error trying to save the wallet data to %1.</source>
        <translation>지갑 데이터를 %1 폴더에 저장하는 동안 오류가 발생했습니다. </translation>
    </message>
    <message>
        <source>Backup Successful</source>
        <translation>백업 성공</translation>
    </message>
    <message>
        <source>The wallet data was successfully saved to %1.</source>
        <translation>지갑 정보가 %1에 성공적으로 저장되었습니다.</translation>
    </message>
</context>
<context>
    <name>bitcoin-core</name>
    <message>
        <source>Options:</source>
        <translation>옵션:</translation>
    </message>
    <message>
        <source>Specify data directory</source>
        <translation>데이터 폴더 지정</translation>
    </message>
    <message>
        <source>Connect to a node to retrieve peer addresses, and disconnect</source>
        <translation>피어 주소를 받기 위해 노드에 연결하고, 받은 후에 연결을 끊습니다</translation>
    </message>
    <message>
        <source>Specify your own public address</source>
        <translation>공인 주소를 지정하십시오</translation>
    </message>
    <message>
        <source>Accept command line and JSON-RPC commands</source>
        <translation>명령줄과 JSON-RPC 명령 수락</translation>
    </message>
    <message>
        <source>Accept connections from outside (default: 1 if no -proxy or -connect/-noconnect)</source>
        <translation>외부 접속을 승인합니다 (기본값 : -proxy 또는 -connect / -noconnect가 없는 경우 1)</translation>
    </message>
    <message>
        <source>Connect only to the specified node(s); -noconnect or -connect=0 alone to disable automatic connections</source>
        <translation>지정된 노드에만 연결; 자동 연결을 사용하지 않으려면 -noconnect 또는 -connect=0 을 단독으로 사용하십시오.</translation>
    </message>
    <message>
        <source>Distributed under the MIT software license, see the accompanying file %s or %s</source>
        <translation>MIT 소프트웨어 라이센스에 따라 배포 됨, 첨부 파일 %s 또는 %s을 참조하십시오.</translation>
    </message>
    <message>
        <source>If &lt;category&gt; is not supplied or if &lt;category&gt; = 1, output all debugging information.</source>
        <translation>&lt;category&gt;가 제공되지 않거나 &lt;category&gt; = 1 인 경우, 모든 디버깅 정보를 출력</translation>
    </message>
    <message>
        <source>Prune configured below the minimum of %d MiB.  Please use a higher number.</source>
        <translation>블록 축소가 최소치의 %d MiB 밑으로 설정되어 있습니다. 더 높은 값을 사용해 보세요.</translation>
    </message>
    <message>
        <source>Prune: last wallet synchronisation goes beyond pruned data. You need to -reindex (download the whole blockchain again in case of pruned node)</source>
        <translation>블록 축소: 마지막 지갑 동기화 지점이 축소된 데이터보다 과거의 것 입니다. -reindex가 필요합니다 (정지된 노드의 경우 모든 블록체인을 재다운로드합니다)</translation>
    </message>
    <message>
        <source>Rescans are not possible in pruned mode. You will need to use -reindex which will download the whole blockchain again.</source>
        <translation>블록 축소 모드에서는 재검색이 불가능 합니다. -reindex 명령을 사용해서 모든 블록체인을 다시 다운로드 해야 합니다.</translation>
    </message>
    <message>
        <source>Error: A fatal internal error occurred, see debug.log for details</source>
        <translation>에러: 치명적인 내부 오류가 발생했습니다, 자세한 내용은 debug.log 를 확인해주세요.</translation>
    </message>
    <message>
        <source>Fee (in %s/kB) to add to transactions you send (default: %s)</source>
        <translation>송금 거래시 추가되는 수수료 (%s/kB) (기본값: %s)</translation>
    </message>
    <message>
        <source>Pruning blockstore...</source>
        <translation>블록 데이터를 축소 중입니다..</translation>
    </message>
    <message>
        <source>Run in the background as a daemon and accept commands</source>
        <translation>데몬으로 백그라운드에서 실행하고 명령을 허용</translation>
    </message>
    <message>
        <source>Unable to start HTTP server. See debug log for details.</source>
        <translation>HTTP 서버를 시작할 수 없습니다. 자세한 사항은 디버그 로그를 확인 하세요.</translation>
    </message>
    <message>
        <source>Particl Core</source>
        <translation>비트코인 코어</translation>
    </message>
    <message>
        <source>The %s developers</source>
        <translation>%s 개발자</translation>
    </message>
    <message>
        <source>A fee rate (in %s/kB) that will be used when fee estimation has insufficient data (default: %s)</source>
        <translation>충분한 데이터가 축적되지 않은 상태에서의 수수료 추정 기능이 사용하는 수수료 비율(%s/kB) (기본값: %s)</translation>
    </message>
    <message>
        <source>Accept relayed transactions received from whitelisted peers even when not relaying transactions (default: %d)</source>
        <translation>거래의 중계를 하지 않더라도 화이트 리스트에 포함된 피어에서 받은 트랜잭션은 중계하기 (기본값: %d)</translation>
    </message>
    <message>
        <source>Bind to given address and always listen on it. Use [host]:port notation for IPv6</source>
        <translation>선택된 주소로 고정하며 항상 리슨(Listen)합니다. IPv6 프로토콜인 경우  [host]:port 방식의 명령어 표기법을 사용합니다.</translation>
    </message>
    <message>
        <source>Cannot obtain a lock on data directory %s. %s is probably already running.</source>
        <translation>%s 데이터 디렉토리에 락을 걸 수 없었습니다. %s가 이미 실행 중인 것으로 보입니다.</translation>
    </message>
    <message>
        <source>Delete all wallet transactions and only recover those parts of the blockchain through -rescan on startup</source>
        <translation>시작시 모든 지갑 거래를 삭제하고 -rescan을 통하여 블록체인만 복구합니다.</translation>
    </message>
    <message>
        <source>Error loading %s: You can't enable HD on a already existing non-HD wallet</source>
        <translation>%s 불러오기 오류: 비-HD 지갑이 존재하는 상태에서 HD 지갑을 활성화 할 수 없습니다</translation>
    </message>
    <message>
        <source>Error reading %s! All keys read correctly, but transaction data or address book entries might be missing or incorrect.</source>
        <translation>%s 불러오기 오류: 주소 키는 모두 정확하게 로드되었으나 거래 데이터와 주소록 필드에서 누락이나 오류가 존재할 수 있습니다.</translation>
    </message>
    <message>
        <source>Execute command when a wallet transaction changes (%s in cmd is replaced by TxID)</source>
        <translation>지갑 거래가 바뀌면 명령을 실행합니다.(%s 안의 명령어가 TxID로 바뀝니다)</translation>
    </message>
    <message>
        <source>Extra transactions to keep in memory for compact block reconstructions (default: %u)</source>
        <translation>압축 블록 재구성을 위해 메모리에 보관해야하는 추가 거래 (기본값: %u)</translation>
    </message>
    <message>
        <source>If this block is in the chain assume that it and its ancestors are valid and potentially skip their script verification (0 to verify all, default: %s, testnet: %s)</source>
        <translation>이 블록이 체인에 있으면 해당 블록과 그 조상이 유효하며 잠재적으로 스크립트 확인을 건너 뜁니다 (0은 모두 확인, 기본값: %s, testnet: %s)</translation>
    </message>
    <message>
        <source>Maximum allowed median peer time offset adjustment. Local perspective of time may be influenced by peers forward or backward by this amount. (default: %u seconds)</source>
        <translation>허용 된 최대 중간 피어 시간 오프셋 조정. 시간에 대한 지역적 전망치는 전방 또는 후방의 피어에 의해 영향을 받을 수 있습니다. (기본값: %u 초)</translation>
    </message>
    <message>
        <source>Please check that your computer's date and time are correct! If your clock is wrong, %s will not work properly.</source>
        <translation>컴퓨터의 날짜와 시간이 올바른지 확인하십시오! 시간이 잘못되면 %s은 제대로 동작하지 않습니다.</translation>
    </message>
    <message>
        <source>Please contribute if you find %s useful. Visit %s for further information about the software.</source>
        <translation>%s가 유용하다고 생각한다면 프로젝트에 공헌해주세요. 이 소프트웨어에 대한 보다 자세한 정보는 %s를 방문해주십시오.</translation>
    </message>
    <message>
        <source>Set lowest fee rate (in %s/kB) for transactions to be included in block creation. (default: %s)</source>
        <translation>블록 생성시 거래가 포함되도록 최저 수수료율을 설정하십시오 (%s/kB 단위). (기본값: %s)</translation>
    </message>
    <message>
        <source>Set the number of script verification threads (%u to %d, 0 = auto, &lt;0 = leave that many cores free, default: %d)</source>
        <translation>스크립트 인증 스레드의 갯수 설정 (%u-%d, 0 = 자동, &lt;0 = 지정된 코어 개수만큼 사용 안함, 기본값: %d)</translation>
    </message>
    <message>
        <source>The block database contains a block which appears to be from the future. This may be due to your computer's date and time being set incorrectly. Only rebuild the block database if you are sure that your computer's date and time are correct</source>
        <translation>블록 데이터베이스에 미래의 블록이 포함되어 있습니다. 이것은 사용자의 컴퓨터의 날짜와 시간이 올바르게 설정되어 있지 않을때 나타날 수 있습니다. 만약 사용자의 컴퓨터의 날짜와 시간이 올바르다고 확신할 때에만 블록 데이터 베이스의 재구성을 하십시오</translation>
    </message>
    <message>
        <source>This is a pre-release test build - use at your own risk - do not use for mining or merchant applications</source>
        <translation>출시 전의 테스트 빌드 입니다. - 스스로의 책임하에 사용하십시오 - 채굴이나 상업적 용도로 프로그램으로 사용하지 마십시오</translation>
    </message>
    <message>
        <source>Unable to rewind the database to a pre-fork state. You will need to redownload the blockchain</source>
        <translation>데이터베이스를 포크 전 상태로 돌리지 못했습니다. 블록체인을 다시 다운로드 해주십시오.</translation>
    </message>
    <message>
        <source>Use UPnP to map the listening port (default: 1 when listening and no -proxy)</source>
        <translation>리슨(Listen) 포트를 할당하기 위해 UPnP 사용 (기본값: 열려있거나 -proxy 옵션을 사용하지 않을 시 1)</translation>
    </message>
    <message>
        <source>Username and hashed password for JSON-RPC connections. The field &lt;userpw&gt; comes in the format: &lt;USERNAME&gt;:&lt;SALT&gt;$&lt;HASH&gt;. A canonical python script is included in share/rpcuser. The client then connects normally using the rpcuser=&lt;USERNAME&gt;/rpcpassword=&lt;PASSWORD&gt; pair of arguments. This option can be specified multiple times</source>
        <translation>클라이언트JSON-RPC 연결시 사용자 이름과 해시화된 암호문. &lt;userpw&gt; 필드는 &lt;USERNAME&gt;:&lt;SALT&gt;$&lt;HASH&gt; 포멧으로 구성되어 있습니다. 전형적 파이썬 스크립트에선 share/rpcuser가 포함되어 있습니다. 그런 다음 클라이언트는 rpcuser=&lt;USERNAME&gt;/ rpcpassword=&lt;PASSWORD&gt; 쌍의 인수를 사용하여 정상적으로 연결합니다. 이 옵션은 여러번 지정할 수 있습니다.</translation>
    </message>
    <message>
        <source>Wallet will not create transactions that violate mempool chain limits (default: %u)</source>
        <translation>지갑은 mempool chain limit (기본값: %u) 을 위반하는 거래를 생성하지 않습니다.</translation>
    </message>
    <message>
        <source>Warning: The network does not appear to fully agree! Some miners appear to be experiencing issues.</source>
        <translation>경고 : 모든 네트워크가 동의해야 하나, 일부 채굴자들에게 문제가 있는 것으로 보입니다. </translation>
    </message>
    <message>
        <source>Warning: We do not appear to fully agree with our peers! You may need to upgrade, or other nodes may need to upgrade.</source>
        <translation>경고: 현재 비트코인 버전이 다른 네트워크 참여자들과 동일하지 않은 것 같습니다. 당신 또는 다른 참여자들이 동일한 비트코인 버전으로 업그레이드 할 필요가 있습니다.</translation>
    </message>
    <message>
        <source>You need to rebuild the database using -reindex-chainstate to change -txindex</source>
        <translation>-txindex를 바꾸기 위해서는 -reindex-chainstate 를 사용해서 데이터베이스를 재구성해야 합니다. </translation>
    </message>
    <message>
        <source>%s corrupt, salvage failed</source>
        <translation>%s 손상되었고 복구가 실패하였습니다</translation>
    </message>
    <message>
        <source>-maxmempool must be at least %d MB</source>
        <translation>-maxmempool은 최소한 %d MB가 필요합니다</translation>
    </message>
    <message>
        <source>&lt;category&gt; can be:</source>
        <translation>&lt;category&gt; 지정 가능:</translation>
    </message>
    <message>
        <source>Append comment to the user agent string</source>
        <translation>사용자 에이전트 문자열에 코멘트 첨부</translation>
    </message>
    <message>
        <source>Attempt to recover private keys from a corrupt wallet on startup</source>
        <translation>시작시 망가진 wallet.dat에서 개인키 복원을 시도합니다</translation>
    </message>
    <message>
        <source>Block creation options:</source>
        <translation>블록 생성 옵션:</translation>
    </message>
    <message>
        <source>Cannot resolve -%s address: '%s'</source>
        <translation>%s 주소를 확인할 수 없습니다: '%s'</translation>
    </message>
    <message>
        <source>Chain selection options:</source>
        <translation>체인 선택 옵션:</translation>
    </message>
    <message>
        <source>Change index out of range</source>
        <translation>범위 밖의 인덱스 변경</translation>
    </message>
    <message>
        <source>Connection options:</source>
        <translation>연결 설정 : </translation>
    </message>
    <message>
        <source>Copyright (C) %i-%i</source>
        <translation>Copyright (C) %i-%i</translation>
    </message>
    <message>
        <source>Corrupted block database detected</source>
        <translation>손상된 블록 데이터베이스가 감지되었습니다</translation>
    </message>
    <message>
        <source>Debugging/Testing options:</source>
        <translation>디버그 및 테스트 설정</translation>
    </message>
    <message>
        <source>Do not load the wallet and disable wallet RPC calls</source>
        <translation>지갑 불러오기를 하지마시오 또한 지갑 RPC 연결을 차단하십시오</translation>
    </message>
    <message>
        <source>Do you want to rebuild the block database now?</source>
        <translation>블록 데이터베이스를 다시 생성하시겠습니까?</translation>
    </message>
    <message>
        <source>Enable publish hash block in &lt;address&gt;</source>
        <translation>&lt;address&gt;에 대한 해시 블록 공개 활성화</translation>
    </message>
    <message>
        <source>Enable publish hash transaction in &lt;address&gt;</source>
        <translation>&lt;address&gt;에 대한 해시 거래 공개 활성화</translation>
    </message>
    <message>
        <source>Enable publish raw block in &lt;address&gt;</source>
        <translation>&lt;address&gt;에 대한 원시 블록 공개 활성화</translation>
    </message>
    <message>
        <source>Enable publish raw transaction in &lt;address&gt;</source>
        <translation>&lt;address&gt;에 대한 원시 거래 공개 활성화</translation>
    </message>
    <message>
        <source>Enable transaction replacement in the memory pool (default: %u)</source>
        <translation>메모리 풀(pool) 내의 거래 치환(replacement) 활성화 (기본값: %u)</translation>
    </message>
    <message>
        <source>Error initializing block database</source>
        <translation>블록 데이터베이스를 초기화하는데 오류</translation>
    </message>
    <message>
        <source>Error initializing wallet database environment %s!</source>
        <translation>지갑 데이터베이스 환경 초기화하는데 오류 %s</translation>
    </message>
    <message>
        <source>Error loading %s</source>
        <translation>%s 불러오기 오류</translation>
    </message>
    <message>
        <source>Error loading %s: Wallet corrupted</source>
        <translation>%s 불러오기 오류: 지갑 오류</translation>
    </message>
    <message>
        <source>Error loading %s: Wallet requires newer version of %s</source>
        <translation>%s 불러오기 에러: 지갑은 새 버전의 %s이 필요합니다</translation>
    </message>
    <message>
        <source>Error loading %s: You can't disable HD on a already existing HD wallet</source>
        <translation>%s 불러오기 오류: 이미 HD 지갑이 존재하는 상태에서 HD 지갑을 비활성화 할 수 없습니다</translation>
    </message>
    <message>
        <source>Error loading block database</source>
        <translation>블록 데이터베이스를 불러오는데 오류</translation>
    </message>
    <message>
        <source>Error opening block database</source>
        <translation>블록 데이터베이스를 여는데 오류</translation>
    </message>
    <message>
        <source>Error: Disk space is low!</source>
        <translation>오류: 디스크 공간이 부족합니다!</translation>
    </message>
    <message>
        <source>Failed to listen on any port. Use -listen=0 if you want this.</source>
        <translation>어떤 포트도 반응하지 않습니다. 사용자 반응=0 만약 원한다면</translation>
    </message>
    <message>
        <source>Importing...</source>
        <translation>들여오기 중...</translation>
    </message>
    <message>
        <source>Incorrect or no genesis block found. Wrong datadir for network?</source>
        <translation>올바르지 않거나 생성된 블록을 찾을 수 없습니다. 잘못된 네트워크 자료 디렉토리?</translation>
    </message>
    <message>
        <source>Initialization sanity check failed. %s is shutting down.</source>
        <translation>무결성 확인 초기화가 실패했습니다. %s가 종료됩니다.</translation>
    </message>
    <message>
        <source>Invalid -onion address: '%s'</source>
        <translation>잘못된 -onion 주소입니다: '%s'</translation>
    </message>
    <message>
        <source>Invalid amount for -%s=&lt;amount&gt;: '%s'</source>
        <translation>유효하지 않은 금액 -%s=&lt;amount&gt;: '%s'</translation>
    </message>
    <message>
        <source>Invalid amount for -fallbackfee=&lt;amount&gt;: '%s'</source>
        <translation>유효하지 않은 금액 -fallbackfee=&lt;amount&gt;: '%s'</translation>
    </message>
    <message>
        <source>Keep the transaction memory pool below &lt;n&gt; megabytes (default: %u)</source>
        <translation>거래 메모리 풀의 용량을 &lt;n&gt;메가바이트 아래로 유지하기 (기본값: %u)</translation>
    </message>
    <message>
        <source>Loading banlist...</source>
        <translation>추방리스트를 불러오는 중...</translation>
    </message>
    <message>
        <source>Location of the auth cookie (default: data dir)</source>
        <translation>인증 쿠키의 위치 (기본값: data dir)</translation>
    </message>
    <message>
        <source>Not enough file descriptors available.</source>
        <translation>사용 가능한 파일 디스크립터-File Descriptor-가 부족합니다. </translation>
    </message>
    <message>
        <source>Only connect to nodes in network &lt;net&gt; (ipv4, ipv6 or onion)</source>
        <translation>오직 &lt;net&gt; 네트워크로 로만 접속 (IPv4, IPv6 혹은 onion)</translation>
    </message>
    <message>
        <source>Print this help message and exit</source>
        <translation>도움말 메시지 출력 후 종료</translation>
    </message>
    <message>
        <source>Print version and exit</source>
        <translation>버전 출력후 종료</translation>
    </message>
    <message>
        <source>Prune cannot be configured with a negative value.</source>
        <translation>블록 축소는 음수로 설정할 수 없습니다.</translation>
    </message>
    <message>
        <source>Prune mode is incompatible with -txindex.</source>
        <translation>블록 축소 모드는 -txindex와 호환되지 않습니다.</translation>
    </message>
    <message>
        <source>Rebuild chain state and block index from the blk*.dat files on disk</source>
        <translation>현재의 blk*.dat 파일들로부터 블록체인 색인을 재구성합니다.</translation>
    </message>
    <message>
        <source>Rebuild chain state from the currently indexed blocks</source>
        <translation>현재 색인 된 블록들로부터 블록체인을 재구성합니다.</translation>
    </message>
    <message>
        <source>Rewinding blocks...</source>
        <translation>블록 되감는중...</translation>
    </message>
    <message>
        <source>Set database cache size in megabytes (%d to %d, default: %d)</source>
        <translation>데이터베이스 케시 크기를 메가바이트로 설정(%d 부터 %d, 기본값: %d)</translation>
    </message>
    <message>
        <source>Set maximum block size in bytes (default: %d)</source>
        <translation>최대 블락 크기를 Bytes로 지정하세요 (기본: %d)</translation>
    </message>
    <message>
        <source>Specify wallet file (within data directory)</source>
        <translation>데이터 폴더 안에 지갑 파일을 선택하세요.</translation>
    </message>
    <message>
        <source>The source code is available from %s.</source>
        <translation>소스코드는 %s 에서 확인하실 수 있습니다.</translation>
    </message>
    <message>
        <source>Unable to bind to %s on this computer. %s is probably already running.</source>
        <translation>이 컴퓨터의 %s에 바인딩 할 수 없습니다. 아마도 %s이 실행중인 것 같습니다.</translation>
    </message>
    <message>
        <source>Unsupported argument -benchmark ignored, use -debug=bench.</source>
        <translation>지원하지 않는 인수 -benchmark 은 무시됩니다, -debug=bench 형태로 사용하세요.</translation>
    </message>
    <message>
        <source>Unsupported argument -debugnet ignored, use -debug=net.</source>
        <translation>지원하지 않는 인수 -debugnet 은 무시됩니다, -debug=net 형태로 사용하세요.</translation>
    </message>
    <message>
        <source>Unsupported argument -tor found, use -onion.</source>
        <translation>지원하지 않는 인수 -tor를 찾았습니다. -onion를 사용해주세요.</translation>
    </message>
    <message>
        <source>Use UPnP to map the listening port (default: %u)</source>
        <translation>리슨(Listen) 포트를 할당하기 위해 UPnP 사용 (기본값: %u)</translation>
    </message>
    <message>
        <source>Use the test chain</source>
        <translation>테스트 체인 사용</translation>
    </message>
    <message>
        <source>User Agent comment (%s) contains unsafe characters.</source>
        <translation>사용자 정의 코멘트 (%s)에 안전하지 못한 글자가 포함되어 있습니다.</translation>
    </message>
    <message>
        <source>Verifying blocks...</source>
        <translation>블록 검증중...</translation>
    </message>
    <message>
        <source>Verifying wallet...</source>
        <translation>지갑 검증중...</translation>
    </message>
    <message>
        <source>Wallet %s resides outside data directory %s</source>
        <translation>지갑 %s는 데이터 디렉토리 %s 밖에 위치합니다.</translation>
    </message>
    <message>
        <source>Wallet debugging/testing options:</source>
        <translation>지갑 디버깅/테스트 옵션:</translation>
    </message>
    <message>
        <source>Wallet needed to be rewritten: restart %s to complete</source>
        <translation>지갑을 새로 써야 합니다:  완성하기 위하여 %s을 다시 시작하십시오.</translation>
    </message>
    <message>
        <source>Wallet options:</source>
        <translation>지갑 옵션:</translation>
    </message>
    <message>
        <source>Allow JSON-RPC connections from specified source. Valid for &lt;ip&gt; are a single IP (e.g. 1.2.3.4), a network/netmask (e.g. 1.2.3.4/255.255.255.0) or a network/CIDR (e.g. 1.2.3.4/24). This option can be specified multiple times</source>
        <translation>특정 소스에서의 JSON-RPC 연결 허가. 유효한 &lt;ip&gt; 같은 하나의 IP주소 (예 1.2.3.4), 네트워크/넷마스크 (예 1.2.3.4/255.255.255.0) 혹은 네트워크/CIDR (예 1.2.3.4/24). 이 옵션은 복수로 설정 할 수 있습니다.</translation>
    </message>
    <message>
        <source>Bind to given address and whitelist peers connecting to it. Use [host]:port notation for IPv6</source>
        <translation>선택된 주소로 고정하여 화이트리스트에 포함된 피어에 접속합니다. IPv6 프로토콜인 경우 [host]:port 방식의 명령어 표기법을 사용합니다.</translation>
    </message>
    <message>
        <source>Bind to given address to listen for JSON-RPC connections. Use [host]:port notation for IPv6. This option can be specified multiple times (default: bind to all interfaces)</source>
        <translation>선택된 주소로 고정하여 JSON-RPC 연결을 리슨(Listen)합니다. IPv6 프로토콜인 경우 [host]:port 방식의 명령어 표기법을 사용합니다. 이 옵션은 복수로 지정 할수 있습니다. (기본값: 모든 인터페이스에 고정)</translation>
    </message>
    <message>
        <source>Create new files with system default permissions, instead of umask 077 (only effective with disabled wallet functionality)</source>
        <translation>umask 077 대신 시스템 기본 퍼미션으로 새 파일을 만듭니다 (지갑 기능이 비활성화 상태에서만 유효합니다)</translation>
    </message>
    <message>
        <source>Discover own IP addresses (default: 1 when listening and no -externalip or -proxy)</source>
        <translation>자신의 주소를 탐색 (기본값: 열려있거나 -externalip 나 -proxy 옵션이 없으면 1)</translation>
    </message>
    <message>
        <source>Error: Listening for incoming connections failed (listen returned error %s)</source>
        <translation>오류: 들어오는 연결을 리슨(Listen)하는데 실패했습니다 (오류 리턴 %s)</translation>
    </message>
    <message>
        <source>Execute command when a relevant alert is received or we see a really long fork (%s in cmd is replaced by message)</source>
        <translation>이 사항과 관련있는 경고가 발생하거나 아주 긴 포크가 발생했을 때 명령어를 실행해 주세요. (cmd 명령어 목록에서 %s는 메시지로 대체됩니다) </translation>
    </message>
    <message>
        <source>Fees (in %s/kB) smaller than this are considered zero fee for relaying, mining and transaction creation (default: %s)</source>
        <translation>해당 금액(%s/kB) 보다 적은 수수료는 중계, 채굴, 거래 생성에서 수수료 면제로 간주됩니다 (기본값: %s)</translation>
    </message>
    <message>
        <source>If paytxfee is not set, include enough fee so transactions begin confirmation on average within n blocks (default: %u)</source>
        <translation>paytxfee가 설정되어 있지 않다면 평균 n 블록안에 승인이 이루어지도록 충분한 수수료가 포함됩니다 (기본값: %u)</translation>
    </message>
    <message>
        <source>Invalid amount for -maxtxfee=&lt;amount&gt;: '%s' (must be at least the minrelay fee of %s to prevent stuck transactions)</source>
        <translation>유효하지 않은 금액 -maxtxfee=&lt;amount&gt;: '%s' (거래가 막히는 상황을 방지하게 위해 적어도 %s 의 중계 수수료를 지정해야 합니다)</translation>
    </message>
    <message>
        <source>Maximum size of data in data carrier transactions we relay and mine (default: %u)</source>
        <translation>중계 및 채굴을 할 때 데이터 운송 거래에서 데이터의 최대 크기 (기본값: %u)</translation>
    </message>
    <message>
        <source>Randomize credentials for every proxy connection. This enables Tor stream isolation (default: %u)</source>
        <translation>인증정보를 프록시 연결마다 무작위로 합니다. 이는 Tor 스트림을 격리시킬 수 있습니다 (기본값: %u)</translation>
    </message>
    <message>
        <source>Set maximum size of high-priority/low-fee transactions in bytes (default: %d)</source>
        <translation>최대 크기를 최우선으로 설정 / 바이트당 최소 수수료로 거래(기본값: %d)</translation>
    </message>
    <message>
        <source>The transaction amount is too small to send after the fee has been deducted</source>
        <translation>거래액이 수수료를 지불하기엔 너무 작습니다</translation>
    </message>
    <message>
        <source>Use hierarchical deterministic key generation (HD) after BIP32. Only has effect during wallet creation/first start</source>
        <translation>BIP32 이후에는 계층적 결정성 키 생성 (HD)을 사용하십시오. 지갑 생성/처음 시작 시에만 효과가 있습니다.</translation>
    </message>
    <message>
        <source>Whitelisted peers cannot be DoS banned and their transactions are always relayed, even if they are already in the mempool, useful e.g. for a gateway</source>
        <translation>화이트리스트에 포함된 피어는 이미 메모리풀에 포함되어 있어도 DoS 추방이 되지 않으며 그들의 거래가 항상 중계됩니다, 이는 예를 들면 게이트웨이에서 유용합니다.</translation>
    </message>
    <message>
        <source>You need to rebuild the database using -reindex to go back to unpruned mode.  This will redownload the entire blockchain</source>
        <translation>축소 모드를 해제하고 데이터베이스를 재구성 하기 위해 -reindex를 사용해야 합니다. 이 명령은 모든 블록체인을 다시 다운로드 할 것 입니다.</translation>
    </message>
    <message>
        <source>(default: %u)</source>
        <translation>(기본값: %u)</translation>
    </message>
    <message>
        <source>Accept public REST requests (default: %u)</source>
        <translation>공개 REST 요청을 허가 (기본값: %u)</translation>
    </message>
    <message>
        <source>Automatically create Tor hidden service (default: %d)</source>
        <translation>Tor서비스를 자동적으로 생성 (기본값: %d)</translation>
    </message>
    <message>
        <source>Connect through SOCKS5 proxy</source>
        <translation>SOCK5 프록시를 통해 연결</translation>
    </message>
    <message>
        <source>Error reading from database, shutting down.</source>
        <translation>블록 데이터베이스를 불러오는데 오류가 발생하였습니다, 종료됩니다.</translation>
    </message>
    <message>
        <source>Imports blocks from external blk000??.dat file on startup</source>
        <translation>외부 blk000??.dat 파일에서 블록을 가져오기</translation>
    </message>
    <message>
        <source>Information</source>
        <translation>정보</translation>
    </message>
    <message>
        <source>Invalid amount for -paytxfee=&lt;amount&gt;: '%s' (must be at least %s)</source>
        <translation>유효하지 않은 금액 -paytxfee=&lt;amount&gt;: "%s" (최소 %s 이상이어야 됨)</translation>
    </message>
    <message>
        <source>Invalid netmask specified in -whitelist: '%s'</source>
        <translation>유효하지 않은 넷마스크가 -whitelist: '%s" 를 통해 지정됨</translation>
    </message>
    <message>
        <source>Keep at most &lt;n&gt; unconnectable transactions in memory (default: %u)</source>
        <translation>최대 &lt;n&gt;개의 연결할 수 없는 거래를 메모리에 저장 (기본값: %u)</translation>
    </message>
    <message>
        <source>Need to specify a port with -whitebind: '%s'</source>
        <translation>-whitebind를 이용하여 포트를 지정해야 합니다: '%s"</translation>
    </message>
    <message>
        <source>Node relay options:</source>
        <translation>Node 중계 옵션:</translation>
    </message>
    <message>
        <source>RPC server options:</source>
        <translation>RPC 서버 설정</translation>
    </message>
    <message>
        <source>Reducing -maxconnections from %d to %d, because of system limitations.</source>
        <translation>시스템 한계로 인하여 -maxconnections를 %d 에서 %d로 줄였습니다.</translation>
    </message>
    <message>
        <source>Rescan the block chain for missing wallet transactions on startup</source>
        <translation>시작시 누락된 지갑 거래에 대해 블록 체인을 다시 검색 합니다</translation>
    </message>
    <message>
        <source>Send trace/debug info to console instead of debug.log file</source>
        <translation>추적오류 정보를 degug.log 자료로 보내는 대신 콘솔로 보내기</translation>
    </message>
    <message>
        <source>Send transactions as zero-fee transactions if possible (default: %u)</source>
        <translation>가능한 경우 수수료 없이 거래 보내기 (기본값: %u)</translation>
    </message>
    <message>
        <source>Show all debugging options (usage: --help -help-debug)</source>
        <translation>모든 디버그 설정 보기(설정: --help -help-debug)</translation>
    </message>
    <message>
        <source>Shrink debug.log file on client startup (default: 1 when no -debug)</source>
        <translation>클라이언트 시작시 debug.log 파일 비우기(기본값: 디버그 안할때 1)</translation>
    </message>
    <message>
        <source>Signing transaction failed</source>
        <translation>거래를 서명하는것을 실패하였습니다.</translation>
    </message>
    <message>
        <source>The transaction amount is too small to pay the fee</source>
        <translation>거래액이 수수료를 지불하기엔 너무 작습니다</translation>
    </message>
    <message>
        <source>This is experimental software.</source>
        <translation>이 소프트웨어는 시험적입니다.</translation>
    </message>
    <message>
        <source>Tor control port password (default: empty)</source>
        <translation>Tor 관리 포트 암호 (기본값: 공란)</translation>
    </message>
    <message>
        <source>Tor control port to use if onion listening enabled (default: %s)</source>
        <translation>onion 열림이 활성화시 Tor 관리 포트 사용 (기본값: %s)</translation>
    </message>
    <message>
        <source>Transaction amount too small</source>
        <translation>거래액이 너무 적습니다</translation>
    </message>
    <message>
        <source>Transaction too large for fee policy</source>
        <translation>수수료 정책에 비해 거래가 너무 큽니다</translation>
    </message>
    <message>
        <source>Transaction too large</source>
        <translation>너무 큰 거래</translation>
    </message>
    <message>
        <source>Upgrade wallet to latest format on startup</source>
        <translation>시작시 지갑 포멧을 최신으로 업그레이드 합니다</translation>
    </message>
    <message>
        <source>Username for JSON-RPC connections</source>
        <translation>JSON-RPC 연결에 사용할 사용자 이름</translation>
    </message>
    <message>
        <source>Warning</source>
        <translation>경고</translation>
    </message>
    <message>
        <source>Warning: unknown new rules activated (versionbit %i)</source>
        <translation>경고: 알려지지 않은 새로운 규칙이 활성화되었습니다. (버전비트 %i)</translation>
    </message>
    <message>
        <source>Whether to operate in a blocks only mode (default: %u)</source>
        <translation>블록 전용 모드로 동작할지 여부 (기본값: %u)</translation>
    </message>
    <message>
        <source>Zapping all transactions from wallet...</source>
        <translation>지갑의 모든거래내역 건너뛰기...</translation>
    </message>
    <message>
        <source>ZeroMQ notification options:</source>
        <translation>ZeroMQ 알림 옵션:</translation>
    </message>
    <message>
        <source>Password for JSON-RPC connections</source>
        <translation>JSON-RPC 연결에 사용할 암호</translation>
    </message>
    <message>
        <source>Execute command when the best block changes (%s in cmd is replaced by block hash)</source>
        <translation>최고의 블록이 변하면 명령을 실행 (cmd 에 있는 %s 는 블록 해시에 의해 대체되어 짐)</translation>
    </message>
    <message>
        <source>Allow DNS lookups for -addnode, -seednode and -connect</source>
        <translation>-addnode, -seednode, -connect 옵션에 대해 DNS 탐색 허용</translation>
    </message>
    <message>
        <source>Loading addresses...</source>
        <translation>주소를 불러오는 중...</translation>
    </message>
    <message>
        <source>(1 = keep tx meta data e.g. account owner and payment request information, 2 = drop tx meta data)</source>
        <translation>(1 = 거래의 메타 데이터를 유지함 예. 계좌정보 와 지불 요구 정보, 2 = 거래 메타 데이터 파기)</translation>
    </message>
    <message>
        <source>-maxtxfee is set very high! Fees this large could be paid on a single transaction.</source>
        <translation>-maxtxfee값이 너무 큽니다!  하나의 거래에 너무 큰 수수료가 지불 됩니다.</translation>
    </message>
    <message>
        <source>Do not keep transactions in the mempool longer than &lt;n&gt; hours (default: %u)</source>
        <translation>메모리 풀에 있는 거래 기록을 &lt;n&gt;시간 후 부터는 유지하지 않기 (기본값: %u)</translation>
    </message>
    <message>
        <source>Equivalent bytes per sigop in transactions for relay and mining (default: %u)</source>
        <translation>릴레이 및 마이닝 거래의 sigop 당 동등한 바이트 (기본값: %u)</translation>
    </message>
    <message>
        <source>Fees (in %s/kB) smaller than this are considered zero fee for transaction creation (default: %s)</source>
        <translation>해당 금액(%s/kB) 보다 적은 수수료는 수수료 면제로 간주됩니다.(기본값: %s)</translation>
    </message>
    <message>
        <source>Force relay of transactions from whitelisted peers even if they violate local relay policy (default: %d)</source>
        <translation>피어들이 로컬 중계 정책을 위반하더라도 화이트 리스트에 포함된 피어인경우 강제로 중계하기 (기본값: %d)</translation>
    </message>
    <message>
        <source>How thorough the block verification of -checkblocks is (0-4, default: %u)</source>
        <translation>-checkblocks을 통한 블록 점검 (0-4, 기본값: %u)</translation>
    </message>
    <message>
        <source>Maintain a full transaction index, used by the getrawtransaction rpc call (default: %u)</source>
        <translation>getrawtransaction를 RPC CALL를 통해 완전한 거래 인덱스 유지 (기본값: %u)</translation>
    </message>
    <message>
        <source>Number of seconds to keep misbehaving peers from reconnecting (default: %u)</source>
        <translation>이상행동을 하는 네트워크 참여자들을 다시 연결시키는데 걸리는 시간 (기본값: %u)</translation>
    </message>
    <message>
        <source>Output debugging information (default: %u, supplying &lt;category&gt; is optional)</source>
        <translation>디버그 정보 출력 (기본값: %u, &lt;category&gt; 제공은 선택입니다)</translation>
    </message>
    <message>
        <source>Query for peer addresses via DNS lookup, if low on addresses (default: 1 unless -connect/-noconnect)</source>
        <translation>보유한 피어 주소가 적은 경우 DNS 조회를 통해 피어 주소를 요청합니다. (-connect / -noconnect가 아니라면 기본값은 1)</translation>
    </message>
    <message>
        <source>Sets the serialization of raw transaction or block hex returned in non-verbose mode, non-segwit(0) or segwit(1) (default: %d)</source>
        <translation>non-segwit(0) 또는 segwit(1) (기본값: %d) 가 아닌 자세한 정보 표시 모드로 반환 된 원시 거래 또는 블록 hex의 직렬화를 설정합니다.</translation>
    </message>
    <message>
        <source>Support filtering of blocks and transaction with bloom filters (default: %u)</source>
        <translation>블룸필터를 통해 블록과 거래 필터링 지원 (기본값: %u)</translation>
    </message>
    <message>
        <source>This is the transaction fee you may pay when fee estimates are not available.</source>
        <translation>이것은 수수료 견적을 이용할 수 없을 때 지불 할 수 있는 거래 수수료입니다.</translation>
    </message>
    <message>
        <source>This product includes software developed by the OpenSSL Project for use in the OpenSSL Toolkit %s and cryptographic software written by Eric Young and UPnP software written by Thomas Bernard.</source>
        <translation>이 제품에는 OpenSSL Project에서 OpenSSL Toolkit %s으로 사용하기 위해 개발 한 소프트웨어와 Eric Young이 작성한 암호화 소프트웨어 및 Thomas Bernard가 작성한 UPnP 소프트웨어가 포함되어 있습니다.</translation>
    </message>
    <message>
        <source>Total length of network version string (%i) exceeds maximum length (%i). Reduce the number or size of uacomments.</source>
        <translation>네트워크 버전 문자 (%i)의 길이가 최대길이 (%i)를 초과합니다. UA코멘트의 갯수나 길이를 줄이세요.</translation>
    </message>
    <message>
        <source>Tries to keep outbound traffic under the given target (in MiB per 24h), 0 = no limit (default: %d)</source>
        <translation>아웃바운드 트래픽을 설정된 목표치 이하로 유지하기 (24시간당 MiB기준), 0 = 무제한 (기본값: %d)</translation>
    </message>
    <message>
        <source>Unsupported argument -socks found. Setting SOCKS version isn't possible anymore, only SOCKS5 proxies are supported.</source>
        <translation>지원하지 않는 인수 -socks를 찾았습니다. 설정된 SOCKS의 버전은 더이상 사용할 수 없으며, SOCK5 프록시만을 지원합니다.</translation>
    </message>
    <message>
        <source>Unsupported argument -whitelistalwaysrelay ignored, use -whitelistrelay and/or -whitelistforcerelay.</source>
        <translation>지원하지 않는 인수 -whitelistalwaysrelay 는 무시됩니다,  -whitelistrelay 나 -whitelistforcerelay 를 사용해 주세요.</translation>
    </message>
    <message>
        <source>Use separate SOCKS5 proxy to reach peers via Tor hidden services (default: %s)</source>
        <translation>Tor 서비스를 이용하여 피어에게 연결하기 위해 분리된 SOCKS5 프록시를 사용 (기본값: %s)</translation>
    </message>
    <message>
        <source>Warning: Unknown block versions being mined! It's possible unknown rules are in effect</source>
        <translation>경고: 알려지지 않은 버전의 블록이 채굴되었습니다. 알려지지 않은 규칙이 적용되었을 가능성이 있습니다.</translation>
    </message>
    <message>
        <source>Warning: Wallet file corrupt, data salvaged! Original %s saved as %s in %s; if your balance or transactions are incorrect you should restore from a backup.</source>
        <translation>경고 : 지갑파일이 손상되어 데이터가 복구되었습니다. 원래의 %s 파일은 %s 후에 %s 이름으로 저장됩니다. 잔액과 거래 내역이 정확하지 않다면 백업 파일로 부터 복원해야 합니다. </translation>
    </message>
    <message>
        <source>Whitelist peers connecting from the given IP address (e.g. 1.2.3.4) or CIDR notated network (e.g. 1.2.3.0/24). Can be specified multiple times.</source>
        <translation>설정된 IP주소 (보기 1.2.3.4) 혹은 CIDR로 작성된 네트워크 (보기 1.2.3.0/24)로 화이트리스트에 포함된 피어에 접속합니다. 이 설정은 복수로 지정 할 수 있습니다.</translation>
    </message>
    <message>
        <source>%s is set very high!</source>
        <translation>%s가 매우 높게 설정되었습니다!</translation>
    </message>
    <message>
        <source>(default: %s)</source>
        <translation>(기본값: %s)</translation>
    </message>
    <message>
        <source>Always query for peer addresses via DNS lookup (default: %u)</source>
        <translation>DNS lookup을 통해 항상 피어주소에 대한 쿼리 보내기 (기본값: %u)</translation>
    </message>
    <message>
        <source>How many blocks to check at startup (default: %u, 0 = all)</source>
        <translation>시작시 점검할 블록 갯수 (기본값: %u, 0 = 모두)</translation>
    </message>
    <message>
        <source>Include IP addresses in debug output (default: %u)</source>
        <translation>디버그 출력에 IP주소 포함하기 (기본값: %u)</translation>
    </message>
    <message>
        <source>Invalid -proxy address: '%s'</source>
        <translation>잘못된 -proxy 주소입니다: '%s'</translation>
    </message>
    <message>
        <source>Keypool ran out, please call keypoolrefill first</source>
        <translation>Keypool이 종료되었습니다. 먼저 keypoolrefill을 호출하십시오.</translation>
    </message>
    <message>
        <source>Listen for JSON-RPC connections on &lt;port&gt; (default: %u or testnet: %u)</source>
        <translation>JSON-RPC 연결을 &lt;port&gt;포트로 받기 (기본값: %u 혹은 테스트넷: %u)</translation>
    </message>
    <message>
        <source>Listen for connections on &lt;port&gt; (default: %u or testnet: %u)</source>
        <translation>&lt;port&gt;포트로 연결 받기 (기본값: %u 혹은 테스트넷: %u)</translation>
    </message>
    <message>
        <source>Maintain at most &lt;n&gt; connections to peers (default: %u)</source>
        <translation>피어 연결수를 &lt;n&gt;개로 유지 (기본값: %u)</translation>
    </message>
    <message>
        <source>Make the wallet broadcast transactions</source>
        <translation>지갑 브로드캐스트 거래를 만들기</translation>
    </message>
    <message>
        <source>Maximum per-connection receive buffer, &lt;n&gt;*1000 bytes (default: %u)</source>
        <translation>접속별 최대 수신 버퍼. &lt;n&gt; × 1000바이트 (기본값: %u)</translation>
    </message>
    <message>
        <source>Maximum per-connection send buffer, &lt;n&gt;*1000 bytes (default: %u)</source>
        <translation>접속별 최대 전송 버퍼. &lt;n&gt; × 1000바이트 (기본값: %u)</translation>
    </message>
    <message>
        <source>Prepend debug output with timestamp (default: %u)</source>
        <translation>디버그 출력에 타임 스탬프 포함하기 (기본값: %u)</translation>
    </message>
    <message>
        <source>Relay and mine data carrier transactions (default: %u)</source>
        <translation>데이터 운송 거래를 중계 및 채굴 (기본값: %u)</translation>
    </message>
    <message>
        <source>Relay non-P2SH multisig (default: %u)</source>
        <translation>비 P2SH 다중서명을 중계 (기본값: %u)</translation>
    </message>
    <message>
        <source>Send transactions with full-RBF opt-in enabled (default: %u)</source>
        <translation>full-RBF opt-in이 활성화 된 거래을 전송합니다. (기본값: %u)</translation>
    </message>
    <message>
        <source>Set key pool size to &lt;n&gt; (default: %u)</source>
        <translation>키 풀 사이즈를 &lt;n&gt; 로 설정 (기본값: %u)</translation>
    </message>
    <message>
        <source>Set maximum BIP141 block weight (default: %d)</source>
        <translation>최대 BIP141 블록 무게 설정 (기본값: %d)</translation>
    </message>
    <message>
        <source>Set the number of threads to service RPC calls (default: %d)</source>
        <translation>원격 프로시져 호출 서비스를 위한 쓰레드 개수를 설정 (기본값 : %d)</translation>
    </message>
    <message>
        <source>Specify configuration file (default: %s)</source>
        <translation>설정파일 지정 (기본값: %s)</translation>
    </message>
    <message>
        <source>Specify connection timeout in milliseconds (minimum: 1, default: %d)</source>
        <translation>밀리초 단위로 연결 제한시간을 설정 (최소값: 1, 기본값: %d)</translation>
    </message>
    <message>
        <source>Specify pid file (default: %s)</source>
        <translation>pid 파일 지정 (기본값: %s)</translation>
    </message>
    <message>
        <source>Spend unconfirmed change when sending transactions (default: %u)</source>
        <translation>거래를 보낼 때 검증되지 않은 잔돈 쓰기 (기본값: %u)</translation>
    </message>
    <message>
        <source>Starting network threads...</source>
        <translation>네트워크 스레드 시작중...</translation>
    </message>
    <message>
        <source>The wallet will avoid paying less than the minimum relay fee.</source>
        <translation>지갑은 최소 중계 수수료보다 적은 금액을 지불하는 것을 피할 것입니다.</translation>
    </message>
    <message>
        <source>This is the minimum transaction fee you pay on every transaction.</source>
        <translation>이것은 모든 거래에서 지불하는 최소 거래 수수료입니다.</translation>
    </message>
    <message>
        <source>This is the transaction fee you will pay if you send a transaction.</source>
        <translation>이것은 거래를 보낼 경우 지불 할 거래 수수료입니다.</translation>
    </message>
    <message>
        <source>Threshold for disconnecting misbehaving peers (default: %u)</source>
        <translation>비정상적인 피어의 연결을 차단시키기 위한 임계값 (기본값: %u)</translation>
    </message>
    <message>
        <source>Transaction amounts must not be negative</source>
        <translation>거래액은 반드시 정수여야합니다.</translation>
    </message>
    <message>
        <source>Transaction has too long of a mempool chain</source>
        <translation>거래가 너무 긴 mempool 체인을 갖고 있습니다</translation>
    </message>
    <message>
        <source>Transaction must have at least one recipient</source>
        <translation>거래에는 최소한 한명의 수령인이 있어야 합니다.</translation>
    </message>
    <message>
        <source>Unknown network specified in -onlynet: '%s'</source>
        <translation>-onlynet에 지정한 네트워크를 알 수 없습니다: '%s'</translation>
    </message>
    <message>
        <source>Insufficient funds</source>
        <translation>자금 부족</translation>
    </message>
    <message>
        <source>Loading block index...</source>
        <translation>블록 인덱스를 불러오는 중...</translation>
    </message>
    <message>
        <source>Add a node to connect to and attempt to keep the connection open</source>
        <translation>노드를 추가하여 연결하고 연결상태를 계속 유지하려고 시도합니다.</translation>
    </message>
    <message>
        <source>Loading wallet...</source>
        <translation>지갑을 불러오는 중...</translation>
    </message>
    <message>
        <source>Cannot downgrade wallet</source>
        <translation>지갑을 다운그레이드 할 수 없습니다</translation>
    </message>
    <message>
        <source>Cannot write default address</source>
        <translation>기본 계좌에 기록할 수 없습니다</translation>
    </message>
    <message>
        <source>Rescanning...</source>
        <translation>재검색 중...</translation>
    </message>
    <message>
        <source>Done loading</source>
        <translation>로딩 완료</translation>
    </message>
    <message>
        <source>Error</source>
        <translation>오류</translation>
    </message>
</context>
</TS><|MERGE_RESOLUTION|>--- conflicted
+++ resolved
@@ -851,13 +851,8 @@
         <translation>프로그램이 처음으로 실행되고 있습니다. %1가 어디에 데이터를 저장할지 선택할 수 있습니다. </translation>
     </message>
     <message>
-<<<<<<< HEAD
         <source>%1 will download and store a copy of the Particl block chain. At least %2GB of data will be stored in this directory, and it will grow over time. The wallet will also be stored in this directory.</source>
         <translation>%1가 블럭체인의 복사본을 다운로드 저장합니다. 적어도 %2GB의 데이터가 이 폴더에 저장되며 시간이 경과할수록 점차 증가합니다. 그리고 지갑 또한 이 폴더에 저장됩니다. </translation>
-=======
-        <source>%1 will download and store a copy of the Bitcoin block chain. At least %2GB of data will be stored in this directory, and it will grow over time. The wallet will also be stored in this directory.</source>
-        <translation>%1가 블록체인의 복사본을 다운로드 저장합니다. 적어도 %2GB의 데이터가 이 폴더에 저장되며 시간이 경과할수록 점차 증가합니다. 그리고 지갑 또한 이 폴더에 저장됩니다. </translation>
->>>>>>> 5e408d99
     </message>
     <message>
         <source>Use the default data directory</source>
