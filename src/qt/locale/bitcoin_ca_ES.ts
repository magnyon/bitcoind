--- conflicted
+++ resolved
@@ -308,10 +308,6 @@
     <message>
         <source>Up to date</source>
         <translation>Al dia</translation>
-    </message>
-    <message numerus="yes">
-        <source>Processed %n blocks of transaction history.</source>
-        <translation><numerusform>S'ha processat %n bloc de l'historial de transacció.</numerusform><numerusform>S'han processat %n blocs de l'historial de transacció.</numerusform></translation>
     </message>
     <message>
         <source>Catching up...</source>
@@ -371,10 +367,6 @@
         <translation>Selecció de moneda</translation>
     </message>
     <message>
-        <source>Coin Selection</source>
-        <translation>Selecció de moneda</translation>
-    </message>
-    <message>
         <source>Quantity:</source>
         <translation>Quantitat:</translation>
     </message>
@@ -446,155 +438,7 @@
         <source>Priority</source>
         <translation>Prioritat</translation>
     </message>
-<<<<<<< HEAD
-    <message>
-        <source>Copy address</source>
-        <translation>Copiar adreça </translation>
-    </message>
-    <message>
-        <source>Copy label</source>
-        <translation>Copiar etiqueta</translation>
-    </message>
-    <message>
-        <source>Copy amount</source>
-        <translation>Copia l'import</translation>
-    </message>
-    <message>
-        <source>Copy transaction ID</source>
-        <translation>Copiar ID de transacció</translation>
-    </message>
-    <message>
-        <source>Lock unspent</source>
-        <translation>Bloqueja sense gastar</translation>
-    </message>
-    <message>
-        <source>Unlock unspent</source>
-        <translation>Desbloqueja sense gastar</translation>
-    </message>
-    <message>
-        <source>Copy quantity</source>
-        <translation>Copia la quantitat</translation>
-    </message>
-    <message>
-        <source>Copy fee</source>
-        <translation>Copia la comissió</translation>
-    </message>
-    <message>
-        <source>Copy after fee</source>
-        <translation>Copia la comissió posterior</translation>
-    </message>
-    <message>
-        <source>Copy bytes</source>
-        <translation>Copia els bytes</translation>
-    </message>
-    <message>
-        <source>Copy priority</source>
-        <translation>Copia la prioritat</translation>
-    </message>
-    <message>
-        <source>Copy dust</source>
-        <translation>Copia el polsim</translation>
-    </message>
-    <message>
-        <source>Copy change</source>
-        <translation>Copia el canvi</translation>
-    </message>
-    <message>
-        <source>highest</source>
-        <translation>El més alt</translation>
-    </message>
-    <message>
-        <source>higher</source>
-        <translation>Més alt</translation>
-    </message>
-    <message>
-        <source>high</source>
-        <translation>Alt</translation>
-    </message>
-    <message>
-        <source>medium-high</source>
-        <translation>mig-alt</translation>
-    </message>
-    <message>
-        <source>medium</source>
-        <translation>mig</translation>
-    </message>
-    <message>
-        <source>low-medium</source>
-        <translation>baix-mig</translation>
-    </message>
-    <message>
-        <source>low</source>
-        <translation>baix</translation>
-    </message>
-    <message>
-        <source>lower</source>
-        <translation>més baix</translation>
-    </message>
-    <message>
-        <source>lowest</source>
-        <translation>el més baix</translation>
-    </message>
-    <message>
-        <source>(%1 locked)</source>
-        <translation>(%1 bloquejada)</translation>
-    </message>
-    <message>
-        <source>none</source>
-        <translation>cap</translation>
-    </message>
-    <message>
-        <source>Can vary +/- %1 satoshi(s) per input.</source>
-        <translation>Pot variar +/- %1 satoshi(s) per entrada.</translation>
-    </message>
-    <message>
-        <source>yes</source>
-        <translation>sí</translation>
-    </message>
-    <message>
-        <source>no</source>
-        <translation>no</translation>
-    </message>
-    <message>
-        <source>This label turns red, if the transaction size is greater than 1000 bytes.</source>
-        <translation>Aquesta etiqueta es posa de color vermell si la mida de la transacció és més gran de 1000 bytes.</translation>
-    </message>
-    <message>
-        <source>This means a fee of at least %1 per kB is required.</source>
-        <translation>Això comporta una comissió d'almenys %1 per kB.</translation>
-    </message>
-    <message>
-        <source>Can vary +/- 1 byte per input.</source>
-        <translation>Pot variar +/- 1 byte per entrada.</translation>
-    </message>
-    <message>
-        <source>Transactions with higher priority are more likely to get included into a block.</source>
-        <translation>Les transaccions amb una major prioritat són més propenses a ser incloses en un bloc.</translation>
-    </message>
-    <message>
-        <source>This label turns red, if the priority is smaller than "medium".</source>
-        <translation>Aquesta etiqueta es torna vermella si la prioritat és menor que «mitjana».</translation>
-    </message>
-    <message>
-        <source>This label turns red, if any recipient receives an amount smaller than %1.</source>
-        <translation>Aquesta etiqueta es torna vermella si qualsevol destinatari rep un import inferior a %1.</translation>
-    </message>
-    <message>
-        <source>(no label)</source>
-        <translation>(sense etiqueta)</translation>
-    </message>
-    <message>
-        <source>change from %1 (%2)</source>
-        <translation>canvia de %1 (%2)</translation>
-    </message>
-    <message>
-        <source>(change)</source>
-        <translation>(canvia)</translation>
-    </message>
-</context>
-=======
     </context>
->>>>>>> 9460771a
 <context>
     <name>EditAddressDialog</name>
     <message>
@@ -673,11 +517,7 @@
     </message>
     <message>
         <source>Set language, for example "de_DE" (default: system locale)</source>
-<<<<<<< HEAD
-        <translation>Defineix un idioma, per exemple «de_DE» (per defecte: preferències locals de sistema)</translation>
-=======
         <translation>Defineix la llengua, per exemple «de_DE» (per defecte: la definida pel sistema)</translation>
->>>>>>> 9460771a
     </message>
     <message>
         <source>Start minimized</source>
@@ -1034,99 +874,7 @@
 </context>
 <context>
     <name>PaymentServer</name>
-<<<<<<< HEAD
-    <message>
-        <source>URI handling</source>
-        <translation>Gestió d'URI</translation>
-    </message>
-    <message>
-        <source>Invalid payment address %1</source>
-        <translation>Adreça de pagament no vàlida %1</translation>
-    </message>
-    <message>
-        <source>Payment request rejected</source>
-        <translation>La sol·licitud de pagament s'ha rebutjat</translation>
-    </message>
-    <message>
-        <source>Payment request network doesn't match client network.</source>
-        <translation>La xarxa de la sol·licitud de pagament no coincideix amb la xarxa del client.</translation>
-    </message>
-    <message>
-        <source>Payment request has expired.</source>
-        <translation>La sol·licitud de pagament ha caducat.</translation>
-    </message>
-    <message>
-        <source>Payment request is not initialized.</source>
-        <translation>La sol·licitud de pagament no està inicialitzada.</translation>
-    </message>
-    <message>
-        <source>Requested payment amount of %1 is too small (considered dust).</source>
-        <translation>L'import de pagament sol·licitat %1 és massa petit (es considera polsim).</translation>
-    </message>
-    <message>
-        <source>Payment request error</source>
-        <translation>Error en la sol·licitud de pagament</translation>
-    </message>
-    <message>
-        <source>Cannot start bitcoin: click-to-pay handler</source>
-        <translation>No es pot iniciar bitcoin: gestor clica-per-pagar</translation>
-    </message>
-    <message>
-        <source>Payment request fetch URL is invalid: %1</source>
-        <translation>L'URL de recuperació de la sol·licitud de pagament no és vàlida: %1</translation>
-    </message>
-    <message>
-        <source>URI cannot be parsed! This can be caused by an invalid Bitcoin address or malformed URI parameters.</source>
-        <translation>L'URI no pot ser analitzat! Això pot ser a causa d'una adreça de Bitcoin no vàlida o per paràmetres URI amb mal format.</translation>
-    </message>
-    <message>
-        <source>Payment request file handling</source>
-        <translation>Gestió de fitxers de les sol·licituds de pagament</translation>
-    </message>
-    <message>
-        <source>Payment request file cannot be read! This can be caused by an invalid payment request file.</source>
-        <translation>No es pot llegir el fitxer de la sol·licitud de pagament. Això pot ser causat per un fitxer de sol·licitud de pagament no vàlid.</translation>
-    </message>
-    <message>
-        <source>Unverified payment requests to custom payment scripts are unsupported.</source>
-        <translation>No s'accepten sol·licituds de pagament no verificades a scripts de pagament personalitzats.</translation>
-    </message>
-    <message>
-        <source>Refund from %1</source>
-        <translation>Reemborsament de %1</translation>
-    </message>
-    <message>
-        <source>Payment request %1 is too large (%2 bytes, allowed %3 bytes).</source>
-        <translation>La sol·licitud de pagament %1 és massa gran (%2 bytes, permès %3 bytes).</translation>
-    </message>
-    <message>
-        <source>Payment request DoS protection</source>
-        <translation>Protecció de DoS per a la sol·licitud de pagament</translation>
-    </message>
-    <message>
-        <source>Error communicating with %1: %2</source>
-        <translation>Error en comunicar amb %1: %2</translation>
-    </message>
-    <message>
-        <source>Payment request cannot be parsed!</source>
-        <translation>No es pot analitzar la sol·licitud de pagament!</translation>
-    </message>
-    <message>
-        <source>Bad response from server %1</source>
-        <translation>Mala resposta del servidor %1</translation>
-    </message>
-    <message>
-        <source>Payment acknowledged</source>
-        <translation>Pagament reconegut</translation>
-    </message>
-    <message>
-        <source>Network request error</source>
-        <translation>Error en la sol·licitud de xarxa</translation>
-    </message>
-</context>
-=======
     </context>
->>>>>>> 9460771a
 <context>
     <name>PeerTableModel</name>
     <message>
@@ -1609,7 +1357,6 @@
     <message>
         <source>Transaction Fee:</source>
         <translation>Comissió de transacció</translation>
-<<<<<<< HEAD
     </message>
     <message>
         <source>Choose...</source>
@@ -1620,14 +1367,6 @@
         <translation>redueix els paràmetres de comissió</translation>
     </message>
     <message>
-        <source>Minimize</source>
-        <translation>Minimitza</translation>
-    </message>
-    <message>
-        <source>If the custom fee is set to 1000 satoshis and the transaction is only 250 bytes, then "per kilobyte" only pays 250 satoshis in fee, while "at least" pays 1000 satoshis. For transactions bigger than a kilobyte both pay by kilobyte.</source>
-        <translation>Si la comissió personalitzada es defineix a 1000 satoshis i la transacció és de només 250 bytes, llavors «per kilobyte» només es paguen 250 satoshis en una comissió, mentre que amb la de «com a mínim» es pagarien 1000 satoshis. Per a transaccions superiors al kilobyte, en tots dos casos es paga per kilobyte.</translation>
-    </message>
-    <message>
         <source>per kilobyte</source>
         <translation>per kilobyte</translation>
     </message>
@@ -1636,6 +1375,10 @@
         <translation>Si la comissió personalitzada es defineix a 1000 satoshis i la transacció és de només 250 bytes, llavors «per kilobyte» només es paguen 250 satoshis en una comissió, mentre que amb la de «total com a mínim» es pagarien 1000 satoshis. Per a transaccions superiors al kilobyte, en tots dos casos es paga per kilobyte.</translation>
     </message>
     <message>
+        <source>Hide</source>
+        <translation>Amaga</translation>
+    </message>
+    <message>
         <source>total at least</source>
         <translation>total com a mínim</translation>
     </message>
@@ -1672,14 +1415,6 @@
         <translation>ràpid</translation>
     </message>
     <message>
-        <source>Send as zero-fee transaction if possible</source>
-        <translation>Envia com a transacció de comissió zero si és possible</translation>
-    </message>
-    <message>
-        <source>(confirmation may take longer)</source>
-        <translation>(la confirmació pot trigar més temps)</translation>
-    </message>
-    <message>
         <source>Send to multiple recipients at once</source>
         <translation>Envia a múltiples destinataris al mateix temps</translation>
     </message>
@@ -1711,289 +1446,159 @@
         <source>S&amp;end</source>
         <translation>E&amp;nvia</translation>
     </message>
-    <message>
-        <source>Confirm send coins</source>
-        <translation>Confirma l'enviament de monedes</translation>
-    </message>
-    <message>
-        <source>%1 to %2</source>
-        <translation>%1 a %2</translation>
-=======
->>>>>>> 9460771a
-    </message>
-    <message>
-        <source>Choose...</source>
-        <translation>Tria...</translation>
-    </message>
-    <message>
-        <source>collapse fee-settings</source>
-        <translation>redueix els paràmetres de comissió</translation>
-    </message>
-    <message>
-<<<<<<< HEAD
-        <source>Copy fee</source>
-        <translation>Copia la comissió</translation>
-=======
-        <source>per kilobyte</source>
-        <translation>per kilobyte</translation>
->>>>>>> 9460771a
-    </message>
-    <message>
-        <source>If the custom fee is set to 1000 satoshis and the transaction is only 250 bytes, then "per kilobyte" only pays 250 satoshis in fee, while "total at least" pays 1000 satoshis. For transactions bigger than a kilobyte both pay by kilobyte.</source>
-        <translation>Si la comissió personalitzada es defineix a 1000 satoshis i la transacció és de només 250 bytes, llavors «per kilobyte» només es paguen 250 satoshis en una comissió, mentre que amb la de «total com a mínim» es pagarien 1000 satoshis. Per a transaccions superiors al kilobyte, en tots dos casos es paga per kilobyte.</translation>
-    </message>
-    <message>
-        <source>Hide</source>
-        <translation>Amaga</translation>
-    </message>
-    <message>
-        <source>total at least</source>
-        <translation>total com a mínim</translation>
-    </message>
-    <message>
-        <source>Paying only the minimum fee is just fine as long as there is less transaction volume than space in the blocks. But be aware that this can end up in a never confirming transaction once there is more demand for bitcoin transactions than the network can process.</source>
-        <translation>No hi ha cap problema en pagar només la comissió mínima sempre que hi hagi menys volum de transacció que espai en els blocs. Però tingueu present que això pot acabar en una transacció que mai es confirmi una vegada hi hagi més demanda de transaccions de bitcoins que la xarxa pugui processar.</translation>
-    </message>
-    <message>
-<<<<<<< HEAD
-        <source>or</source>
-        <translation>o</translation>
-=======
-        <source>(read the tooltip)</source>
-        <translation>(llegiu l'indicador de funció)</translation>
-    </message>
-    <message>
-        <source>Recommended:</source>
-        <translation>Recomanada:</translation>
->>>>>>> 9460771a
-    </message>
-    <message>
-        <source>Custom:</source>
-        <translation>Personalitzada:</translation>
-    </message>
-    <message>
-        <source>(Smart fee not initialized yet. This usually takes a few blocks...)</source>
-        <translation>(No s'ha inicialitzat encara la comissió intel·ligent. Normalment pren uns pocs blocs...)</translation>
-    </message>
-    <message>
-        <source>Confirmation time:</source>
-        <translation>Temps de confirmació:</translation>
-    </message>
-    <message>
-<<<<<<< HEAD
-        <source>The total exceeds your balance when the %1 transaction fee is included.</source>
-        <translation>El total excedeix el teu balanç quan s'afegeix la comissió a la transacció %1.</translation>
-=======
-        <source>normal</source>
-        <translation>normal</translation>
->>>>>>> 9460771a
-    </message>
-    <message>
-        <source>fast</source>
-        <translation>ràpid</translation>
-    </message>
-    <message>
-        <source>Send to multiple recipients at once</source>
-        <translation>Envia a múltiples destinataris al mateix temps</translation>
-    </message>
-    <message>
-        <source>Add &amp;Recipient</source>
-        <translation>Afegeix &amp;destinatari</translation>
-    </message>
-    <message>
-<<<<<<< HEAD
-        <source>A fee higher than %1 is considered an insanely high fee.</source>
-        <translation>Una comissió superior a %1 es considera una comissió excessiva.</translation>
-    </message>
-    <message>
-        <source>Pay only the minimum fee of %1</source>
-        <translation>Paga només la comissió mínima de %1</translation>
-    </message>
-    <message>
-        <source>Estimated to begin confirmation within %1 block(s).</source>
-        <translation>Estimat per a començar la confirmació en %1 bloc(s).</translation>
-    </message>
-    <message>
-        <source>Warning: Invalid Bitcoin address</source>
-        <translation>Avís: adreça Bitcoin no vàlida</translation>
-=======
-        <source>Clear all fields of the form.</source>
-        <translation>Netejar tots els camps del formulari.</translation>
->>>>>>> 9460771a
-    </message>
-    <message>
-        <source>Dust:</source>
-        <translation>Polsim:</translation>
+    </context>
+<context>
+    <name>SendCoinsEntry</name>
+    <message>
+        <source>A&amp;mount:</source>
+        <translation>Q&amp;uantitat:</translation>
+    </message>
+    <message>
+        <source>Pay &amp;To:</source>
+        <translation>Paga &amp;a:</translation>
+    </message>
+    <message>
+        <source>&amp;Label:</source>
+        <translation>&amp;Etiqueta:</translation>
+    </message>
+    <message>
+        <source>Choose previously used address</source>
+        <translation>Escull una adreça feta servir anteriorment</translation>
+    </message>
+    <message>
+        <source>This is a normal payment.</source>
+        <translation>Això és un pagament normal.</translation>
+    </message>
+    <message>
+        <source>The Bitcoin address to send the payment to</source>
+        <translation>L'adreça Bitcoin on enviar el pagament</translation>
+    </message>
+    <message>
+        <source>Alt+A</source>
+        <translation>Alta+A</translation>
+    </message>
+    <message>
+        <source>Paste address from clipboard</source>
+        <translation>Enganxar adreça del porta-retalls</translation>
+    </message>
+    <message>
+        <source>Alt+P</source>
+        <translation>Alt+P</translation>
+    </message>
+    <message>
+        <source>Remove this entry</source>
+        <translation>Elimina aquesta entrada</translation>
+    </message>
+    <message>
+        <source>The fee will be deducted from the amount being sent. The recipient will receive less bitcoins than you enter in the amount field. If multiple recipients are selected, the fee is split equally.</source>
+        <translation>La comissió es deduirà de l'import que s'enviarà. El destinatari rebrà menys bitcoins que les que introduïu al camp d'import. Si se seleccionen múltiples destinataris, la comissió es dividirà per igual.</translation>
+    </message>
+    <message>
+        <source>S&amp;ubtract fee from amount</source>
+        <translation>S&amp;ubstreu la comissió de l'import</translation>
+    </message>
+    <message>
+        <source>Message:</source>
+        <translation>Missatge:</translation>
+    </message>
+    <message>
+        <source>This is an unauthenticated payment request.</source>
+        <translation>Aquesta és una sol·licitud de pagament no autenticada.</translation>
+    </message>
+    <message>
+        <source>This is an authenticated payment request.</source>
+        <translation>Aquesta és una sol·licitud de pagament autenticada.</translation>
+    </message>
+    <message>
+        <source>Enter a label for this address to add it to the list of used addresses</source>
+        <translation>Introduïu una etiqueta per a aquesta adreça per afegir-la a la llista d'adreces utilitzades</translation>
+    </message>
+    <message>
+        <source>A message that was attached to the bitcoin: URI which will be stored with the transaction for your reference. Note: This message will not be sent over the Bitcoin network.</source>
+        <translation>Un missatge que s'ha adjuntat al bitcoin: URI que s'emmagatzemarà amb la transacció per a la vostra referència. Nota: el missatge no s'enviarà a través de la xarxa Bitcoin.</translation>
+    </message>
+    <message>
+        <source>Pay To:</source>
+        <translation>Paga a:</translation>
+    </message>
+    <message>
+        <source>Memo:</source>
+        <translation>Memo:</translation>
+    </message>
+    </context>
+<context>
+    <name>SendConfirmationDialog</name>
+    </context>
+<context>
+    <name>ShutdownWindow</name>
+    <message>
+        <source>Do not shut down the computer until this window disappears.</source>
+        <translation>No apagueu l'ordinador fins que no desaparegui aquesta finestra.</translation>
+    </message>
+</context>
+<context>
+    <name>SignVerifyMessageDialog</name>
+    <message>
+        <source>Signatures - Sign / Verify a Message</source>
+        <translation>Signatures - Signa / verifica un missatge</translation>
+    </message>
+    <message>
+        <source>&amp;Sign Message</source>
+        <translation>&amp;Signa el missatge</translation>
+    </message>
+    <message>
+        <source>You can sign messages/agreements with your addresses to prove you can receive bitcoins sent to them. Be careful not to sign anything vague or random, as phishing attacks may try to trick you into signing your identity over to them. Only sign fully-detailed statements you agree to.</source>
+        <translation>Podeu signar missatges/acords amb les vostres adreces per provar que rebeu les bitcoins que s'hi envien. Aneu amb compte no signar res que sigui vague o aleatori, perquè en alguns atacs de suplantació es pot provar que hi signeu la vostra identitat. Només signeu aquelles declaracions completament detallades en què hi esteu d'acord. </translation>
+    </message>
+    <message>
+        <source>The Bitcoin address to sign the message with</source>
+        <translation>L'adreça Bitcoin amb què signar el missatge</translation>
+    </message>
+    <message>
+        <source>Choose previously used address</source>
+        <translation>Tria les adreces fetes servir amb anterioritat</translation>
+    </message>
+    <message>
+        <source>Alt+A</source>
+        <translation>Alt+A</translation>
+    </message>
+    <message>
+        <source>Paste address from clipboard</source>
+        <translation>Enganxa l'adreça del porta-retalls</translation>
+    </message>
+    <message>
+        <source>Alt+P</source>
+        <translation>Alt+P</translation>
+    </message>
+    <message>
+        <source>Enter the message you want to sign here</source>
+        <translation>Introduïu aquí el missatge que voleu signar</translation>
+    </message>
+    <message>
+        <source>Signature</source>
+        <translation>Signatura</translation>
+    </message>
+    <message>
+        <source>Copy the current signature to the system clipboard</source>
+        <translation>Copia la signatura actual al porta-retalls del sistema</translation>
+    </message>
+    <message>
+        <source>Sign the message to prove you own this Bitcoin address</source>
+        <translation>Signa el missatge per provar que ets propietari d'aquesta adreça Bitcoin</translation>
+    </message>
+    <message>
+        <source>Sign &amp;Message</source>
+        <translation>Signa el &amp;missatge</translation>
+    </message>
+    <message>
+        <source>Reset all sign message fields</source>
+        <translation>Neteja tots els camps de clau</translation>
     </message>
     <message>
         <source>Clear &amp;All</source>
         <translation>Neteja-ho &amp;tot</translation>
     </message>
     <message>
-        <source>Balance:</source>
-        <translation>Balanç:</translation>
-    </message>
-    <message>
-        <source>Confirm the send action</source>
-        <translation>Confirma l'acció d'enviament</translation>
-    </message>
-    <message>
-        <source>S&amp;end</source>
-        <translation>E&amp;nvia</translation>
-    </message>
-    </context>
-<context>
-    <name>SendCoinsEntry</name>
-    <message>
-        <source>A&amp;mount:</source>
-        <translation>Q&amp;uantitat:</translation>
-    </message>
-    <message>
-        <source>Pay &amp;To:</source>
-        <translation>Paga &amp;a:</translation>
-    </message>
-    <message>
-        <source>&amp;Label:</source>
-        <translation>&amp;Etiqueta:</translation>
-    </message>
-    <message>
-        <source>Choose previously used address</source>
-        <translation>Escull una adreça feta servir anteriorment</translation>
-    </message>
-    <message>
-        <source>This is a normal payment.</source>
-        <translation>Això és un pagament normal.</translation>
-    </message>
-    <message>
-        <source>The Bitcoin address to send the payment to</source>
-        <translation>L'adreça Bitcoin on enviar el pagament</translation>
-    </message>
-    <message>
-        <source>Alt+A</source>
-        <translation>Alta+A</translation>
-    </message>
-    <message>
-        <source>Paste address from clipboard</source>
-        <translation>Enganxar adreça del porta-retalls</translation>
-    </message>
-    <message>
-        <source>Alt+P</source>
-        <translation>Alt+P</translation>
-    </message>
-    <message>
-        <source>Remove this entry</source>
-        <translation>Elimina aquesta entrada</translation>
-    </message>
-    <message>
-        <source>The fee will be deducted from the amount being sent. The recipient will receive less bitcoins than you enter in the amount field. If multiple recipients are selected, the fee is split equally.</source>
-        <translation>La comissió es deduirà de l'import que s'enviarà. El destinatari rebrà menys bitcoins que les que introduïu al camp d'import. Si se seleccionen múltiples destinataris, la comissió es dividirà per igual.</translation>
-    </message>
-    <message>
-        <source>S&amp;ubtract fee from amount</source>
-        <translation>S&amp;ubstreu la comissió de l'import</translation>
-    </message>
-    <message>
-        <source>Message:</source>
-        <translation>Missatge:</translation>
-    </message>
-    <message>
-        <source>This is an unauthenticated payment request.</source>
-        <translation>Aquesta és una sol·licitud de pagament no autenticada.</translation>
-    </message>
-    <message>
-        <source>This is an authenticated payment request.</source>
-        <translation>Aquesta és una sol·licitud de pagament autenticada.</translation>
-    </message>
-    <message>
-        <source>Enter a label for this address to add it to the list of used addresses</source>
-        <translation>Introduïu una etiqueta per a aquesta adreça per afegir-la a la llista d'adreces utilitzades</translation>
-    </message>
-    <message>
-        <source>A message that was attached to the bitcoin: URI which will be stored with the transaction for your reference. Note: This message will not be sent over the Bitcoin network.</source>
-        <translation>Un missatge que s'ha adjuntat al bitcoin: URI que s'emmagatzemarà amb la transacció per a la vostra referència. Nota: el missatge no s'enviarà a través de la xarxa Bitcoin.</translation>
-    </message>
-    <message>
-        <source>Pay To:</source>
-        <translation>Paga a:</translation>
-    </message>
-    <message>
-        <source>Memo:</source>
-        <translation>Memo:</translation>
-    </message>
-    </context>
-<context>
-    <name>SendConfirmationDialog</name>
-    </context>
-<context>
-    <name>ShutdownWindow</name>
-    <message>
-        <source>Do not shut down the computer until this window disappears.</source>
-        <translation>No apagueu l'ordinador fins que no desaparegui aquesta finestra.</translation>
-    </message>
-</context>
-<context>
-    <name>SignVerifyMessageDialog</name>
-    <message>
-        <source>Signatures - Sign / Verify a Message</source>
-        <translation>Signatures - Signa / verifica un missatge</translation>
-    </message>
-    <message>
-        <source>&amp;Sign Message</source>
-        <translation>&amp;Signa el missatge</translation>
-    </message>
-    <message>
-        <source>You can sign messages/agreements with your addresses to prove you can receive bitcoins sent to them. Be careful not to sign anything vague or random, as phishing attacks may try to trick you into signing your identity over to them. Only sign fully-detailed statements you agree to.</source>
-        <translation>Podeu signar missatges/acords amb les vostres adreces per provar que rebeu les bitcoins que s'hi envien. Aneu amb compte no signar res que sigui vague o aleatori, perquè en alguns atacs de suplantació es pot provar que hi signeu la vostra identitat. Només signeu aquelles declaracions completament detallades en què hi esteu d'acord. </translation>
-    </message>
-    <message>
-        <source>The Bitcoin address to sign the message with</source>
-        <translation>L'adreça Bitcoin amb què signar el missatge</translation>
-    </message>
-    <message>
-        <source>Choose previously used address</source>
-        <translation>Tria les adreces fetes servir amb anterioritat</translation>
-    </message>
-    <message>
-        <source>Alt+A</source>
-        <translation>Alt+A</translation>
-    </message>
-    <message>
-        <source>Paste address from clipboard</source>
-        <translation>Enganxa l'adreça del porta-retalls</translation>
-    </message>
-    <message>
-        <source>Alt+P</source>
-        <translation>Alt+P</translation>
-    </message>
-    <message>
-        <source>Enter the message you want to sign here</source>
-        <translation>Introduïu aquí el missatge que voleu signar</translation>
-    </message>
-    <message>
-        <source>Signature</source>
-        <translation>Signatura</translation>
-    </message>
-    <message>
-        <source>Copy the current signature to the system clipboard</source>
-        <translation>Copia la signatura actual al porta-retalls del sistema</translation>
-    </message>
-    <message>
-        <source>Sign the message to prove you own this Bitcoin address</source>
-        <translation>Signa el missatge per provar que ets propietari d'aquesta adreça Bitcoin</translation>
-    </message>
-    <message>
-        <source>Sign &amp;Message</source>
-        <translation>Signa el &amp;missatge</translation>
-    </message>
-    <message>
-        <source>Reset all sign message fields</source>
-        <translation>Neteja tots els camps de clau</translation>
-    </message>
-    <message>
-        <source>Clear &amp;All</source>
-        <translation>Neteja-ho &amp;tot</translation>
-    </message>
-    <message>
         <source>&amp;Verify Message</source>
         <translation>&amp;Verifica el missatge</translation>
     </message>
@@ -2034,159 +1639,7 @@
 </context>
 <context>
     <name>TransactionDesc</name>
-<<<<<<< HEAD
-    <message>
-        <source>Open until %1</source>
-        <translation>Obert fins %1</translation>
-    </message>
-    <message>
-        <source>conflicted</source>
-        <translation>en conflicte</translation>
-    </message>
-    <message>
-        <source>%1/offline</source>
-        <translation>%1/fora de línia</translation>
-    </message>
-    <message>
-        <source>%1/unconfirmed</source>
-        <translation>%1/sense confirmar</translation>
-    </message>
-    <message>
-        <source>%1 confirmations</source>
-        <translation>%1 confirmacions</translation>
-    </message>
-    <message>
-        <source>Status</source>
-        <translation>Estat</translation>
-    </message>
-    <message numerus="yes">
-        <source>, broadcast through %n node(s)</source>
-        <translation><numerusform>, difusió a través de %n node</numerusform><numerusform>, difusió a través de %n nodes</numerusform></translation>
-    </message>
-    <message>
-        <source>Date</source>
-        <translation>Data</translation>
-    </message>
-    <message>
-        <source>Source</source>
-        <translation>Font</translation>
-    </message>
-    <message>
-        <source>Generated</source>
-        <translation>Generat</translation>
-    </message>
-    <message>
-        <source>From</source>
-        <translation>Des de</translation>
-    </message>
-    <message>
-        <source>To</source>
-        <translation>A</translation>
-    </message>
-    <message>
-        <source>own address</source>
-        <translation>Adreça pròpia</translation>
-    </message>
-    <message>
-        <source>watch-only</source>
-        <translation>només lectura</translation>
-    </message>
-    <message>
-        <source>label</source>
-        <translation>etiqueta</translation>
-    </message>
-    <message>
-        <source>Credit</source>
-        <translation>Crèdit</translation>
-    </message>
-    <message numerus="yes">
-        <source>matures in %n more block(s)</source>
-        <translation><numerusform>disponible en %n bloc més</numerusform><numerusform>disponibles en %n blocs més</numerusform></translation>
-    </message>
-    <message>
-        <source>not accepted</source>
-        <translation>no acceptat</translation>
-    </message>
-    <message>
-        <source>Debit</source>
-        <translation>Dèbit</translation>
-    </message>
-    <message>
-        <source>Total debit</source>
-        <translation>Dèbit total</translation>
-    </message>
-    <message>
-        <source>Total credit</source>
-        <translation>Crèdit total</translation>
-    </message>
-    <message>
-        <source>Transaction fee</source>
-        <translation>Comissió de transacció</translation>
-    </message>
-    <message>
-        <source>Net amount</source>
-        <translation>Import net</translation>
-    </message>
-    <message>
-        <source>Message</source>
-        <translation>Missatge</translation>
-    </message>
-    <message>
-        <source>Comment</source>
-        <translation>Comentar</translation>
-    </message>
-    <message>
-        <source>Transaction ID</source>
-        <translation>ID de transacció</translation>
-    </message>
-    <message>
-        <source>Merchant</source>
-        <translation>Mercader</translation>
-    </message>
-    <message>
-        <source>Generated coins must mature %1 blocks before they can be spent. When you generated this block, it was broadcast to the network to be added to the block chain. If it fails to get into the chain, its state will change to "not accepted" and it won't be spendable. This may occasionally happen if another node generates a block within a few seconds of yours.</source>
-        <translation>Les monedes generades han de madurar %1 blocs abans de poder ser gastades. Quan genereu aquest bloc, es farà saber a la xarxa per tal d'afegir-lo a la cadena de blocs. Si no pot fer-se lloc a la cadena, el seu estat canviarà a «no acceptat» i no es podrà gastar. Això pot passar ocasionalment si un altre node genera un bloc en un marge de segons respecte al vostre.</translation>
-    </message>
-    <message>
-        <source>Debug information</source>
-        <translation>Informació de depuració</translation>
-    </message>
-    <message>
-        <source>Transaction</source>
-        <translation>Transacció</translation>
-    </message>
-    <message>
-        <source>Inputs</source>
-        <translation>Entrades</translation>
-    </message>
-    <message>
-        <source>Amount</source>
-        <translation>Import</translation>
-    </message>
-    <message>
-        <source>true</source>
-        <translation>cert</translation>
-    </message>
-    <message>
-        <source>false</source>
-        <translation>fals</translation>
-    </message>
-    <message>
-        <source>, has not been successfully broadcast yet</source>
-        <translation>, encara no ha estat emès correctement</translation>
-    </message>
-    <message numerus="yes">
-        <source>Open for %n more block(s)</source>
-        <translation><numerusform>Obre per %n bloc més</numerusform><numerusform>Obre per %n blocs més</numerusform></translation>
-    </message>
-    <message>
-        <source>unknown</source>
-        <translation>desconegut</translation>
-    </message>
-</context>
-=======
     </context>
->>>>>>> 9460771a
 <context>
     <name>TransactionDescDialog</name>
     <message>
@@ -2196,261 +1649,10 @@
     </context>
 <context>
     <name>TransactionTableModel</name>
-<<<<<<< HEAD
-    <message>
-        <source>Date</source>
-        <translation>Data</translation>
-    </message>
-    <message>
-        <source>Type</source>
-        <translation>Tipus</translation>
-    </message>
-    <message>
-        <source>Address</source>
-        <translation>Adreça</translation>
-    </message>
-    <message>
-        <source>Immature (%1 confirmations, will be available after %2)</source>
-        <translation>Immadur (%1 confirmacions, serà disponible després de %2)</translation>
-    </message>
-    <message numerus="yes">
-        <source>Open for %n more block(s)</source>
-        <translation><numerusform>Obre per %n bloc més</numerusform><numerusform>Obre per %n blocs més</numerusform></translation>
-    </message>
-    <message>
-        <source>Open until %1</source>
-        <translation>Obert fins %1</translation>
-    </message>
-    <message>
-        <source>Confirmed (%1 confirmations)</source>
-        <translation>Confirmat (%1 confirmacions)</translation>
-    </message>
-    <message>
-        <source>This block was not received by any other nodes and will probably not be accepted!</source>
-        <translation>Aquest bloc no ha estat rebut per cap altre node i probablement no serà acceptat!</translation>
-    </message>
-    <message>
-        <source>Generated but not accepted</source>
-        <translation>Generat però no acceptat</translation>
-    </message>
-    <message>
-        <source>Offline</source>
-        <translation>Fora de línia</translation>
-    </message>
-    <message>
-        <source>Unconfirmed</source>
-        <translation>Sense confirmar</translation>
-    </message>
-    <message>
-        <source>Confirming (%1 of %2 recommended confirmations)</source>
-        <translation>Confirmant (%1 de %2 confirmacions recomanades)</translation>
-    </message>
-    <message>
-        <source>Conflicted</source>
-        <translation>En conflicte</translation>
-    </message>
-    <message>
-        <source>Received with</source>
-        <translation>Rebut amb</translation>
-    </message>
-    <message>
-        <source>Received from</source>
-        <translation>Rebut de</translation>
-    </message>
-    <message>
-        <source>Sent to</source>
-        <translation>Enviat a</translation>
-    </message>
-    <message>
-        <source>Payment to yourself</source>
-        <translation>Pagament a un mateix</translation>
-    </message>
-    <message>
-        <source>Mined</source>
-        <translation>Minat</translation>
-    </message>
-    <message>
-        <source>watch-only</source>
-        <translation>només lectura</translation>
-    </message>
-    <message>
-        <source>(n/a)</source>
-        <translation>(n/a)</translation>
-    </message>
-    <message>
-        <source>Transaction status. Hover over this field to show number of confirmations.</source>
-        <translation>Estat de la transacció. Desplaceu-vos sobre aquest camp per mostrar el nombre de confirmacions.</translation>
-    </message>
-    <message>
-        <source>Date and time that the transaction was received.</source>
-        <translation>Data i hora en que la transacció va ser rebuda.</translation>
-    </message>
-    <message>
-        <source>Type of transaction.</source>
-        <translation>Tipus de transacció.</translation>
-    </message>
-    <message>
-        <source>Whether or not a watch-only address is involved in this transaction.</source>
-        <translation>Si està implicada o no una adreça només de lectura en la transacció.</translation>
-    </message>
-    <message>
-        <source>Destination address of transaction.</source>
-        <translation>Adreça del destinatari de la transacció.</translation>
-    </message>
-    <message>
-        <source>Amount removed from or added to balance.</source>
-        <translation>Import extret o afegit del balanç.</translation>
-    </message>
-</context>
-<context>
-    <name>TransactionView</name>
-    <message>
-        <source>All</source>
-        <translation>Tot</translation>
-    </message>
-    <message>
-        <source>Today</source>
-        <translation>Avui</translation>
-    </message>
-    <message>
-        <source>This week</source>
-        <translation>Aquesta setmana</translation>
-    </message>
-    <message>
-        <source>This month</source>
-        <translation>Aquest mes</translation>
-    </message>
-    <message>
-        <source>Last month</source>
-        <translation>El mes passat</translation>
-    </message>
-    <message>
-        <source>This year</source>
-        <translation>Enguany</translation>
-    </message>
-    <message>
-        <source>Range...</source>
-        <translation>Rang...</translation>
-    </message>
-    <message>
-        <source>Received with</source>
-        <translation>Rebut amb</translation>
-    </message>
-    <message>
-        <source>Sent to</source>
-        <translation>Enviat a</translation>
-    </message>
-    <message>
-        <source>To yourself</source>
-        <translation>A un mateix</translation>
-    </message>
-    <message>
-        <source>Mined</source>
-        <translation>Minat</translation>
-    </message>
-    <message>
-        <source>Other</source>
-        <translation>Altres</translation>
-    </message>
-    <message>
-        <source>Enter address or label to search</source>
-        <translation>Introduïu una adreça o una etiqueta per cercar</translation>
-    </message>
-    <message>
-        <source>Min amount</source>
-        <translation>Import mínim</translation>
-    </message>
-    <message>
-        <source>Copy address</source>
-        <translation>Copia l'adreça</translation>
-    </message>
-    <message>
-        <source>Copy label</source>
-        <translation>Copiar etiqueta</translation>
-    </message>
-    <message>
-        <source>Copy amount</source>
-        <translation>Copia l'import</translation>
-    </message>
-    <message>
-        <source>Copy transaction ID</source>
-        <translation>Copiar ID de transacció</translation>
-    </message>
-    <message>
-        <source>Edit label</source>
-        <translation>Editar etiqueta</translation>
-    </message>
-    <message>
-        <source>Show transaction details</source>
-        <translation>Mostra detalls de la transacció</translation>
-    </message>
-    <message>
-        <source>Export Transaction History</source>
-        <translation>Exporta l'historial de transacció</translation>
-    </message>
-    <message>
-        <source>Watch-only</source>
-        <translation>Només de lectura</translation>
-    </message>
-    <message>
-        <source>Exporting Failed</source>
-        <translation>L'exportació ha fallat</translation>
-    </message>
-    <message>
-        <source>There was an error trying to save the transaction history to %1.</source>
-        <translation>S'ha produït un error en provar de desar l'historial de transacció a %1.</translation>
-    </message>
-    <message>
-        <source>Exporting Successful</source>
-        <translation>Exportació amb èxit</translation>
-    </message>
-    <message>
-        <source>The transaction history was successfully saved to %1.</source>
-        <translation>L'historial de transaccions s'ha desat correctament a %1.</translation>
-    </message>
-    <message>
-        <source>Comma separated file (*.csv)</source>
-        <translation>Fitxer separat per comes (*.csv)</translation>
-    </message>
-    <message>
-        <source>Confirmed</source>
-        <translation>Confirmat</translation>
-    </message>
-    <message>
-        <source>Date</source>
-        <translation>Data</translation>
-    </message>
-    <message>
-        <source>Type</source>
-        <translation>Tipus</translation>
-    </message>
-    <message>
-        <source>Label</source>
-        <translation>Etiqueta</translation>
-    </message>
-    <message>
-        <source>Address</source>
-        <translation>Adreça</translation>
-    </message>
-    <message>
-        <source>ID</source>
-        <translation>ID</translation>
-    </message>
-    <message>
-        <source>Range:</source>
-        <translation>Rang:</translation>
-    </message>
-    <message>
-        <source>to</source>
-        <translation>a</translation>
-    </message>
-</context>
-=======
     </context>
 <context>
     <name>TransactionView</name>
     </context>
->>>>>>> 9460771a
 <context>
     <name>UnitDisplayStatusBarControl</name>
     <message>
@@ -2534,13 +1736,10 @@
         <translation>Accepta connexions de fora (per defecte: 1 si no -proxy o -connect)</translation>
     </message>
     <message>
-<<<<<<< HEAD
-=======
         <source>Bitcoin Core</source>
         <translation>Nucli de Bitcoin</translation>
     </message>
     <message>
->>>>>>> 9460771a
         <source>Bind to given address and always listen on it. Use [host]:port notation for IPv6</source>
         <translation>Vincula a una adreça específica i sempre escolta-hi. Utilitza la notació [host]:port per IPv6</translation>
     </message>
@@ -2551,13 +1750,6 @@
     <message>
         <source>Distributed under the MIT software license, see the accompanying file COPYING or &lt;http://www.opensource.org/licenses/mit-license.php&gt;.</source>
         <translation>Distribuït sota llicència de programari MIT. Vegeu el fitxer acompanyant COPYING o &lt;http://www.opensource.org/licenses/mit-license.php&gt;.</translation>
-<<<<<<< HEAD
-    </message>
-    <message>
-        <source>Enter regression test mode, which uses a special chain in which blocks can be solved instantly.</source>
-        <translation>Entra en el mode de proves de regressió, que utilitza una cadena especial en què els blocs poden resoldre's al moment.</translation>
-=======
->>>>>>> 9460771a
     </message>
     <message>
         <source>Execute command when a wallet transaction changes (%s in cmd is replaced by TxID)</source>
@@ -2580,27 +1772,10 @@
         <translation>Avís: sembla que no estem plenament d'acord amb els nostres iguals! Podria caler que actualitzar l'aplicació, o potser que ho facin altres nodes.</translation>
     </message>
     <message>
-<<<<<<< HEAD
-        <source>Warning: error reading wallet.dat! All keys read correctly, but transaction data or address book entries might be missing or incorrect.</source>
-        <translation>Avís: error en llegir el fitxer wallet.dat! Totes les claus es llegeixen correctament, però hi ha dades de transaccions o entrades de la llibreta d'adreces absents o bé son incorrectes.</translation>
-    </message>
-    <message>
-        <source>Warning: wallet.dat corrupt, data salvaged! Original wallet.dat saved as wallet.{timestamp}.bak in %s; if your balance or transactions are incorrect you should restore from a backup.</source>
-        <translation>Avís: el fitxer wallet.dat és corrupte, dades rescatades! L'arxiu wallet.dat original ha estat desat com wallet.{estampa_temporal}.bak al directori %s; si el teu balanç o transaccions son incorrectes hauries de restaurar-lo de un backup.</translation>
-    </message>
-    <message>
         <source>Whitelist peers connecting from the given netmask or IP address. Can be specified multiple times.</source>
         <translation>Afegeix a la llista blanca els iguals que es connecten de la màscara de xarxa o adreça IP donada. Es pot especificar moltes vegades.</translation>
     </message>
     <message>
-        <source>(default: 1)</source>
-        <translation>(per defecte: 1)</translation>
-=======
-        <source>Whitelist peers connecting from the given netmask or IP address. Can be specified multiple times.</source>
-        <translation>Afegeix a la llista blanca els iguals que es connecten de la màscara de xarxa o adreça IP donada. Es pot especificar moltes vegades.</translation>
->>>>>>> 9460771a
-    </message>
-    <message>
         <source>&lt;category&gt; can be:</source>
         <translation>&lt;category&gt; pot ser:</translation>
     </message>
@@ -2677,17 +1852,12 @@
         <translation>Només connecta als nodes de la xarxa &lt;net&gt; (ipv4, ipv6 o onion)</translation>
     </message>
     <message>
-<<<<<<< HEAD
-        <source>Rebuild block chain index from current blk000??.dat files</source>
-        <translation>Reconstrueix l'índex de la cadena de blocs dels fitxers actuals blk000??.dat</translation>
-=======
         <source>Prune cannot be configured with a negative value.</source>
         <translation>La poda no es pot configurar amb un valor negatiu.</translation>
     </message>
     <message>
         <source>Prune mode is incompatible with -txindex.</source>
         <translation>El mode de poda és incompatible amb -txindex.</translation>
->>>>>>> 9460771a
     </message>
     <message>
         <source>Set database cache size in megabytes (%d to %d, default: %d)</source>
@@ -2706,10 +1876,6 @@
         <translation>Utilitza UPnP per a mapejar el port d'escolta (per defecte: %u)</translation>
     </message>
     <message>
-        <source>Use UPnP to map the listening port (default: %u)</source>
-        <translation>Utilitza UPnP per a mapejar el port d'escolta (per defecte: %u)</translation>
-    </message>
-    <message>
         <source>Verifying blocks...</source>
         <translation>S'estan verificant els blocs...</translation>
     </message>
@@ -2738,17 +1904,6 @@
         <translation>Vincula a l'adreça donada per a escoltar les connexions JSON-RPC. Feu servir la notació [host]:port per a IPv6. Aquesta opció pot ser especificada moltes vegades (per defecte: vincula a totes les interfícies)</translation>
     </message>
     <message>
-<<<<<<< HEAD
-        <source>Cannot obtain a lock on data directory %s. Bitcoin Core is probably already running.</source>
-        <translation>No es pot obtenir un bloqueig del directori de dades %s. El Bitcoin Core probablement ja s'estigui executant.</translation>
-    </message>
-    <message>
-        <source>Continuously rate-limit free transactions to &lt;n&gt;*1000 bytes per minute (default:%u)</source>
-        <translation>Limita contínuament la freqüència de les transaccions gratuïtes a &lt;n&gt;*1000 bytes per minut (per defecte: %u)</translation>
-    </message>
-    <message>
-=======
->>>>>>> 9460771a
         <source>Create new files with system default permissions, instead of umask 077 (only effective with disabled wallet functionality)</source>
         <translation>Crea fitxers nous amb els permisos per defecte del sistema, en comptes de l'umask 077 (només efectiu amb la funcionalitat de moneder inhabilitada)</translation>
     </message>
@@ -2777,160 +1932,54 @@
         <translation>Mida màxima de les dades en les transaccions de l'operador en què confiem i en les meves (per defecte: %u)</translation>
     </message>
     <message>
-        <source>If paytxfee is not set, include enough fee so transactions begin confirmation on average within n blocks (default: %u)</source>
-        <translation>Si no s'especifica una paytxfee (comissió de transacció de pagament), inclogueu suficient comissió per tal que les transaccions comencin a confirmar-se en una mitja de n blocs (per defecte: %u)</translation>
-    </message>
-    <message>
-        <source>Invalid amount for -maxtxfee=&lt;amount&gt;: '%s' (must be at least the minrelay fee of %s to prevent stuck transactions)</source>
-        <translation>Import no vàlid per a -maxtxfee=&lt;amount&gt;: '%s' (cal que sigui com a mínim la comissió de minrelay de %s per evitar que les comissions s'encallin)</translation>
-    </message>
-    <message>
-        <source>Maximum size of data in data carrier transactions we relay and mine (default: %u)</source>
-        <translation>Mida màxima de les dades en les transaccions de l'operador en què confiem i en les meves (per defecte: %u)</translation>
-    </message>
-    <message>
-        <source>Maximum total fees to use in a single wallet transaction, setting too low may abort large transactions (default: %s)</source>
-        <translation>Comissions totals màximes que s'utilitzaran en una transacció d'un únic moneder. Si es defineix un valor massa baix les transaccions més grans poden interrompre's (per defecte: %s)</translation>
-    </message>
-    <message>
         <source>Query for peer addresses via DNS lookup, if low on addresses (default: 1 unless -connect)</source>
         <translation>Consulta a adreces d'iguals a través de DNS, si es troba baix en adreces (per defecte: 1 a menys que -connect)</translation>
     </message>
     <message>
-<<<<<<< HEAD
-        <source>Require high priority for relaying free or low-fee transactions (default:%u)</source>
-        <translation>Es requereix una prioritat alta per retransmetre transaccions gratuïtes o de baixa comissió (per defecte:%u)</translation>
-=======
         <source>Randomize credentials for every proxy connection. This enables Tor stream isolation (default: %u)</source>
         <translation>Genera a l'atzar credencials per a cada connexió proxy. Això habilita l'aïllament del flux de Tor (per defecte: %u)</translation>
->>>>>>> 9460771a
     </message>
     <message>
         <source>Set maximum size of high-priority/low-fee transactions in bytes (default: %d)</source>
         <translation>Defineix la mida màxima de transaccions d'alta prioritat / baixa comissió en bytes (per defecte: %d)</translation>
     </message>
     <message>
-<<<<<<< HEAD
-        <source>Set the number of threads for coin generation if enabled (-1 = all cores, default: %d)</source>
-        <translation>Defineix el nombre de fils per a la generació de moneda si està habilitat (-1 = tots els nuclis, per defecte: %d)</translation>
+        <source>The transaction amount is too small to send after the fee has been deducted</source>
+        <translation>L'import de la transacció és massa petit per enviar-la després que se'n dedueixi la comissió</translation>
     </message>
     <message>
         <source>This product includes software developed by the OpenSSL Project for use in the OpenSSL Toolkit &lt;https://www.openssl.org/&gt; and cryptographic software written by Eric Young and UPnP software written by Thomas Bernard.</source>
         <translation>Aquest producte inclou programari desenvolupat pel projecte OpenSSL per a ús a l'OpenSSL Toolkit &lt;https://www.openssl.org/&gt; i programari criptogràfic escrit per Eric Young i programari UPnP escrit per Thomas Bernard.</translation>
     </message>
     <message>
-        <source>To use bitcoind, or the -server option to bitcoin-qt, you must set an rpcpassword in the configuration file:
-%s
-It is recommended you use the following random password:
-rpcuser=bitcoinrpc
-rpcpassword=%s
-(you do not need to remember this password)
-The username and password MUST NOT be the same.
-If the file does not exist, create it with owner-readable-only file permissions.
-It is also recommended to set alertnotify so you are notified of problems;
-for example: alertnotify=echo %%s | mail -s "Bitcoin Alert" admin@foo.com
-</source>
-        <translation>Per utilitzar bitcoind, o l'opció de serviddor de bitcoin-qt, heu de definir una rpcpassword en el fitxer de configuració:
-%s
-Es recomana que utilitzeu la contrasenya aleatòria següent:
-rpcuser=bitcoinrpc
-rpcpassword=%s
-(no cal que recordeu la contrasenya)
-El nom d'usuari i la contrasenya NO han de ser els mateixos.
-Si el fitxer no existeix, creeu-ne un amb permisos de lectura només per al seu propietari.
-Es recomana definir alertnotify per tal de ser notificat de qualsevol problema;
-per exemple: alertnotify=echo %%s | mail -s "Avís de Bitcoin" admin@foo.com</translation>
-    </message>
-    <message>
-        <source>Warning: -maxtxfee is set very high! Fees this large could be paid on a single transaction.</source>
-        <translation>Avís: s'ha especificat un -maxtxfee molt alt! Comissions tan grans podrien pagar-se en una única transacció.</translation>
-    </message>
-    <message>
-        <source>Warning: Please check that your computer's date and time are correct! If your clock is wrong Bitcoin Core will not work properly.</source>
-        <translation>Avís: comproveu que la data i hora del vostre ordinador siguin correctes! Si el vostre rellotge no és correcte, el Bitcoin Core no funcionarà correctament.</translation>
-=======
-        <source>The transaction amount is too small to send after the fee has been deducted</source>
-        <translation>L'import de la transacció és massa petit per enviar-la després que se'n dedueixi la comissió</translation>
-    </message>
-    <message>
-        <source>This product includes software developed by the OpenSSL Project for use in the OpenSSL Toolkit &lt;https://www.openssl.org/&gt; and cryptographic software written by Eric Young and UPnP software written by Thomas Bernard.</source>
-        <translation>Aquest producte inclou programari desenvolupat pel projecte OpenSSL per a ús a l'OpenSSL Toolkit &lt;https://www.openssl.org/&gt; i programari criptogràfic escrit per Eric Young i programari UPnP escrit per Thomas Bernard.</translation>
->>>>>>> 9460771a
-    </message>
-    <message>
         <source>Whitelisted peers cannot be DoS banned and their transactions are always relayed, even if they are already in the mempool, useful e.g. for a gateway</source>
         <translation>Els iguals en la llista blanca no poden ser bandejats per DoS i es transmetran sempre llurs transaccions, fins i tot si ja són a la mempool. Això és útil, p. ex., per a una passarel·la</translation>
     </message>
     <message>
-<<<<<<< HEAD
+        <source>You need to rebuild the database using -reindex to go back to unpruned mode.  This will redownload the entire blockchain</source>
+        <translation>Cal que torneu a construir la base de dades fent servir -reindex per tornar al mode no podat. Això tornarà a baixar la cadena de blocs sencera</translation>
+    </message>
+    <message>
+        <source>(default: %u)</source>
+        <translation>(per defecte: %u)</translation>
+    </message>
+    <message>
         <source>Accept public REST requests (default: %u)</source>
         <translation>Accepta sol·licituds REST públiques (per defecte: %u)</translation>
     </message>
     <message>
-        <source>Cannot resolve -whitebind address: '%s'</source>
-        <translation>No es pot resoldre l'adreça -whitebind: «%s»</translation>
-    </message>
-    <message>
         <source>Connect through SOCKS5 proxy</source>
         <translation>Connecta a través del proxy SOCKS5</translation>
     </message>
     <message>
-        <source>Copyright (C) 2009-%i The Bitcoin Core Developers</source>
-        <translation>Copyright (C) 2009-%i Els desenvolupadors del Bitcoin Core</translation>
-=======
-        <source>You need to rebuild the database using -reindex to go back to unpruned mode.  This will redownload the entire blockchain</source>
-        <translation>Cal que torneu a construir la base de dades fent servir -reindex per tornar al mode no podat. Això tornarà a baixar la cadena de blocs sencera</translation>
->>>>>>> 9460771a
-    </message>
-    <message>
-        <source>(default: %u)</source>
-        <translation>(per defecte: %u)</translation>
-    </message>
-    <message>
-        <source>Accept public REST requests (default: %u)</source>
-        <translation>Accepta sol·licituds REST públiques (per defecte: %u)</translation>
-    </message>
-    <message>
-<<<<<<< HEAD
         <source>Error reading from database, shutting down.</source>
         <translation>Error en llegir la base de dades, tancant.</translation>
     </message>
     <message>
-        <source>Error: Unsupported argument -tor found, use -onion.</source>
-        <translation>Error: s'ha trobat un argument -tor no acceptat. Feu servir -onion.</translation>
-=======
-        <source>Connect through SOCKS5 proxy</source>
-        <translation>Connecta a través del proxy SOCKS5</translation>
->>>>>>> 9460771a
-    </message>
-    <message>
-        <source>Error reading from database, shutting down.</source>
-        <translation>Error en llegir la base de dades, tancant.</translation>
-    </message>
-    <message>
         <source>Information</source>
         <translation>&amp;Informació</translation>
     </message>
     <message>
-<<<<<<< HEAD
-        <source>Initialization sanity check failed. Bitcoin Core is shutting down.</source>
-        <translation>Ha fallat la inicialització de la comprovació de validesa. El Bitcoin Core s'està aturant.</translation>
-    </message>
-    <message>
-        <source>Invalid amount for -maxtxfee=&lt;amount&gt;: '%s'</source>
-        <translation>Import no vàlid per a -maxtxfee=&lt;amount&gt;: '%s'</translation>
-    </message>
-    <message>
-        <source>Invalid amount for -minrelaytxfee=&lt;amount&gt;: '%s'</source>
-        <translation>Import no vàlid per a -minrelaytxfee=&lt;amount&gt;: «%s»</translation>
-    </message>
-    <message>
-        <source>Invalid amount for -mintxfee=&lt;amount&gt;: '%s'</source>
-        <translation>Import no vàlid per a -mintxfee=&lt;amount&gt;: «%s»</translation>
-    </message>
-    <message>
-=======
->>>>>>> 9460771a
         <source>Invalid amount for -paytxfee=&lt;amount&gt;: '%s' (must be at least %s)</source>
         <translation>Import no vàlid per a -paytxfee=&lt;amount&gt;: «%s» (ha de ser com a mínim %s)</translation>
     </message>
@@ -2951,32 +2000,10 @@
         <translation>Opcions de transmissió del node:</translation>
     </message>
     <message>
-<<<<<<< HEAD
-        <source>RPC SSL options: (see the Bitcoin Wiki for SSL setup instructions)</source>
-        <translation>Opcions RPC SSL: (veieu el wiki del Bitcoin per a instruccions de configuració de l'SSL)</translation>
-    </message>
-    <message>
-=======
->>>>>>> 9460771a
         <source>RPC server options:</source>
         <translation>Opcions del servidor RPC:</translation>
     </message>
     <message>
-<<<<<<< HEAD
-        <source>RPC support for HTTP persistent connections (default: %d)</source>
-        <translation>Suport RPC per a connexions HTTP persistents (per defecte: %d)</translation>
-    </message>
-    <message>
-        <source>Randomly drop 1 of every &lt;n&gt; network messages</source>
-        <translation>Descarta a l'atzar 1 de cada &lt;n&gt; missatges de la xarxa</translation>
-    </message>
-    <message>
-        <source>Randomly fuzz 1 of every &lt;n&gt; network messages</source>
-        <translation>Introdueix incertesa en 1 de cada &lt;n&gt; missatges de la xarxa</translation>
-    </message>
-    <message>
-=======
->>>>>>> 9460771a
         <source>Send trace/debug info to console instead of debug.log file</source>
         <translation>Envia informació de traça/depuració a la consola en comptes del fitxer debug.log</translation>
     </message>
@@ -3089,103 +2116,30 @@
         <translation>Quants blocs per comprovar a l'inici (per defecte: %u, 0 = tots)</translation>
     </message>
     <message>
-<<<<<<< HEAD
-        <source>(1 = keep tx meta data e.g. account owner and payment request information, 2 = drop tx meta data)</source>
-        <translation>(1 = manté les metadades de les tx, p. ex., propietari del compte i informació de sol·licitud del pagament, 2 = prescindeix de les metadades de les tx)</translation>
-    </message>
-    <message>
-        <source>Flush database activity from memory pool to disk log every &lt;n&gt; megabytes (default: %u)</source>
-        <translation>Buida l'activitat de la base de dades de la memòria disponible al registre del disc cada &lt;n&gt; megabytes (per defecte: %u)</translation>
-    </message>
-    <message>
-        <source>How thorough the block verification of -checkblocks is (0-4, default: %u)</source>
-        <translation>Com d'exhaustiva és la verificació de blocs del -checkblocks (0-4, per defecte: %u)</translation>
-    </message>
-    <message>
-        <source>Log transaction priority and fee per kB when mining blocks (default: %u)</source>
-        <translation>Enregistreu la prioritat de la transacció i la comissió per kB en minar blocs (per defecte: %u)</translation>
-    </message>
-    <message>
-        <source>Maintain a full transaction index, used by the getrawtransaction rpc call (default: %u)</source>
-        <translation>Manté un índex complet de transaccions, utilitzat per la crida rpc getrawtransaction (per defecte: %u)</translation>
-    </message>
-    <message>
-        <source>Number of seconds to keep misbehaving peers from reconnecting (default: %u)</source>
-        <translation>Nombre de segons necessaris perquè els iguals de comportament qüestionable puguin tornar a connectar-se (per defecte: %u)</translation>
-    </message>
-    <message>
-        <source>Output debugging information (default: %u, supplying &lt;category&gt; is optional)</source>
-        <translation>Informació de sortida de la depuració (per defecte: %u, proporcionar &lt;category&gt; és opcional)</translation>
-    </message>
-    <message>
-        <source>Use separate SOCKS5 proxy to reach peers via Tor hidden services (default: %s)</source>
-        <translation>Utilitza un proxy SOCKS4 apart per a arribar als iguals a través de serveis ocults de Tor (per defecte: %s)</translation>
-    </message>
-    <message>
-        <source>(default: %s)</source>
-        <translation>(per defecte: %s)</translation>
-    </message>
-    <message>
-        <source>Acceptable ciphers (default: %s)</source>
-        <translation>Xifrats acceptables (per defecte: %s)</translation>
-    </message>
-    <message>
-        <source>Always query for peer addresses via DNS lookup (default: %u)</source>
-        <translation>Demana sempre les adreces dels iguals a través de consultes DNS (per defecte: %u)</translation>
-    </message>
-    <message>
-        <source>Disable safemode, override a real safe mode event (default: %u)</source>
-        <translation>Inhabilita el mode segur, sobreescriu un esdeveniment de mode segur real (per defecte: %u) </translation>
-    </message>
-    <message>
-        <source>Error loading wallet.dat</source>
-        <translation>Error en carregar wallet.dat</translation>
-=======
         <source>Include IP addresses in debug output (default: %u)</source>
         <translation>Inclou l'adreça IP a la sortida de depuració (per defecte: %u)</translation>
->>>>>>> 9460771a
-    </message>
-    <message>
-        <source>Force safe mode (default: %u)</source>
-        <translation>Força el mode segur (per defecte: %u)</translation>
-    </message>
-    <message>
-        <source>Generate coins (default: %u)</source>
-        <translation>Genera monedes (per defecte: %u)</translation>
-    </message>
-    <message>
-        <source>How many blocks to check at startup (default: %u, 0 = all)</source>
-        <translation>Quants blocs per comprovar a l'inici (per defecte: %u, 0 = tots)</translation>
-    </message>
-    <message>
-        <source>Include IP addresses in debug output (default: %u)</source>
-        <translation>Inclou l'adreça IP a la sortida de depuració (per defecte: %u)</translation>
     </message>
     <message>
         <source>Invalid -proxy address: '%s'</source>
         <translation>Adreça -proxy invalida: '%s'</translation>
     </message>
     <message>
-<<<<<<< HEAD
-        <source>Limit size of signature cache to &lt;n&gt; entries (default: %u)</source>
-        <translation>Limita la mida de la cau de signatura a &lt;n&gt; entrades (per defecte: %u)</translation>
-    </message>
-    <message>
-=======
->>>>>>> 9460771a
         <source>Listen for JSON-RPC connections on &lt;port&gt; (default: %u or testnet: %u)</source>
         <translation>Escolta les connexions JSON-RPC en &lt;port&gt; (per defecte: %u o testnet: %u)</translation>
     </message>
     <message>
         <source>Listen for connections on &lt;port&gt; (default: %u or testnet: %u)</source>
         <translation>Escolta les connexions en &lt;port&gt; (per defecte: %u o testnet: %u)</translation>
-<<<<<<< HEAD
     </message>
     <message>
         <source>Maintain at most &lt;n&gt; connections to peers (default: %u)</source>
         <translation>Manté com a màxim &lt;n&gt; connexions a iguals (per defecte: %u)</translation>
     </message>
     <message>
+        <source>Make the wallet broadcast transactions</source>
+        <translation>Fes que el moneder faci difusió de les transaccions</translation>
+    </message>
+    <message>
         <source>Maximum per-connection receive buffer, &lt;n&gt;*1000 bytes (default: %u)</source>
         <translation>Memòria intermèdia màxima de recepció per connexió, &lt;n&gt;*1000 bytes (per defecte: %u)</translation>
     </message>
@@ -3194,10 +2148,6 @@
         <translation>Memòria intermèdia màxima d'enviament per connexió, &lt;n&gt;*1000 bytes (per defecte: %u)</translation>
     </message>
     <message>
-        <source>Only accept block chain matching built-in checkpoints (default: %u)</source>
-        <translation>Només accepta els punts de control integrats que coincideixen amb la cadena de blocs (per defecte: %u)</translation>
-    </message>
-    <message>
         <source>Prepend debug output with timestamp (default: %u)</source>
         <translation>Posa davant de la sortida de depuració una marca horària (per defecte: %u)</translation>
     </message>
@@ -3210,34 +2160,14 @@
         <translation>Retransmet multisig no P2SH (per defecte: %u)</translation>
     </message>
     <message>
-        <source>Run a thread to flush wallet periodically (default: %u)</source>
-        <translation>Executa un fil per buidar el moneder periòdicament (per defecte: %u)</translation>
-    </message>
-    <message>
-        <source>Server certificate file (default: %s)</source>
-        <translation>Fitxer de certificat del servidor (per defecte: %s)</translation>
-    </message>
-    <message>
-        <source>Server private key (default: %s)</source>
-        <translation>Clau privada del servidor (per defecte: %s)</translation>
-    </message>
-    <message>
         <source>Set key pool size to &lt;n&gt; (default: %u)</source>
         <translation>Defineix la mida clau disponible a &lt;n&gt; (per defecte: %u)</translation>
     </message>
     <message>
-        <source>Set minimum block size in bytes (default: %u)</source>
-        <translation>Defineix la mida de bloc mínima en bytes (per defecte: %u)</translation>
-    </message>
-    <message>
         <source>Set the number of threads to service RPC calls (default: %d)</source>
         <translation>Defineix el nombre de fils a crides de servei RPC (per defecte: %d)</translation>
     </message>
     <message>
-        <source>Sets the DB_PRIVATE flag in the wallet db environment (default: %u)</source>
-        <translation>Defineix el senyalador DB_PRIVATE en l'entorn db del moneder (per defecte: %u)</translation>
-    </message>
-    <message>
         <source>Specify configuration file (default: %s)</source>
         <translation>Especifica el fitxer de configuració (per defecte: %s)</translation>
     </message>
@@ -3254,83 +2184,14 @@
         <translation>Gasta el canvi no confirmat en enviar les transaccions (per defecte: %u)</translation>
     </message>
     <message>
-        <source>Stop running after importing blocks from disk (default: %u)</source>
-        <translation>Atura l'execució després d'importar blocs del disc (per defecte: %u)</translation>
-    </message>
-    <message>
         <source>Threshold for disconnecting misbehaving peers (default: %u)</source>
         <translation>Llindar per a desconnectar els iguals de comportament qüestionable (per defecte: %u)</translation>
     </message>
     <message>
         <source>Unknown network specified in -onlynet: '%s'</source>
         <translation>Xarxa desconeguda especificada a -onlynet: '%s'</translation>
-=======
->>>>>>> 9460771a
-    </message>
-    <message>
-        <source>Maintain at most &lt;n&gt; connections to peers (default: %u)</source>
-        <translation>Manté com a màxim &lt;n&gt; connexions a iguals (per defecte: %u)</translation>
-    </message>
-    <message>
-        <source>Make the wallet broadcast transactions</source>
-        <translation>Fes que el moneder faci difusió de les transaccions</translation>
-    </message>
-    <message>
-        <source>Maximum per-connection receive buffer, &lt;n&gt;*1000 bytes (default: %u)</source>
-        <translation>Memòria intermèdia màxima de recepció per connexió, &lt;n&gt;*1000 bytes (per defecte: %u)</translation>
-    </message>
-    <message>
-<<<<<<< HEAD
-=======
-        <source>Maximum per-connection send buffer, &lt;n&gt;*1000 bytes (default: %u)</source>
-        <translation>Memòria intermèdia màxima d'enviament per connexió, &lt;n&gt;*1000 bytes (per defecte: %u)</translation>
-    </message>
-    <message>
-        <source>Prepend debug output with timestamp (default: %u)</source>
-        <translation>Posa davant de la sortida de depuració una marca horària (per defecte: %u)</translation>
-    </message>
-    <message>
-        <source>Relay and mine data carrier transactions (default: %u)</source>
-        <translation>Retransmet i mina les transaccions de l'operador (per defecte: %u)</translation>
-    </message>
-    <message>
-        <source>Relay non-P2SH multisig (default: %u)</source>
-        <translation>Retransmet multisig no P2SH (per defecte: %u)</translation>
-    </message>
-    <message>
-        <source>Set key pool size to &lt;n&gt; (default: %u)</source>
-        <translation>Defineix la mida clau disponible a &lt;n&gt; (per defecte: %u)</translation>
-    </message>
-    <message>
-        <source>Set the number of threads to service RPC calls (default: %d)</source>
-        <translation>Defineix el nombre de fils a crides de servei RPC (per defecte: %d)</translation>
-    </message>
-    <message>
-        <source>Specify configuration file (default: %s)</source>
-        <translation>Especifica el fitxer de configuració (per defecte: %s)</translation>
-    </message>
-    <message>
-        <source>Specify connection timeout in milliseconds (minimum: 1, default: %d)</source>
-        <translation>Especifica el temps d'espera de la connexió en milisegons (mínim: 1, per defecte: %d)</translation>
-    </message>
-    <message>
-        <source>Specify pid file (default: %s)</source>
-        <translation>Especifica el fitxer pid (per defecte: %s)</translation>
-    </message>
-    <message>
-        <source>Spend unconfirmed change when sending transactions (default: %u)</source>
-        <translation>Gasta el canvi no confirmat en enviar les transaccions (per defecte: %u)</translation>
-    </message>
-    <message>
-        <source>Threshold for disconnecting misbehaving peers (default: %u)</source>
-        <translation>Llindar per a desconnectar els iguals de comportament qüestionable (per defecte: %u)</translation>
-    </message>
-    <message>
-        <source>Unknown network specified in -onlynet: '%s'</source>
-        <translation>Xarxa desconeguda especificada a -onlynet: '%s'</translation>
-    </message>
-    <message>
->>>>>>> 9460771a
+    </message>
+    <message>
         <source>Insufficient funds</source>
         <translation>Balanç insuficient</translation>
     </message>
