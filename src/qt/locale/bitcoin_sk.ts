<TS language="sk" version="2.1">
<context>
    <name>AddressBookPage</name>
    <message>
        <source>Right-click to edit address or label</source>
        <translation>Kliknutím pravým tlačidlom upravte adresu alebo popis</translation>
    </message>
    <message>
        <source>Create a new address</source>
        <translation>Vytvoriť novú adresu</translation>
    </message>
    <message>
        <source>&amp;New</source>
        <translation>&amp;Nové</translation>
    </message>
    <message>
        <source>Copy the currently selected address to the system clipboard</source>
        <translation>Kopírovať práve zvolenú adresu do systémového klipbordu</translation>
    </message>
    <message>
        <source>&amp;Copy</source>
        <translation>&amp;Kopírovať</translation>
    </message>
    <message>
        <source>C&amp;lose</source>
        <translation>Zatvoriť</translation>
    </message>
    <message>
        <source>&amp;Copy Address</source>
        <translation>&amp;Kopírovať adresu</translation>
    </message>
    <message>
        <source>Delete the currently selected address from the list</source>
        <translation>Vymaž vybranú adresu zo zoznamu</translation>
    </message>
    <message>
        <source>Export the data in the current tab to a file</source>
        <translation>Exportovať tento náhľad do súboru</translation>
    </message>
    <message>
        <source>&amp;Export</source>
        <translation>&amp;Exportovať...</translation>
    </message>
    <message>
        <source>&amp;Delete</source>
        <translation>&amp;Zmazať</translation>
    </message>
    <message>
        <source>Choose the address to send coins to</source>
        <translation>Zvoľte adresu kam poslať coins</translation>
    </message>
    <message>
        <source>Choose the address to receive coins with</source>
        <translation>Zvoľte adresu na ktorú prijať coins</translation>
    </message>
    <message>
        <source>C&amp;hoose</source>
        <translation>Vybrať</translation>
    </message>
    <message>
        <source>Sending addresses</source>
        <translation>Adresa odoslania</translation>
    </message>
    <message>
        <source>Receiving addresses</source>
        <translation>Prijímacia adresa</translation>
    </message>
    <message>
        <source>These are your Zetacoin addresses for sending payments. Always check the amount and the receiving address before sending coins.</source>
        <translation>Toto sú Vaše Zetacoin adresy pre posielanie platieb. Vždy skontrolujte množstvo a prijímaciu adresu pred poslaním coins.</translation>
    </message>
    <message>
        <source>These are your Zetacoin addresses for receiving payments. It is recommended to use a new receiving address for each transaction.</source>
        <translation>Toto sú vaše Zetacoin adresy pre prijímanie platieb. Odporúča sa použiť novú prijímaciu adresu pre každú transakciu.</translation>
    </message>
    <message>
        <source>Copy &amp;Label</source>
        <translation>Kopírovať &amp;popis</translation>
    </message>
    <message>
        <source>&amp;Edit</source>
        <translation>&amp;Upraviť</translation>
    </message>
    <message>
        <source>Export Address List</source>
        <translation>Exportovať zoznam adries</translation>
    </message>
    <message>
        <source>Comma separated file (*.csv)</source>
        <translation>Čiarkou oddelovaný súbor (*.csv)</translation>
    </message>
    <message>
        <source>Exporting Failed</source>
        <translation>Export zlyhal</translation>
    </message>
    <message>
        <source>There was an error trying to save the address list to %1. Please try again.</source>
        <translation>Nastala chyba pri pokuse uložiť zoznam adries do %1. Skúste znovu.</translation>
    </message>
</context>
<context>
    <name>AddressTableModel</name>
    <message>
        <source>Label</source>
        <translation>Popis</translation>
    </message>
    <message>
        <source>Address</source>
        <translation>Adresa</translation>
    </message>
    <message>
        <source>(no label)</source>
        <translation>(bez popisu)</translation>
    </message>
</context>
<context>
    <name>AskPassphraseDialog</name>
    <message>
        <source>Passphrase Dialog</source>
        <translation>Dialóg hesla</translation>
    </message>
    <message>
        <source>Enter passphrase</source>
        <translation>Zadajte heslo</translation>
    </message>
    <message>
        <source>New passphrase</source>
        <translation>Nové heslo</translation>
    </message>
    <message>
        <source>Repeat new passphrase</source>
        <translation>Zopakujte nové heslo</translation>
    </message>
    <message>
        <source>Encrypt wallet</source>
        <translation>Zašifrovať peňaženku</translation>
    </message>
    <message>
        <source>This operation needs your wallet passphrase to unlock the wallet.</source>
        <translation>Táto operácia potrebuje heslo k vašej peňaženke aby ju mohla dešifrovať.</translation>
    </message>
    <message>
        <source>Unlock wallet</source>
        <translation>Odomknúť peňaženku</translation>
    </message>
    <message>
        <source>This operation needs your wallet passphrase to decrypt the wallet.</source>
        <translation>Táto operácia potrebuje heslo k vašej peňaženke na dešifrovanie peňaženky.</translation>
    </message>
    <message>
        <source>Decrypt wallet</source>
        <translation>Dešifrovať peňaženku</translation>
    </message>
    <message>
        <source>Change passphrase</source>
        <translation>Zmena hesla</translation>
    </message>
    <message>
        <source>Confirm wallet encryption</source>
        <translation>Potvrďte šifrovanie peňaženky</translation>
    </message>
    <message>
        <source>Warning: If you encrypt your wallet and lose your passphrase, you will &lt;b&gt;LOSE ALL OF YOUR ZETACOINS&lt;/b&gt;!</source>
        <translation>Varovanie: Ak zašifrujete peňaženku a stratíte heslo, &lt;b&gt;STRATÍTE VŠETKY VAŠE BITCOINY&lt;/b&gt;!⏎</translation>
    </message>
    <message>
        <source>Are you sure you wish to encrypt your wallet?</source>
        <translation>Ste si istí, že si želáte zašifrovať peňaženku?</translation>
    </message>
    <message>
<<<<<<< HEAD
        <source>Zetacoin Core will close now to finish the encryption process. Remember that encrypting your wallet cannot fully protect your zetacoins from being stolen by malware infecting your computer.</source>
        <translation>Jadro Zetacoin sa teraz ukončí pre dokončenie procesu šifrovania. Pamätaj, že šifrovanie peňaženky Ťa nemôže úplne ochrániť pred krádežou zetacoinov pomocou škodlivého software.</translation>
=======
        <source>Bitcoin Core will close now to finish the encryption process. Remember that encrypting your wallet cannot fully protect your bitcoins from being stolen by malware infecting your computer.</source>
        <translation>Jadro Bitcoin sa teraz ukončí pre dokončenie procesu šifrovania. Pamätaj, že šifrovanie peňaženky Ťa nemôže úplne ochrániť pred krádežou bitcoinov pomocou škodlivého software.</translation>
>>>>>>> 188ca9c3
    </message>
    <message>
        <source>IMPORTANT: Any previous backups you have made of your wallet file should be replaced with the newly generated, encrypted wallet file. For security reasons, previous backups of the unencrypted wallet file will become useless as soon as you start using the new, encrypted wallet.</source>
        <translation>DÔLEŽITÉ: Všetky doterajšie záložné kópie peňaženky ktoré ste zhotovili by mali byť nahradené novým zašifrovaným súborom s peňaženkou. Z bezpečnostných dôvodov sa predchádzajúce kópie nezašifrovanej peňaženky stanú neužitočné keď začnete používať novú zašifrovanú peňaženku.</translation>
    </message>
    <message>
        <source>Warning: The Caps Lock key is on!</source>
        <translation>Varovanie: Caps Lock je zapnutý</translation>
    </message>
    <message>
        <source>Wallet encrypted</source>
        <translation>Peňaženka zašifrovaná</translation>
    </message>
    <message>
        <source>Enter the new passphrase to the wallet.&lt;br/&gt;Please use a passphrase of &lt;b&gt;ten or more random characters&lt;/b&gt;, or &lt;b&gt;eight or more words&lt;/b&gt;.</source>
        <translation>Zadajte nové heslo k peňaženke.&lt;br/&gt;Prosím použite heslo s dĺžkou aspoň &lt;b&gt;10 alebo viac náhodných znakov&lt;/b&gt;, alebo &lt;b&gt;8 alebo viac slov&lt;/b&gt;.</translation>
    </message>
    <message>
        <source>Enter the old passphrase and new passphrase to the wallet.</source>
        <translation>Zadajte staré a nové heslo k peňaženke.</translation>
    </message>
    <message>
        <source>Wallet encryption failed</source>
        <translation>Šifrovanie peňaženky zlyhalo</translation>
    </message>
    <message>
        <source>Wallet encryption failed due to an internal error. Your wallet was not encrypted.</source>
        <translation>Šifrovanie peňaženky zlyhalo kôli internej chybe. Vaša peňaženka nebola zašifrovaná.</translation>
    </message>
    <message>
        <source>The supplied passphrases do not match.</source>
        <translation>Zadané heslá nesúhlasia.</translation>
    </message>
    <message>
        <source>Wallet unlock failed</source>
        <translation>Odomykanie peňaženky zlyhalo</translation>
    </message>
    <message>
        <source>The passphrase entered for the wallet decryption was incorrect.</source>
        <translation>Zadané heslo pre dešifrovanie peňaženky bolo nesprávne.</translation>
    </message>
    <message>
        <source>Wallet decryption failed</source>
        <translation>Zlyhalo šifrovanie peňaženky.</translation>
    </message>
    <message>
        <source>Wallet passphrase was successfully changed.</source>
        <translation>Heslo k peňaženke bolo úspešne zmenené.</translation>
    </message>
</context>
<context>
    <name>BanTableModel</name>
    </context>
<context>
    <name>BitcoinGUI</name>
    <message>
        <source>Sign &amp;message...</source>
        <translation>Podpísať &amp;správu...</translation>
    </message>
    <message>
        <source>Synchronizing with network...</source>
        <translation>Synchronizácia so sieťou...</translation>
    </message>
    <message>
        <source>&amp;Overview</source>
        <translation>&amp;Prehľad</translation>
    </message>
    <message>
        <source>Node</source>
        <translation>Uzol</translation>
    </message>
    <message>
        <source>Show general overview of wallet</source>
        <translation>Zobraziť celkový prehľad o peňaženke</translation>
    </message>
    <message>
        <source>&amp;Transactions</source>
        <translation>&amp;Transakcie</translation>
    </message>
    <message>
        <source>Browse transaction history</source>
        <translation>Prechádzať históriu transakcií</translation>
    </message>
    <message>
        <source>E&amp;xit</source>
        <translation>U&amp;končiť</translation>
    </message>
    <message>
        <source>Quit application</source>
        <translation>Ukončiť program</translation>
    </message>
    <message>
        <source>About &amp;Qt</source>
        <translation>O &amp;Qt</translation>
    </message>
    <message>
        <source>Show information about Qt</source>
        <translation>Zobrazit informácie o Qt</translation>
    </message>
    <message>
        <source>&amp;Options...</source>
        <translation>&amp;Možnosti...</translation>
    </message>
    <message>
        <source>&amp;Encrypt Wallet...</source>
        <translation>&amp;Zašifrovať Peňaženku...</translation>
    </message>
    <message>
        <source>&amp;Backup Wallet...</source>
        <translation>&amp;Zálohovať peňaženku...</translation>
    </message>
    <message>
        <source>&amp;Change Passphrase...</source>
        <translation>&amp;Zmena Hesla...</translation>
    </message>
    <message>
        <source>&amp;Sending addresses...</source>
        <translation>&amp;Odosielajúce adresy ...</translation>
    </message>
    <message>
        <source>&amp;Receiving addresses...</source>
        <translation>&amp;Prijímajúce adresy...</translation>
    </message>
    <message>
        <source>Open &amp;URI...</source>
        <translation>Otvoriť &amp;URI...</translation>
    </message>
    <message>
        <source>Zetacoin Core client</source>
        <translation>Zetacoin Core klient</translation>
    </message>
    <message>
        <source>Importing blocks from disk...</source>
        <translation>Importujem bloky z disku...</translation>
    </message>
    <message>
        <source>Reindexing blocks on disk...</source>
        <translation>Preindexúvam bloky na disku...</translation>
    </message>
    <message>
<<<<<<< HEAD
        <source>Send coins to a Zetacoin address</source>
        <translation>Poslať zetacoins na adresu</translation>
=======
        <source>Send coins to a Bitcoin address</source>
        <translation>Poslať bitcoins na adresu</translation>
>>>>>>> 188ca9c3
    </message>
    <message>
        <source>Backup wallet to another location</source>
        <translation>Zálohovať peňaženku na iné miesto</translation>
    </message>
    <message>
        <source>Change the passphrase used for wallet encryption</source>
        <translation>Zmeniť heslo použité na šifrovanie peňaženky</translation>
    </message>
    <message>
        <source>&amp;Debug window</source>
        <translation>&amp;Okno pre ladenie</translation>
    </message>
    <message>
        <source>Open debugging and diagnostic console</source>
        <translation>Otvor konzolu pre ladenie a diagnostiku</translation>
    </message>
    <message>
        <source>&amp;Verify message...</source>
        <translation>O&amp;veriť správu...</translation>
    </message>
    <message>
        <source>Zetacoin</source>
        <translation>Zetacoin</translation>
    </message>
    <message>
        <source>Wallet</source>
        <translation>Peňaženka</translation>
    </message>
    <message>
        <source>&amp;Send</source>
        <translation>&amp;Odoslať</translation>
    </message>
    <message>
        <source>&amp;Receive</source>
        <translation>&amp;Prijať</translation>
    </message>
    <message>
        <source>Show information about Zetacoin Core</source>
        <translation>Zobraziť informácie o Zetacoin Core</translation>
    </message>
    <message>
        <source>&amp;Show / Hide</source>
        <translation>Zobraziť / skryť</translation>
    </message>
    <message>
        <source>Show or hide the main Window</source>
        <translation>Zobraziť alebo skryť hlavné okno</translation>
    </message>
    <message>
        <source>Encrypt the private keys that belong to your wallet</source>
        <translation>Zašifruj súkromné kľúče ktoré patria do vašej peňaženky</translation>
    </message>
    <message>
        <source>Sign messages with your Zetacoin addresses to prove you own them</source>
        <translation>Podpísať správu s vašou adresou Zetacoin aby ste preukázali že ju vlastníte</translation>
    </message>
    <message>
        <source>Verify messages to ensure they were signed with specified Zetacoin addresses</source>
        <translation>Overiť či správa bola podpísaná uvedenou Zetacoin adresou</translation>
    </message>
    <message>
        <source>&amp;File</source>
        <translation>&amp;Súbor</translation>
    </message>
    <message>
        <source>&amp;Settings</source>
        <translation>&amp;Nastavenia</translation>
    </message>
    <message>
        <source>&amp;Help</source>
        <translation>&amp;Pomoc</translation>
    </message>
    <message>
        <source>Tabs toolbar</source>
        <translation>Lišta záložiek</translation>
    </message>
    <message>
        <source>Zetacoin Core</source>
        <translation>Jadro Zetacoin</translation>
    </message>
    <message>
<<<<<<< HEAD
        <source>Request payments (generates QR codes and zetacoin: URIs)</source>
        <translation>Vyžiadať platby (vygeneruje QR kódy a zetacoin: URI)</translation>
=======
        <source>Request payments (generates QR codes and bitcoin: URIs)</source>
        <translation>Vyžiadať platby (vygeneruje QR kódy a bitcoin: URI)</translation>
>>>>>>> 188ca9c3
    </message>
    <message>
        <source>&amp;About Zetacoin Core</source>
        <translation>O jadre Zetacoin</translation>
    </message>
    <message>
        <source>Modify configuration options for Zetacoin Core</source>
        <translation>Upraviť možnosti nastavenia pre Jadro Zetacoin</translation>
    </message>
    <message>
        <source>Modify configuration options for Bitcoin Core</source>
        <translation>Upraviť možnosti nastavenia pre Jadro Bitcoin</translation>
    </message>
    <message>
        <source>Show the list of used sending addresses and labels</source>
        <translation>Zobraziť zoznam použitých adries odosielateľa a ich popisy</translation>
    </message>
    <message>
        <source>Show the list of used receiving addresses and labels</source>
        <translation>Zobraziť zoznam použitých prijímacích adries a ich popisov</translation>
    </message>
    <message>
        <source>Open a zetacoin: URI or payment request</source>
        <translation>Otvoriť zetacoin URI alebo výzvu k platbe</translation>
    </message>
    <message>
        <source>&amp;Command-line options</source>
        <translation>Možnosti príkazového riadku</translation>
    </message>
    <message>
        <source>Show the Zetacoin Core help message to get a list with possible Zetacoin command-line options</source>
        <translation>Zobraziť pomocnú správu od Zetacoin Jadra pre získanie zoznamu dostupných možností príkazového riadku</translation>
    </message>
    <message numerus="yes">
        <source>%n active connection(s) to Zetacoin network</source>
        <translation><numerusform>%n aktívne pripojenie do siete Zetacoin</numerusform><numerusform>%n aktívne pripojenia do siete Zetacoin</numerusform><numerusform>%n aktívnych pripojení do siete Zetacoin</numerusform></translation>
    </message>
    <message>
        <source>No block source available...</source>
        <translation>Nedostupný zdroj blokov...</translation>
    </message>
    <message numerus="yes">
        <source>Processed %n block(s) of transaction history.</source>
        <translation><numerusform>Spracovaných %n blok transakčnej histórie.</numerusform><numerusform>Spracovaných %n bloky transakčnej histórie.</numerusform><numerusform>Spracovaných %n blokov transakčnej histórie.</numerusform></translation>
    </message>
    <message numerus="yes">
        <source>%n hour(s)</source>
        <translation><numerusform>%n hodina</numerusform><numerusform>%n hodiny</numerusform><numerusform>%n hodín</numerusform></translation>
    </message>
    <message numerus="yes">
        <source>%n day(s)</source>
        <translation><numerusform>%n deň</numerusform><numerusform>%n dni</numerusform><numerusform>%n dní</numerusform></translation>
    </message>
    <message numerus="yes">
        <source>%n week(s)</source>
        <translation><numerusform>%n týždeň</numerusform><numerusform>%n týždne</numerusform><numerusform>%n týždňov</numerusform></translation>
    </message>
    <message>
        <source>%1 and %2</source>
        <translation> %1 a  %2</translation>
    </message>
    <message numerus="yes">
        <source>%n year(s)</source>
        <translation><numerusform>%n rok</numerusform><numerusform>%n roky</numerusform><numerusform>%n rokov</numerusform></translation>
    </message>
    <message>
        <source>%1 behind</source>
        <translation>%1 pozadu</translation>
    </message>
    <message>
        <source>Last received block was generated %1 ago.</source>
        <translation>Posledný prijatý blok bol vygenerovaný pred %1.</translation>
    </message>
    <message>
        <source>Transactions after this will not yet be visible.</source>
        <translation>Transakcie po tomto čase ešte nebudú viditeľné.</translation>
    </message>
    <message>
        <source>Error</source>
        <translation>Chyba</translation>
    </message>
    <message>
        <source>Warning</source>
        <translation>Upozornenie</translation>
    </message>
    <message>
        <source>Information</source>
        <translation>Informácia</translation>
    </message>
    <message>
        <source>Up to date</source>
        <translation>Aktualizovaný</translation>
    </message>
    <message>
        <source>Catching up...</source>
        <translation>Sťahujem...</translation>
    </message>
    <message>
        <source>Date: %1
</source>
        <translation>Dátum: %1
</translation>
    </message>
    <message>
        <source>Amount: %1
</source>
        <translation>Suma: %1
</translation>
    </message>
    <message>
        <source>Type: %1
</source>
        <translation>Typ: %1
</translation>
    </message>
    <message>
        <source>Label: %1
</source>
        <translation>Popis: %1
</translation>
    </message>
    <message>
        <source>Address: %1
</source>
        <translation>Adresa: %1
</translation>
    </message>
    <message>
        <source>Sent transaction</source>
        <translation>Odoslané transakcie</translation>
    </message>
    <message>
        <source>Incoming transaction</source>
        <translation>Prijatá transakcia</translation>
    </message>
    <message>
        <source>Wallet is &lt;b&gt;encrypted&lt;/b&gt; and currently &lt;b&gt;unlocked&lt;/b&gt;</source>
        <translation>Peňaženka je &lt;b&gt;zašifrovaná&lt;/b&gt; a momentálne &lt;b&gt;odomknutá&lt;/b&gt;</translation>
    </message>
    <message>
        <source>Wallet is &lt;b&gt;encrypted&lt;/b&gt; and currently &lt;b&gt;locked&lt;/b&gt;</source>
        <translation>Peňaženka je &lt;b&gt;zašifrovaná&lt;/b&gt; a momentálne &lt;b&gt;zamknutá&lt;/b&gt;</translation>
    </message>
</context>
<context>
    <name>ClientModel</name>
    <message>
        <source>Network Alert</source>
        <translation>Výstraha siete</translation>
    </message>
</context>
<context>
    <name>CoinControlDialog</name>
    <message>
        <source>Coin Selection</source>
        <translation>Výber mince</translation>
    </message>
    <message>
        <source>Quantity:</source>
        <translation>Množstvo:</translation>
    </message>
    <message>
        <source>Bytes:</source>
        <translation>Bajtov:</translation>
    </message>
    <message>
        <source>Amount:</source>
        <translation>Suma:</translation>
    </message>
    <message>
        <source>Priority:</source>
        <translation>Priorita:</translation>
    </message>
    <message>
        <source>Fee:</source>
        <translation>Poplatok:</translation>
    </message>
    <message>
        <source>Dust:</source>
        <translation>Prach:</translation>
    </message>
    <message>
        <source>After Fee:</source>
        <translation>Po poplatku:</translation>
    </message>
    <message>
        <source>Change:</source>
        <translation>Zmena:</translation>
    </message>
    <message>
        <source>(un)select all</source>
        <translation>(ne)vybrať všetko</translation>
    </message>
    <message>
        <source>Tree mode</source>
        <translation>Stromový režim</translation>
    </message>
    <message>
        <source>List mode</source>
        <translation>Zoznamový režim</translation>
    </message>
    <message>
        <source>Amount</source>
        <translation>Suma</translation>
    </message>
    <message>
        <source>Received with label</source>
        <translation>Prijaté s označením</translation>
    </message>
    <message>
        <source>Received with address</source>
        <translation>Prijaté s adresou</translation>
    </message>
    <message>
        <source>Date</source>
        <translation>Dátum</translation>
    </message>
    <message>
        <source>Confirmations</source>
        <translation>Potvrdenia</translation>
    </message>
    <message>
        <source>Confirmed</source>
        <translation>Potvrdené</translation>
    </message>
    <message>
        <source>Priority</source>
        <translation>Priorita</translation>
    </message>
    <message>
        <source>Copy address</source>
        <translation>Kopírovať adresu</translation>
    </message>
    <message>
        <source>Copy label</source>
        <translation>Kopírovať popis</translation>
    </message>
    <message>
        <source>Copy amount</source>
        <translation>Kopírovať sumu</translation>
    </message>
    <message>
        <source>Copy transaction ID</source>
        <translation>Kopírovať ID transakcie</translation>
    </message>
    <message>
        <source>Lock unspent</source>
        <translation>Uzamknúť neminuté</translation>
    </message>
    <message>
        <source>Unlock unspent</source>
        <translation>Odomknúť neminuté</translation>
    </message>
    <message>
        <source>Copy quantity</source>
        <translation>Kopírovať množstvo</translation>
    </message>
    <message>
        <source>Copy fee</source>
        <translation>Kopírovať poplatok</translation>
    </message>
    <message>
        <source>Copy after fee</source>
        <translation>Kopírovať za poplatok</translation>
    </message>
    <message>
        <source>Copy bytes</source>
        <translation>Kopírovať bajty</translation>
    </message>
    <message>
        <source>Copy priority</source>
        <translation>Kopírovať prioritu</translation>
    </message>
    <message>
        <source>Copy dust</source>
        <translation>Kopírovať prach</translation>
    </message>
    <message>
        <source>Copy change</source>
        <translation>Kopírovať zmenu</translation>
    </message>
    <message>
        <source>highest</source>
        <translation>najvyššie</translation>
    </message>
    <message>
        <source>higher</source>
        <translation>vyššie</translation>
    </message>
    <message>
        <source>high</source>
        <translation>vysoké</translation>
    </message>
    <message>
        <source>medium-high</source>
        <translation>stredne vysoké</translation>
    </message>
    <message>
        <source>medium</source>
        <translation>stredné</translation>
    </message>
    <message>
        <source>low-medium</source>
        <translation>stredne nízke</translation>
    </message>
    <message>
        <source>low</source>
        <translation>nízke</translation>
    </message>
    <message>
        <source>lower</source>
        <translation>nižšie</translation>
    </message>
    <message>
        <source>lowest</source>
        <translation>najnižšie</translation>
    </message>
    <message>
        <source>(%1 locked)</source>
        <translation>(%1 zamknutých)</translation>
    </message>
    <message>
        <source>none</source>
        <translation>žiadne</translation>
    </message>
    <message>
        <source>This label turns red if the transaction size is greater than 1000 bytes.</source>
        <translation>Tento popis sčervenie ak veľkosť transakcie presiahne 1000 bajtov.</translation>
    </message>
    <message>
        <source>This label turns red if the priority is smaller than "medium".</source>
        <translation>Tento popis sčervenie ak je priorita nižšia ako "stredná".</translation>
    </message>
    <message>
        <source>This label turns red if any recipient receives an amount smaller than %1.</source>
        <translation>Tento popis sčervenie ak ktorýkoľvek príjemca dostane sumu menšiu ako %1.</translation>
    </message>
    <message>
        <source>Can vary +/- %1 satoshi(s) per input.</source>
        <translation>Môže sa líšiť o +/- %1 satoshi pre každý vstup</translation>
    </message>
    <message>
        <source>yes</source>
        <translation>áno</translation>
    </message>
    <message>
        <source>no</source>
        <translation>nie</translation>
    </message>
    <message>
        <source>This means a fee of at least %1 per kB is required.</source>
        <translation>To znamená že požadovaný poplatok je aspoň  %1  za kB.</translation>
    </message>
    <message>
        <source>Can vary +/- 1 byte per input.</source>
        <translation>Môže sa pohybovať +/- 1 bajt pre vstup.</translation>
    </message>
    <message>
        <source>Transactions with higher priority are more likely to get included into a block.</source>
        <translation>Transakcie s vysokou prioritou sa pravdepodobnejsie dostanú do bloku.</translation>
    </message>
    <message>
        <source>(no label)</source>
        <translation>(bez popisu)</translation>
    </message>
    <message>
        <source>change from %1 (%2)</source>
        <translation>zmena od %1 (%2)</translation>
    </message>
    <message>
        <source>(change)</source>
        <translation>(zmena)</translation>
    </message>
</context>
<context>
    <name>EditAddressDialog</name>
    <message>
        <source>Edit Address</source>
        <translation>Upraviť adresu</translation>
    </message>
    <message>
        <source>&amp;Label</source>
        <translation>&amp;Popis</translation>
    </message>
    <message>
        <source>The label associated with this address list entry</source>
        <translation>Popis tejto položký v zozname adries je prázdny</translation>
    </message>
    <message>
        <source>The address associated with this address list entry. This can only be modified for sending addresses.</source>
        <translation>Adresa spojená s týmto záznamom v adresári. Možno upravovať len pre odosielajúce adresy.</translation>
    </message>
    <message>
        <source>&amp;Address</source>
        <translation>&amp;Adresa</translation>
    </message>
    <message>
        <source>New receiving address</source>
        <translation>Nová adresa pre prijímanie</translation>
    </message>
    <message>
        <source>New sending address</source>
        <translation>Nová adresa pre odoslanie</translation>
    </message>
    <message>
        <source>Edit receiving address</source>
        <translation>Upraviť prijímacie adresy</translation>
    </message>
    <message>
        <source>Edit sending address</source>
        <translation>Upraviť odosielaciu adresu</translation>
    </message>
    <message>
        <source>The entered address "%1" is already in the address book.</source>
        <translation>Vložená adresa "%1" sa už nachádza v adresári.</translation>
    </message>
    <message>
        <source>The entered address "%1" is not a valid Zetacoin address.</source>
        <translation>Vložená adresa "%1" nieje platnou adresou zetacoin.</translation>
    </message>
    <message>
        <source>Could not unlock wallet.</source>
        <translation>Nepodarilo sa odomknúť peňaženku.</translation>
    </message>
    <message>
        <source>New key generation failed.</source>
        <translation>Generovanie nového kľúča zlyhalo.</translation>
    </message>
</context>
<context>
    <name>FreespaceChecker</name>
    <message>
        <source>A new data directory will be created.</source>
        <translation>Bude vytvorený nový dátový adresár.</translation>
    </message>
    <message>
        <source>name</source>
        <translation>názov</translation>
    </message>
    <message>
        <source>Directory already exists. Add %1 if you intend to create a new directory here.</source>
        <translation>Priečinok už existuje. Pridajte "%1" ak chcete vytvoriť nový priečinok tu.</translation>
    </message>
    <message>
        <source>Path already exists, and is not a directory.</source>
        <translation>Cesta už existuje a nie je to adresár.</translation>
    </message>
    <message>
        <source>Cannot create data directory here.</source>
        <translation>Tu nemôžem vytvoriť dátový adresár.</translation>
    </message>
</context>
<context>
    <name>HelpMessageDialog</name>
    <message>
        <source>Zetacoin Core</source>
        <translation>Jadro Zetacoin</translation>
    </message>
    <message>
        <source>version</source>
        <translation>verzia</translation>
    </message>
    <message>
        <source>(%1-bit)</source>
        <translation>(%1-bit)</translation>
    </message>
    <message>
        <source>About Zetacoin Core</source>
        <translation>O jadre Zetacoin</translation>
    </message>
    <message>
        <source>Command-line options</source>
        <translation>Voľby príkazového riadku</translation>
    </message>
    <message>
        <source>Usage:</source>
        <translation>Použitie:</translation>
    </message>
    <message>
        <source>command-line options</source>
        <translation>voľby príkazového riadku</translation>
    </message>
<<<<<<< HEAD
</context>
=======
    </context>
>>>>>>> 188ca9c3
<context>
    <name>Intro</name>
    <message>
        <source>Welcome</source>
        <translation>Vitajte</translation>
    </message>
    <message>
        <source>Welcome to Zetacoin Core.</source>
        <translation>Vitajte v jadre Zetacoin.</translation>
    </message>
    <message>
        <source>As this is the first time the program is launched, you can choose where Zetacoin Core will store its data.</source>
        <translation>Keďže spúštate program prvý krát, môžte si vybrať kde bude Zetacoin Jadro ukladať svoje dáta.</translation>
    </message>
    <message>
        <source>Zetacoin Core will download and store a copy of the Zetacoin block chain. At least %1GB of data will be stored in this directory, and it will grow over time. The wallet will also be stored in this directory.</source>
        <translation>Jadro Zetacoin stiahne zo siete a uloží kópiu Zetacoin blockchain. Aspoň %1GB dát bude uložených v tomto priečinku a časom porastie. Peňaženka bude tiež uložená v tomto priečinku.</translation>
    </message>
    <message>
        <source>Use the default data directory</source>
        <translation>Použiť predvolený dátový adresár</translation>
    </message>
    <message>
        <source>Use a custom data directory:</source>
        <translation>Použiť vlastný dátový adresár:</translation>
    </message>
    <message>
        <source>Zetacoin Core</source>
        <translation>Jadro Zetacoin</translation>
    </message>
    <message>
        <source>Error: Specified data directory "%1" cannot be created.</source>
        <translation>Chyba: Zadaný priečinok pre dáta "%1" nemôže byť vytvorený.</translation>
    </message>
    <message>
        <source>Error: Specified data directory "%1" cannot be created.</source>
        <translation>Chyba: Zadaný priečinok pre dáta "%1" nemôže byť vytvorený.</translation>
    </message>
    <message>
        <source>Error</source>
        <translation>Chyba</translation>
    </message>
    <message numerus="yes">
        <source>%n GB of free space available</source>
        <translation><numerusform>%n GB voľného miesta</numerusform><numerusform>%n GB voľného miesta</numerusform><numerusform>%n GB voľného miesta</numerusform></translation>
    </message>
    <message numerus="yes">
        <source>(of %n GB needed)</source>
        <translation><numerusform>(z %n GB potrebného)</numerusform><numerusform>(z %n GB potrebných)</numerusform><numerusform>(z %n GB potrebných)</numerusform></translation>
    </message>
</context>
<context>
    <name>OpenURIDialog</name>
    <message>
        <source>Open URI</source>
        <translation>Otvoriť URI</translation>
    </message>
    <message>
        <source>Open payment request from URI or file</source>
        <translation>Otvoriť požiadavku na zaplatenie z URI alebo súboru</translation>
    </message>
    <message>
        <source>URI:</source>
        <translation>URI:</translation>
    </message>
    <message>
        <source>Select payment request file</source>
        <translation>Vyberte súbor s výzvou k platbe</translation>
    </message>
    <message>
        <source>Select payment request file to open</source>
        <translation>Vyberte ktorý súbor s výzvou k platbe otvoriť</translation>
    </message>
</context>
<context>
    <name>OptionsDialog</name>
    <message>
        <source>Options</source>
        <translation>Možnosti</translation>
    </message>
    <message>
        <source>&amp;Main</source>
        <translation>&amp;Hlavné</translation>
    </message>
    <message>
        <source>Size of &amp;database cache</source>
        <translation>Veľkosť vyrovnávacej pamäti &amp;databázy</translation>
    </message>
    <message>
        <source>MB</source>
        <translation>MB</translation>
    </message>
    <message>
        <source>Number of script &amp;verification threads</source>
        <translation>Počet &amp;vlákien overujúcich skript</translation>
    </message>
    <message>
        <source>Accept connections from outside</source>
        <translation>Prijať spojenia zvonku</translation>
    </message>
    <message>
        <source>Allow incoming connections</source>
        <translation>Povoliť prichádzajúce spojenia</translation>
    </message>
    <message>
        <source>IP address of the proxy (e.g. IPv4: 127.0.0.1 / IPv6: ::1)</source>
        <translation>IP adresy proxy (napr. IPv4: 127.0.0.1 / IPv6: ::1)</translation>
    </message>
    <message>
        <source>Minimize instead of exit the application when the window is closed. When this option is enabled, the application will be closed only after selecting Exit in the menu.</source>
        <translation>Minimalizovať namiesto ukončenia aplikácie keď sa okno zavrie. Keď je zvolená táto možnosť, aplikácia sa zavrie len po zvolení Ukončiť v menu.</translation>
    </message>
    <message>
<<<<<<< HEAD
        <source>The user interface language can be set here. This setting will take effect after restarting Zetacoin Core.</source>
        <translation>Tu sa dá nastaviť jazyk užívateľského rozhrania. Toto nastavenie bude účinné po reštartovaní Jadra Zetacoin.</translation>
=======
        <source>The user interface language can be set here. This setting will take effect after restarting Bitcoin Core.</source>
        <translation>Tu sa dá nastaviť jazyk užívateľského rozhrania. Toto nastavenie bude účinné po reštartovaní Jadra Bitcoin.</translation>
>>>>>>> 188ca9c3
    </message>
    <message>
        <source>Third party URLs (e.g. a block explorer) that appear in the transactions tab as context menu items. %s in the URL is replaced by transaction hash. Multiple URLs are separated by vertical bar |.</source>
        <translation>URL tretích strán (napr. prehliadač blockchain) ktoré sa zobrazujú v záložke transakcií ako položky kontextového menu. %s v URL je nahradené hash-om transakcie. Viaceré URL sú oddelené zvislou čiarou |.</translation>
    </message>
    <message>
        <source>Third party transaction URLs</source>
        <translation>URL transakcií s tretími stranami</translation>
    </message>
    <message>
        <source>Active command-line options that override above options:</source>
        <translation>Aktívne možnosti príkazového riadku ktoré prepíšu možnosti vyššie:</translation>
    </message>
    <message>
        <source>Reset all client options to default.</source>
        <translation>Vynulovať všetky voľby klienta na predvolené.</translation>
    </message>
    <message>
        <source>&amp;Reset Options</source>
        <translation>Vynulovať voľby</translation>
    </message>
    <message>
        <source>&amp;Network</source>
        <translation>Sieť</translation>
    </message>
    <message>
<<<<<<< HEAD
        <source>Automatically start Zetacoin Core after logging in to the system.</source>
        <translation>Automaticky spustiť Jadro Zetacoin po prihlásení do systému</translation>
    </message>
    <message>
        <source>&amp;Start Zetacoin Core on system login</source>
        <translation>&amp;Spustiť Zetacoin pri spustení systému správy okien</translation>
=======
        <source>Automatically start Bitcoin Core after logging in to the system.</source>
        <translation>Automaticky spustiť Jadro Bitcoin po prihlásení do systému</translation>
    </message>
    <message>
        <source>&amp;Start Bitcoin Core on system login</source>
        <translation>&amp;Spustiť Bitcoin pri spustení systému správy okien</translation>
>>>>>>> 188ca9c3
    </message>
    <message>
        <source>(0 = auto, &lt;0 = leave that many cores free)</source>
        <translation>(0 = auto, &lt;0 = nechať toľko jadier voľných)</translation>
    </message>
    <message>
        <source>W&amp;allet</source>
        <translation>Peňaženka</translation>
    </message>
    <message>
        <source>Expert</source>
        <translation>Expert</translation>
    </message>
    <message>
        <source>Enable coin &amp;control features</source>
        <translation>Povoliť možnosti "&amp;coin control"</translation>
    </message>
    <message>
        <source>If you disable the spending of unconfirmed change, the change from a transaction cannot be used until that transaction has at least one confirmation. This also affects how your balance is computed.</source>
        <translation>Ak vypnete míňanie nepotvrdeného výdavku tak výdavok z transakcie bude možné použiť až keď daná transakcia bude mať aspoň jedno potvrdenie. Toto má vplyv aj na výpočet vášho zostatku.</translation>
    </message>
    <message>
        <source>&amp;Spend unconfirmed change</source>
        <translation>Minúť nepotvrdený výdavok</translation>
    </message>
    <message>
        <source>Automatically open the Zetacoin client port on the router. This only works when your router supports UPnP and it is enabled.</source>
        <translation>Automaticky otvorit port pre Zetacoin na routeri. Toto funguje len ak router podporuje UPnP a je táto podpora aktivovaná.</translation>
    </message>
    <message>
        <source>Map port using &amp;UPnP</source>
        <translation>Mapovať port pomocou &amp;UPnP</translation>
    </message>
    <message>
<<<<<<< HEAD
        <source>Connect to the Zetacoin network through a SOCKS5 proxy.</source>
        <translation>Pripojiť do siete Zetacoin cez proxy server SOCKS5.</translation>
=======
        <source>Connect to the Bitcoin network through a SOCKS5 proxy.</source>
        <translation>Pripojiť do siete Bitcoin cez proxy server SOCKS5.</translation>
>>>>>>> 188ca9c3
    </message>
    <message>
        <source>&amp;Connect through SOCKS5 proxy (default proxy):</source>
        <translation>&amp;Pripojiť cez proxy server SOCKS5 (predvolený proxy).</translation>
    </message>
    <message>
        <source>Proxy &amp;IP:</source>
        <translation>Proxy &amp;IP:</translation>
    </message>
    <message>
        <source>&amp;Port:</source>
        <translation>&amp;Port:</translation>
    </message>
    <message>
        <source>Port of the proxy (e.g. 9050)</source>
        <translation>Port proxy (napr. 9050)</translation>
    </message>
    <message>
        <source>Use separate SOCKS5 proxy to reach peers via Tor hidden services:</source>
        <translation>Použiť samostatný SOCKS5 proxy server na dosiahnutie počítačov cez skryté služby Tor:</translation>
    </message>
    <message>
        <source>&amp;Window</source>
        <translation>Okno</translation>
    </message>
    <message>
        <source>Show only a tray icon after minimizing the window.</source>
        <translation>Zobraziť len ikonu na lište po minimalizovaní okna.</translation>
    </message>
    <message>
        <source>&amp;Minimize to the tray instead of the taskbar</source>
        <translation>Zobraziť len ikonu na lište po minimalizovaní okna.</translation>
    </message>
    <message>
        <source>M&amp;inimize on close</source>
        <translation>M&amp;inimalizovať pri zavretí</translation>
    </message>
    <message>
        <source>&amp;Display</source>
        <translation>&amp;Displej</translation>
    </message>
    <message>
        <source>User Interface &amp;language:</source>
        <translation>Jazyk užívateľského rozhrania:</translation>
    </message>
    <message>
        <source>&amp;Unit to show amounts in:</source>
        <translation>&amp;Zobrazovať hodnoty v jednotkách:</translation>
    </message>
    <message>
        <source>Choose the default subdivision unit to show in the interface and when sending coins.</source>
        <translation>Zvoľte ako deliť zetacoin pri zobrazovaní pri platbách a užívateľskom rozhraní.</translation>
    </message>
    <message>
        <source>Whether to show coin control features or not.</source>
        <translation>Či zobrazovať možnosti "Coin control" alebo nie.</translation>
    </message>
    <message>
        <source>&amp;OK</source>
        <translation>&amp;OK</translation>
    </message>
    <message>
        <source>&amp;Cancel</source>
        <translation>Zrušiť</translation>
    </message>
    <message>
        <source>default</source>
        <translation>predvolené</translation>
    </message>
    <message>
        <source>none</source>
        <translation>žiadne</translation>
    </message>
    <message>
        <source>Confirm options reset</source>
        <translation>Potvrdiť obnovenie možností</translation>
    </message>
    <message>
        <source>Client restart required to activate changes.</source>
        <translation>Reštart klienta potrebný pre aktivovanie zmien.</translation>
    </message>
    <message>
        <source>Client will be shut down. Do you want to proceed?</source>
        <translation>Klient bude vypnutý, chcete pokračovať?</translation>
    </message>
    <message>
        <source>This change would require a client restart.</source>
        <translation>Táto zmena by vyžadovala reštart klienta.</translation>
    </message>
    <message>
        <source>The supplied proxy address is invalid.</source>
        <translation>Zadaná proxy adresa je neplatná.</translation>
    </message>
</context>
<context>
    <name>OverviewPage</name>
    <message>
        <source>Form</source>
        <translation>Forma</translation>
    </message>
    <message>
<<<<<<< HEAD
        <source>The displayed information may be out of date. Your wallet automatically synchronizes with the Zetacoin network after a connection is established, but this process has not completed yet.</source>
        <translation>Zobrazené informácie môžu byť neaktuálne. Vaša peňaženka sa automaticky synchronizuje so sieťou Zetacoin po nadviazaní spojenia, ale tento proces ešte nie je ukončený.</translation>
=======
        <source>The displayed information may be out of date. Your wallet automatically synchronizes with the Bitcoin network after a connection is established, but this process has not completed yet.</source>
        <translation>Zobrazené informácie môžu byť neaktuálne. Vaša peňaženka sa automaticky synchronizuje so sieťou Bitcoin po nadviazaní spojenia, ale tento proces ešte nie je ukončený.</translation>
>>>>>>> 188ca9c3
    </message>
    <message>
        <source>Watch-only:</source>
        <translation>Iba sledované:</translation>
    </message>
    <message>
        <source>Available:</source>
        <translation>Disponibilné:</translation>
    </message>
    <message>
        <source>Your current spendable balance</source>
        <translation>Váš aktuálny disponibilný zostatok</translation>
    </message>
    <message>
        <source>Pending:</source>
        <translation>Čakajúce potvrdenie:</translation>
    </message>
    <message>
        <source>Total of transactions that have yet to be confirmed, and do not yet count toward the spendable balance</source>
        <translation>Suma transakcií ktoré ešte neboli potvrdené a ešte sa nepočítajú do disponibilného zostatku</translation>
    </message>
    <message>
        <source>Immature:</source>
        <translation>Nezrelé:</translation>
    </message>
    <message>
        <source>Mined balance that has not yet matured</source>
        <translation>Vytvorený zostatok ktorý ešte nedosiahol zrelosť</translation>
    </message>
    <message>
        <source>Balances</source>
        <translation>Stav účtu</translation>
    </message>
    <message>
        <source>Total:</source>
        <translation>Celkovo:</translation>
    </message>
    <message>
        <source>Your current total balance</source>
        <translation>Váš súčasný celkový zostatok</translation>
    </message>
    <message>
        <source>Your current balance in watch-only addresses</source>
        <translation>Váš celkový zostatok pre adresy ktoré sa iba sledujú</translation>
    </message>
    <message>
        <source>Spendable:</source>
        <translation>Použiteľné:</translation>
    </message>
    <message>
        <source>Recent transactions</source>
        <translation>Nedávne transakcie</translation>
    </message>
    <message>
        <source>Unconfirmed transactions to watch-only addresses</source>
        <translation>Nepotvrdené transakcie pre adresy ktoré sa iba sledujú</translation>
    </message>
    <message>
        <source>Mined balance in watch-only addresses that has not yet matured</source>
        <translation>Vyťažená suma pre adresy ktoré sa iba sledujú ale ešte nie je dozretá</translation>
    </message>
    <message>
        <source>Current total balance in watch-only addresses</source>
        <translation>Aktuálny celkový zostatok pre adries ktoré sa iba sledujú</translation>
    </message>
</context>
<context>
    <name>PaymentServer</name>
    <message>
        <source>URI handling</source>
        <translation>Spracovanie URI</translation>
    </message>
    <message>
        <source>Invalid payment address %1</source>
        <translation>Neplatná adresa platby %1</translation>
    </message>
    <message>
        <source>Payment request rejected</source>
        <translation>Požiadavka na platbu zamietnutá</translation>
    </message>
    <message>
        <source>Payment request network doesn't match client network.</source>
        <translation>Sieť požiadavky na platbu nie je zhodná so sieťou klienta.</translation>
    </message>
    <message>
        <source>Payment request is not initialized.</source>
        <translation>Požiadavka na platbu nie je inicializovaná</translation>
    </message>
    <message>
        <source>Requested payment amount of %1 is too small (considered dust).</source>
        <translation>Požadovaná platba sumy  %1 je príliš malá (považovaná za prach).</translation>
    </message>
    <message>
        <source>Payment request error</source>
        <translation>Chyba pri vyžiadaní platby</translation>
    </message>
    <message>
        <source>Cannot start zetacoin: click-to-pay handler</source>
        <translation>Nedá sa spustiť obslužný program zetacoin: click-to-pay zaplatiť kliknutím</translation>
    </message>
    <message>
        <source>Payment request fetch URL is invalid: %1</source>
        <translation>URL pre stiahnutie výzvy na zaplatenie je neplatné: %1</translation>
    </message>
    <message>
<<<<<<< HEAD
        <source>URI cannot be parsed! This can be caused by an invalid Zetacoin address or malformed URI parameters.</source>
        <translation>URI sa nedá analyzovať! To môže byť spôsobené neplatnou Zetacoin adresou alebo zle upravenými vlastnosťami URI.</translation>
=======
        <source>URI cannot be parsed! This can be caused by an invalid Bitcoin address or malformed URI parameters.</source>
        <translation>URI sa nedá analyzovať! To môže byť spôsobené neplatnou Bitcoin adresou alebo zle upravenými vlastnosťami URI.</translation>
>>>>>>> 188ca9c3
    </message>
    <message>
        <source>Payment request file handling</source>
        <translation>Obsluha súboru s požiadavkou na platbu</translation>
    </message>
    <message>
        <source>Payment request file cannot be read! This can be caused by an invalid payment request file.</source>
        <translation>Súbor s výzvou na zaplatenie sa nedá čítať alebo spracovať! To môže byť spôsobené aj neplatným súborom s výzvou.</translation>
    </message>
    <message>
        <source>Payment request expired.</source>
        <translation>Vypršala platnosť požiadavky na platbu.</translation>
    </message>
    <message>
        <source>Unverified payment requests to custom payment scripts are unsupported.</source>
        <translation>Program nepodporuje neoverené platobné výzvy na vlastná skripty.</translation>
    </message>
    <message>
        <source>Invalid payment request.</source>
        <translation>Chybná požiadavka na platbu.</translation>
    </message>
    <message>
        <source>Refund from %1</source>
        <translation>Vrátenie z  %1</translation>
    </message>
    <message>
        <source>Payment request %1 is too large (%2 bytes, allowed %3 bytes).</source>
        <translation>Požiadavka na platbu %1 je príliš veľká (%2 bajtov, povolené je %3 bajtov).</translation>
    </message>
    <message>
<<<<<<< HEAD
        <source>Payment request DoS protection</source>
        <translation>Ochrana pred zahltením požiadavkami na platbu</translation>
    </message>
    <message>
=======
>>>>>>> 188ca9c3
        <source>Error communicating with %1: %2</source>
        <translation>Chyba komunikácie s %1: %2 </translation>
    </message>
    <message>
        <source>Payment request cannot be parsed!</source>
        <translation>Požiadavka na platbu nemôže byť analyzovaná!</translation>
    </message>
    <message>
        <source>Bad response from server %1</source>
        <translation>Zlá odpoveď zo servera %1</translation>
    </message>
    <message>
        <source>Payment acknowledged</source>
        <translation>Platba potvrdená</translation>
    </message>
    <message>
        <source>Network request error</source>
        <translation>Chyba požiadavky siete</translation>
    </message>
</context>
<context>
    <name>PeerTableModel</name>
    <message>
        <source>User Agent</source>
        <translation>Aplikácia</translation>
    </message>
    <message>
        <source>Node/Service</source>
        <translation>Uzol/Služba</translation>
    </message>
    <message>
        <source>Ping Time</source>
        <translation>Čas odozvy</translation>
    </message>
</context>
<context>
    <name>QObject</name>
    <message>
        <source>Amount</source>
        <translation>Suma</translation>
    </message>
    <message>
<<<<<<< HEAD
        <source>Enter a Zetacoin address (e.g. %1)</source>
        <translation>Zadajte zetacoin adresu (napr. %1)</translation>
=======
        <source>Enter a Bitcoin address (e.g. %1)</source>
        <translation>Zadajte bitcoin adresu (napr. %1)</translation>
>>>>>>> 188ca9c3
    </message>
    <message>
        <source>%1 d</source>
        <translation>%1 d</translation>
    </message>
    <message>
        <source>%1 h</source>
        <translation>%1 h</translation>
    </message>
    <message>
        <source>%1 m</source>
        <translation>%1 m</translation>
    </message>
    <message>
        <source>%1 s</source>
        <translation>%1 s</translation>
    </message>
    <message>
        <source>None</source>
        <translation>Žiadne</translation>
    </message>
    <message>
        <source>N/A</source>
        <translation>nie je k dispozícii</translation>
    </message>
    <message>
        <source>%1 ms</source>
        <translation>%1 ms</translation>
    </message>
</context>
<context>
    <name>QRImageWidget</name>
    <message>
        <source>&amp;Save Image...</source>
        <translation>Uložiť obrázok...</translation>
    </message>
    <message>
        <source>&amp;Copy Image</source>
        <translation>Kopírovať obrázok</translation>
    </message>
    <message>
        <source>Save QR Code</source>
        <translation>Ukladanie QR kódu</translation>
    </message>
    <message>
        <source>PNG Image (*.png)</source>
        <translation>PNG obrázok (*.png)</translation>
    </message>
</context>
<context>
    <name>RPCConsole</name>
    <message>
        <source>Client name</source>
        <translation>Meno klienta</translation>
    </message>
    <message>
        <source>N/A</source>
        <translation>nie je k dispozícii</translation>
    </message>
    <message>
        <source>Client version</source>
        <translation>Verzia klienta</translation>
    </message>
    <message>
        <source>&amp;Information</source>
        <translation>&amp;Informácia</translation>
    </message>
    <message>
        <source>Debug window</source>
        <translation>Okno pre ladenie</translation>
    </message>
    <message>
        <source>General</source>
        <translation>Všeobecné</translation>
    </message>
    <message>
        <source>Using OpenSSL version</source>
        <translation>Používa OpenSSL verziu</translation>
    </message>
    <message>
        <source>Using BerkeleyDB version</source>
        <translation>Používa BerkeleyDB verziu</translation>
    </message>
    <message>
        <source>Startup time</source>
        <translation>Čas spustenia</translation>
    </message>
    <message>
        <source>Network</source>
        <translation>Sieť</translation>
    </message>
    <message>
        <source>Name</source>
        <translation>Názov</translation>
    </message>
    <message>
        <source>Number of connections</source>
        <translation>Počet pripojení</translation>
    </message>
    <message>
        <source>Block chain</source>
        <translation>Reťazec blokov</translation>
    </message>
    <message>
        <source>Current number of blocks</source>
        <translation>Aktuálny počet blokov</translation>
    </message>
    <message>
<<<<<<< HEAD
        <source>Open the Zetacoin Core debug log file from the current data directory. This can take a few seconds for large log files.</source>
        <translation>Otvoriť Zetacoin log súbor pre ladenie z aktuálneho dátového adresára. Toto môže trvať niekoľko sekúnd pre veľké súbory.</translation>
=======
        <source>Open the Bitcoin Core debug log file from the current data directory. This can take a few seconds for large log files.</source>
        <translation>Otvoriť Bitcoin log súbor pre ladenie z aktuálneho dátového adresára. Toto môže trvať niekoľko sekúnd pre veľké súbory.</translation>
>>>>>>> 188ca9c3
    </message>
    <message>
        <source>Received</source>
        <translation>Prijaté</translation>
    </message>
    <message>
        <source>Sent</source>
        <translation>Odoslané</translation>
    </message>
    <message>
        <source>&amp;Peers</source>
        <translation>&amp;Partneri</translation>
    </message>
    <message>
        <source>Select a peer to view detailed information.</source>
        <translation>Vyberte počítač pre zobrazenie podrobností.</translation>
    </message>
    <message>
        <source>Direction</source>
        <translation>Smer</translation>
    </message>
    <message>
        <source>Version</source>
        <translation>Verzia</translation>
    </message>
    <message>
        <source>User Agent</source>
        <translation>Aplikácia</translation>
    </message>
    <message>
        <source>Services</source>
        <translation>Služby</translation>
    </message>
    <message>
<<<<<<< HEAD
        <source>Starting Height</source>
        <translation>Počiatočná výška</translation>
    </message>
    <message>
        <source>Sync Height</source>
        <translation>Synchronizovaná výška</translation>
    </message>
    <message>
=======
>>>>>>> 188ca9c3
        <source>Ban Score</source>
        <translation>Skóre zákazu</translation>
    </message>
    <message>
        <source>Connection Time</source>
        <translation>Dĺžka spojenia</translation>
    </message>
    <message>
        <source>Last Send</source>
        <translation>Posledné odoslanie</translation>
    </message>
    <message>
        <source>Last Receive</source>
        <translation>Posledné prijatie</translation>
    </message>
    <message>
<<<<<<< HEAD
        <source>Bytes Sent</source>
        <translation>Odoslaných bajtov</translation>
    </message>
    <message>
        <source>Bytes Received</source>
        <translation>Prijatých bajtov</translation>
    </message>
    <message>
=======
>>>>>>> 188ca9c3
        <source>Ping Time</source>
        <translation>Čas odozvy</translation>
    </message>
    <message>
        <source>Time Offset</source>
        <translation>Časový posun</translation>
    </message>
    <message>
        <source>Last block time</source>
        <translation>Čas posledného bloku</translation>
    </message>
    <message>
        <source>&amp;Open</source>
        <translation>&amp;Otvoriť</translation>
    </message>
    <message>
        <source>&amp;Console</source>
        <translation>&amp;Konzola</translation>
    </message>
    <message>
        <source>&amp;Network Traffic</source>
        <translation>&amp;Sieťová prevádzka</translation>
    </message>
    <message>
        <source>&amp;Clear</source>
        <translation>&amp;Vyčistiť</translation>
    </message>
    <message>
        <source>Totals</source>
        <translation>Celkovo:</translation>
    </message>
    <message>
        <source>In:</source>
        <translation>Dnu:</translation>
    </message>
    <message>
        <source>Out:</source>
        <translation>Von:</translation>
    </message>
    <message>
        <source>Build date</source>
        <translation>Dátum zostavenia</translation>
    </message>
    <message>
        <source>Debug log file</source>
        <translation>Súbor záznamu ladenia</translation>
    </message>
    <message>
        <source>Clear console</source>
        <translation>Vymazať konzolu</translation>
    </message>
    <message>
<<<<<<< HEAD
        <source>Welcome to the Zetacoin Core RPC console.</source>
        <translation>Vitajte v RPC konzole pre Jadro Zetacoin.</translation>
=======
        <source>Welcome to the Bitcoin Core RPC console.</source>
        <translation>Vitajte v RPC konzole pre Jadro Bitcoin.</translation>
>>>>>>> 188ca9c3
    </message>
    <message>
        <source>Use up and down arrows to navigate history, and &lt;b&gt;Ctrl-L&lt;/b&gt; to clear screen.</source>
        <translation>Použi šípky hore a dolu pre navigáciu históriou a &lt;b&gt;Ctrl-L&lt;/b&gt; pre vyčistenie obrazovky.</translation>
    </message>
    <message>
        <source>Type &lt;b&gt;help&lt;/b&gt; for an overview of available commands.</source>
        <translation>Napíš &lt;b&gt;help&lt;/b&gt; pre prehľad dostupných príkazov.</translation>
    </message>
    <message>
        <source>%1 B</source>
        <translation>%1 B</translation>
    </message>
    <message>
        <source>%1 KB</source>
        <translation>%1 KB</translation>
    </message>
    <message>
        <source>%1 MB</source>
        <translation>%1 MB</translation>
    </message>
    <message>
        <source>%1 GB</source>
        <translation>%1 GB</translation>
    </message>
    <message>
        <source>via %1</source>
        <translation>cez %1</translation>
    </message>
    <message>
        <source>never</source>
        <translation>nikdy</translation>
    </message>
    <message>
        <source>Inbound</source>
        <translation>Prichádzajúce</translation>
    </message>
    <message>
        <source>Outbound</source>
        <translation>Odchádzajúce</translation>
    </message>
    <message>
        <source>Unknown</source>
        <translation>neznámy</translation>
    </message>
<<<<<<< HEAD
    <message>
        <source>Fetching...</source>
        <translation>Získava sa...</translation>
    </message>
=======
>>>>>>> 188ca9c3
</context>
<context>
    <name>ReceiveCoinsDialog</name>
    <message>
        <source>&amp;Amount:</source>
        <translation>&amp;Suma:</translation>
    </message>
    <message>
        <source>&amp;Label:</source>
        <translation>&amp;Popis:</translation>
    </message>
    <message>
        <source>&amp;Message:</source>
        <translation>&amp;Správa:</translation>
    </message>
    <message>
        <source>Reuse one of the previously used receiving addresses. Reusing addresses has security and privacy issues. Do not use this unless re-generating a payment request made before.</source>
        <translation>Znovu použiť jednu z už použitých adries pre prijímanie. Znovu používanie adries je sporná otázka bezpečnosti aj súkromia. Používajte to len v prípade ak znovu generujete výzvu na zaplatenie ktorú ste už vyrobili v minulosti.</translation>
    </message>
    <message>
        <source>R&amp;euse an existing receiving address (not recommended)</source>
        <translation>Znovu použiť jestvujúcu prijímaciu adresu (neodporúča sa)</translation>
    </message>
    <message>
        <source>An optional message to attach to the payment request, which will be displayed when the request is opened. Note: The message will not be sent with the payment over the Zetacoin network.</source>
        <translation>Pridať voliteľnú správu k výzve na zaplatenie, ktorá sa zobrazí keď bude výzva otvorená. Poznámka: Správa nebude poslaná s platbou cez sieť Zetacoin.</translation>
    </message>
    <message>
        <source>An optional label to associate with the new receiving address.</source>
        <translation>Voliteľný popis ktorý sa pridá k tejto novej prijímajúcej adrese.</translation>
    </message>
    <message>
        <source>Use this form to request payments. All fields are &lt;b&gt;optional&lt;/b&gt;.</source>
        <translation>Použite tento formulár pre vyžiadanie platby. Všetky polia sú &lt;b&gt;voliteľné&lt;/b&gt;.</translation>
    </message>
    <message>
        <source>An optional amount to request. Leave this empty or zero to not request a specific amount.</source>
        <translation>Voliteľná požadovaná suma. Nechajte prázdne alebo nulu ak nepožadujete určitú sumu.</translation>
    </message>
    <message>
        <source>Clear all fields of the form.</source>
        <translation>Vyčistiť všetky polia formulára.</translation>
    </message>
    <message>
        <source>Clear</source>
        <translation>Vyčistiť</translation>
    </message>
    <message>
        <source>Requested payments history</source>
        <translation>História vyžiadaných platieb</translation>
    </message>
    <message>
        <source>&amp;Request payment</source>
        <translation>Vyžiadať platbu</translation>
    </message>
    <message>
        <source>Show the selected request (does the same as double clicking an entry)</source>
        <translation>Zobraz zvolenú požiadavku (urobí to isté ako dvoj-klik na záznam)</translation>
    </message>
    <message>
        <source>Show</source>
        <translation>Zobraziť</translation>
    </message>
    <message>
        <source>Remove the selected entries from the list</source>
        <translation>Odstrániť zvolené záznamy zo zoznamu</translation>
    </message>
    <message>
        <source>Remove</source>
        <translation>Odstrániť</translation>
    </message>
    <message>
        <source>Copy label</source>
        <translation>Kopírovať popis</translation>
    </message>
    <message>
        <source>Copy message</source>
        <translation>Kopírovať správu</translation>
    </message>
    <message>
        <source>Copy amount</source>
        <translation>Kopírovať sumu</translation>
    </message>
</context>
<context>
    <name>ReceiveRequestDialog</name>
    <message>
        <source>QR Code</source>
        <translation>QR kód</translation>
    </message>
    <message>
        <source>Copy &amp;URI</source>
        <translation>Kopírovať &amp;URI</translation>
    </message>
    <message>
        <source>Copy &amp;Address</source>
        <translation>Kopírovať adresu</translation>
    </message>
    <message>
        <source>&amp;Save Image...</source>
        <translation>Uložiť obrázok...</translation>
    </message>
    <message>
        <source>Request payment to %1</source>
        <translation>Vyžiadať platbu pre %1</translation>
    </message>
    <message>
        <source>Payment information</source>
        <translation>Informácia o platbe</translation>
    </message>
    <message>
        <source>URI</source>
        <translation>URI</translation>
    </message>
    <message>
        <source>Address</source>
        <translation>Adresa</translation>
    </message>
    <message>
        <source>Amount</source>
        <translation>Suma</translation>
    </message>
    <message>
        <source>Label</source>
        <translation>Popis</translation>
    </message>
    <message>
        <source>Message</source>
        <translation>Správa</translation>
    </message>
    <message>
        <source>Resulting URI too long, try to reduce the text for label / message.</source>
        <translation>Výsledné URI príliš dlhé, skráť text pre názov / správu.</translation>
    </message>
    <message>
        <source>Error encoding URI into QR Code.</source>
        <translation>Chyba v zakódovaní URI do QR kódu</translation>
    </message>
</context>
<context>
    <name>RecentRequestsTableModel</name>
    <message>
        <source>Date</source>
        <translation>Dátum</translation>
    </message>
    <message>
        <source>Label</source>
        <translation>Popis</translation>
    </message>
    <message>
        <source>Message</source>
        <translation>Správa</translation>
    </message>
    <message>
        <source>Amount</source>
        <translation>Suma</translation>
    </message>
    <message>
        <source>(no label)</source>
        <translation>(bez popisu)</translation>
    </message>
    <message>
        <source>(no message)</source>
        <translation>(žiadna správa)</translation>
    </message>
    <message>
        <source>(no amount)</source>
        <translation>(žiadna suma)</translation>
    </message>
</context>
<context>
    <name>SendCoinsDialog</name>
    <message>
        <source>Send Coins</source>
        <translation>Poslať Zetacoins</translation>
    </message>
    <message>
        <source>Coin Control Features</source>
        <translation>Možnosti "Coin Control"</translation>
    </message>
    <message>
        <source>Inputs...</source>
        <translation>Vstupy...</translation>
    </message>
    <message>
        <source>automatically selected</source>
        <translation>automaticky vybrané</translation>
    </message>
    <message>
        <source>Insufficient funds!</source>
        <translation>Nedostatok prostriedkov!</translation>
    </message>
    <message>
        <source>Quantity:</source>
        <translation>Množstvo:</translation>
    </message>
    <message>
        <source>Bytes:</source>
        <translation>Bajtov:</translation>
    </message>
    <message>
        <source>Amount:</source>
        <translation>Suma:</translation>
    </message>
    <message>
        <source>Priority:</source>
        <translation>Priorita:</translation>
    </message>
    <message>
        <source>Fee:</source>
        <translation>Poplatok:</translation>
    </message>
    <message>
        <source>After Fee:</source>
        <translation>Po poplatku:</translation>
    </message>
    <message>
        <source>Change:</source>
        <translation>Zmena:</translation>
    </message>
    <message>
        <source>If this is activated, but the change address is empty or invalid, change will be sent to a newly generated address.</source>
        <translation>Ak aktivované ale adresa pre výdavok je prázdna alebo neplatná, výdavok bude poslaný na novovytvorenú adresu.</translation>
    </message>
    <message>
        <source>Custom change address</source>
        <translation>Vlastná adresa zmeny</translation>
    </message>
    <message>
        <source>Transaction Fee:</source>
        <translation>Poplatok za transakciu:</translation>
<<<<<<< HEAD
=======
    </message>
    <message>
        <source>Choose...</source>
        <translation>Zvoliť...</translation>
    </message>
    <message>
        <source>collapse fee-settings</source>
        <translation>zbaliť nastavenia poplatkov</translation>
    </message>
    <message>
        <source>per kilobyte</source>
        <translation>za kilobajt</translation>
    </message>
    <message>
        <source>If the custom fee is set to 1000 satoshis and the transaction is only 250 bytes, then "per kilobyte" only pays 250 satoshis in fee, while "total at least" pays 1000 satoshis. For transactions bigger than a kilobyte both pay by kilobyte.</source>
        <translation>Ak je poplatok nastavený na 1000 satoshi a transakcia je veľká len 250 bajtov, potom "za kilobajt" zaplatí poplatok 250 satoshi, ale "spolu aspoň" zaplatí 1000 satoshi. Pre transakcie väčšie ako kilobajt platia oba spôsoby za každý kilobajt.</translation>
    </message>
    <message>
        <source>Hide</source>
        <translation>Skryť</translation>
    </message>
    <message>
        <source>total at least</source>
        <translation>spolu aspoň</translation>
    </message>
    <message>
        <source>Paying only the minimum fee is just fine as long as there is less transaction volume than space in the blocks. But be aware that this can end up in a never confirming transaction once there is more demand for bitcoin transactions than the network can process.</source>
        <translation>Zaplatenie len minimálneho poplatku je v poriadku, pokiaľ existuje menej transakcií ako miesta v blokoch. Uvedomte si však, že ak bude vyšší dopyt po transakciách ako dokáže sieť spracovať, môže byť vaša transakcia odsúvaná a nepotvrdená donekonečna.</translation>
    </message>
    <message>
        <source>(read the tooltip)</source>
        <translation>(prečítajte si nápovedu pod kurzorom)</translation>
    </message>
    <message>
        <source>Recommended:</source>
        <translation>Odporúčaný:</translation>
    </message>
    <message>
        <source>Custom:</source>
        <translation>Vlastný:</translation>
    </message>
    <message>
        <source>(Smart fee not initialized yet. This usually takes a few blocks...)</source>
        <translation>(Automatický poplatok ešte nebol aktivovaný. Toto zvyčajne trvá niekoľko blokov...)</translation>
    </message>
    <message>
        <source>Confirmation time:</source>
        <translation>Čas potvrdenia:</translation>
    </message>
    <message>
        <source>normal</source>
        <translation>normálne</translation>
    </message>
    <message>
        <source>fast</source>
        <translation>rýchle</translation>
    </message>
    <message>
        <source>Send as zero-fee transaction if possible</source>
        <translation>Poslať ako transakciu bez poplatku, ak je to možné</translation>
    </message>
    <message>
        <source>(confirmation may take longer)</source>
        <translation>(potvrdenie môže trvať dlhšie)</translation>
    </message>
    <message>
        <source>Send to multiple recipients at once</source>
        <translation>Poslať viacerým príjemcom naraz</translation>
>>>>>>> 188ca9c3
    </message>
    <message>
        <source>Choose...</source>
        <translation>Zvoliť...</translation>
    </message>
    <message>
        <source>collapse fee-settings</source>
        <translation>zbaliť nastavenia poplatkov</translation>
    </message>
    <message>
<<<<<<< HEAD
        <source>per kilobyte</source>
        <translation>za kilobajt</translation>
=======
        <source>Dust:</source>
        <translation>Prach:</translation>
    </message>
    <message>
        <source>Clear &amp;All</source>
        <translation>&amp;Zmazať všetko</translation>
>>>>>>> 188ca9c3
    </message>
    <message>
        <source>If the custom fee is set to 1000 satoshis and the transaction is only 250 bytes, then "per kilobyte" only pays 250 satoshis in fee, while "total at least" pays 1000 satoshis. For transactions bigger than a kilobyte both pay by kilobyte.</source>
        <translation>Ak je poplatok nastavený na 1000 satoshi a transakcia je veľká len 250 bajtov, potom "za kilobajt" zaplatí poplatok 250 satoshi, ale "spolu aspoň" zaplatí 1000 satoshi. Pre transakcie väčšie ako kilobajt platia oba spôsoby za každý kilobajt.</translation>
    </message>
    <message>
        <source>Hide</source>
        <translation>Skryť</translation>
    </message>
    <message>
        <source>total at least</source>
        <translation>spolu aspoň</translation>
    </message>
    <message>
        <source>Paying only the minimum fee is just fine as long as there is less transaction volume than space in the blocks. But be aware that this can end up in a never confirming transaction once there is more demand for zetacoin transactions than the network can process.</source>
        <translation>Zaplatenie len minimálneho poplatku je v poriadku, pokiaľ existuje menej transakcií ako miesta v blokoch. Uvedomte si však, že ak bude vyšší dopyt po transakciách ako dokáže sieť spracovať, môže byť vaša transakcia odsúvaná a nepotvrdená donekonečna.</translation>
    </message>
    <message>
        <source>(read the tooltip)</source>
        <translation>(prečítajte si nápovedu pod kurzorom)</translation>
    </message>
    <message>
        <source>Recommended:</source>
        <translation>Odporúčaný:</translation>
    </message>
    <message>
        <source>Custom:</source>
        <translation>Vlastný:</translation>
    </message>
    <message>
        <source>(Smart fee not initialized yet. This usually takes a few blocks...)</source>
        <translation>(Automatický poplatok ešte nebol aktivovaný. Toto zvyčajne trvá niekoľko blokov...)</translation>
    </message>
    <message>
        <source>Confirmation time:</source>
        <translation>Čas potvrdenia:</translation>
    </message>
    <message>
        <source>normal</source>
        <translation>normálne</translation>
    </message>
    <message>
        <source>fast</source>
        <translation>rýchle</translation>
    </message>
    <message>
        <source>Send as zero-fee transaction if possible</source>
        <translation>Poslať ako transakciu bez poplatku, ak je to možné</translation>
    </message>
    <message>
<<<<<<< HEAD
        <source>(confirmation may take longer)</source>
        <translation>(potvrdenie môže trvať dlhšie)</translation>
    </message>
    <message>
        <source>Send to multiple recipients at once</source>
        <translation>Poslať viacerým príjemcom naraz</translation>
    </message>
    <message>
        <source>Add &amp;Recipient</source>
        <translation>&amp;Pridať príjemcu</translation>
    </message>
    <message>
        <source>Clear all fields of the form.</source>
        <translation>Vyčistiť všetky polia formulára.</translation>
    </message>
    <message>
        <source>Dust:</source>
        <translation>Prach:</translation>
    </message>
    <message>
        <source>Clear &amp;All</source>
        <translation>&amp;Zmazať všetko</translation>
    </message>
    <message>
        <source>Balance:</source>
        <translation>Zostatok:</translation>
    </message>
    <message>
        <source>Confirm the send action</source>
        <translation>Potvrďte odoslanie</translation>
    </message>
    <message>
        <source>S&amp;end</source>
        <translation>&amp;Odoslať</translation>
    </message>
    <message>
        <source>Confirm send coins</source>
        <translation>Potvrdiť odoslanie zetacoins</translation>
    </message>
    <message>
        <source>%1 to %2</source>
        <translation>%1 do %2</translation>
    </message>
    <message>
        <source>Copy quantity</source>
        <translation>Kopírovať množstvo</translation>
    </message>
    <message>
        <source>Copy amount</source>
        <translation>Kopírovať sumu</translation>
    </message>
    <message>
        <source>Copy fee</source>
        <translation>Kopírovať poplatok</translation>
    </message>
    <message>
        <source>Copy after fee</source>
        <translation>Kopírovať za poplatok</translation>
    </message>
    <message>
        <source>Copy bytes</source>
        <translation>Kopírovať bajty</translation>
    </message>
    <message>
        <source>Copy priority</source>
        <translation>Kopírovať prioritu</translation>
    </message>
    <message>
        <source>Copy change</source>
        <translation>Kopírovať zmenu</translation>
    </message>
    <message>
        <source>or</source>
        <translation>alebo</translation>
    </message>
    <message>
=======
        <source>or</source>
        <translation>alebo</translation>
    </message>
    <message>
>>>>>>> 188ca9c3
        <source>The amount to pay must be larger than 0.</source>
        <translation>Suma na úhradu musí byť väčšia ako 0.</translation>
    </message>
    <message>
        <source>The amount exceeds your balance.</source>
        <translation>Suma je vyššia ako Váš zostatok.</translation>
    </message>
    <message>
        <source>The total exceeds your balance when the %1 transaction fee is included.</source>
        <translation>Suma celkom prevyšuje Váš zostatok ak sú započítané %1 transakčné poplatky.</translation>
    </message>
    <message>
        <source>Transaction creation failed!</source>
        <translation>Vytvorenie transakcie zlyhalo!</translation>
    </message>
    <message>
        <source>The transaction was rejected! This might happen if some of the coins in your wallet were already spent, such as if you used a copy of wallet.dat and coins were spent in the copy but not marked as spent here.</source>
        <translation>Transakcia bola zamietnutá! Toto sa môže stať ak niektoré coins vo vašej peňaženke už boli minuté, ako keď použijete kópiu wallet.dat a coins boli minuté z kópie ale neoznačené ako minuté tu.</translation>
    </message>
    <message>
        <source>A fee higher than %1 is considered an absurdly high fee.</source>
        <translation>Poplatok vyšší ako %1 je považovaný za šialene vysoký.</translation>
    </message>
    <message>
        <source>Payment request expired.</source>
        <translation>Vypršala platnosť požiadavky na platbu.</translation>
    </message>
    <message>
<<<<<<< HEAD
        <source>Pay only the minimum fee of %1</source>
        <translation>Zaplatiť minimálny poplatok %1</translation>
    </message>
    <message>
        <source>Total Amount %1&lt;span style='font-size:10pt;font-weight:normal;'&gt;&lt;br /&gt;(=%2)&lt;/span&gt;</source>
        <translation>Celkové množstvo %1&lt;span style='font-size:10pt;font-weight:normal;'&gt;&lt;br /&gt;(=%2)&lt;/span&gt;</translation>
    </message>
    <message>
=======
>>>>>>> 188ca9c3
        <source>The recipient address is not valid. Please recheck.</source>
        <translation>Adresa príjemcu je neplatná. Prosím, overte ju.</translation>
    </message>
    <message>
        <source>Duplicate address found: addresses should only be used once each.</source>
        <translation>Našla sa duplicitná adresa: každú adresu je možné použiť len raz.</translation>
    </message>
    <message>
<<<<<<< HEAD
        <source>Warning: Invalid Zetacoin address</source>
        <translation>Varovanie: Nesprávna Zetacoin adresa</translation>
=======
        <source>Warning: Invalid Bitcoin address</source>
        <translation>Varovanie: Nesprávna Bitcoin adresa</translation>
>>>>>>> 188ca9c3
    </message>
    <message>
        <source>(no label)</source>
        <translation>(bez popisu)</translation>
    </message>
    <message>
        <source>Warning: Unknown change address</source>
        <translation>Varovanie: Neznáma adresa pre výdavok</translation>
    </message>
    <message>
        <source>Copy dust</source>
        <translation>Kopírovať prach</translation>
    </message>
    <message>
        <source>Are you sure you want to send?</source>
        <translation>Určite to chcete odoslať?</translation>
    </message>
    <message>
        <source>added as transaction fee</source>
        <translation>pridané ako transakčný poplatok</translation>
    </message>
</context>
<context>
    <name>SendCoinsEntry</name>
    <message>
        <source>A&amp;mount:</source>
        <translation>Su&amp;ma:</translation>
    </message>
    <message>
        <source>Pay &amp;To:</source>
        <translation>Zapla&amp;tiť:</translation>
    </message>
    <message>
        <source>Enter a label for this address to add it to your address book</source>
        <translation>Vložte popis pre túto adresu aby sa pridala do adresára</translation>
    </message>
    <message>
        <source>&amp;Label:</source>
        <translation>&amp;Popis:</translation>
    </message>
    <message>
        <source>Choose previously used address</source>
        <translation>Vybrať predtým použitú adresu</translation>
    </message>
    <message>
        <source>This is a normal payment.</source>
        <translation>Toto je normálna platba.</translation>
    </message>
    <message>
<<<<<<< HEAD
        <source>The Zetacoin address to send the payment to</source>
=======
        <source>The Bitcoin address to send the payment to</source>
>>>>>>> 188ca9c3
        <translation>Zvoľte adresu kam poslať platbu</translation>
    </message>
    <message>
        <source>Alt+A</source>
        <translation>Alt+A</translation>
    </message>
    <message>
        <source>Paste address from clipboard</source>
        <translation>Vložte adresu z klipbordu</translation>
    </message>
    <message>
        <source>Alt+P</source>
        <translation>Alt+P</translation>
    </message>
    <message>
        <source>Remove this entry</source>
        <translation>Odstrániť túto položku</translation>
    </message>
    <message>
<<<<<<< HEAD
        <source>The fee will be deducted from the amount being sent. The recipient will receive less bitcoins than you enter in the amount field. If multiple recipients are selected, the fee is split equally.</source>
        <translation>Poplatok sa odpočíta od čiastky, ktorú odosielate. Príjemca dostane menej bitcoinov ako zadáte. Ak je vybraných viacero príjemcov, poplatok je rozdelený rovným dielom.</translation>
    </message>
    <message>
=======
>>>>>>> 188ca9c3
        <source>S&amp;ubtract fee from amount</source>
        <translation>Odpočítať poplatok od s&amp;umy</translation>
    </message>
    <message>
        <source>Message:</source>
        <translation>Správa:</translation>
    </message>
    <message>
        <source>This is an unauthenticated payment request.</source>
        <translation>Toto je neoverená výzva k platbe.</translation>
    </message>
    <message>
        <source>This is an authenticated payment request.</source>
        <translation>Toto je overená výzva k platbe.</translation>
    </message>
    <message>
        <source>Enter a label for this address to add it to the list of used addresses</source>
        <translation>Vložte popis pre túto adresu aby sa uložila do zoznamu použitých adries</translation>
    </message>
    <message>
<<<<<<< HEAD
        <source>A message that was attached to the zetacoin: URI which will be stored with the transaction for your reference. Note: This message will not be sent over the Zetacoin network.</source>
        <translation>Správa ktorá bola pripojená k zetacoin: URI a ktorá bude uložená s transakcou pre Vaše potreby. Poznámka: Táto správa nebude poslaná cez sieť Zetacoin.</translation>
=======
        <source>A message that was attached to the bitcoin: URI which will be stored with the transaction for your reference. Note: This message will not be sent over the Bitcoin network.</source>
        <translation>Správa ktorá bola pripojená k bitcoin: URI a ktorá bude uložená s transakcou pre Vaše potreby. Poznámka: Táto správa nebude poslaná cez sieť Bitcoin.</translation>
>>>>>>> 188ca9c3
    </message>
    <message>
        <source>Pay To:</source>
        <translation>Platba pre:</translation>
    </message>
    <message>
        <source>Memo:</source>
        <translation>Poznámka:</translation>
    </message>
</context>
<context>
    <name>ShutdownWindow</name>
    <message>
        <source>Zetacoin Core is shutting down...</source>
        <translation>Jadro Zetacoin sa ukončuje...</translation>
    </message>
    <message>
        <source>Do not shut down the computer until this window disappears.</source>
        <translation>Nevypínajte počítač kým toto okno nezmizne.</translation>
    </message>
</context>
<context>
    <name>SignVerifyMessageDialog</name>
    <message>
        <source>Signatures - Sign / Verify a Message</source>
        <translation>Podpisy - Podpísať / Overiť správu</translation>
    </message>
    <message>
        <source>&amp;Sign Message</source>
        <translation>&amp;Podpísať Správu</translation>
    </message>
    <message>
<<<<<<< HEAD
        <source>The Bitcoin address to sign the message with</source>
        <translation>Bitcoin adresa pre podpísanie správy s</translation>
    </message>
    <message>
=======
>>>>>>> 188ca9c3
        <source>Choose previously used address</source>
        <translation>Vybrať predtým použitú adresu</translation>
    </message>
    <message>
        <source>Alt+A</source>
        <translation>Alt+A</translation>
    </message>
    <message>
        <source>Paste address from clipboard</source>
        <translation>Vložte adresu z klipbordu</translation>
    </message>
    <message>
        <source>Alt+P</source>
        <translation>Alt+P</translation>
    </message>
    <message>
        <source>Enter the message you want to sign here</source>
        <translation>Sem vložte správu ktorú chcete podpísať</translation>
    </message>
    <message>
        <source>Signature</source>
        <translation>Podpis</translation>
    </message>
    <message>
        <source>Copy the current signature to the system clipboard</source>
        <translation>Kopírovať práve zvolenú adresu do systémového klipbordu</translation>
    </message>
    <message>
        <source>Sign the message to prove you own this Zetacoin address</source>
        <translation>Podpíšte správu aby ste dokázali že vlastníte túto adresu</translation>
    </message>
    <message>
        <source>Sign &amp;Message</source>
        <translation>Podpísať &amp;správu</translation>
    </message>
    <message>
        <source>Reset all sign message fields</source>
        <translation>Vynulovať všetky polia podpisu správy</translation>
    </message>
    <message>
        <source>Clear &amp;All</source>
        <translation>&amp;Zmazať všetko</translation>
    </message>
    <message>
        <source>&amp;Verify Message</source>
        <translation>O&amp;veriť správu...</translation>
    </message>
    <message>
<<<<<<< HEAD
        <source>The Zetacoin address the message was signed with</source>
        <translation>Adresa Zetacoin, ktorou bola podpísaná správa</translation>
=======
        <source>The Bitcoin address the message was signed with</source>
        <translation>Adresa Bitcoin, ktorou bola podpísaná správa</translation>
>>>>>>> 188ca9c3
    </message>
    <message>
        <source>Verify the message to ensure it was signed with the specified Zetacoin address</source>
        <translation>Overím správy sa uistiť že bola podpísaná označenou Zetacoin adresou</translation>
    </message>
    <message>
        <source>Verify &amp;Message</source>
        <translation>&amp;Overiť správu</translation>
    </message>
    <message>
        <source>Reset all verify message fields</source>
        <translation>Obnoviť všetky polia v overiť správu</translation>
    </message>
    <message>
        <source>Click "Sign Message" to generate signature</source>
        <translation>Kliknite "Podpísať Správu" na získanie podpisu</translation>
    </message>
    <message>
        <source>The entered address is invalid.</source>
        <translation>Zadaná adresa je neplatná.</translation>
    </message>
    <message>
        <source>Please check the address and try again.</source>
        <translation>Prosím skontrolujte adresu a skúste znova.</translation>
    </message>
    <message>
        <source>The entered address does not refer to a key.</source>
        <translation>Vložená adresa nezodpovedá žiadnemu kľúcu.</translation>
    </message>
    <message>
        <source>Wallet unlock was cancelled.</source>
        <translation>Odomknutie peňaženky bolo zrušené.</translation>
    </message>
    <message>
        <source>Private key for the entered address is not available.</source>
        <translation>Súkromný kľúč pre vložená adresu nieje k dispozícii.</translation>
    </message>
    <message>
        <source>Message signing failed.</source>
        <translation>Podpísanie správy zlyhalo.</translation>
    </message>
    <message>
        <source>Message signed.</source>
        <translation>Správa podpísaná.</translation>
    </message>
    <message>
        <source>The signature could not be decoded.</source>
        <translation>Podpis nie je možné dekódovať.</translation>
    </message>
    <message>
        <source>Please check the signature and try again.</source>
        <translation>Prosím skontrolujte podpis a skúste znova.</translation>
    </message>
    <message>
        <source>The signature did not match the message digest.</source>
        <translation>Podpis sa nezhoduje so zhrnutím správy</translation>
    </message>
    <message>
        <source>Message verification failed.</source>
        <translation>Overenie správy zlyhalo.</translation>
    </message>
    <message>
        <source>Message verified.</source>
        <translation>Správa overená.</translation>
    </message>
</context>
<context>
    <name>SplashScreen</name>
    <message>
        <source>Zetacoin Core</source>
        <translation>Jadro Zetacoin</translation>
    </message>
    <message>
        <source>The Zetacoin Core developers</source>
        <translation>Vývojári jadra Zetacoin</translation>
    </message>
    <message>
        <source>[testnet]</source>
        <translation>[testovacia sieť]</translation>
    </message>
</context>
<context>
    <name>TrafficGraphWidget</name>
    <message>
        <source>KB/s</source>
        <translation>KB/s</translation>
    </message>
</context>
<context>
    <name>TransactionDesc</name>
    <message>
        <source>Open until %1</source>
        <translation>Otvorené do %1</translation>
    </message>
    <message>
        <source>conflicted</source>
        <translation>sporné</translation>
    </message>
    <message>
        <source>%1/offline</source>
        <translation>%1/offline</translation>
    </message>
    <message>
        <source>%1/unconfirmed</source>
        <translation>%1/nepotvrdené</translation>
    </message>
    <message>
        <source>%1 confirmations</source>
        <translation>%1 potvrdení</translation>
    </message>
    <message>
        <source>Status</source>
        <translation>Stav</translation>
    </message>
    <message numerus="yes">
        <source>, broadcast through %n node(s)</source>
        <translation><numerusform>, vysielať cez %n uzol</numerusform><numerusform>, vysielať cez %n uzle</numerusform><numerusform>, vysielať cez %n uzolov</numerusform></translation>
    </message>
    <message>
        <source>Date</source>
        <translation>Dátum</translation>
    </message>
    <message>
        <source>Source</source>
        <translation>Zdroj</translation>
    </message>
    <message>
        <source>Generated</source>
        <translation>Vygenerované</translation>
    </message>
    <message>
        <source>From</source>
        <translation>od</translation>
    </message>
    <message>
        <source>To</source>
        <translation>Pre</translation>
    </message>
    <message>
        <source>own address</source>
        <translation>vlastná adresa</translation>
    </message>
    <message>
        <source>watch-only</source>
        <translation>Iba sledovanie</translation>
    </message>
    <message>
        <source>label</source>
        <translation>popis</translation>
    </message>
    <message>
        <source>Credit</source>
        <translation>Kredit</translation>
    </message>
    <message>
        <source>not accepted</source>
        <translation>neprijaté</translation>
    </message>
    <message>
        <source>Debit</source>
        <translation>Debet</translation>
    </message>
    <message>
        <source>Total debit</source>
        <translation>Debit spolu</translation>
    </message>
    <message>
        <source>Total credit</source>
        <translation>Kredit spolu</translation>
    </message>
    <message>
        <source>Transaction fee</source>
        <translation>Transakčný poplatok</translation>
    </message>
    <message>
        <source>Net amount</source>
        <translation>Suma netto</translation>
    </message>
    <message>
        <source>Message</source>
        <translation>Správa</translation>
    </message>
    <message>
        <source>Comment</source>
        <translation>Komentár</translation>
    </message>
    <message>
        <source>Transaction ID</source>
        <translation>ID transakcie</translation>
    </message>
    <message>
        <source>Merchant</source>
        <translation>Kupec</translation>
    </message>
    <message>
        <source>Generated coins must mature %1 blocks before they can be spent. When you generated this block, it was broadcast to the network to be added to the block chain. If it fails to get into the chain, its state will change to "not accepted" and it won't be spendable. This may occasionally happen if another node generates a block within a few seconds of yours.</source>
        <translation>Vygenerované mince musia dospieť %1 blokov kým môžu byť minuté. Keď vytvoríte tento blok, bude rozoslaný do siete aby bol akceptovaný do reťaze blokov. Ak sa nedostane do reťazca, jeho stav sa zmení na "zamietnutý" a nebude sa dať minúť. Toto sa môže občas stať ak iný uzol vytvorí blok približne v rovnakom čase.</translation>
    </message>
    <message>
        <source>Debug information</source>
        <translation>Ladiace informácie</translation>
    </message>
    <message>
        <source>Transaction</source>
        <translation>Transakcie</translation>
    </message>
    <message>
        <source>Inputs</source>
        <translation>Vstupy</translation>
    </message>
    <message>
        <source>Amount</source>
        <translation>Suma</translation>
    </message>
    <message>
        <source>true</source>
        <translation>pravda</translation>
    </message>
    <message>
        <source>false</source>
        <translation>nepravda</translation>
    </message>
    <message>
        <source>, has not been successfully broadcast yet</source>
        <translation>, ešte nebola úspešne odoslaná</translation>
    </message>
    <message numerus="yes">
        <source>Open for %n more block(s)</source>
        <translation><numerusform>Otvorené pre %n ďalší blok</numerusform><numerusform>Otvorené pre %n ďalšie bloky</numerusform><numerusform>Otvorené pre %n ďalších blokov</numerusform></translation>
    </message>
    <message>
        <source>unknown</source>
        <translation>neznámy</translation>
    </message>
</context>
<context>
    <name>TransactionDescDialog</name>
    <message>
        <source>Transaction details</source>
        <translation>Detaily transakcie</translation>
    </message>
    <message>
        <source>This pane shows a detailed description of the transaction</source>
        <translation>Táto časť obrazovky zobrazuje detailný popis transakcie</translation>
    </message>
</context>
<context>
    <name>TransactionTableModel</name>
    <message>
        <source>Date</source>
        <translation>Dátum</translation>
    </message>
    <message>
        <source>Type</source>
        <translation>Typ</translation>
    </message>
    <message>
        <source>Immature (%1 confirmations, will be available after %2)</source>
        <translation>Nezrelé (%1 potvrdení, bude k dispozícii po %2)</translation>
    </message>
    <message numerus="yes">
        <source>Open for %n more block(s)</source>
        <translation><numerusform>Otvorené pre %n ďalší blok</numerusform><numerusform>Otvorené pre %n ďalšie bloky</numerusform><numerusform>Otvorené pre %n ďalších blokov</numerusform></translation>
    </message>
    <message>
        <source>Open until %1</source>
        <translation>Otvorené do %1</translation>
    </message>
    <message>
        <source>Confirmed (%1 confirmations)</source>
        <translation>Potvrdené (%1 potvrdení)</translation>
    </message>
    <message>
        <source>This block was not received by any other nodes and will probably not be accepted!</source>
        <translation>Ten blok nebol prijatý žiadnou inou nódou a pravdepodobne nebude akceptovaný!</translation>
    </message>
    <message>
        <source>Generated but not accepted</source>
        <translation>Vygenerované ale neakceptované</translation>
    </message>
    <message>
        <source>Offline</source>
        <translation>Offline</translation>
    </message>
    <message>
        <source>Label</source>
        <translation>Popis</translation>
    </message>
    <message>
        <source>Unconfirmed</source>
        <translation>Nepotvrdené</translation>
    </message>
    <message>
        <source>Confirming (%1 of %2 recommended confirmations)</source>
        <translation> Potvrdzuje sa ( %1 z  %2 odporúčaných potvrdení)</translation>
    </message>
    <message>
        <source>Conflicted</source>
        <translation>V rozpore</translation>
    </message>
    <message>
        <source>Received with</source>
        <translation>Prijaté s</translation>
    </message>
    <message>
        <source>Received from</source>
        <translation>Prijaté od:</translation>
    </message>
    <message>
        <source>Sent to</source>
        <translation>Odoslané na</translation>
    </message>
    <message>
        <source>Payment to yourself</source>
        <translation>Platba sebe samému</translation>
    </message>
    <message>
        <source>Mined</source>
        <translation>Vyťažené</translation>
    </message>
    <message>
        <source>watch-only</source>
        <translation>Iba sledovanie</translation>
    </message>
    <message>
        <source>(n/a)</source>
        <translation>(n/a)</translation>
    </message>
    <message>
        <source>Transaction status. Hover over this field to show number of confirmations.</source>
        <translation>Status transakcie. Pohybujte myšou nad týmto poľom a zjaví sa počet potvrdení.</translation>
    </message>
    <message>
        <source>Date and time that the transaction was received.</source>
        <translation>Dátum a čas prijatia transakcie.</translation>
    </message>
    <message>
        <source>Type of transaction.</source>
        <translation>Typ transakcie.</translation>
    </message>
    <message>
        <source>Whether or not a watch-only address is involved in this transaction.</source>
        <translation>Či sú ale nie sú, adresy iba na sledovanie zahrnuté v tejto transakcii.</translation>
    </message>
    <message>
        <source>Amount removed from or added to balance.</source>
        <translation>Suma pridaná alebo odobraná k zostatku.</translation>
    </message>
</context>
<context>
    <name>TransactionView</name>
    <message>
        <source>All</source>
        <translation>Všetko</translation>
    </message>
    <message>
        <source>Today</source>
        <translation>Dnes</translation>
    </message>
    <message>
        <source>This week</source>
        <translation>Tento týždeň</translation>
    </message>
    <message>
        <source>This month</source>
        <translation>Tento mesiac</translation>
    </message>
    <message>
        <source>Last month</source>
        <translation>Minulý mesiac</translation>
    </message>
    <message>
        <source>This year</source>
        <translation>Tento rok</translation>
    </message>
    <message>
        <source>Range...</source>
        <translation>Rozsah...</translation>
    </message>
    <message>
        <source>Received with</source>
        <translation>Prijaté s</translation>
    </message>
    <message>
        <source>Sent to</source>
        <translation>Odoslané na</translation>
    </message>
    <message>
        <source>To yourself</source>
        <translation>Samému sebe</translation>
    </message>
    <message>
        <source>Mined</source>
        <translation>Vyťažené</translation>
    </message>
    <message>
        <source>Other</source>
        <translation>Iné</translation>
    </message>
    <message>
        <source>Enter address or label to search</source>
        <translation>Vložte adresu alebo popis pre vyhľadávanie</translation>
    </message>
    <message>
        <source>Min amount</source>
        <translation>Min množstvo</translation>
    </message>
    <message>
        <source>Copy address</source>
        <translation>Kopírovať adresu</translation>
    </message>
    <message>
        <source>Copy label</source>
        <translation>Kopírovať popis</translation>
    </message>
    <message>
        <source>Copy amount</source>
        <translation>Kopírovať sumu</translation>
    </message>
    <message>
        <source>Copy transaction ID</source>
        <translation>Kopírovať ID transakcie</translation>
    </message>
    <message>
        <source>Edit label</source>
        <translation>Editovať popis</translation>
    </message>
    <message>
        <source>Show transaction details</source>
        <translation>Zobraziť podrobnosti transakcie</translation>
    </message>
    <message>
        <source>Export Transaction History</source>
        <translation>Exportovať históriu transakcií</translation>
    </message>
    <message>
        <source>Watch-only</source>
        <translation>Iba sledovanie</translation>
    </message>
    <message>
        <source>Exporting Failed</source>
        <translation>Export zlyhal</translation>
    </message>
    <message>
        <source>There was an error trying to save the transaction history to %1.</source>
        <translation>Vyskytla sa chyba pri pokuse o uloženie histórie transakcií do %1.</translation>
    </message>
    <message>
        <source>Exporting Successful</source>
        <translation>Export úspešný</translation>
    </message>
    <message>
        <source>The transaction history was successfully saved to %1.</source>
        <translation>História transakciá bola úspešne uložená do %1.</translation>
    </message>
    <message>
        <source>Comma separated file (*.csv)</source>
        <translation>Čiarkou oddelovaný súbor (*.csv)</translation>
    </message>
    <message>
        <source>Confirmed</source>
        <translation>Potvrdené</translation>
    </message>
    <message>
        <source>Date</source>
        <translation>Dátum</translation>
    </message>
    <message>
        <source>Type</source>
        <translation>Typ</translation>
    </message>
    <message>
        <source>Label</source>
        <translation>Popis</translation>
    </message>
    <message>
        <source>Address</source>
        <translation>Adresa</translation>
    </message>
    <message>
        <source>ID</source>
        <translation>ID</translation>
    </message>
    <message>
        <source>Range:</source>
        <translation>Rozsah:</translation>
    </message>
    <message>
        <source>to</source>
        <translation>do</translation>
    </message>
</context>
<context>
    <name>UnitDisplayStatusBarControl</name>
    <message>
        <source>Unit to show amounts in. Click to select another unit.</source>
        <translation>Jednotka pre zobrazovanie súm. Kliknite pre zvolenie inej jednotky.</translation>
    </message>
</context>
<context>
    <name>WalletFrame</name>
    <message>
        <source>No wallet has been loaded.</source>
        <translation>Nie je načítaná peňaženka.</translation>
    </message>
</context>
<context>
    <name>WalletModel</name>
    <message>
        <source>Send Coins</source>
        <translation>Poslať Zetacoins</translation>
    </message>
</context>
<context>
    <name>WalletView</name>
    <message>
        <source>&amp;Export</source>
        <translation>&amp;Exportovať...</translation>
    </message>
    <message>
        <source>Export the data in the current tab to a file</source>
        <translation>Exportovať tento náhľad do súboru</translation>
    </message>
    <message>
        <source>Backup Wallet</source>
        <translation>Zálohovať peňaženku</translation>
    </message>
    <message>
        <source>Wallet Data (*.dat)</source>
        <translation>Údaje peňaženky (*.dat)</translation>
    </message>
    <message>
        <source>Backup Failed</source>
        <translation>Záloha zlyhala</translation>
    </message>
    <message>
        <source>There was an error trying to save the wallet data to %1.</source>
        <translation>Vyskytla sa chyba pri pokuse o uloženie dát peňaženky do %1.</translation>
    </message>
    <message>
        <source>The wallet data was successfully saved to %1.</source>
        <translation>Dáta peňaženky boli úspešne uložené do %1.</translation>
    </message>
    <message>
        <source>Backup Successful</source>
        <translation>Záloha úspešná</translation>
    </message>
</context>
<context>
    <name>bitcoin-core</name>
    <message>
        <source>Options:</source>
        <translation>Možnosti:</translation>
    </message>
    <message>
        <source>Specify data directory</source>
        <translation>Určiť priečinok s dátami</translation>
    </message>
    <message>
        <source>Connect to a node to retrieve peer addresses, and disconnect</source>
        <translation>Pripojiť sa k uzlu, získať adresy ďalších počítačov v sieti a odpojiť sa</translation>
    </message>
    <message>
        <source>Specify your own public address</source>
        <translation>Určite vašu vlastnú verejnú adresu</translation>
    </message>
    <message>
        <source>Accept command line and JSON-RPC commands</source>
        <translation>Prijímať príkazy z príkazového riadku a JSON-RPC</translation>
    </message>
    <message>
        <source>Run in the background as a daemon and accept commands</source>
        <translation>Bežať na pozadí ako démon a prijímať príkazy</translation>
    </message>
    <message>
        <source>Accept connections from outside (default: 1 if no -proxy or -connect)</source>
        <translation>Prijať spojenia zvonku (predvolené: 1 ak žiadne -proxy alebo -connect)</translation>
    </message>
    <message>
        <source>Bind to given address and always listen on it. Use [host]:port notation for IPv6</source>
        <translation>Spojiť s danou adresou a vždy na nej počúvať. Použite zápis [host]:port pre IPv6</translation>
    </message>
    <message>
        <source>Delete all wallet transactions and only recover those parts of the blockchain through -rescan on startup</source>
        <translation>Vymazať všetky transakcie z peňaženky a pri spustení znova získať z reťazca blokov iba tie získané pomocou -rescan</translation>
    </message>
    <message>
        <source>Distributed under the MIT software license, see the accompanying file COPYING or &lt;http://www.opensource.org/licenses/mit-license.php&gt;.</source>
        <translation>Distribuované pod softvérovou licenciou MIT, viď sprievodný súbor COPYING alebo &lt;http://www.opensource.org/licenses/mit-license.php&gt;.</translation>
    </message>
    <message>
        <source>Execute command when a wallet transaction changes (%s in cmd is replaced by TxID)</source>
        <translation>Vykonaj príkaz keď sa zmení transakcia peňaženky (%s v príkaze je nahradená TxID)</translation>
    </message>
    <message>
<<<<<<< HEAD
        <source>Maximum total fees to use in a single wallet transaction; setting this too low may abort large transactions (default: %s)</source>
        <translation>Maximálny poplatok pre jednu tranzakciu; príliš nízky poplatok môže spôsobiť zrušenie väčšej tranzakcie (predvolené: %s)</translation>
    </message>
    <message>
=======
>>>>>>> 188ca9c3
        <source>Set the number of script verification threads (%u to %d, 0 = auto, &lt;0 = leave that many cores free, default: %d)</source>
        <translation>Nastaviť počeť vlákien overujúcich skripty (%u až %d, 0 = auto, &lt;0 = nechať toľkoto jadier voľných, prednastavené: %d)</translation>
    </message>
    <message>
        <source>This is a pre-release test build - use at your own risk - do not use for mining or merchant applications</source>
        <translation>Toto je pred-testovacia verzia - použitie je na vlastné riziko - nepoužívajte na tvorbu zetacoin ani obchodovanie.</translation>
    </message>
    <message>
        <source>Unable to bind to %s on this computer. Zetacoin Core is probably already running.</source>
        <translation>Nepodarilo sa pripojiť na %s na tomto počítači. Zetacoin Jadro je už pravdepodobne spustené.</translation>
    </message>
    <message>
        <source>WARNING: abnormally high number of blocks generated, %d blocks received in the last %d hours (%d expected)</source>
        <translation>VAROVANIE: príliš veľa vygenerovaných blokov; %d prijatých blokov v posledných %d hodinách (očakávaných %d)</translation>
    </message>
    <message>
        <source>WARNING: check your network connection, %d blocks received in the last %d hours (%d expected)</source>
        <translation>VAROVANIE: skontrolujte sieťové pripojenie, %d prijatých blokov za posledných %d hodín (očakávané %d)</translation>
    </message>
    <message>
        <source>Warning: The network does not appear to fully agree! Some miners appear to be experiencing issues.</source>
        <translation>Varovanie: Javí sa že sieť sieť úplne nesúhlasí! Niektorí mineri zjavne majú ťažkosti.

The network does not appear to fully agree! Some miners appear to be experiencing issues.</translation>
    </message>
    <message>
        <source>Warning: We do not appear to fully agree with our peers! You may need to upgrade, or other nodes may need to upgrade.</source>
        <translation>Varovanie: Zjavne sa úplne nezhodujeme s našimi peer-mi! Možno potrebujete prejsť na novšiu verziu alebo ostatné uzly potrebujú vyššiu verziu.</translation>
<<<<<<< HEAD
    </message>
    <message>
        <source>Warning: error reading wallet.dat! All keys read correctly, but transaction data or address book entries might be missing or incorrect.</source>
        <translation>Varovanie: chyba pri čítaní wallet.dad! Všetky kľúče sú čitateľné ale transakčné dáta alebo záznamy v adresári môžu byť nesprávne.</translation>
=======
>>>>>>> 188ca9c3
    </message>
    <message>
        <source>Warning: wallet.dat corrupt, data salvaged! Original wallet.dat saved as wallet.{timestamp}.bak in %s; if your balance or transactions are incorrect you should restore from a backup.</source>
        <translation>Varovanie: wallet.dat je poškodený, údaje úspešne získané! Pôvodný wallet.dat uložený ako wallet.{timestamp}.bak v %s; ak váš zostatok alebo transakcie niesu správne, mali by ste súbor obnoviť zo zálohy.</translation>
    </message>
    <message>
        <source>Whitelist peers connecting from the given netmask or IP address. Can be specified multiple times.</source>
        <translation>Uzle na zoznam povolených, ktoré sa pripájajú z danej netmask alebo IP adresy. Môže byť zadané viac krát.</translation>
<<<<<<< HEAD
    </message>
    <message>
        <source>(default: 1)</source>
        <translation>(predvolené: 1)</translation>
=======
>>>>>>> 188ca9c3
    </message>
    <message>
        <source>&lt;category&gt; can be:</source>
        <translation>&lt;category&gt; môže byť:</translation>
    </message>
    <message>
        <source>Block creation options:</source>
        <translation>Voľby vytvorenia bloku:</translation>
    </message>
    <message>
        <source>Connect only to the specified node(s)</source>
        <translation>Pripojiť sa len k určenej nóde</translation>
    </message>
    <message>
        <source>Connection options:</source>
        <translation>Možnosti pripojenia:</translation>
    </message>
    <message>
        <source>Corrupted block database detected</source>
        <translation>Zistená poškodená databáza blokov</translation>
    </message>
    <message>
        <source>Debugging/Testing options:</source>
        <translation>Možnosti ladenia/testovania:</translation>
    </message>
    <message>
        <source>Do not load the wallet and disable wallet RPC calls</source>
        <translation>Nenahrat peňaženku a zablokovať volania RPC.</translation>
    </message>
    <message>
        <source>Do you want to rebuild the block database now?</source>
        <translation>Chcete znovu zostaviť databázu blokov?</translation>
    </message>
    <message>
        <source>Error initializing block database</source>
        <translation>Chyba inicializácie databázy blokov</translation>
    </message>
    <message>
        <source>Error initializing wallet database environment %s!</source>
        <translation>Chyba spustenia databázového prostredia peňaženky %s!</translation>
    </message>
    <message>
        <source>Error loading block database</source>
        <translation>Chyba načítania databázy blokov</translation>
    </message>
    <message>
        <source>Error opening block database</source>
        <translation>Chyba otvárania databázy blokov</translation>
    </message>
    <message>
        <source>Error: Disk space is low!</source>
        <translation>Chyba: Málo miesta na disku!</translation>
    </message>
    <message>
        <source>Failed to listen on any port. Use -listen=0 if you want this.</source>
        <translation>Chyba počúvania na ktoromkoľvek porte. Použi -listen=0 ak toto chcete.</translation>
    </message>
    <message>
        <source>Importing...</source>
        <translation>Prebieha import ...</translation>
    </message>
    <message>
        <source>Incorrect or no genesis block found. Wrong datadir for network?</source>
        <translation>Nesprávny alebo žiadny genesis blok nájdený. Nesprávny dátový priečinok alebo sieť?</translation>
    </message>
    <message>
        <source>Invalid -onion address: '%s'</source>
        <translation>Neplatná -onion adresa:  '%s'</translation>
    </message>
    <message>
        <source>Not enough file descriptors available.</source>
        <translation>Nedostatok kľúčových slov súboru.</translation>
    </message>
    <message>
        <source>Only connect to nodes in network &lt;net&gt; (ipv4, ipv6 or onion)</source>
        <translation>Pripojiť iba k uzlom v sieti &lt;net&gt; (ipv4, ipv6, alebo onion)</translation>
<<<<<<< HEAD
    </message>
    <message>
        <source>Prune cannot be configured with a negative value.</source>
        <translation>Redukovanie nemôže byť nastavené na zápornú hodnotu.</translation>
    </message>
    <message>
        <source>Prune mode is incompatible with -txindex.</source>
        <translation>Redukovanie je nekompatibilné s -txindex.</translation>
=======
>>>>>>> 188ca9c3
    </message>
    <message>
        <source>Set database cache size in megabytes (%d to %d, default: %d)</source>
        <translation>Nastaviť veľkosť pomocnej pamäti databázy v megabajtoch (%d do %d, prednastavené: %d)</translation>
    </message>
    <message>
        <source>Set maximum block size in bytes (default: %d)</source>
        <translation>Nastaviť najväčšiu veľkosť bloku v bytoch (predvolené: %d)</translation>
    </message>
    <message>
        <source>Specify wallet file (within data directory)</source>
        <translation>Označ súbor peňaženky (v priečinku s dátami)</translation>
    </message>
    <message>
        <source>Use UPnP to map the listening port (default: %u)</source>
        <translation>Použiť UPnP pre mapovanie počúvajúceho portu (predvolené: %u)</translation>
    </message>
    <message>
        <source>Verifying blocks...</source>
        <translation>Overujem bloky...</translation>
    </message>
    <message>
        <source>Verifying wallet...</source>
        <translation>Overujem peňaženku...</translation>
    </message>
    <message>
        <source>Wallet %s resides outside data directory %s</source>
        <translation>Peňaženka %s sa nachádza mimo dátového priečinka %s </translation>
    </message>
    <message>
        <source>Wallet options:</source>
        <translation>Voľby peňaženky:</translation>
    </message>
    <message>
        <source>Warning: This version is obsolete; upgrade required!</source>
        <translation>Varovanie: Táto verzia je zastaralá; vyžaduje sa aktualizácia!</translation>
    </message>
    <message>
        <source>You need to rebuild the database using -reindex to change -txindex</source>
        <translation>Potrebujete prebudovať databázu použitím -reindex zmeniť -txindex</translation>
    </message>
    <message>
        <source>Allow JSON-RPC connections from specified source. Valid for &lt;ip&gt; are a single IP (e.g. 1.2.3.4), a network/netmask (e.g. 1.2.3.4/255.255.255.0) or a network/CIDR (e.g. 1.2.3.4/24). This option can be specified multiple times</source>
        <translation>Povoliť JSON-RPC pripojenia zo zadaného zdroja. Pre &lt;ip&gt; sú platné jednoduché IP (napr. 1.2.3.4), sieť/netmask (napr. 1.2.3.4/255.255.255.0) alebo sieť/CIDR (napr. 1.2.3.4/24). Táto možnosť môže byť zadaná niekoľko krát</translation>
    </message>
    <message>
        <source>Bind to given address and whitelist peers connecting to it. Use [host]:port notation for IPv6</source>
        <translation>Spojiť s danou adresou a povolenými partnerskými zariadeniami ktoré sa tam pripájajú. Použite zápis [host]:port pre IPv6</translation>
    </message>
    <message>
        <source>Bind to given address to listen for JSON-RPC connections. Use [host]:port notation for IPv6. This option can be specified multiple times (default: bind to all interfaces)</source>
        <translation>Spojiť s danou adresou pre počúvanie JSON-RPC spojení. Použite zápis [host]:port pre IPv6. Táto možnosť môže byt zadaná niekoľko krát (predvolené: spojiť so všetkými rozhraniami)</translation>
    </message>
    <message>
        <source>Allow JSON-RPC connections from specified source. Valid for &lt;ip&gt; are a single IP (e.g. 1.2.3.4), a network/netmask (e.g. 1.2.3.4/255.255.255.0) or a network/CIDR (e.g. 1.2.3.4/24). This option can be specified multiple times</source>
        <translation>Povoliť JSON-RPC pripojenia zo zadaného zdroja. Pre &lt;ip&gt; sú platné jednoduché IP (napr. 1.2.3.4), sieť/netmask (napr. 1.2.3.4/255.255.255.0) alebo sieť/CIDR (napr. 1.2.3.4/24). Táto možnosť môže byť zadaná niekoľko krát</translation>
    </message>
    <message>
        <source>An error occurred while setting up the RPC address %s port %u for listening: %s</source>
        <translation>Pri nastavovaní RPC adresy %s na porte %u pre počúvanie došlo k chybe: %s</translation>
    </message>
    <message>
        <source>Bind to given address and whitelist peers connecting to it. Use [host]:port notation for IPv6</source>
        <translation>Spojiť s danou adresou a povolenými partnerskými zariadeniami ktoré sa tam pripájajú. Použite zápis [host]:port pre IPv6</translation>
    </message>
    <message>
        <source>Bind to given address to listen for JSON-RPC connections. Use [host]:port notation for IPv6. This option can be specified multiple times (default: bind to all interfaces)</source>
        <translation>Spojiť s danou adresou pre počúvanie JSON-RPC spojení. Použite zápis [host]:port pre IPv6. Táto možnosť môže byt zadaná niekoľko krát (predvolené: spojiť so všetkými rozhraniami)</translation>
    </message>
    <message>
        <source>Cannot obtain a lock on data directory %s. Zetacoin Core is probably already running.</source>
        <translation>Neviem uzamknúť data adresár %s. Jadro Zetacoin je pravdepodobne už spustené.</translation>
    </message>
    <message>
        <source>Create new files with system default permissions, instead of umask 077 (only effective with disabled wallet functionality)</source>
        <translation>Vytvoriť nové súbory z predvolenými systémovými právami, namiesto umask 077 (funguje iba z vypnutou funkcionalitou peňaženky)</translation>
    </message>
    <message>
        <source>Discover own IP addresses (default: 1 when listening and no -externalip or -proxy)</source>
        <translation>Zisti vlastnú IP adresu (predvolené: 1 pre listen a -externalip alebo -proxy)</translation>
    </message>
    <message>
        <source>Error: Listening for incoming connections failed (listen returned error %s)</source>
        <translation>Chyba: Počúvanie prichádzajúcich spojení zlyhalo (vrátená chyba je %s)</translation>
    </message>
    <message>
        <source>Error: Unsupported argument -socks found. Setting SOCKS version isn't possible anymore, only SOCKS5 proxies are supported.</source>
        <translation>Chyba: Nájdený nepodporovaný argument -socks. Nastavenie SOCKS verzie nie je už možné, podporované sú už iba proxy SOCKS5.</translation>
    </message>
    <message>
        <source>Create new files with system default permissions, instead of umask 077 (only effective with disabled wallet functionality)</source>
        <translation>Vytvoriť nové súbory z predvolenými systémovými právami, namiesto umask 077 (funguje iba z vypnutou funkcionalitou peňaženky)</translation>
    </message>
    <message>
        <source>Error: Listening for incoming connections failed (listen returned error %s)</source>
        <translation>Chyba: Počúvanie prichádzajúcich spojení zlyhalo (vrátená chyba je %s)</translation>
    </message>
    <message>
        <source>Execute command when a relevant alert is received or we see a really long fork (%s in cmd is replaced by message)</source>
        <translation>Vykonať príkaz po prijatí patričného varovania alebo uvidíme veľmi dlhé rozdvojenie siete (%s v cmd je nahradené správou)</translation>
    </message>
    <message>
<<<<<<< HEAD
        <source>Fees (in BTC/Kb) smaller than this are considered zero fee for relaying (default: %s)</source>
        <translation>Poplatky (v BTC/Kb) nižšie ako toľkoto sa považujú za nulové pri postupovaní transakcií (predvolené: %s)</translation>
    </message>
    <message>
=======
>>>>>>> 188ca9c3
        <source>If paytxfee is not set, include enough fee so transactions begin confirmation on average within n blocks (default: %u)</source>
        <translation>Ak nie je nastavené paytxfee, pridať dostatočný poplatok aby sa transakcia začala potvrdzovať priemerne v rámci bloku (predvolené: %u)</translation>
    </message>
    <message>
        <source>Invalid amount for -maxtxfee=&lt;amount&gt;: '%s' (must be at least the minrelay fee of %s to prevent stuck transactions)</source>
        <translation>Neplatná suma pre -maxtxfee=&lt;amount&gt;: '%s' (aby sa transakcia nezasekla, minimálny prenosový poplatok musí byť aspoň %s)</translation>
    </message>
    <message>
        <source>Maximum size of data in data carrier transactions we relay and mine (default: %u)</source>
        <translation>Maximálna veľkosť dát v transakciách nosných dát, ktoré prenášame a ťažíme (predvolené: %u)</translation>
    </message>
    <message>
<<<<<<< HEAD
        <source>Prune configured below the minimum of %d MB.  Please use a higher number.</source>
        <translation>Redukovanie nastavené pod minimálnu hodnotu %d MB. Použite vyššiu hodnotu prosím.</translation>
    </message>
    <message>
=======
>>>>>>> 188ca9c3
        <source>Query for peer addresses via DNS lookup, if low on addresses (default: 1 unless -connect)</source>
        <translation>Dotaz na partnerské adresy pomocou vyhľadávania DNS v prípade nedostatku adries (predvolené: 1, pokiaľ -connect)</translation>
    </message>
    <message>
        <source>Set maximum size of high-priority/low-fee transactions in bytes (default: %d)</source>
        <translation>Nastaviť najväčšiu veľkosť vysoká-dôležitosť/nízke-poplatky transakcií v bajtoch (prednastavené: %d)</translation>
    </message>
    <message>
        <source>Set the number of threads for coin generation if enabled (-1 = all cores, default: %d)</source>
        <translation>Nastaviť počet vlákien pre generáciu mincí (-1 = všetky jadrá, predvolené: %d)</translation>
    </message>
    <message>
<<<<<<< HEAD
        <source>The transaction amount is too small to send after the fee has been deducted</source>
        <translation>Suma je príliš malá pre odoslanie tranzakcie</translation>
    </message>
    <message>
=======
>>>>>>> 188ca9c3
        <source>This product includes software developed by the OpenSSL Project for use in the OpenSSL Toolkit &lt;https://www.openssl.org/&gt; and cryptographic software written by Eric Young and UPnP software written by Thomas Bernard.</source>
        <translation>Tento produkt obsahuje softvér vyvinutý projektom OpenSSL pre použitie sady nástrojov OpenSSL &lt;https://www.openssl.org/&gt; a kryptografického softvéru napísaného Eric Young a UPnP softvér napísaný Thomas Bernard.</translation>
    </message>
    <message>
<<<<<<< HEAD
        <source>Warning: -maxtxfee is set very high! Fees this large could be paid on a single transaction.</source>
        <translation>Upozornenie: -maxtxfee je nastavené príliš vysoko! Takto vysoké poplatky by mali byť zaplatené za jednu transakciu.</translation>
    </message>
    <message>
=======
>>>>>>> 188ca9c3
        <source>Whitelisted peers cannot be DoS banned and their transactions are always relayed, even if they are already in the mempool, useful e.g. for a gateway</source>
        <translation>Uzle na zoznam povolených nemôžu byť DoS zakázané a ich transakcie vždy postúpené ďalej, aj v prípade, ak sú už pamäťovej fronte. Užitočné napr. pre brány</translation>
    </message>
    <message>
        <source>(default: %u)</source>
        <translation>(predvolené: %u)</translation>
    </message>
    <message>
        <source>Accept public REST requests (default: %u)</source>
        <translation>Akceptovať verejné REST žiadosti (predvolené: %u)</translation>
    </message>
    <message>
<<<<<<< HEAD
        <source>Activating best chain...</source>
        <translation>Aktivácia najlepšej reťaze...</translation>
    </message>
    <message>
        <source>Can't run with a wallet in prune mode.</source>
        <translation>Nemôže pracovať s peňaženkou v redukovanom móde.</translation>
    </message>
    <message>
=======
>>>>>>> 188ca9c3
        <source>Cannot resolve -whitebind address: '%s'</source>
        <translation>Nedá sa vyriešiť -whitebind adresa: '%s'</translation>
    </message>
    <message>
<<<<<<< HEAD
        <source>Choose data directory on startup (default: 0)</source>
        <translation>Zvoľte dátový priečinok pri štarte (prednastavené: 0)</translation>
    </message>
    <message>
=======
>>>>>>> 188ca9c3
        <source>Connect through SOCKS5 proxy</source>
        <translation>Pripojiť cez proxy server SOCKS5</translation>
    </message>
    <message>
<<<<<<< HEAD
        <source>Copyright (C) 2009-%i The Zetacoin Core Developers</source>
        <translation>Autorské práva (C) 2009-%i Vývojári jadra Zetacoin</translation>
    </message>
    <message>
        <source>Could not parse -rpcbind value %s as network address</source>
        <translation>Nedá sa analyzovať -rpcbind hodnota %s ako sieťová adresa</translation>
    </message>
    <message>
        <source>Error loading wallet.dat: Wallet requires newer version of Zetacoin Core</source>
        <translation>Chyba pri čítaní wallet.dat: Peňaženka vyžaduje vyššiu verziu Jadra Zetacoin</translation>
=======
        <source>Copyright (C) 2009-%i The Bitcoin Core Developers</source>
        <translation>Autorské práva (C) 2009-%i Vývojári jadra Bitcoin</translation>
    </message>
    <message>
        <source>Error loading wallet.dat: Wallet requires newer version of Bitcoin Core</source>
        <translation>Chyba pri čítaní wallet.dat: Peňaženka vyžaduje vyššiu verziu Jadra Bitcoin</translation>
>>>>>>> 188ca9c3
    </message>
    <message>
        <source>Error reading from database, shutting down.</source>
        <translation>Chyba pri načítaní z databázy, ukončuje sa.</translation>
    </message>
    <message>
<<<<<<< HEAD
        <source>Error: A fatal internal error occurred, see debug.log for details</source>
        <translation>Chyba: Vyskytla sa interná chyba, pre viac informácií zobrazte debug.log</translation>
    </message>
    <message>
        <source>Error: Unsupported argument -tor found, use -onion.</source>
        <translation>Chyba: nájdený nepodporovaný argument -tor, použite -onion.</translation>
    </message>
    <message>
        <source>Fee (in BTC/kB) to add to transactions you send (default: %s)</source>
        <translation>Poplatok (v BTC/kB), ktorý sa pridá k transakciám, ktoré odosielate (predvolený: %s)</translation>
    </message>
    <message>
=======
>>>>>>> 188ca9c3
        <source>Information</source>
        <translation>Informácia</translation>
    </message>
    <message>
<<<<<<< HEAD
        <source>Initialization sanity check failed. Bitcoin Core is shutting down.</source>
        <translation>Inicializačná kontrola zlyhala. Jadro Bitcoin sa ukončuje.</translation>
    </message>
    <message>
=======
>>>>>>> 188ca9c3
        <source>Invalid amount for -maxtxfee=&lt;amount&gt;: '%s'</source>
        <translation>Neplatná suma pre -maxtxfee=&lt;amount&gt;: '%s'</translation>
    </message>
    <message>
        <source>Invalid amount for -minrelaytxfee=&lt;amount&gt;: '%s'</source>
        <translation>Neplatná suma pre -minrelaytxfee=&lt;amount&gt;: '%s'</translation>
    </message>
    <message>
        <source>Invalid amount for -mintxfee=&lt;amount&gt;: '%s'</source>
        <translation>Neplatná suma pre -mintxfee=&lt;amount&gt;: '%s'</translation>
    </message>
    <message>
        <source>Invalid amount for -paytxfee=&lt;amount&gt;: '%s' (must be at least %s)</source>
        <translation>Neplatná suma pre -paytxfee=&lt;amount&gt;: '%s' (musí byť aspoň %s)</translation>
<<<<<<< HEAD
    </message>
    <message>
        <source>Invalid netmask specified in -whitelist: '%s'</source>
        <translation>Nadaná neplatná netmask vo -whitelist: '%s'</translation>
    </message>
    <message>
        <source>Keep at most &lt;n&gt; unconnectable transactions in memory (default: %u)</source>
        <translation>V pamäti udržiavať najviac &lt;n&gt; nepotvrdených transakcií (predvolené: %u)</translation>
    </message>
    <message>
        <source>Need to specify a port with -whitebind: '%s'</source>
        <translation>Je potrebné zadať port s -whitebind: '%s'</translation>
    </message>
    <message>
        <source>Node relay options:</source>
        <translation>Prenosové možnosti uzla:</translation>
    </message>
    <message>
        <source>Pruning blockstore...</source>
        <translation>Redukovanie blockstore...</translation>
=======
>>>>>>> 188ca9c3
    </message>
    <message>
        <source>Invalid netmask specified in -whitelist: '%s'</source>
        <translation>Nadaná neplatná netmask vo -whitelist: '%s'</translation>
    </message>
    <message>
        <source>Keep at most &lt;n&gt; unconnectable transactions in memory (default: %u)</source>
        <translation>V pamäti udržiavať najviac &lt;n&gt; nepotvrdených transakcií (predvolené: %u)</translation>
    </message>
    <message>
        <source>Need to specify a port with -whitebind: '%s'</source>
        <translation>Je potrebné zadať port s -whitebind: '%s'</translation>
    </message>
    <message>
        <source>Node relay options:</source>
        <translation>Prenosové možnosti uzla:</translation>
    </message>
    <message>
<<<<<<< HEAD
        <source>RPC support for HTTP persistent connections (default: %d)</source>
        <translation>Podpora RPC pre trvalé HTTP spojenia (predvolené: %d)</translation>
=======
        <source>RPC server options:</source>
        <translation>Možnosti servra RPC:</translation>
>>>>>>> 188ca9c3
    </message>
    <message>
        <source>Receive and display P2P network alerts (default: %u)</source>
        <translation>Obdržať a zobraziť sieťové P2P varovania (predvolené: %u)</translation>
    </message>
    <message>
        <source>Send trace/debug info to console instead of debug.log file</source>
        <translation>Odoslať trace/debug informácie na konzolu namiesto debug.info žurnálu</translation>
    </message>
    <message>
        <source>Send transactions as zero-fee transactions if possible (default: %u)</source>
        <translation>Poslať ako transakcie bez poplatku, ak je to možné (predvolené: %u)</translation>
    </message>
    <message>
<<<<<<< HEAD
        <source>Set SSL root certificates for payment request (default: -system-)</source>
        <translation>Nastaviť koreňový certifikát pre výzvy na platbu (prednastavené: -system-)</translation>
    </message>
    <message>
        <source>Set language, for example "de_DE" (default: system locale)</source>
        <translation>Nastaviť jazyk, napríklad "sk_SK" (predvolené: systémový)</translation>
    </message>
    <message>
=======
>>>>>>> 188ca9c3
        <source>Show all debugging options (usage: --help -help-debug)</source>
        <translation>Zobraziť všetky možnosti ladenia (použitie: --help --help-debug)</translation>
    </message>
    <message>
        <source>Show splash screen on startup (default: 1)</source>
        <translation>Zobraziť splash screen pri spustení (predvolené: 1)</translation>
    </message>
    <message>
        <source>Shrink debug.log file on client startup (default: 1 when no -debug)</source>
        <translation>Zmenšiť debug.log pri spustení klienta (predvolené: 1 ak bez -debug)</translation>
    </message>
    <message>
        <source>Signing transaction failed</source>
        <translation>Podpísanie správy zlyhalo</translation>
    </message>
    <message>
<<<<<<< HEAD
        <source>Start minimized</source>
        <translation>Spustiť minimalizované</translation>
    </message>
    <message>
        <source>The transaction amount is too small to pay the fee</source>
        <translation>Suma tranzakcie je príliš malá na zaplatenie poplatku</translation>
    </message>
    <message>
=======
>>>>>>> 188ca9c3
        <source>This is experimental software.</source>
        <translation>Toto je experimentálny softvér.</translation>
    </message>
    <message>
        <source>Transaction amount too small</source>
        <translation>Suma transakcie príliš malá</translation>
    </message>
    <message>
        <source>Transaction amounts must be positive</source>
        <translation>Hodnoty transakcie musia byť väčšie ako nula (pozitívne)</translation>
    </message>
    <message>
        <source>Transaction too large for fee policy</source>
        <translation>Transakcia je príliš veľká pre aktuálne podmienky poplatkov</translation>
    </message>
    <message>
        <source>Transaction too large</source>
        <translation>Transakcia príliš veľká</translation>
    </message>
    <message>
<<<<<<< HEAD
        <source>UI Options:</source>
        <translation>Možnosti používateľského rozhrania:</translation>
    </message>
    <message>
        <source>Unable to bind to %s on this computer (bind returned error %s)</source>
        <translation>Na tomto počítači sa nedá vytvoriť väzba %s (vytvorenie väzby vrátilo chybu %s)</translation>
    </message>
    <message>
        <source>Use UPnP to map the listening port (default: 1 when listening)</source>
        <translation>Skúsiť použiť UPnP pre mapovanie počúvajúceho portu (default: 1 when listening)</translation>
=======
        <source>Unable to bind to %s on this computer (bind returned error %s)</source>
        <translation>Na tomto počítači sa nedá vytvoriť väzba %s (vytvorenie väzby vrátilo chybu %s)</translation>
>>>>>>> 188ca9c3
    </message>
    <message>
        <source>Username for JSON-RPC connections</source>
        <translation>Užívateľské meno pre JSON-RPC spojenia</translation>
    </message>
    <message>
        <source>Wallet needed to be rewritten: restart Bitcoin Core to complete</source>
        <translation>Peňaženka musí byť prepísaná: pre dokončenie reštartujte Jadro Bitcoin</translation>
    </message>
    <message>
        <source>Warning</source>
        <translation>Upozornenie</translation>
    </message>
    <message>
<<<<<<< HEAD
        <source>Warning: Unsupported argument -benchmark ignored, use -debug=bench.</source>
        <translation>Upozornenie: Nepodporovaný argument -benchmark bol ignorovaný, použite -debug=bench.</translation>
    </message>
    <message>
        <source>Warning: Unsupported argument -debugnet ignored, use -debug=net.</source>
        <translation>Upozornenie: Nepodporovaný argument -debugnet bol ignorovaný, použite -debug=net.</translation>
    </message>
    <message>
=======
>>>>>>> 188ca9c3
        <source>Zapping all transactions from wallet...</source>
        <translation>Zmazať všetky transakcie z peňaženky...</translation>
    </message>
    <message>
        <source>wallet.dat corrupt, salvage failed</source>
        <translation>wallet.dat je poškodený, záchrana zlyhala</translation>
    </message>
    <message>
        <source>Password for JSON-RPC connections</source>
        <translation>Heslo pre JSON-rPC spojenia</translation>
    </message>
    <message>
        <source>Execute command when the best block changes (%s in cmd is replaced by block hash)</source>
        <translation>Vykonaj príkaz, ak zmeny v najlepšom bloku (%s v príkaze nahradí blok hash)</translation>
    </message>
    <message>
        <source>This help message</source>
        <translation>Táto pomocná správa</translation>
    </message>
    <message>
        <source>Allow DNS lookups for -addnode, -seednode and -connect</source>
        <translation>Povoliť vyhľadávanie DNS pre pridanie nódy a spojenie</translation>
    </message>
    <message>
        <source>Loading addresses...</source>
        <translation>Načítavanie adries...</translation>
    </message>
    <message>
        <source>Error loading wallet.dat: Wallet corrupted</source>
        <translation>Chyba načítania wallet.dat: Peňaženka je poškodená</translation>
    </message>
    <message>
        <source>(1 = keep tx meta data e.g. account owner and payment request information, 2 = drop tx meta data)</source>
        <translation>(1 = zachovať metaúdaje tx napr. vlastníka účtu a informácie o platobných príkazoch, 2 = zahodiť metaúdaje tx)</translation>
    </message>
    <message>
        <source>How thorough the block verification of -checkblocks is (0-4, default: %u)</source>
        <translation>Ako dôkladné je -checkblocks overenie blokov (0-4, predvolené: %u)</translation>
    </message>
    <message>
        <source>Maintain a full transaction index, used by the getrawtransaction rpc call (default: %u)</source>
        <translation>Udržiavať kompletný transakčný index, využíva getrawtransaction rpc volanie (predvolené: %u)</translation>
    </message>
    <message>
        <source>Number of seconds to keep misbehaving peers from reconnecting (default: %u)</source>
        <translation>Počet sekúnd, počas ktorých nepripájať zle správajúce sa uzle (predvolené: %u)</translation>
    </message>
    <message>
        <source>Output debugging information (default: %u, supplying &lt;category&gt; is optional)</source>
        <translation>Výstupné ladiace informácie (predvolené: %u, dodanie &lt;category&gt; je voliteľné)</translation>
    </message>
    <message>
        <source>Use separate SOCKS5 proxy to reach peers via Tor hidden services (default: %s)</source>
        <translation>Použiť samostatný SOCKS5 proxy server na dosiahnutie počítačov cez skryté služby Tor (predvolené: %s)</translation>
    </message>
    <message>
        <source>(default: %s)</source>
        <translation>(predvolené: %s)</translation>
    </message>
    <message>
<<<<<<< HEAD
        <source>Acceptable ciphers (default: %s)</source>
        <translation>Prijateľné šifry (predvolené: %s)</translation>
    </message>
    <message>
=======
>>>>>>> 188ca9c3
        <source>Always query for peer addresses via DNS lookup (default: %u)</source>
        <translation>Vždy sa dotazovať adresy partnerských uzlov cez vyhľadávanie DNS (predvolené: %u)</translation>
    </message>
    <message>
        <source>Error loading wallet.dat</source>
        <translation>Chyba načítania wallet.dat</translation>
    </message>
    <message>
<<<<<<< HEAD
=======
        <source>Generate coins (default: %u)</source>
        <translation>Generovať mince (predvolené: %u)</translation>
    </message>
    <message>
>>>>>>> 188ca9c3
        <source>How many blocks to check at startup (default: %u, 0 = all)</source>
        <translation>Koľko blokov overiť pri spustení (predvolené: %u, 0 = všetky)</translation>
    </message>
    <message>
        <source>Include IP addresses in debug output (default: %u)</source>
        <translation>Zahrnúť IP adresy v ladiacom výstupe (predvolené: %u)</translation>
    </message>
    <message>
        <source>Invalid -proxy address: '%s'</source>
        <translation>Neplatná adresa proxy: '%s'</translation>
    </message>
    <message>
        <source>Listen for JSON-RPC connections on &lt;port&gt; (default: %u or testnet: %u)</source>
        <translation>Počúvať JSON-RPC pripojenia na &lt;port&gt; (predvolené: %u alebo testovacia sieť: %u)</translation>
    </message>
    <message>
        <source>Listen for connections on &lt;port&gt; (default: %u or testnet: %u)</source>
        <translation>Počúvať pripojenia na &lt;port&gt; (predvolené: %u alebo testovacia sieť: %u)</translation>
    </message>
    <message>
        <source>Maintain at most &lt;n&gt; connections to peers (default: %u)</source>
        <translation>Udržiavať najviac &lt;n&gt; spojení s inými počítačmi (predvolené: %u)</translation>
    </message>
    <message>
        <source>Maximum per-connection receive buffer, &lt;n&gt;*1000 bytes (default: %u)</source>
        <translation>Maximálna prijímajúca medzipamäť pre pripojenie, &lt;n&gt;*1000 bajtov (predvolené: %u)</translation>
    </message>
    <message>
        <source>Maximum per-connection send buffer, &lt;n&gt;*1000 bytes (default: %u)</source>
        <translation>Maximálna odosielajúca medzipamäť pre pripojenie, &lt;n&gt;*1000 bajtov (predvolené: %u)</translation>
    </message>
    <message>
        <source>Prepend debug output with timestamp (default: %u)</source>
        <translation>Na začiatok pripojiť časovú známku k ladiacemu výstupu (predvolené: %u)</translation>
    </message>
    <message>
        <source>Relay and mine data carrier transactions (default: %u)</source>
        <translation>Prenášať a ťažiť transakcie nosných dát (predvolené: %u)</translation>
    </message>
    <message>
        <source>Relay non-P2SH multisig (default: %u)</source>
        <translation>Prenášať non-P2SH multi-podpis (predvolené: %u)</translation>
    </message>
    <message>
<<<<<<< HEAD
        <source>Server certificate file (default: %s)</source>
        <translation>Certifikačný súbor servera (predvolené: %s)</translation>
    </message>
    <message>
        <source>Server private key (default: %s)</source>
        <translation>Privátny kľúč servera (predvolené: %s)</translation>
    </message>
    <message>
=======
>>>>>>> 188ca9c3
        <source>Set key pool size to &lt;n&gt; (default: %u)</source>
        <translation>Nastaviť veľkosť kľúča fronty na &lt;n&gt; (predvolené: %u)</translation>
    </message>
    <message>
        <source>Set minimum block size in bytes (default: %u)</source>
        <translation>Nastaviť minimálnu veľkosť bloku v bajtoch (predvolené: %u)</translation>
    </message>
    <message>
        <source>Set the number of threads to service RPC calls (default: %d)</source>
        <translation>Nastaviť počet vlákien na obsluhu RPC volaní (predvolené: %d)</translation>
    </message>
    <message>
        <source>Specify configuration file (default: %s)</source>
        <translation>Zadať konfiguračný súbor (predvolené: %s)</translation>
    </message>
    <message>
        <source>Specify connection timeout in milliseconds (minimum: 1, default: %d)</source>
        <translation>Zadajte časový limit pripojenia v milisekundách (minimum: 1, predvolené: %d)</translation>
    </message>
    <message>
        <source>Specify pid file (default: %s)</source>
        <translation>Zadať pid súbor (predvolené: %s)</translation>
    </message>
    <message>
        <source>Spend unconfirmed change when sending transactions (default: %u)</source>
        <translation>Minúť nepotvrdené zmenu pri posielaní transakcií (predvolené: %u)</translation>
    </message>
    <message>
        <source>Threshold for disconnecting misbehaving peers (default: %u)</source>
        <translation>Hranica pre odpájanie zle sa správajúcim partnerským uzlom (predvolené: %u)</translation>
    </message>
    <message>
        <source>Unknown network specified in -onlynet: '%s'</source>
        <translation>Neznáma sieť upresnená v -onlynet: '%s'</translation>
    </message>
    <message>
        <source>Cannot resolve -bind address: '%s'</source>
        <translation>Nemožno rozriešiť -bind adress: '%s'</translation>
    </message>
    <message>
        <source>Cannot resolve -externalip address: '%s'</source>
        <translation>Nemožno rozriešiť -externalip address: '%s'</translation>
    </message>
    <message>
        <source>Invalid amount for -paytxfee=&lt;amount&gt;: '%s'</source>
        <translation>Neplatná suma pre -paytxfee=&lt;amount&gt;: '%s'</translation>
    </message>
    <message>
        <source>Insufficient funds</source>
        <translation>Nedostatok prostriedkov</translation>
    </message>
    <message>
        <source>Loading block index...</source>
        <translation>Načítavanie zoznamu blokov...</translation>
    </message>
    <message>
        <source>Add a node to connect to and attempt to keep the connection open</source>
        <translation>Pridať nód na pripojenie a pokus o udržanie pripojenia otvoreného</translation>
    </message>
    <message>
        <source>Loading wallet...</source>
        <translation>Načítavam peňaženku...</translation>
    </message>
    <message>
        <source>Cannot downgrade wallet</source>
        <translation>Nie je možné prejsť na nižšiu verziu peňaženky</translation>
    </message>
    <message>
        <source>Cannot write default address</source>
        <translation>Nie je možné zapísať predvolenú adresu.</translation>
    </message>
    <message>
        <source>Rescanning...</source>
        <translation>Nové prehľadávanie...</translation>
    </message>
    <message>
        <source>Done loading</source>
        <translation>Dokončené načítavanie</translation>
    </message>
    <message>
        <source>Error</source>
        <translation>Chyba</translation>
    </message>
</context>
</TS><|MERGE_RESOLUTION|>--- conflicted
+++ resolved
@@ -63,7 +63,7 @@
     </message>
     <message>
         <source>Receiving addresses</source>
-        <translation>Prijímacia adresa</translation>
+        <translation>Adresa prijatia</translation>
     </message>
     <message>
         <source>These are your Zetacoin addresses for sending payments. Always check the amount and the receiving address before sending coins.</source>
@@ -161,20 +161,15 @@
     </message>
     <message>
         <source>Warning: If you encrypt your wallet and lose your passphrase, you will &lt;b&gt;LOSE ALL OF YOUR ZETACOINS&lt;/b&gt;!</source>
-        <translation>Varovanie: Ak zašifrujete peňaženku a stratíte heslo, &lt;b&gt;STRATÍTE VŠETKY VAŠE BITCOINY&lt;/b&gt;!⏎</translation>
+        <translation>Varovanie: Ak zašifrujete peňaženku a stratíte heslo, &lt;b&gt;STRATÍTE VŠETKY VAŠE ZETACOINY&lt;/b&gt;!⏎</translation>
     </message>
     <message>
         <source>Are you sure you wish to encrypt your wallet?</source>
         <translation>Ste si istí, že si želáte zašifrovať peňaženku?</translation>
     </message>
     <message>
-<<<<<<< HEAD
         <source>Zetacoin Core will close now to finish the encryption process. Remember that encrypting your wallet cannot fully protect your zetacoins from being stolen by malware infecting your computer.</source>
         <translation>Jadro Zetacoin sa teraz ukončí pre dokončenie procesu šifrovania. Pamätaj, že šifrovanie peňaženky Ťa nemôže úplne ochrániť pred krádežou zetacoinov pomocou škodlivého software.</translation>
-=======
-        <source>Bitcoin Core will close now to finish the encryption process. Remember that encrypting your wallet cannot fully protect your bitcoins from being stolen by malware infecting your computer.</source>
-        <translation>Jadro Bitcoin sa teraz ukončí pre dokončenie procesu šifrovania. Pamätaj, že šifrovanie peňaženky Ťa nemôže úplne ochrániť pred krádežou bitcoinov pomocou škodlivého software.</translation>
->>>>>>> 188ca9c3
     </message>
     <message>
         <source>IMPORTANT: Any previous backups you have made of your wallet file should be replaced with the newly generated, encrypted wallet file. For security reasons, previous backups of the unencrypted wallet file will become useless as soon as you start using the new, encrypted wallet.</source>
@@ -315,13 +310,8 @@
         <translation>Preindexúvam bloky na disku...</translation>
     </message>
     <message>
-<<<<<<< HEAD
         <source>Send coins to a Zetacoin address</source>
         <translation>Poslať zetacoins na adresu</translation>
-=======
-        <source>Send coins to a Bitcoin address</source>
-        <translation>Poslať bitcoins na adresu</translation>
->>>>>>> 188ca9c3
     </message>
     <message>
         <source>Backup wallet to another location</source>
@@ -404,13 +394,8 @@
         <translation>Jadro Zetacoin</translation>
     </message>
     <message>
-<<<<<<< HEAD
         <source>Request payments (generates QR codes and zetacoin: URIs)</source>
         <translation>Vyžiadať platby (vygeneruje QR kódy a zetacoin: URI)</translation>
-=======
-        <source>Request payments (generates QR codes and bitcoin: URIs)</source>
-        <translation>Vyžiadať platby (vygeneruje QR kódy a bitcoin: URI)</translation>
->>>>>>> 188ca9c3
     </message>
     <message>
         <source>&amp;About Zetacoin Core</source>
@@ -419,10 +404,6 @@
     <message>
         <source>Modify configuration options for Zetacoin Core</source>
         <translation>Upraviť možnosti nastavenia pre Jadro Zetacoin</translation>
-    </message>
-    <message>
-        <source>Modify configuration options for Bitcoin Core</source>
-        <translation>Upraviť možnosti nastavenia pre Jadro Bitcoin</translation>
     </message>
     <message>
         <source>Show the list of used sending addresses and labels</source>
@@ -893,11 +874,7 @@
         <source>command-line options</source>
         <translation>voľby príkazového riadku</translation>
     </message>
-<<<<<<< HEAD
-</context>
-=======
     </context>
->>>>>>> 188ca9c3
 <context>
     <name>Intro</name>
     <message>
@@ -927,10 +904,6 @@
     <message>
         <source>Zetacoin Core</source>
         <translation>Jadro Zetacoin</translation>
-    </message>
-    <message>
-        <source>Error: Specified data directory "%1" cannot be created.</source>
-        <translation>Chyba: Zadaný priečinok pre dáta "%1" nemôže byť vytvorený.</translation>
     </message>
     <message>
         <source>Error: Specified data directory "%1" cannot be created.</source>
@@ -1011,13 +984,8 @@
         <translation>Minimalizovať namiesto ukončenia aplikácie keď sa okno zavrie. Keď je zvolená táto možnosť, aplikácia sa zavrie len po zvolení Ukončiť v menu.</translation>
     </message>
     <message>
-<<<<<<< HEAD
         <source>The user interface language can be set here. This setting will take effect after restarting Zetacoin Core.</source>
         <translation>Tu sa dá nastaviť jazyk užívateľského rozhrania. Toto nastavenie bude účinné po reštartovaní Jadra Zetacoin.</translation>
-=======
-        <source>The user interface language can be set here. This setting will take effect after restarting Bitcoin Core.</source>
-        <translation>Tu sa dá nastaviť jazyk užívateľského rozhrania. Toto nastavenie bude účinné po reštartovaní Jadra Bitcoin.</translation>
->>>>>>> 188ca9c3
     </message>
     <message>
         <source>Third party URLs (e.g. a block explorer) that appear in the transactions tab as context menu items. %s in the URL is replaced by transaction hash. Multiple URLs are separated by vertical bar |.</source>
@@ -1044,21 +1012,12 @@
         <translation>Sieť</translation>
     </message>
     <message>
-<<<<<<< HEAD
         <source>Automatically start Zetacoin Core after logging in to the system.</source>
         <translation>Automaticky spustiť Jadro Zetacoin po prihlásení do systému</translation>
     </message>
     <message>
         <source>&amp;Start Zetacoin Core on system login</source>
         <translation>&amp;Spustiť Zetacoin pri spustení systému správy okien</translation>
-=======
-        <source>Automatically start Bitcoin Core after logging in to the system.</source>
-        <translation>Automaticky spustiť Jadro Bitcoin po prihlásení do systému</translation>
-    </message>
-    <message>
-        <source>&amp;Start Bitcoin Core on system login</source>
-        <translation>&amp;Spustiť Bitcoin pri spustení systému správy okien</translation>
->>>>>>> 188ca9c3
     </message>
     <message>
         <source>(0 = auto, &lt;0 = leave that many cores free)</source>
@@ -1093,13 +1052,8 @@
         <translation>Mapovať port pomocou &amp;UPnP</translation>
     </message>
     <message>
-<<<<<<< HEAD
         <source>Connect to the Zetacoin network through a SOCKS5 proxy.</source>
         <translation>Pripojiť do siete Zetacoin cez proxy server SOCKS5.</translation>
-=======
-        <source>Connect to the Bitcoin network through a SOCKS5 proxy.</source>
-        <translation>Pripojiť do siete Bitcoin cez proxy server SOCKS5.</translation>
->>>>>>> 188ca9c3
     </message>
     <message>
         <source>&amp;Connect through SOCKS5 proxy (default proxy):</source>
@@ -1201,13 +1155,8 @@
         <translation>Forma</translation>
     </message>
     <message>
-<<<<<<< HEAD
         <source>The displayed information may be out of date. Your wallet automatically synchronizes with the Zetacoin network after a connection is established, but this process has not completed yet.</source>
         <translation>Zobrazené informácie môžu byť neaktuálne. Vaša peňaženka sa automaticky synchronizuje so sieťou Zetacoin po nadviazaní spojenia, ale tento proces ešte nie je ukončený.</translation>
-=======
-        <source>The displayed information may be out of date. Your wallet automatically synchronizes with the Bitcoin network after a connection is established, but this process has not completed yet.</source>
-        <translation>Zobrazené informácie môžu byť neaktuálne. Vaša peňaženka sa automaticky synchronizuje so sieťou Bitcoin po nadviazaní spojenia, ale tento proces ešte nie je ukončený.</translation>
->>>>>>> 188ca9c3
     </message>
     <message>
         <source>Watch-only:</source>
@@ -1313,13 +1262,8 @@
         <translation>URL pre stiahnutie výzvy na zaplatenie je neplatné: %1</translation>
     </message>
     <message>
-<<<<<<< HEAD
         <source>URI cannot be parsed! This can be caused by an invalid Zetacoin address or malformed URI parameters.</source>
         <translation>URI sa nedá analyzovať! To môže byť spôsobené neplatnou Zetacoin adresou alebo zle upravenými vlastnosťami URI.</translation>
-=======
-        <source>URI cannot be parsed! This can be caused by an invalid Bitcoin address or malformed URI parameters.</source>
-        <translation>URI sa nedá analyzovať! To môže byť spôsobené neplatnou Bitcoin adresou alebo zle upravenými vlastnosťami URI.</translation>
->>>>>>> 188ca9c3
     </message>
     <message>
         <source>Payment request file handling</source>
@@ -1350,13 +1294,6 @@
         <translation>Požiadavka na platbu %1 je príliš veľká (%2 bajtov, povolené je %3 bajtov).</translation>
     </message>
     <message>
-<<<<<<< HEAD
-        <source>Payment request DoS protection</source>
-        <translation>Ochrana pred zahltením požiadavkami na platbu</translation>
-    </message>
-    <message>
-=======
->>>>>>> 188ca9c3
         <source>Error communicating with %1: %2</source>
         <translation>Chyba komunikácie s %1: %2 </translation>
     </message>
@@ -1399,13 +1336,8 @@
         <translation>Suma</translation>
     </message>
     <message>
-<<<<<<< HEAD
         <source>Enter a Zetacoin address (e.g. %1)</source>
         <translation>Zadajte zetacoin adresu (napr. %1)</translation>
-=======
-        <source>Enter a Bitcoin address (e.g. %1)</source>
-        <translation>Zadajte bitcoin adresu (napr. %1)</translation>
->>>>>>> 188ca9c3
     </message>
     <message>
         <source>%1 d</source>
@@ -1514,13 +1446,8 @@
         <translation>Aktuálny počet blokov</translation>
     </message>
     <message>
-<<<<<<< HEAD
         <source>Open the Zetacoin Core debug log file from the current data directory. This can take a few seconds for large log files.</source>
         <translation>Otvoriť Zetacoin log súbor pre ladenie z aktuálneho dátového adresára. Toto môže trvať niekoľko sekúnd pre veľké súbory.</translation>
-=======
-        <source>Open the Bitcoin Core debug log file from the current data directory. This can take a few seconds for large log files.</source>
-        <translation>Otvoriť Bitcoin log súbor pre ladenie z aktuálneho dátového adresára. Toto môže trvať niekoľko sekúnd pre veľké súbory.</translation>
->>>>>>> 188ca9c3
     </message>
     <message>
         <source>Received</source>
@@ -1555,17 +1482,6 @@
         <translation>Služby</translation>
     </message>
     <message>
-<<<<<<< HEAD
-        <source>Starting Height</source>
-        <translation>Počiatočná výška</translation>
-    </message>
-    <message>
-        <source>Sync Height</source>
-        <translation>Synchronizovaná výška</translation>
-    </message>
-    <message>
-=======
->>>>>>> 188ca9c3
         <source>Ban Score</source>
         <translation>Skóre zákazu</translation>
     </message>
@@ -1582,17 +1498,6 @@
         <translation>Posledné prijatie</translation>
     </message>
     <message>
-<<<<<<< HEAD
-        <source>Bytes Sent</source>
-        <translation>Odoslaných bajtov</translation>
-    </message>
-    <message>
-        <source>Bytes Received</source>
-        <translation>Prijatých bajtov</translation>
-    </message>
-    <message>
-=======
->>>>>>> 188ca9c3
         <source>Ping Time</source>
         <translation>Čas odozvy</translation>
     </message>
@@ -1645,13 +1550,8 @@
         <translation>Vymazať konzolu</translation>
     </message>
     <message>
-<<<<<<< HEAD
         <source>Welcome to the Zetacoin Core RPC console.</source>
         <translation>Vitajte v RPC konzole pre Jadro Zetacoin.</translation>
-=======
-        <source>Welcome to the Bitcoin Core RPC console.</source>
-        <translation>Vitajte v RPC konzole pre Jadro Bitcoin.</translation>
->>>>>>> 188ca9c3
     </message>
     <message>
         <source>Use up and down arrows to navigate history, and &lt;b&gt;Ctrl-L&lt;/b&gt; to clear screen.</source>
@@ -1697,13 +1597,6 @@
         <source>Unknown</source>
         <translation>neznámy</translation>
     </message>
-<<<<<<< HEAD
-    <message>
-        <source>Fetching...</source>
-        <translation>Získava sa...</translation>
-    </message>
-=======
->>>>>>> 188ca9c3
 </context>
 <context>
     <name>ReceiveCoinsDialog</name>
@@ -1935,8 +1828,6 @@
     <message>
         <source>Transaction Fee:</source>
         <translation>Poplatok za transakciu:</translation>
-<<<<<<< HEAD
-=======
     </message>
     <message>
         <source>Choose...</source>
@@ -1963,7 +1854,7 @@
         <translation>spolu aspoň</translation>
     </message>
     <message>
-        <source>Paying only the minimum fee is just fine as long as there is less transaction volume than space in the blocks. But be aware that this can end up in a never confirming transaction once there is more demand for bitcoin transactions than the network can process.</source>
+        <source>Paying only the minimum fee is just fine as long as there is less transaction volume than space in the blocks. But be aware that this can end up in a never confirming transaction once there is more demand for zetacoin transactions than the network can process.</source>
         <translation>Zaplatenie len minimálneho poplatku je v poriadku, pokiaľ existuje menej transakcií ako miesta v blokoch. Uvedomte si však, že ak bude vyšší dopyt po transakciách ako dokáže sieť spracovať, môže byť vaša transakcia odsúvaná a nepotvrdená donekonečna.</translation>
     </message>
     <message>
@@ -2005,416 +1896,287 @@
     <message>
         <source>Send to multiple recipients at once</source>
         <translation>Poslať viacerým príjemcom naraz</translation>
->>>>>>> 188ca9c3
-    </message>
-    <message>
-        <source>Choose...</source>
-        <translation>Zvoliť...</translation>
-    </message>
-    <message>
-        <source>collapse fee-settings</source>
-        <translation>zbaliť nastavenia poplatkov</translation>
-    </message>
-    <message>
-<<<<<<< HEAD
-        <source>per kilobyte</source>
-        <translation>za kilobajt</translation>
-=======
+    </message>
+    <message>
+        <source>Add &amp;Recipient</source>
+        <translation>&amp;Pridať príjemcu</translation>
+    </message>
+    <message>
+        <source>Clear all fields of the form.</source>
+        <translation>Vyčistiť všetky polia formulára.</translation>
+    </message>
+    <message>
         <source>Dust:</source>
         <translation>Prach:</translation>
     </message>
     <message>
         <source>Clear &amp;All</source>
         <translation>&amp;Zmazať všetko</translation>
->>>>>>> 188ca9c3
-    </message>
-    <message>
-        <source>If the custom fee is set to 1000 satoshis and the transaction is only 250 bytes, then "per kilobyte" only pays 250 satoshis in fee, while "total at least" pays 1000 satoshis. For transactions bigger than a kilobyte both pay by kilobyte.</source>
-        <translation>Ak je poplatok nastavený na 1000 satoshi a transakcia je veľká len 250 bajtov, potom "za kilobajt" zaplatí poplatok 250 satoshi, ale "spolu aspoň" zaplatí 1000 satoshi. Pre transakcie väčšie ako kilobajt platia oba spôsoby za každý kilobajt.</translation>
-    </message>
-    <message>
-        <source>Hide</source>
-        <translation>Skryť</translation>
-    </message>
-    <message>
-        <source>total at least</source>
-        <translation>spolu aspoň</translation>
-    </message>
-    <message>
-        <source>Paying only the minimum fee is just fine as long as there is less transaction volume than space in the blocks. But be aware that this can end up in a never confirming transaction once there is more demand for zetacoin transactions than the network can process.</source>
-        <translation>Zaplatenie len minimálneho poplatku je v poriadku, pokiaľ existuje menej transakcií ako miesta v blokoch. Uvedomte si však, že ak bude vyšší dopyt po transakciách ako dokáže sieť spracovať, môže byť vaša transakcia odsúvaná a nepotvrdená donekonečna.</translation>
-    </message>
-    <message>
-        <source>(read the tooltip)</source>
-        <translation>(prečítajte si nápovedu pod kurzorom)</translation>
-    </message>
-    <message>
-        <source>Recommended:</source>
-        <translation>Odporúčaný:</translation>
-    </message>
-    <message>
-        <source>Custom:</source>
-        <translation>Vlastný:</translation>
-    </message>
-    <message>
-        <source>(Smart fee not initialized yet. This usually takes a few blocks...)</source>
-        <translation>(Automatický poplatok ešte nebol aktivovaný. Toto zvyčajne trvá niekoľko blokov...)</translation>
-    </message>
-    <message>
-        <source>Confirmation time:</source>
-        <translation>Čas potvrdenia:</translation>
-    </message>
-    <message>
-        <source>normal</source>
-        <translation>normálne</translation>
-    </message>
-    <message>
-        <source>fast</source>
-        <translation>rýchle</translation>
-    </message>
-    <message>
-        <source>Send as zero-fee transaction if possible</source>
-        <translation>Poslať ako transakciu bez poplatku, ak je to možné</translation>
-    </message>
-    <message>
-<<<<<<< HEAD
-        <source>(confirmation may take longer)</source>
-        <translation>(potvrdenie môže trvať dlhšie)</translation>
-    </message>
-    <message>
-        <source>Send to multiple recipients at once</source>
-        <translation>Poslať viacerým príjemcom naraz</translation>
-    </message>
-    <message>
-        <source>Add &amp;Recipient</source>
-        <translation>&amp;Pridať príjemcu</translation>
-    </message>
-    <message>
-        <source>Clear all fields of the form.</source>
-        <translation>Vyčistiť všetky polia formulára.</translation>
-    </message>
-    <message>
-        <source>Dust:</source>
-        <translation>Prach:</translation>
+    </message>
+    <message>
+        <source>Balance:</source>
+        <translation>Zostatok:</translation>
+    </message>
+    <message>
+        <source>Confirm the send action</source>
+        <translation>Potvrďte odoslanie</translation>
+    </message>
+    <message>
+        <source>S&amp;end</source>
+        <translation>&amp;Odoslať</translation>
+    </message>
+    <message>
+        <source>Confirm send coins</source>
+        <translation>Potvrdiť odoslanie zetacoins</translation>
+    </message>
+    <message>
+        <source>%1 to %2</source>
+        <translation>%1 do %2</translation>
+    </message>
+    <message>
+        <source>Copy quantity</source>
+        <translation>Kopírovať množstvo</translation>
+    </message>
+    <message>
+        <source>Copy amount</source>
+        <translation>Kopírovať sumu</translation>
+    </message>
+    <message>
+        <source>Copy fee</source>
+        <translation>Kopírovať poplatok</translation>
+    </message>
+    <message>
+        <source>Copy after fee</source>
+        <translation>Kopírovať za poplatok</translation>
+    </message>
+    <message>
+        <source>Copy bytes</source>
+        <translation>Kopírovať bajty</translation>
+    </message>
+    <message>
+        <source>Copy priority</source>
+        <translation>Kopírovať prioritu</translation>
+    </message>
+    <message>
+        <source>Copy change</source>
+        <translation>Kopírovať zmenu</translation>
+    </message>
+    <message>
+        <source>or</source>
+        <translation>alebo</translation>
+    </message>
+    <message>
+        <source>The amount to pay must be larger than 0.</source>
+        <translation>Suma na úhradu musí byť väčšia ako 0.</translation>
+    </message>
+    <message>
+        <source>The amount exceeds your balance.</source>
+        <translation>Suma je vyššia ako Váš zostatok.</translation>
+    </message>
+    <message>
+        <source>The total exceeds your balance when the %1 transaction fee is included.</source>
+        <translation>Suma celkom prevyšuje Váš zostatok ak sú započítané %1 transakčné poplatky.</translation>
+    </message>
+    <message>
+        <source>Transaction creation failed!</source>
+        <translation>Vytvorenie transakcie zlyhalo!</translation>
+    </message>
+    <message>
+        <source>The transaction was rejected! This might happen if some of the coins in your wallet were already spent, such as if you used a copy of wallet.dat and coins were spent in the copy but not marked as spent here.</source>
+        <translation>Transakcia bola zamietnutá! Toto sa môže stať ak niektoré coins vo vašej peňaženke už boli minuté, ako keď použijete kópiu wallet.dat a coins boli minuté z kópie ale neoznačené ako minuté tu.</translation>
+    </message>
+    <message>
+        <source>A fee higher than %1 is considered an absurdly high fee.</source>
+        <translation>Poplatok vyšší ako %1 je považovaný za šialene vysoký.</translation>
+    </message>
+    <message>
+        <source>Payment request expired.</source>
+        <translation>Vypršala platnosť požiadavky na platbu.</translation>
+    </message>
+    <message>
+        <source>The recipient address is not valid. Please recheck.</source>
+        <translation>Adresa príjemcu je neplatná. Prosím, overte ju.</translation>
+    </message>
+    <message>
+        <source>Duplicate address found: addresses should only be used once each.</source>
+        <translation>Našla sa duplicitná adresa: každú adresu je možné použiť len raz.</translation>
+    </message>
+    <message>
+        <source>Warning: Invalid Zetacoin address</source>
+        <translation>Varovanie: Nesprávna Zetacoin adresa</translation>
+    </message>
+    <message>
+        <source>(no label)</source>
+        <translation>(bez popisu)</translation>
+    </message>
+    <message>
+        <source>Warning: Unknown change address</source>
+        <translation>Varovanie: Neznáma adresa pre výdavok</translation>
+    </message>
+    <message>
+        <source>Copy dust</source>
+        <translation>Kopírovať prach</translation>
+    </message>
+    <message>
+        <source>Are you sure you want to send?</source>
+        <translation>Určite to chcete odoslať?</translation>
+    </message>
+    <message>
+        <source>added as transaction fee</source>
+        <translation>pridané ako transakčný poplatok</translation>
+    </message>
+</context>
+<context>
+    <name>SendCoinsEntry</name>
+    <message>
+        <source>A&amp;mount:</source>
+        <translation>Su&amp;ma:</translation>
+    </message>
+    <message>
+        <source>Pay &amp;To:</source>
+        <translation>Zapla&amp;tiť:</translation>
+    </message>
+    <message>
+        <source>Enter a label for this address to add it to your address book</source>
+        <translation>Vložte popis pre túto adresu aby sa pridala do adresára</translation>
+    </message>
+    <message>
+        <source>&amp;Label:</source>
+        <translation>&amp;Popis:</translation>
+    </message>
+    <message>
+        <source>Choose previously used address</source>
+        <translation>Vybrať predtým použitú adresu</translation>
+    </message>
+    <message>
+        <source>This is a normal payment.</source>
+        <translation>Toto je normálna platba.</translation>
+    </message>
+    <message>
+        <source>The Zetacoin address to send the payment to</source>
+        <translation>Zvoľte adresu kam poslať platbu</translation>
+    </message>
+    <message>
+        <source>Alt+A</source>
+        <translation>Alt+A</translation>
+    </message>
+    <message>
+        <source>Paste address from clipboard</source>
+        <translation>Vložte adresu z klipbordu</translation>
+    </message>
+    <message>
+        <source>Alt+P</source>
+        <translation>Alt+P</translation>
+    </message>
+    <message>
+        <source>Remove this entry</source>
+        <translation>Odstrániť túto položku</translation>
+    </message>
+    <message>
+        <source>S&amp;ubtract fee from amount</source>
+        <translation>Odpočítať poplatok od s&amp;umy</translation>
+    </message>
+    <message>
+        <source>Message:</source>
+        <translation>Správa:</translation>
+    </message>
+    <message>
+        <source>This is an unauthenticated payment request.</source>
+        <translation>Toto je neoverená výzva k platbe.</translation>
+    </message>
+    <message>
+        <source>This is an authenticated payment request.</source>
+        <translation>Toto je overená výzva k platbe.</translation>
+    </message>
+    <message>
+        <source>Enter a label for this address to add it to the list of used addresses</source>
+        <translation>Vložte popis pre túto adresu aby sa uložila do zoznamu použitých adries</translation>
+    </message>
+    <message>
+        <source>A message that was attached to the zetacoin: URI which will be stored with the transaction for your reference. Note: This message will not be sent over the Zetacoin network.</source>
+        <translation>Správa ktorá bola pripojená k zetacoin: URI a ktorá bude uložená s transakcou pre Vaše potreby. Poznámka: Táto správa nebude poslaná cez sieť Zetacoin.</translation>
+    </message>
+    <message>
+        <source>Pay To:</source>
+        <translation>Platba pre:</translation>
+    </message>
+    <message>
+        <source>Memo:</source>
+        <translation>Poznámka:</translation>
+    </message>
+</context>
+<context>
+    <name>ShutdownWindow</name>
+    <message>
+        <source>Zetacoin Core is shutting down...</source>
+        <translation>Jadro Zetacoin sa ukončuje...</translation>
+    </message>
+    <message>
+        <source>Do not shut down the computer until this window disappears.</source>
+        <translation>Nevypínajte počítač kým toto okno nezmizne.</translation>
+    </message>
+</context>
+<context>
+    <name>SignVerifyMessageDialog</name>
+    <message>
+        <source>Signatures - Sign / Verify a Message</source>
+        <translation>Podpisy - Podpísať / Overiť správu</translation>
+    </message>
+    <message>
+        <source>&amp;Sign Message</source>
+        <translation>&amp;Podpísať Správu</translation>
+    </message>
+    <message>
+        <source>Choose previously used address</source>
+        <translation>Vybrať predtým použitú adresu</translation>
+    </message>
+    <message>
+        <source>Alt+A</source>
+        <translation>Alt+A</translation>
+    </message>
+    <message>
+        <source>Paste address from clipboard</source>
+        <translation>Vložte adresu z klipbordu</translation>
+    </message>
+    <message>
+        <source>Alt+P</source>
+        <translation>Alt+P</translation>
+    </message>
+    <message>
+        <source>Enter the message you want to sign here</source>
+        <translation>Sem vložte správu ktorú chcete podpísať</translation>
+    </message>
+    <message>
+        <source>Signature</source>
+        <translation>Podpis</translation>
+    </message>
+    <message>
+        <source>Copy the current signature to the system clipboard</source>
+        <translation>Kopírovať práve zvolenú adresu do systémového klipbordu</translation>
+    </message>
+    <message>
+        <source>Sign the message to prove you own this Zetacoin address</source>
+        <translation>Podpíšte správu aby ste dokázali že vlastníte túto adresu</translation>
+    </message>
+    <message>
+        <source>Sign &amp;Message</source>
+        <translation>Podpísať &amp;správu</translation>
+    </message>
+    <message>
+        <source>Reset all sign message fields</source>
+        <translation>Vynulovať všetky polia podpisu správy</translation>
     </message>
     <message>
         <source>Clear &amp;All</source>
         <translation>&amp;Zmazať všetko</translation>
     </message>
     <message>
-        <source>Balance:</source>
-        <translation>Zostatok:</translation>
-    </message>
-    <message>
-        <source>Confirm the send action</source>
-        <translation>Potvrďte odoslanie</translation>
-    </message>
-    <message>
-        <source>S&amp;end</source>
-        <translation>&amp;Odoslať</translation>
-    </message>
-    <message>
-        <source>Confirm send coins</source>
-        <translation>Potvrdiť odoslanie zetacoins</translation>
-    </message>
-    <message>
-        <source>%1 to %2</source>
-        <translation>%1 do %2</translation>
-    </message>
-    <message>
-        <source>Copy quantity</source>
-        <translation>Kopírovať množstvo</translation>
-    </message>
-    <message>
-        <source>Copy amount</source>
-        <translation>Kopírovať sumu</translation>
-    </message>
-    <message>
-        <source>Copy fee</source>
-        <translation>Kopírovať poplatok</translation>
-    </message>
-    <message>
-        <source>Copy after fee</source>
-        <translation>Kopírovať za poplatok</translation>
-    </message>
-    <message>
-        <source>Copy bytes</source>
-        <translation>Kopírovať bajty</translation>
-    </message>
-    <message>
-        <source>Copy priority</source>
-        <translation>Kopírovať prioritu</translation>
-    </message>
-    <message>
-        <source>Copy change</source>
-        <translation>Kopírovať zmenu</translation>
-    </message>
-    <message>
-        <source>or</source>
-        <translation>alebo</translation>
-    </message>
-    <message>
-=======
-        <source>or</source>
-        <translation>alebo</translation>
-    </message>
-    <message>
->>>>>>> 188ca9c3
-        <source>The amount to pay must be larger than 0.</source>
-        <translation>Suma na úhradu musí byť väčšia ako 0.</translation>
-    </message>
-    <message>
-        <source>The amount exceeds your balance.</source>
-        <translation>Suma je vyššia ako Váš zostatok.</translation>
-    </message>
-    <message>
-        <source>The total exceeds your balance when the %1 transaction fee is included.</source>
-        <translation>Suma celkom prevyšuje Váš zostatok ak sú započítané %1 transakčné poplatky.</translation>
-    </message>
-    <message>
-        <source>Transaction creation failed!</source>
-        <translation>Vytvorenie transakcie zlyhalo!</translation>
-    </message>
-    <message>
-        <source>The transaction was rejected! This might happen if some of the coins in your wallet were already spent, such as if you used a copy of wallet.dat and coins were spent in the copy but not marked as spent here.</source>
-        <translation>Transakcia bola zamietnutá! Toto sa môže stať ak niektoré coins vo vašej peňaženke už boli minuté, ako keď použijete kópiu wallet.dat a coins boli minuté z kópie ale neoznačené ako minuté tu.</translation>
-    </message>
-    <message>
-        <source>A fee higher than %1 is considered an absurdly high fee.</source>
-        <translation>Poplatok vyšší ako %1 je považovaný za šialene vysoký.</translation>
-    </message>
-    <message>
-        <source>Payment request expired.</source>
-        <translation>Vypršala platnosť požiadavky na platbu.</translation>
-    </message>
-    <message>
-<<<<<<< HEAD
-        <source>Pay only the minimum fee of %1</source>
-        <translation>Zaplatiť minimálny poplatok %1</translation>
-    </message>
-    <message>
-        <source>Total Amount %1&lt;span style='font-size:10pt;font-weight:normal;'&gt;&lt;br /&gt;(=%2)&lt;/span&gt;</source>
-        <translation>Celkové množstvo %1&lt;span style='font-size:10pt;font-weight:normal;'&gt;&lt;br /&gt;(=%2)&lt;/span&gt;</translation>
-    </message>
-    <message>
-=======
->>>>>>> 188ca9c3
-        <source>The recipient address is not valid. Please recheck.</source>
-        <translation>Adresa príjemcu je neplatná. Prosím, overte ju.</translation>
-    </message>
-    <message>
-        <source>Duplicate address found: addresses should only be used once each.</source>
-        <translation>Našla sa duplicitná adresa: každú adresu je možné použiť len raz.</translation>
-    </message>
-    <message>
-<<<<<<< HEAD
-        <source>Warning: Invalid Zetacoin address</source>
-        <translation>Varovanie: Nesprávna Zetacoin adresa</translation>
-=======
-        <source>Warning: Invalid Bitcoin address</source>
-        <translation>Varovanie: Nesprávna Bitcoin adresa</translation>
->>>>>>> 188ca9c3
-    </message>
-    <message>
-        <source>(no label)</source>
-        <translation>(bez popisu)</translation>
-    </message>
-    <message>
-        <source>Warning: Unknown change address</source>
-        <translation>Varovanie: Neznáma adresa pre výdavok</translation>
-    </message>
-    <message>
-        <source>Copy dust</source>
-        <translation>Kopírovať prach</translation>
-    </message>
-    <message>
-        <source>Are you sure you want to send?</source>
-        <translation>Určite to chcete odoslať?</translation>
-    </message>
-    <message>
-        <source>added as transaction fee</source>
-        <translation>pridané ako transakčný poplatok</translation>
-    </message>
-</context>
-<context>
-    <name>SendCoinsEntry</name>
-    <message>
-        <source>A&amp;mount:</source>
-        <translation>Su&amp;ma:</translation>
-    </message>
-    <message>
-        <source>Pay &amp;To:</source>
-        <translation>Zapla&amp;tiť:</translation>
-    </message>
-    <message>
-        <source>Enter a label for this address to add it to your address book</source>
-        <translation>Vložte popis pre túto adresu aby sa pridala do adresára</translation>
-    </message>
-    <message>
-        <source>&amp;Label:</source>
-        <translation>&amp;Popis:</translation>
-    </message>
-    <message>
-        <source>Choose previously used address</source>
-        <translation>Vybrať predtým použitú adresu</translation>
-    </message>
-    <message>
-        <source>This is a normal payment.</source>
-        <translation>Toto je normálna platba.</translation>
-    </message>
-    <message>
-<<<<<<< HEAD
-        <source>The Zetacoin address to send the payment to</source>
-=======
-        <source>The Bitcoin address to send the payment to</source>
->>>>>>> 188ca9c3
-        <translation>Zvoľte adresu kam poslať platbu</translation>
-    </message>
-    <message>
-        <source>Alt+A</source>
-        <translation>Alt+A</translation>
-    </message>
-    <message>
-        <source>Paste address from clipboard</source>
-        <translation>Vložte adresu z klipbordu</translation>
-    </message>
-    <message>
-        <source>Alt+P</source>
-        <translation>Alt+P</translation>
-    </message>
-    <message>
-        <source>Remove this entry</source>
-        <translation>Odstrániť túto položku</translation>
-    </message>
-    <message>
-<<<<<<< HEAD
-        <source>The fee will be deducted from the amount being sent. The recipient will receive less bitcoins than you enter in the amount field. If multiple recipients are selected, the fee is split equally.</source>
-        <translation>Poplatok sa odpočíta od čiastky, ktorú odosielate. Príjemca dostane menej bitcoinov ako zadáte. Ak je vybraných viacero príjemcov, poplatok je rozdelený rovným dielom.</translation>
-    </message>
-    <message>
-=======
->>>>>>> 188ca9c3
-        <source>S&amp;ubtract fee from amount</source>
-        <translation>Odpočítať poplatok od s&amp;umy</translation>
-    </message>
-    <message>
-        <source>Message:</source>
-        <translation>Správa:</translation>
-    </message>
-    <message>
-        <source>This is an unauthenticated payment request.</source>
-        <translation>Toto je neoverená výzva k platbe.</translation>
-    </message>
-    <message>
-        <source>This is an authenticated payment request.</source>
-        <translation>Toto je overená výzva k platbe.</translation>
-    </message>
-    <message>
-        <source>Enter a label for this address to add it to the list of used addresses</source>
-        <translation>Vložte popis pre túto adresu aby sa uložila do zoznamu použitých adries</translation>
-    </message>
-    <message>
-<<<<<<< HEAD
-        <source>A message that was attached to the zetacoin: URI which will be stored with the transaction for your reference. Note: This message will not be sent over the Zetacoin network.</source>
-        <translation>Správa ktorá bola pripojená k zetacoin: URI a ktorá bude uložená s transakcou pre Vaše potreby. Poznámka: Táto správa nebude poslaná cez sieť Zetacoin.</translation>
-=======
-        <source>A message that was attached to the bitcoin: URI which will be stored with the transaction for your reference. Note: This message will not be sent over the Bitcoin network.</source>
-        <translation>Správa ktorá bola pripojená k bitcoin: URI a ktorá bude uložená s transakcou pre Vaše potreby. Poznámka: Táto správa nebude poslaná cez sieť Bitcoin.</translation>
->>>>>>> 188ca9c3
-    </message>
-    <message>
-        <source>Pay To:</source>
-        <translation>Platba pre:</translation>
-    </message>
-    <message>
-        <source>Memo:</source>
-        <translation>Poznámka:</translation>
-    </message>
-</context>
-<context>
-    <name>ShutdownWindow</name>
-    <message>
-        <source>Zetacoin Core is shutting down...</source>
-        <translation>Jadro Zetacoin sa ukončuje...</translation>
-    </message>
-    <message>
-        <source>Do not shut down the computer until this window disappears.</source>
-        <translation>Nevypínajte počítač kým toto okno nezmizne.</translation>
-    </message>
-</context>
-<context>
-    <name>SignVerifyMessageDialog</name>
-    <message>
-        <source>Signatures - Sign / Verify a Message</source>
-        <translation>Podpisy - Podpísať / Overiť správu</translation>
-    </message>
-    <message>
-        <source>&amp;Sign Message</source>
-        <translation>&amp;Podpísať Správu</translation>
-    </message>
-    <message>
-<<<<<<< HEAD
-        <source>The Bitcoin address to sign the message with</source>
-        <translation>Bitcoin adresa pre podpísanie správy s</translation>
-    </message>
-    <message>
-=======
->>>>>>> 188ca9c3
-        <source>Choose previously used address</source>
-        <translation>Vybrať predtým použitú adresu</translation>
-    </message>
-    <message>
-        <source>Alt+A</source>
-        <translation>Alt+A</translation>
-    </message>
-    <message>
-        <source>Paste address from clipboard</source>
-        <translation>Vložte adresu z klipbordu</translation>
-    </message>
-    <message>
-        <source>Alt+P</source>
-        <translation>Alt+P</translation>
-    </message>
-    <message>
-        <source>Enter the message you want to sign here</source>
-        <translation>Sem vložte správu ktorú chcete podpísať</translation>
-    </message>
-    <message>
-        <source>Signature</source>
-        <translation>Podpis</translation>
-    </message>
-    <message>
-        <source>Copy the current signature to the system clipboard</source>
-        <translation>Kopírovať práve zvolenú adresu do systémového klipbordu</translation>
-    </message>
-    <message>
-        <source>Sign the message to prove you own this Zetacoin address</source>
-        <translation>Podpíšte správu aby ste dokázali že vlastníte túto adresu</translation>
-    </message>
-    <message>
-        <source>Sign &amp;Message</source>
-        <translation>Podpísať &amp;správu</translation>
-    </message>
-    <message>
-        <source>Reset all sign message fields</source>
-        <translation>Vynulovať všetky polia podpisu správy</translation>
-    </message>
-    <message>
-        <source>Clear &amp;All</source>
-        <translation>&amp;Zmazať všetko</translation>
-    </message>
-    <message>
         <source>&amp;Verify Message</source>
         <translation>O&amp;veriť správu...</translation>
     </message>
     <message>
-<<<<<<< HEAD
         <source>The Zetacoin address the message was signed with</source>
         <translation>Adresa Zetacoin, ktorou bola podpísaná správa</translation>
-=======
-        <source>The Bitcoin address the message was signed with</source>
-        <translation>Adresa Bitcoin, ktorou bola podpísaná správa</translation>
->>>>>>> 188ca9c3
     </message>
     <message>
         <source>Verify the message to ensure it was signed with the specified Zetacoin address</source>
@@ -3010,13 +2772,6 @@
         <translation>Vykonaj príkaz keď sa zmení transakcia peňaženky (%s v príkaze je nahradená TxID)</translation>
     </message>
     <message>
-<<<<<<< HEAD
-        <source>Maximum total fees to use in a single wallet transaction; setting this too low may abort large transactions (default: %s)</source>
-        <translation>Maximálny poplatok pre jednu tranzakciu; príliš nízky poplatok môže spôsobiť zrušenie väčšej tranzakcie (predvolené: %s)</translation>
-    </message>
-    <message>
-=======
->>>>>>> 188ca9c3
         <source>Set the number of script verification threads (%u to %d, 0 = auto, &lt;0 = leave that many cores free, default: %d)</source>
         <translation>Nastaviť počeť vlákien overujúcich skripty (%u až %d, 0 = auto, &lt;0 = nechať toľkoto jadier voľných, prednastavené: %d)</translation>
     </message>
@@ -3027,14 +2782,6 @@
     <message>
         <source>Unable to bind to %s on this computer. Zetacoin Core is probably already running.</source>
         <translation>Nepodarilo sa pripojiť na %s na tomto počítači. Zetacoin Jadro je už pravdepodobne spustené.</translation>
-    </message>
-    <message>
-        <source>WARNING: abnormally high number of blocks generated, %d blocks received in the last %d hours (%d expected)</source>
-        <translation>VAROVANIE: príliš veľa vygenerovaných blokov; %d prijatých blokov v posledných %d hodinách (očakávaných %d)</translation>
-    </message>
-    <message>
-        <source>WARNING: check your network connection, %d blocks received in the last %d hours (%d expected)</source>
-        <translation>VAROVANIE: skontrolujte sieťové pripojenie, %d prijatých blokov za posledných %d hodín (očakávané %d)</translation>
     </message>
     <message>
         <source>Warning: The network does not appear to fully agree! Some miners appear to be experiencing issues.</source>
@@ -3045,13 +2792,6 @@
     <message>
         <source>Warning: We do not appear to fully agree with our peers! You may need to upgrade, or other nodes may need to upgrade.</source>
         <translation>Varovanie: Zjavne sa úplne nezhodujeme s našimi peer-mi! Možno potrebujete prejsť na novšiu verziu alebo ostatné uzly potrebujú vyššiu verziu.</translation>
-<<<<<<< HEAD
-    </message>
-    <message>
-        <source>Warning: error reading wallet.dat! All keys read correctly, but transaction data or address book entries might be missing or incorrect.</source>
-        <translation>Varovanie: chyba pri čítaní wallet.dad! Všetky kľúče sú čitateľné ale transakčné dáta alebo záznamy v adresári môžu byť nesprávne.</translation>
-=======
->>>>>>> 188ca9c3
     </message>
     <message>
         <source>Warning: wallet.dat corrupt, data salvaged! Original wallet.dat saved as wallet.{timestamp}.bak in %s; if your balance or transactions are incorrect you should restore from a backup.</source>
@@ -3060,13 +2800,6 @@
     <message>
         <source>Whitelist peers connecting from the given netmask or IP address. Can be specified multiple times.</source>
         <translation>Uzle na zoznam povolených, ktoré sa pripájajú z danej netmask alebo IP adresy. Môže byť zadané viac krát.</translation>
-<<<<<<< HEAD
-    </message>
-    <message>
-        <source>(default: 1)</source>
-        <translation>(predvolené: 1)</translation>
-=======
->>>>>>> 188ca9c3
     </message>
     <message>
         <source>&lt;category&gt; can be:</source>
@@ -3143,17 +2876,6 @@
     <message>
         <source>Only connect to nodes in network &lt;net&gt; (ipv4, ipv6 or onion)</source>
         <translation>Pripojiť iba k uzlom v sieti &lt;net&gt; (ipv4, ipv6, alebo onion)</translation>
-<<<<<<< HEAD
-    </message>
-    <message>
-        <source>Prune cannot be configured with a negative value.</source>
-        <translation>Redukovanie nemôže byť nastavené na zápornú hodnotu.</translation>
-    </message>
-    <message>
-        <source>Prune mode is incompatible with -txindex.</source>
-        <translation>Redukovanie je nekompatibilné s -txindex.</translation>
-=======
->>>>>>> 188ca9c3
     </message>
     <message>
         <source>Set database cache size in megabytes (%d to %d, default: %d)</source>
@@ -3188,10 +2910,6 @@
         <translation>Voľby peňaženky:</translation>
     </message>
     <message>
-        <source>Warning: This version is obsolete; upgrade required!</source>
-        <translation>Varovanie: Táto verzia je zastaralá; vyžaduje sa aktualizácia!</translation>
-    </message>
-    <message>
         <source>You need to rebuild the database using -reindex to change -txindex</source>
         <translation>Potrebujete prebudovať databázu použitím -reindex zmeniť -txindex</translation>
     </message>
@@ -3208,22 +2926,6 @@
         <translation>Spojiť s danou adresou pre počúvanie JSON-RPC spojení. Použite zápis [host]:port pre IPv6. Táto možnosť môže byt zadaná niekoľko krát (predvolené: spojiť so všetkými rozhraniami)</translation>
     </message>
     <message>
-        <source>Allow JSON-RPC connections from specified source. Valid for &lt;ip&gt; are a single IP (e.g. 1.2.3.4), a network/netmask (e.g. 1.2.3.4/255.255.255.0) or a network/CIDR (e.g. 1.2.3.4/24). This option can be specified multiple times</source>
-        <translation>Povoliť JSON-RPC pripojenia zo zadaného zdroja. Pre &lt;ip&gt; sú platné jednoduché IP (napr. 1.2.3.4), sieť/netmask (napr. 1.2.3.4/255.255.255.0) alebo sieť/CIDR (napr. 1.2.3.4/24). Táto možnosť môže byť zadaná niekoľko krát</translation>
-    </message>
-    <message>
-        <source>An error occurred while setting up the RPC address %s port %u for listening: %s</source>
-        <translation>Pri nastavovaní RPC adresy %s na porte %u pre počúvanie došlo k chybe: %s</translation>
-    </message>
-    <message>
-        <source>Bind to given address and whitelist peers connecting to it. Use [host]:port notation for IPv6</source>
-        <translation>Spojiť s danou adresou a povolenými partnerskými zariadeniami ktoré sa tam pripájajú. Použite zápis [host]:port pre IPv6</translation>
-    </message>
-    <message>
-        <source>Bind to given address to listen for JSON-RPC connections. Use [host]:port notation for IPv6. This option can be specified multiple times (default: bind to all interfaces)</source>
-        <translation>Spojiť s danou adresou pre počúvanie JSON-RPC spojení. Použite zápis [host]:port pre IPv6. Táto možnosť môže byt zadaná niekoľko krát (predvolené: spojiť so všetkými rozhraniami)</translation>
-    </message>
-    <message>
         <source>Cannot obtain a lock on data directory %s. Zetacoin Core is probably already running.</source>
         <translation>Neviem uzamknúť data adresár %s. Jadro Zetacoin je pravdepodobne už spustené.</translation>
     </message>
@@ -3232,37 +2934,14 @@
         <translation>Vytvoriť nové súbory z predvolenými systémovými právami, namiesto umask 077 (funguje iba z vypnutou funkcionalitou peňaženky)</translation>
     </message>
     <message>
-        <source>Discover own IP addresses (default: 1 when listening and no -externalip or -proxy)</source>
-        <translation>Zisti vlastnú IP adresu (predvolené: 1 pre listen a -externalip alebo -proxy)</translation>
-    </message>
-    <message>
         <source>Error: Listening for incoming connections failed (listen returned error %s)</source>
         <translation>Chyba: Počúvanie prichádzajúcich spojení zlyhalo (vrátená chyba je %s)</translation>
     </message>
     <message>
-        <source>Error: Unsupported argument -socks found. Setting SOCKS version isn't possible anymore, only SOCKS5 proxies are supported.</source>
-        <translation>Chyba: Nájdený nepodporovaný argument -socks. Nastavenie SOCKS verzie nie je už možné, podporované sú už iba proxy SOCKS5.</translation>
-    </message>
-    <message>
-        <source>Create new files with system default permissions, instead of umask 077 (only effective with disabled wallet functionality)</source>
-        <translation>Vytvoriť nové súbory z predvolenými systémovými právami, namiesto umask 077 (funguje iba z vypnutou funkcionalitou peňaženky)</translation>
-    </message>
-    <message>
-        <source>Error: Listening for incoming connections failed (listen returned error %s)</source>
-        <translation>Chyba: Počúvanie prichádzajúcich spojení zlyhalo (vrátená chyba je %s)</translation>
-    </message>
-    <message>
         <source>Execute command when a relevant alert is received or we see a really long fork (%s in cmd is replaced by message)</source>
         <translation>Vykonať príkaz po prijatí patričného varovania alebo uvidíme veľmi dlhé rozdvojenie siete (%s v cmd je nahradené správou)</translation>
     </message>
     <message>
-<<<<<<< HEAD
-        <source>Fees (in BTC/Kb) smaller than this are considered zero fee for relaying (default: %s)</source>
-        <translation>Poplatky (v BTC/Kb) nižšie ako toľkoto sa považujú za nulové pri postupovaní transakcií (predvolené: %s)</translation>
-    </message>
-    <message>
-=======
->>>>>>> 188ca9c3
         <source>If paytxfee is not set, include enough fee so transactions begin confirmation on average within n blocks (default: %u)</source>
         <translation>Ak nie je nastavené paytxfee, pridať dostatočný poplatok aby sa transakcia začala potvrdzovať priemerne v rámci bloku (predvolené: %u)</translation>
     </message>
@@ -3275,13 +2954,6 @@
         <translation>Maximálna veľkosť dát v transakciách nosných dát, ktoré prenášame a ťažíme (predvolené: %u)</translation>
     </message>
     <message>
-<<<<<<< HEAD
-        <source>Prune configured below the minimum of %d MB.  Please use a higher number.</source>
-        <translation>Redukovanie nastavené pod minimálnu hodnotu %d MB. Použite vyššiu hodnotu prosím.</translation>
-    </message>
-    <message>
-=======
->>>>>>> 188ca9c3
         <source>Query for peer addresses via DNS lookup, if low on addresses (default: 1 unless -connect)</source>
         <translation>Dotaz na partnerské adresy pomocou vyhľadávania DNS v prípade nedostatku adries (predvolené: 1, pokiaľ -connect)</translation>
     </message>
@@ -3294,24 +2966,10 @@
         <translation>Nastaviť počet vlákien pre generáciu mincí (-1 = všetky jadrá, predvolené: %d)</translation>
     </message>
     <message>
-<<<<<<< HEAD
-        <source>The transaction amount is too small to send after the fee has been deducted</source>
-        <translation>Suma je príliš malá pre odoslanie tranzakcie</translation>
-    </message>
-    <message>
-=======
->>>>>>> 188ca9c3
         <source>This product includes software developed by the OpenSSL Project for use in the OpenSSL Toolkit &lt;https://www.openssl.org/&gt; and cryptographic software written by Eric Young and UPnP software written by Thomas Bernard.</source>
         <translation>Tento produkt obsahuje softvér vyvinutý projektom OpenSSL pre použitie sady nástrojov OpenSSL &lt;https://www.openssl.org/&gt; a kryptografického softvéru napísaného Eric Young a UPnP softvér napísaný Thomas Bernard.</translation>
     </message>
     <message>
-<<<<<<< HEAD
-        <source>Warning: -maxtxfee is set very high! Fees this large could be paid on a single transaction.</source>
-        <translation>Upozornenie: -maxtxfee je nastavené príliš vysoko! Takto vysoké poplatky by mali byť zaplatené za jednu transakciu.</translation>
-    </message>
-    <message>
-=======
->>>>>>> 188ca9c3
         <source>Whitelisted peers cannot be DoS banned and their transactions are always relayed, even if they are already in the mempool, useful e.g. for a gateway</source>
         <translation>Uzle na zoznam povolených nemôžu byť DoS zakázané a ich transakcie vždy postúpené ďalej, aj v prípade, ak sú už pamäťovej fronte. Užitočné napr. pre brány</translation>
     </message>
@@ -3324,83 +2982,30 @@
         <translation>Akceptovať verejné REST žiadosti (predvolené: %u)</translation>
     </message>
     <message>
-<<<<<<< HEAD
-        <source>Activating best chain...</source>
-        <translation>Aktivácia najlepšej reťaze...</translation>
-    </message>
-    <message>
-        <source>Can't run with a wallet in prune mode.</source>
-        <translation>Nemôže pracovať s peňaženkou v redukovanom móde.</translation>
-    </message>
-    <message>
-=======
->>>>>>> 188ca9c3
         <source>Cannot resolve -whitebind address: '%s'</source>
         <translation>Nedá sa vyriešiť -whitebind adresa: '%s'</translation>
     </message>
     <message>
-<<<<<<< HEAD
-        <source>Choose data directory on startup (default: 0)</source>
-        <translation>Zvoľte dátový priečinok pri štarte (prednastavené: 0)</translation>
-    </message>
-    <message>
-=======
->>>>>>> 188ca9c3
         <source>Connect through SOCKS5 proxy</source>
         <translation>Pripojiť cez proxy server SOCKS5</translation>
     </message>
     <message>
-<<<<<<< HEAD
         <source>Copyright (C) 2009-%i The Zetacoin Core Developers</source>
         <translation>Autorské práva (C) 2009-%i Vývojári jadra Zetacoin</translation>
     </message>
     <message>
-        <source>Could not parse -rpcbind value %s as network address</source>
-        <translation>Nedá sa analyzovať -rpcbind hodnota %s ako sieťová adresa</translation>
-    </message>
-    <message>
         <source>Error loading wallet.dat: Wallet requires newer version of Zetacoin Core</source>
         <translation>Chyba pri čítaní wallet.dat: Peňaženka vyžaduje vyššiu verziu Jadra Zetacoin</translation>
-=======
-        <source>Copyright (C) 2009-%i The Bitcoin Core Developers</source>
-        <translation>Autorské práva (C) 2009-%i Vývojári jadra Bitcoin</translation>
-    </message>
-    <message>
-        <source>Error loading wallet.dat: Wallet requires newer version of Bitcoin Core</source>
-        <translation>Chyba pri čítaní wallet.dat: Peňaženka vyžaduje vyššiu verziu Jadra Bitcoin</translation>
->>>>>>> 188ca9c3
     </message>
     <message>
         <source>Error reading from database, shutting down.</source>
         <translation>Chyba pri načítaní z databázy, ukončuje sa.</translation>
     </message>
     <message>
-<<<<<<< HEAD
-        <source>Error: A fatal internal error occurred, see debug.log for details</source>
-        <translation>Chyba: Vyskytla sa interná chyba, pre viac informácií zobrazte debug.log</translation>
-    </message>
-    <message>
-        <source>Error: Unsupported argument -tor found, use -onion.</source>
-        <translation>Chyba: nájdený nepodporovaný argument -tor, použite -onion.</translation>
-    </message>
-    <message>
-        <source>Fee (in BTC/kB) to add to transactions you send (default: %s)</source>
-        <translation>Poplatok (v BTC/kB), ktorý sa pridá k transakciám, ktoré odosielate (predvolený: %s)</translation>
-    </message>
-    <message>
-=======
->>>>>>> 188ca9c3
         <source>Information</source>
         <translation>Informácia</translation>
     </message>
     <message>
-<<<<<<< HEAD
-        <source>Initialization sanity check failed. Bitcoin Core is shutting down.</source>
-        <translation>Inicializačná kontrola zlyhala. Jadro Bitcoin sa ukončuje.</translation>
-    </message>
-    <message>
-=======
->>>>>>> 188ca9c3
         <source>Invalid amount for -maxtxfee=&lt;amount&gt;: '%s'</source>
         <translation>Neplatná suma pre -maxtxfee=&lt;amount&gt;: '%s'</translation>
     </message>
@@ -3415,7 +3020,6 @@
     <message>
         <source>Invalid amount for -paytxfee=&lt;amount&gt;: '%s' (must be at least %s)</source>
         <translation>Neplatná suma pre -paytxfee=&lt;amount&gt;: '%s' (musí byť aspoň %s)</translation>
-<<<<<<< HEAD
     </message>
     <message>
         <source>Invalid netmask specified in -whitelist: '%s'</source>
@@ -3434,35 +3038,8 @@
         <translation>Prenosové možnosti uzla:</translation>
     </message>
     <message>
-        <source>Pruning blockstore...</source>
-        <translation>Redukovanie blockstore...</translation>
-=======
->>>>>>> 188ca9c3
-    </message>
-    <message>
-        <source>Invalid netmask specified in -whitelist: '%s'</source>
-        <translation>Nadaná neplatná netmask vo -whitelist: '%s'</translation>
-    </message>
-    <message>
-        <source>Keep at most &lt;n&gt; unconnectable transactions in memory (default: %u)</source>
-        <translation>V pamäti udržiavať najviac &lt;n&gt; nepotvrdených transakcií (predvolené: %u)</translation>
-    </message>
-    <message>
-        <source>Need to specify a port with -whitebind: '%s'</source>
-        <translation>Je potrebné zadať port s -whitebind: '%s'</translation>
-    </message>
-    <message>
-        <source>Node relay options:</source>
-        <translation>Prenosové možnosti uzla:</translation>
-    </message>
-    <message>
-<<<<<<< HEAD
-        <source>RPC support for HTTP persistent connections (default: %d)</source>
-        <translation>Podpora RPC pre trvalé HTTP spojenia (predvolené: %d)</translation>
-=======
         <source>RPC server options:</source>
         <translation>Možnosti servra RPC:</translation>
->>>>>>> 188ca9c3
     </message>
     <message>
         <source>Receive and display P2P network alerts (default: %u)</source>
@@ -3477,25 +3054,10 @@
         <translation>Poslať ako transakcie bez poplatku, ak je to možné (predvolené: %u)</translation>
     </message>
     <message>
-<<<<<<< HEAD
-        <source>Set SSL root certificates for payment request (default: -system-)</source>
-        <translation>Nastaviť koreňový certifikát pre výzvy na platbu (prednastavené: -system-)</translation>
-    </message>
-    <message>
-        <source>Set language, for example "de_DE" (default: system locale)</source>
-        <translation>Nastaviť jazyk, napríklad "sk_SK" (predvolené: systémový)</translation>
-    </message>
-    <message>
-=======
->>>>>>> 188ca9c3
         <source>Show all debugging options (usage: --help -help-debug)</source>
         <translation>Zobraziť všetky možnosti ladenia (použitie: --help --help-debug)</translation>
     </message>
     <message>
-        <source>Show splash screen on startup (default: 1)</source>
-        <translation>Zobraziť splash screen pri spustení (predvolené: 1)</translation>
-    </message>
-    <message>
         <source>Shrink debug.log file on client startup (default: 1 when no -debug)</source>
         <translation>Zmenšiť debug.log pri spustení klienta (predvolené: 1 ak bez -debug)</translation>
     </message>
@@ -3504,17 +3066,6 @@
         <translation>Podpísanie správy zlyhalo</translation>
     </message>
     <message>
-<<<<<<< HEAD
-        <source>Start minimized</source>
-        <translation>Spustiť minimalizované</translation>
-    </message>
-    <message>
-        <source>The transaction amount is too small to pay the fee</source>
-        <translation>Suma tranzakcie je príliš malá na zaplatenie poplatku</translation>
-    </message>
-    <message>
-=======
->>>>>>> 188ca9c3
         <source>This is experimental software.</source>
         <translation>Toto je experimentálny softvér.</translation>
     </message>
@@ -3535,46 +3086,18 @@
         <translation>Transakcia príliš veľká</translation>
     </message>
     <message>
-<<<<<<< HEAD
-        <source>UI Options:</source>
-        <translation>Možnosti používateľského rozhrania:</translation>
-    </message>
-    <message>
         <source>Unable to bind to %s on this computer (bind returned error %s)</source>
         <translation>Na tomto počítači sa nedá vytvoriť väzba %s (vytvorenie väzby vrátilo chybu %s)</translation>
     </message>
     <message>
-        <source>Use UPnP to map the listening port (default: 1 when listening)</source>
-        <translation>Skúsiť použiť UPnP pre mapovanie počúvajúceho portu (default: 1 when listening)</translation>
-=======
-        <source>Unable to bind to %s on this computer (bind returned error %s)</source>
-        <translation>Na tomto počítači sa nedá vytvoriť väzba %s (vytvorenie väzby vrátilo chybu %s)</translation>
->>>>>>> 188ca9c3
-    </message>
-    <message>
         <source>Username for JSON-RPC connections</source>
         <translation>Užívateľské meno pre JSON-RPC spojenia</translation>
     </message>
     <message>
-        <source>Wallet needed to be rewritten: restart Bitcoin Core to complete</source>
-        <translation>Peňaženka musí byť prepísaná: pre dokončenie reštartujte Jadro Bitcoin</translation>
-    </message>
-    <message>
         <source>Warning</source>
         <translation>Upozornenie</translation>
     </message>
     <message>
-<<<<<<< HEAD
-        <source>Warning: Unsupported argument -benchmark ignored, use -debug=bench.</source>
-        <translation>Upozornenie: Nepodporovaný argument -benchmark bol ignorovaný, použite -debug=bench.</translation>
-    </message>
-    <message>
-        <source>Warning: Unsupported argument -debugnet ignored, use -debug=net.</source>
-        <translation>Upozornenie: Nepodporovaný argument -debugnet bol ignorovaný, použite -debug=net.</translation>
-    </message>
-    <message>
-=======
->>>>>>> 188ca9c3
         <source>Zapping all transactions from wallet...</source>
         <translation>Zmazať všetky transakcie z peňaženky...</translation>
     </message>
@@ -3635,13 +3158,6 @@
         <translation>(predvolené: %s)</translation>
     </message>
     <message>
-<<<<<<< HEAD
-        <source>Acceptable ciphers (default: %s)</source>
-        <translation>Prijateľné šifry (predvolené: %s)</translation>
-    </message>
-    <message>
-=======
->>>>>>> 188ca9c3
         <source>Always query for peer addresses via DNS lookup (default: %u)</source>
         <translation>Vždy sa dotazovať adresy partnerských uzlov cez vyhľadávanie DNS (predvolené: %u)</translation>
     </message>
@@ -3650,13 +3166,10 @@
         <translation>Chyba načítania wallet.dat</translation>
     </message>
     <message>
-<<<<<<< HEAD
-=======
         <source>Generate coins (default: %u)</source>
         <translation>Generovať mince (predvolené: %u)</translation>
     </message>
     <message>
->>>>>>> 188ca9c3
         <source>How many blocks to check at startup (default: %u, 0 = all)</source>
         <translation>Koľko blokov overiť pri spustení (predvolené: %u, 0 = všetky)</translation>
     </message>
@@ -3701,17 +3214,6 @@
         <translation>Prenášať non-P2SH multi-podpis (predvolené: %u)</translation>
     </message>
     <message>
-<<<<<<< HEAD
-        <source>Server certificate file (default: %s)</source>
-        <translation>Certifikačný súbor servera (predvolené: %s)</translation>
-    </message>
-    <message>
-        <source>Server private key (default: %s)</source>
-        <translation>Privátny kľúč servera (predvolené: %s)</translation>
-    </message>
-    <message>
-=======
->>>>>>> 188ca9c3
         <source>Set key pool size to &lt;n&gt; (default: %u)</source>
         <translation>Nastaviť veľkosť kľúča fronty na &lt;n&gt; (predvolené: %u)</translation>
     </message>
