--- conflicted
+++ resolved
@@ -169,11 +169,7 @@
     </message>
     <message>
         <source>Wallet encrypted</source>
-<<<<<<< HEAD
-        <translation>지갑 암호화</translation>
-=======
         <translation>지갑 암호화 완료</translation>
->>>>>>> a284bbbe
     </message>
     <message>
         <source>IMPORTANT: Any previous backups you have made of your wallet file should be replaced with the newly generated, encrypted wallet file. For security reasons, previous backups of the unencrypted wallet file will become useless as soon as you start using the new, encrypted wallet.</source>
@@ -235,11 +231,7 @@
     </message>
     <message>
         <source>&amp;Overview</source>
-<<<<<<< HEAD
-        <translation>&amp;개요</translation>
-=======
         <translation>개요(&amp;O)</translation>
->>>>>>> a284bbbe
     </message>
     <message>
         <source>Show general overview of wallet</source>
@@ -295,11 +287,7 @@
     </message>
     <message>
         <source>&amp;Change Passphrase...</source>
-<<<<<<< HEAD
-        <translation>&amp;암호문 변경...</translation>
-=======
         <translation>암호 변경(&amp;C)...</translation>
->>>>>>> a284bbbe
     </message>
     <message>
         <source>Open &amp;URI...</source>
@@ -497,122 +485,10 @@
         <source>default wallet</source>
         <translation>기본 지갑</translation>
     </message>
-<<<<<<< HEAD
-    </context>
-<context>
-    <name>CoinControlDialog</name>
-    </context>
-<context>
-    <name>EditAddressDialog</name>
-    </context>
-<context>
-    <name>FreespaceChecker</name>
-    </context>
-<context>
-    <name>HelpMessageDialog</name>
-    </context>
-<context>
-    <name>Intro</name>
-    </context>
-<context>
-    <name>ModalOverlay</name>
-    </context>
-<context>
-    <name>OpenURIDialog</name>
-    </context>
-<context>
-    <name>OptionsDialog</name>
-    </context>
-<context>
-    <name>OverviewPage</name>
-    </context>
-<context>
-    <name>PaymentServer</name>
-    </context>
-<context>
-    <name>PeerTableModel</name>
-    </context>
-<context>
-    <name>QObject</name>
-    </context>
-<context>
-    <name>QObject::QObject</name>
-    </context>
-<context>
-    <name>QRImageWidget</name>
-    </context>
-<context>
-    <name>RPCConsole</name>
-    </context>
-<context>
-    <name>ReceiveCoinsDialog</name>
-    </context>
-<context>
-    <name>ReceiveRequestDialog</name>
-    </context>
-<context>
-    <name>RecentRequestsTableModel</name>
-    </context>
-<context>
-    <name>SendCoinsDialog</name>
-    </context>
-<context>
-    <name>SendCoinsEntry</name>
-    </context>
-<context>
-    <name>SendConfirmationDialog</name>
-    </context>
-<context>
-    <name>ShutdownWindow</name>
-    </context>
-<context>
-    <name>SignVerifyMessageDialog</name>
-    </context>
-<context>
-    <name>SplashScreen</name>
-    </context>
-<context>
-    <name>TrafficGraphWidget</name>
-    </context>
-<context>
-    <name>TransactionDesc</name>
-    </context>
-<context>
-    <name>TransactionDescDialog</name>
-    </context>
-<context>
-    <name>TransactionTableModel</name>
-    </context>
-<context>
-    <name>TransactionView</name>
-=======
->>>>>>> a284bbbe
     <message>
         <source>No wallets available</source>
         <translation>사용 가능한 블록이 없습니다.</translation>
     </message>
-<<<<<<< HEAD
-    </context>
-<context>
-    <name>UnitDisplayStatusBarControl</name>
-    </context>
-<context>
-    <name>WalletController</name>
-    </context>
-<context>
-    <name>WalletFrame</name>
-    </context>
-<context>
-    <name>WalletModel</name>
-    <message>
-        <source>default wallet</source>
-        <translation>기본 지갑</translation>
-    </message>
-</context>
-<context>
-    <name>WalletView</name>
-=======
->>>>>>> a284bbbe
     <message>
         <source>&amp;Window</source>
         <translation>창(&amp;W)</translation>
