<TS language="ca@valencia" version="2.1">
<context>
    <name>AddressBookPage</name>
    <message>
        <source>Right-click to edit address or label</source>
        <translation>Feu clic dret per a editar l'adreça o l'etiqueta</translation>
    </message>
    <message>
        <source>Create a new address</source>
        <translation>Crea una nova adreça</translation>
    </message>
    <message>
        <source>&amp;New</source>
        <translation>&amp;Nova</translation>
    </message>
    <message>
        <source>Copy the currently selected address to the system clipboard</source>
        <translation>Copia l'adreça seleccionada al porta-retalls del sistema</translation>
    </message>
    <message>
        <source>&amp;Copy</source>
        <translation>&amp;Copia</translation>
    </message>
    <message>
        <source>C&amp;lose</source>
        <translation>&amp;Tanca</translation>
    </message>
    <message>
        <source>Delete the currently selected address from the list</source>
        <translation>Elimina l'adreça sel·leccionada actualment de la llista</translation>
    </message>
    <message>
        <source>Export the data in the current tab to a file</source>
        <translation>Exporta les dades de la pestanya actual a un fitxer</translation>
    </message>
    <message>
        <source>&amp;Export</source>
        <translation>&amp;Exporta</translation>
    </message>
    <message>
        <source>&amp;Delete</source>
        <translation>&amp;Elimina</translation>
    </message>
    </context>
<context>
    <name>AddressTableModel</name>
    </context>
<context>
    <name>AskPassphraseDialog</name>
    <message>
        <source>Passphrase Dialog</source>
        <translation>Diàleg de contrasenya</translation>
    </message>
    <message>
        <source>Enter passphrase</source>
        <translation>Introduïu una contrasenya</translation>
    </message>
    <message>
        <source>New passphrase</source>
        <translation>Nova contrasenya</translation>
    </message>
    <message>
        <source>Repeat new passphrase</source>
        <translation>Repetiu la nova contrasenya</translation>
    </message>
    </context>
<context>
    <name>BanTableModel</name>
    </context>
<context>
    <name>BitcoinGUI</name>
    <message>
        <source>Sign &amp;message...</source>
        <translation>Signa el &amp;missatge...</translation>
    </message>
    <message>
        <source>Synchronizing with network...</source>
        <translation>S'està sincronitzant amb la xarxa ...</translation>
    </message>
    <message>
        <source>&amp;Overview</source>
        <translation>&amp;Panorama general</translation>
    </message>
    <message>
        <source>Node</source>
        <translation>Node</translation>
    </message>
    <message>
        <source>Show general overview of wallet</source>
        <translation>Mostra el panorama general del moneder</translation>
    </message>
    <message>
        <source>&amp;Transactions</source>
        <translation>&amp;Transaccions</translation>
    </message>
    <message>
        <source>Browse transaction history</source>
        <translation>Cerca a l'historial de transaccions</translation>
    </message>
    <message>
        <source>E&amp;xit</source>
        <translation>I&amp;x</translation>
    </message>
    <message>
        <source>Quit application</source>
        <translation>Ix de l'aplicació</translation>
    </message>
    <message>
        <source>About &amp;Qt</source>
        <translation>Quant a &amp;Qt</translation>
    </message>
    <message>
        <source>Show information about Qt</source>
        <translation>Mostra informació sobre Qt</translation>
    </message>
    <message>
        <source>&amp;Options...</source>
        <translation>&amp;Opcions...</translation>
    </message>
    <message>
        <source>&amp;Encrypt Wallet...</source>
        <translation>&amp;Encripta el moneder...</translation>
    </message>
    <message>
        <source>&amp;Backup Wallet...</source>
        <translation>&amp;Realitza una còpia de seguretat del moneder...</translation>
    </message>
    <message>
        <source>&amp;Change Passphrase...</source>
        <translation>&amp;Canvia la contrasenya...</translation>
    </message>
    <message>
        <source>&amp;Sending addresses...</source>
        <translation>Adreces d'e&amp;nviament...</translation>
    </message>
    <message>
        <source>&amp;Receiving addresses...</source>
        <translation>Adreces de &amp;recepció</translation>
    </message>
    <message>
        <source>Open &amp;URI...</source>
        <translation>Obri un &amp;URI...</translation>
    </message>
    <message>
        <source>Reindexing blocks on disk...</source>
        <translation>S'estan reindexant els blocs al disc...</translation>
    </message>
    <message>
        <source>Send coins to a Bitcoin address</source>
        <translation>Envia monedes a una adreça Bitcoin</translation>
    </message>
    <message>
        <source>Backup wallet to another location</source>
        <translation>Realitza una còpia de seguretat del moneder a una altra ubicació</translation>
    </message>
    <message>
        <source>Change the passphrase used for wallet encryption</source>
        <translation>Canvia la contrasenya d'encriptació del moneder</translation>
    </message>
    <message>
        <source>&amp;Debug window</source>
        <translation>&amp;Finestra de depuració</translation>
    </message>
    <message>
        <source>Open debugging and diagnostic console</source>
        <translation>Obri la consola de diagnòstic i depuració</translation>
    </message>
    <message>
        <source>&amp;Verify message...</source>
        <translation>&amp;Verifica el missatge...</translation>
    </message>
    <message>
        <source>Bitcoin</source>
        <translation>Bitcoin</translation>
    </message>
    <message>
        <source>Wallet</source>
        <translation>Moneder</translation>
    </message>
    <message>
        <source>&amp;Send</source>
        <translation>&amp;Envia</translation>
    </message>
    <message>
        <source>&amp;Receive</source>
        <translation>&amp;Rep</translation>
    </message>
    <message>
        <source>&amp;Show / Hide</source>
        <translation>&amp;Mostra / Amaga</translation>
    </message>
    <message>
        <source>Show or hide the main Window</source>
        <translation>Mostra o amaga la finestra principal</translation>
    </message>
    <message>
        <source>Encrypt the private keys that belong to your wallet</source>
        <translation>Encripta les claus privades pertanyents al moneder</translation>
    </message>
    <message>
        <source>Sign messages with your Bitcoin addresses to prove you own them</source>
        <translation>Signa el missatges amb la seua adreça de Bitcoin per provar que les poseeixes</translation>
    </message>
    <message>
        <source>Verify messages to ensure they were signed with specified Bitcoin addresses</source>
        <translation>Verifiqueu els missatges per assegurar-vos que han estat signats amb una adreça Bitcoin específica.</translation>
    </message>
    <message>
        <source>&amp;File</source>
        <translation>&amp;Fitxer</translation>
    </message>
    <message>
        <source>&amp;Settings</source>
        <translation>&amp;Configuració</translation>
    </message>
    <message>
        <source>&amp;Help</source>
        <translation>&amp;Ajuda</translation>
    </message>
    <message>
        <source>Tabs toolbar</source>
        <translation>Barra d'eines de les pestanyes</translation>
    </message>
    <message>
        <source>Request payments (generates QR codes and bitcoin: URIs)</source>
        <translation>Sol·licita pagaments (genera codis QR i bitcoin: URI)</translation>
    </message>
    <message>
        <source>Show the list of used sending addresses and labels</source>
        <translation>Mostra la llista d'adreces d'enviament i etiquetes utilitzades</translation>
    </message>
    <message>
        <source>Show the list of used receiving addresses and labels</source>
        <translation>Mostra la llista d'adreces de recepció i etiquetes utilitzades</translation>
    </message>
    <message>
        <source>Open a bitcoin: URI or payment request</source>
        <translation>Obri una bitcoin: sol·licitud d'URI o pagament</translation>
    </message>
    <message>
        <source>&amp;Command-line options</source>
        <translation>Opcions de la &amp;línia d'ordes</translation>
    </message>
    <message numerus="yes">
        <source>%n active connection(s) to Bitcoin network</source>
        <translation><numerusform>%n connexió activa a la xarxa Bitcoin</numerusform><numerusform>%n connexions actives a la xarxa Bitcoin</numerusform></translation>
    </message>
    <message>
        <source>No block source available...</source>
        <translation>No hi ha cap font de bloc disponible...</translation>
    </message>
    <message numerus="yes">
        <source>Processed %n block(s) of transaction history.</source>
        <translation><numerusform>Proccessats %n bloc de l'historial de transaccions.</numerusform><numerusform>Proccessats %n blocs de l'historial de transaccions.</numerusform></translation>
    </message>
    <message numerus="yes">
        <source>%n hour(s)</source>
        <translation><numerusform>%n hora</numerusform><numerusform>%n hores</numerusform></translation>
    </message>
    <message numerus="yes">
        <source>%n day(s)</source>
        <translation><numerusform>%n dia</numerusform><numerusform>%n dies</numerusform></translation>
    </message>
    <message numerus="yes">
        <source>%n week(s)</source>
        <translation><numerusform>%n setmana</numerusform><numerusform>%n setmanes</numerusform></translation>
    </message>
    <message>
        <source>%1 and %2</source>
        <translation>%1 i %2</translation>
    </message>
    <message numerus="yes">
        <source>%n year(s)</source>
        <translation><numerusform>%n any</numerusform><numerusform>%n anys</numerusform></translation>
    </message>
    <message>
        <source>%1 behind</source>
        <translation>%1 darrere</translation>
    </message>
    <message>
        <source>Last received block was generated %1 ago.</source>
        <translation>El darrer bloc rebut ha estat generat fa %1.</translation>
    </message>
    <message>
        <source>Transactions after this will not yet be visible.</source>
        <translation>Les transaccions a partir d'això no seran visibles.</translation>
    </message>
    <message>
        <source>Error</source>
        <translation>Error</translation>
    </message>
    <message>
        <source>Warning</source>
        <translation>Avís</translation>
    </message>
    <message>
        <source>Information</source>
        <translation>Informació</translation>
    </message>
    <message>
        <source>Up to date</source>
        <translation>Al dia</translation>
    </message>
    <message>
        <source>Catching up...</source>
        <translation>S'està posant al dia ...</translation>
    </message>
    <message>
        <source>Date: %1
</source>
        <translation>Data: %1
</translation>
    </message>
    <message>
        <source>Amount: %1
</source>
        <translation>Import: %1
</translation>
    </message>
    <message>
        <source>Type: %1
</source>
        <translation>Tipus: %1
</translation>
    </message>
    <message>
        <source>Label: %1
</source>
        <translation>Etiqueta: %1
</translation>
    </message>
    <message>
        <source>Address: %1
</source>
        <translation>Adreça: %1
</translation>
    </message>
    <message>
        <source>Sent transaction</source>
        <translation>Transacció enviada</translation>
    </message>
    <message>
        <source>Incoming transaction</source>
        <translation>Transacció entrant</translation>
    </message>
    <message>
        <source>Wallet is &lt;b&gt;encrypted&lt;/b&gt; and currently &lt;b&gt;unlocked&lt;/b&gt;</source>
        <translation>El moneder està &lt;b&gt;encriptat&lt;/b&gt; i actualment &lt;b&gt;desbloquejat&lt;/b&gt;</translation>
    </message>
    <message>
        <source>Wallet is &lt;b&gt;encrypted&lt;/b&gt; and currently &lt;b&gt;locked&lt;/b&gt;</source>
        <translation>El moneder està &lt;b&gt;encriptat&lt;/b&gt; i actualment &lt;b&gt;bloquejat&lt;/b&gt;</translation>
    </message>
</context>
<context>
    <name>CoinControlDialog</name>
    <message>
        <source>Coin Selection</source>
        <translation>Selecció de moneda</translation>
    </message>
    <message>
        <source>Coin Selection</source>
        <translation>Selecció de moneda</translation>
    </message>
    <message>
        <source>Quantity:</source>
        <translation>Quantitat:</translation>
    </message>
    <message>
        <source>Bytes:</source>
        <translation>Bytes:</translation>
    </message>
    <message>
        <source>Amount:</source>
        <translation>Import:</translation>
    </message>
    <message>
        <source>Priority:</source>
        <translation>Prioritat:</translation>
    </message>
    <message>
        <source>Fee:</source>
        <translation>Comissió</translation>
    </message>
    <message>
        <source>Dust:</source>
        <translation>Polsim:</translation>
    </message>
    <message>
        <source>After Fee:</source>
        <translation>Comissió posterior:</translation>
    </message>
    <message>
        <source>Change:</source>
        <translation>Canvi:</translation>
    </message>
    <message>
        <source>(un)select all</source>
        <translation>(des)selecciona-ho tot</translation>
    </message>
    <message>
        <source>Tree mode</source>
        <translation>Mode arbre</translation>
    </message>
    <message>
        <source>List mode</source>
        <translation>Mode llista</translation>
    </message>
    <message>
        <source>Amount</source>
        <translation>Import</translation>
    </message>
    <message>
        <source>Received with label</source>
        <translation>Rebut amb l'etiqueta</translation>
    </message>
    <message>
        <source>Received with address</source>
        <translation>Rebut amb l'adreça</translation>
    </message>
    <message>
        <source>Received with label</source>
        <translation>Rebut amb l'etiqueta</translation>
    </message>
    <message>
        <source>Received with address</source>
        <translation>Rebut amb l'adreça</translation>
    </message>
    <message>
        <source>Date</source>
        <translation>Data</translation>
    </message>
    <message>
        <source>Confirmations</source>
        <translation>Confirmacions</translation>
    </message>
    <message>
        <source>Confirmed</source>
        <translation>Confirmat</translation>
    </message>
    <message>
        <source>Priority</source>
        <translation>Prioritat</translation>
    </message>
    </context>
<context>
    <name>EditAddressDialog</name>
    <message>
        <source>Edit Address</source>
        <translation>Edita l'adreça</translation>
    </message>
    <message>
        <source>&amp;Label</source>
        <translation>&amp;Etiqueta</translation>
    </message>
    <message>
        <source>The label associated with this address list entry</source>
        <translation>L'etiqueta associada amb esta entrada de llista d'adreces</translation>
    </message>
    <message>
        <source>The address associated with this address list entry. This can only be modified for sending addresses.</source>
        <translation>L'adreça associada amb esta entrada de llista d'adreces. Només es pot modificar per a les adreces d'enviament.</translation>
    </message>
    <message>
        <source>&amp;Address</source>
        <translation>&amp;Adreça</translation>
    </message>
    </context>
<context>
    <name>FreespaceChecker</name>
    <message>
        <source>A new data directory will be created.</source>
        <translation>Es crearà un nou directori de dades.</translation>
    </message>
    <message>
        <source>name</source>
        <translation>nom</translation>
    </message>
    <message>
        <source>Directory already exists. Add %1 if you intend to create a new directory here.</source>
        <translation>El directori ja existeix. Afig %1 si vols crear un nou directori en esta ubicació.</translation>
    </message>
    <message>
        <source>Path already exists, and is not a directory.</source>
        <translation>El camí ja existeix i no és cap directori.</translation>
    </message>
    <message>
        <source>Cannot create data directory here.</source>
        <translation>No es pot crear el directori de dades ací.</translation>
    </message>
</context>
<context>
    <name>HelpMessageDialog</name>
    <message>
        <source>version</source>
        <translation>versió</translation>
    </message>
    <message>
        <source>(%1-bit)</source>
        <translation>(%1-bit)</translation>
    </message>
    <message>
        <source>Command-line options</source>
        <translation>Opcions de línia d'ordes</translation>
    </message>
    <message>
        <source>Usage:</source>
        <translation>Ús:</translation>
    </message>
    <message>
        <source>command-line options</source>
        <translation>Opcions de la línia d'ordes</translation>
    </message>
    </context>
<context>
    <name>Intro</name>
    <message>
        <source>Welcome</source>
        <translation>Vos donem la benviguda</translation>
    </message>
    <message>
        <source>Use the default data directory</source>
        <translation>Utilitza el directori de dades per defecte</translation>
    </message>
    <message>
        <source>Use a custom data directory:</source>
        <translation>Utilitza un directori de dades personalitzat:</translation>
    </message>
    <message>
        <source>Error: Specified data directory "%1" cannot be created.</source>
        <translation>Error: el directori de dades «%1» especificat no pot ser creat.</translation>
    </message>
    <message>
        <source>Error</source>
        <translation>Error</translation>
    </message>
    <message numerus="yes">
        <source>%n GB of free space available</source>
        <translation><numerusform>%n GB d'espai lliure disponible</numerusform><numerusform>%n GB d'espai lliure disponible</numerusform></translation>
    </message>
    <message numerus="yes">
        <source>(of %n GB needed)</source>
        <translation><numerusform>(de %n GB necessari)</numerusform><numerusform>(de %n GB necessaris)</numerusform></translation>
    </message>
</context>
<context>
    <name>OpenURIDialog</name>
    <message>
        <source>Open URI</source>
        <translation>Obri un URI</translation>
    </message>
    <message>
        <source>Open payment request from URI or file</source>
        <translation>Obri una sol·licitud de pagament des d'un URI o un fitxer</translation>
    </message>
    <message>
        <source>URI:</source>
        <translation>URI:</translation>
    </message>
    <message>
        <source>Select payment request file</source>
        <translation>Selecciona un fitxer de sol·licitud de pagament</translation>
    </message>
    </context>
<context>
    <name>OptionsDialog</name>
    <message>
        <source>Options</source>
        <translation>Opcions</translation>
    </message>
    <message>
        <source>&amp;Main</source>
        <translation>&amp;Principal</translation>
    </message>
    <message>
        <source>Size of &amp;database cache</source>
        <translation>Mida de la memòria cau de la base de &amp;dades</translation>
    </message>
    <message>
        <source>MB</source>
        <translation>MB</translation>
    </message>
    <message>
        <source>Number of script &amp;verification threads</source>
        <translation>Nombre de fils de &amp;verificació d'scripts</translation>
    </message>
    <message>
        <source>Accept connections from outside</source>
        <translation>Accepta connexions de fora</translation>
    </message>
    <message>
        <source>Allow incoming connections</source>
        <translation>Permet connexions entrants</translation>
    </message>
    <message>
        <source>IP address of the proxy (e.g. IPv4: 127.0.0.1 / IPv6: ::1)</source>
        <translation>Adreça IP del proxy (p. ex. IPv4: 127.0.0.1 / IPv6: ::1)</translation>
    </message>
    <message>
        <source>Minimize instead of exit the application when the window is closed. When this option is enabled, the application will be closed only after selecting Exit in the menu.</source>
        <translation>Minimitza en comptes d'eixir de l'aplicació quan la finestra es tanca. Quan s'habilita esta opció l'aplicació es tancara només quan se selecciona Ix del menú. </translation>
    </message>
    <message>
        <source>Third party URLs (e.g. a block explorer) that appear in the transactions tab as context menu items. %s in the URL is replaced by transaction hash. Multiple URLs are separated by vertical bar |.</source>
        <translation>URL de terceres parts (p. ex. explorador de blocs) que apareix en la pestanya de transaccions com elements del menú contextual. %s en l'URL es reemplaçat pel resum de la transacció. Diferents URL estan separades per una barra vertical |.</translation>
    </message>
    <message>
        <source>Third party transaction URLs</source>
        <translation>URL de transaccions de terceres parts</translation>
    </message>
    <message>
        <source>Active command-line options that override above options:</source>
        <translation>Opcions de línies d'orde active que sobreescriuen les opcions de dalt:</translation>
    </message>
    <message>
        <source>Reset all client options to default.</source>
        <translation>Reestableix totes les opcions del client.</translation>
    </message>
    <message>
        <source>&amp;Reset Options</source>
        <translation>&amp;Reestableix les opcions</translation>
    </message>
    <message>
        <source>&amp;Network</source>
        <translation>&amp;Xarxa</translation>
    </message>
    <message>
        <source>(0 = auto, &lt;0 = leave that many cores free)</source>
        <translation>(0 = auto, &lt;0 = deixa tants nuclis lliures)</translation>
    </message>
    <message>
        <source>W&amp;allet</source>
        <translation>&amp;Moneder</translation>
    </message>
    <message>
        <source>Expert</source>
        <translation>Expert</translation>
    </message>
    <message>
        <source>Enable coin &amp;control features</source>
        <translation>Activa les funcions de &amp;control de les monedes</translation>
    </message>
    <message>
        <source>If you disable the spending of unconfirmed change, the change from a transaction cannot be used until that transaction has at least one confirmation. This also affects how your balance is computed.</source>
        <translation>Si inhabiliteu la despesa d'un canvi sense confirmar, el canvi d'una transacció no pot ser utilitzat fins que la transacció no tinga com a mínim una confirmació. Això també afecta com es calcula el vostre balanç.</translation>
    </message>
    <message>
        <source>&amp;Spend unconfirmed change</source>
        <translation>&amp;Gasta el canvi sense confirmar</translation>
    </message>
    <message>
        <source>Automatically open the Bitcoin client port on the router. This only works when your router supports UPnP and it is enabled.</source>
        <translation>Obri el port del client de Bitcoin al router de forma automàtica. Això només funciona quan el router implementa UPnP i l'opció està activada.</translation>
    </message>
    <message>
        <source>Map port using &amp;UPnP</source>
        <translation>Port obert amb &amp;UPnP</translation>
    </message>
    <message>
        <source>Connect to the Bitcoin network through a SOCKS5 proxy.</source>
        <translation>Connecta a la xarxa Bitcoin a través d'un proxy SOCKS5.</translation>
    </message>
    <message>
        <source>&amp;Connect through SOCKS5 proxy (default proxy):</source>
        <translation>&amp;Connecta a través d'un proxy SOCKS5 (proxy per defecte):</translation>
    </message>
    <message>
        <source>Proxy &amp;IP:</source>
        <translation>&amp;IP del proxy:</translation>
    </message>
    <message>
        <source>&amp;Port:</source>
        <translation>&amp;Port:</translation>
    </message>
    <message>
        <source>Port of the proxy (e.g. 9050)</source>
        <translation>Port del proxy (per exemple 9050)</translation>
    </message>
    <message>
        <source>Use separate SOCKS5 proxy to reach peers via Tor hidden services:</source>
        <translation>Utilitza un proxy SOCKS4 apart per a arribar als iguals a través de serveis ocults de Tor:</translation>
    </message>
    <message>
        <source>&amp;Window</source>
        <translation>&amp;Finestra</translation>
    </message>
    <message>
        <source>Show only a tray icon after minimizing the window.</source>
        <translation>Mostra només la icona de la barra en minimitzar la finestra.</translation>
    </message>
    <message>
        <source>&amp;Minimize to the tray instead of the taskbar</source>
        <translation>&amp;Minimitza a la barra d'aplicacions en comptes de la barra de tasques</translation>
    </message>
    <message>
        <source>M&amp;inimize on close</source>
        <translation>M&amp;inimitza en tancar</translation>
    </message>
    <message>
        <source>&amp;Display</source>
        <translation>&amp;Pantalla</translation>
    </message>
    <message>
        <source>User Interface &amp;language:</source>
        <translation>&amp;Llengua de la interfície d'usuari:</translation>
    </message>
    <message>
        <source>&amp;Unit to show amounts in:</source>
        <translation>&amp;Unitats per mostrar els imports en:</translation>
    </message>
    <message>
        <source>Choose the default subdivision unit to show in the interface and when sending coins.</source>
        <translation>Selecciona la unitat de subdivisió per defecte per mostrar en la interfície quan s'envien monedes.</translation>
    </message>
    <message>
        <source>Whether to show coin control features or not.</source>
        <translation>Si voleu mostrar les funcions de control de monedes o no.</translation>
    </message>
    <message>
        <source>&amp;OK</source>
        <translation>&amp;D'acord</translation>
    </message>
    <message>
        <source>&amp;Cancel</source>
        <translation>&amp;Cancel·la</translation>
    </message>
    <message>
        <source>default</source>
        <translation>Per defecte</translation>
    </message>
    <message>
        <source>none</source>
        <translation>cap</translation>
    </message>
    <message>
        <source>Confirm options reset</source>
        <translation>Confirmeu el reestabliment de les opcions</translation>
    </message>
    <message>
        <source>Client restart required to activate changes.</source>
        <translation>Cal reiniciar el client per activar els canvis.</translation>
    </message>
    <message>
        <source>Client will be shut down. Do you want to proceed?</source>
        <translation>Es pararà el client. Voleu procedir?</translation>
    </message>
    <message>
        <source>This change would require a client restart.</source>
        <translation>Amb este canvi cal un reinici del client.</translation>
    </message>
    <message>
        <source>The supplied proxy address is invalid.</source>
        <translation>L'adreça proxy introduïda és invalida.</translation>
    </message>
</context>
<context>
    <name>OverviewPage</name>
    <message>
        <source>Form</source>
        <translation>Formulari</translation>
    </message>
    <message>
        <source>The displayed information may be out of date. Your wallet automatically synchronizes with the Bitcoin network after a connection is established, but this process has not completed yet.</source>
        <translation>La informació mostrada pot no estar al día. El teu moneder es sincronitza automàticament amb la xarxa Bitcoin un cop s'ha establit connexió, però este proces no s'ha completat encara.</translation>
    </message>
    <message>
        <source>Watch-only:</source>
        <translation>Només lectura:</translation>
    </message>
    <message>
        <source>Available:</source>
        <translation>Disponible:</translation>
    </message>
    <message>
        <source>Your current spendable balance</source>
        <translation>El balanç que podeu gastar actualment</translation>
    </message>
    <message>
        <source>Pending:</source>
        <translation>Pendent:</translation>
    </message>
    <message>
        <source>Total of transactions that have yet to be confirmed, and do not yet count toward the spendable balance</source>
        <translation>Total de transaccions que encara han de confirmar-se i que encara no compten en el balanç que es pot gastar</translation>
    </message>
    <message>
        <source>Immature:</source>
        <translation>Immadur:</translation>
    </message>
    <message>
        <source>Mined balance that has not yet matured</source>
        <translation>Balanç minat que encara no ha madurat</translation>
    </message>
    <message>
        <source>Balances</source>
        <translation>Balances</translation>
    </message>
    <message>
        <source>Total:</source>
        <translation>Total:</translation>
    </message>
    <message>
        <source>Your current total balance</source>
        <translation>El balanç total actual</translation>
    </message>
    <message>
        <source>Your current balance in watch-only addresses</source>
        <translation>El vostre balanç actual en adreces de només lectura</translation>
    </message>
    <message>
        <source>Spendable:</source>
        <translation>Que es pot gastar:</translation>
    </message>
    <message>
        <source>Recent transactions</source>
        <translation>Transaccions recents</translation>
    </message>
    <message>
        <source>Unconfirmed transactions to watch-only addresses</source>
        <translation>Transaccions sense confirmar a adreces de només lectura</translation>
    </message>
    <message>
        <source>Mined balance in watch-only addresses that has not yet matured</source>
        <translation>Balanç minat en adreces de només lectura que encara no ha madurat</translation>
    </message>
    <message>
        <source>Current total balance in watch-only addresses</source>
        <translation>Balanç total actual en adreces de només lectura</translation>
    </message>
</context>
<context>
    <name>PaymentServer</name>
    </context>
<context>
    <name>PeerTableModel</name>
    <message>
        <source>User Agent</source>
        <translation>Agent d'usuari</translation>
    </message>
    <message>
        <source>Node/Service</source>
        <translation>Node/Servei</translation>
    </message>
    <message>
        <source>Ping Time</source>
        <translation>Temps de ping</translation>
    </message>
</context>
<context>
    <name>QObject</name>
    <message>
        <source>Amount</source>
        <translation>Import</translation>
    </message>
    <message>
        <source>Enter a Bitcoin address (e.g. %1)</source>
        <translation>Introduïu una adreça de Bitcoin (p. ex. %1)</translation>
    </message>
    <message>
        <source>%1 d</source>
        <translation>%1 d</translation>
    </message>
    <message>
        <source>%1 h</source>
        <translation>%1 h</translation>
    </message>
    <message>
        <source>%1 m</source>
        <translation>%1 m</translation>
    </message>
    <message>
        <source>%1 s</source>
        <translation>%1 s</translation>
    </message>
    <message>
        <source>None</source>
        <translation>Cap</translation>
    </message>
    <message>
        <source>N/A</source>
        <translation>N/A</translation>
    </message>
    <message>
<<<<<<< HEAD
        <source>Payment request file handling</source>
        <translation>Gestió de fitxers de les sol·licituds de pagament</translation>
    </message>
    <message>
        <source>Payment request file cannot be read! This can be caused by an invalid payment request file.</source>
        <translation>No es pot llegir el fitxer de la sol·licitud de pagament. Això pot ser causat per un fitxer de sol·licitud de pagament no vàlid.</translation>
    </message>
    <message>
        <source>Unverified payment requests to custom payment scripts are unsupported.</source>
        <translation>No s'accepten sol·licituds de pagament no verificades a scripts de pagament personalitzats.</translation>
    </message>
    <message>
        <source>Refund from %1</source>
        <translation>Reemborsament de %1</translation>
    </message>
    <message>
        <source>Payment request %1 is too large (%2 bytes, allowed %3 bytes).</source>
        <translation>La sol·licitud de pagament %1 és massa gran (%2 bytes, permés %3 bytes).</translation>
    </message>
    <message>
        <source>Payment request DoS protection</source>
        <translation>Protecció de DoS per a la sol·licitud de pagament</translation>
    </message>
    <message>
        <source>Error communicating with %1: %2</source>
        <translation>Error en comunicar amb %1: %2</translation>
    </message>
    <message>
        <source>Payment request cannot be parsed!</source>
        <translation>No es pot analitzar la sol·licitud de pagament!</translation>
    </message>
    <message>
        <source>Bad response from server %1</source>
        <translation>Mala resposta del servidor %1</translation>
    </message>
    <message>
        <source>Payment acknowledged</source>
        <translation>Pagament reconegut</translation>
    </message>
    <message>
        <source>Network request error</source>
        <translation>Error en la sol·licitud de xarxa</translation>
    </message>
</context>
<context>
    <name>PeerTableModel</name>
    <message>
        <source>User Agent</source>
        <translation>Agent d'usuari</translation>
    </message>
    <message>
        <source>Address/Hostname</source>
        <translation>Adreça / nom de l'ordinador</translation>
    </message>
    <message>
        <source>Ping Time</source>
        <translation>Temps de ping</translation>
    </message>
</context>
<context>
    <name>QObject</name>
    <message>
        <source>Amount</source>
        <translation>Quantitat</translation>
    </message>
    <message>
        <source>Enter a Bitcoin address (e.g. %1)</source>
        <translation>Introduïu una adreça de Bitcoin (p. ex. %1)</translation>
    </message>
    <message>
        <source>%1 d</source>
        <translation>%1 d</translation>
    </message>
    <message>
        <source>%1 h</source>
        <translation>%1 h</translation>
    </message>
    <message>
        <source>%1 m</source>
        <translation>%1 m</translation>
    </message>
    <message>
        <source>%1 s</source>
        <translation>%1 s</translation>
    </message>
    <message>
        <source>NETWORK</source>
        <translation>XARXA</translation>
    </message>
    <message>
        <source>UNKNOWN</source>
        <translation>DESCONEGUT</translation>
    </message>
    <message>
        <source>None</source>
        <translation>Cap</translation>
    </message>
    <message>
        <source>N/A</source>
        <translation>N/A</translation>
    </message>
    <message>
        <source>%1 ms</source>
        <translation>%1 ms</translation>
    </message>
</context>
<context>
    <name>QRImageWidget</name>
    <message>
        <source>&amp;Save Image...</source>
        <translation>&amp;Guarda la imatge...</translation>
    </message>
    <message>
        <source>&amp;Copy Image</source>
        <translation>&amp;Copia la imatge</translation>
    </message>
    <message>
        <source>Save QR Code</source>
        <translation>Guarda el codi QR</translation>
    </message>
    <message>
        <source>PNG Image (*.png)</source>
        <translation>Imatge PNG (*.png)</translation>
    </message>
</context>
<context>
    <name>RPCConsole</name>
    <message>
        <source>Client name</source>
        <translation>Nom del client</translation>
=======
        <source>%1 ms</source>
        <translation>%1 ms</translation>
>>>>>>> 9460771a
    </message>
</context>
<context>
    <name>QRImageWidget</name>
    </context>
<context>
    <name>RPCConsole</name>
    <message>
        <source>N/A</source>
        <translation>N/A</translation>
    </message>
    <message>
        <source>Client version</source>
        <translation>Versió del client</translation>
    </message>
    <message>
        <source>&amp;Information</source>
        <translation>&amp;Informació</translation>
    </message>
    <message>
        <source>Debug window</source>
        <translation>Finestra de depuració</translation>
    </message>
    <message>
        <source>General</source>
        <translation>General</translation>
    </message>
    <message>
        <source>Using BerkeleyDB version</source>
        <translation>Utilitzant BerkeleyDB versió</translation>
    </message>
    <message>
        <source>Startup time</source>
        <translation>&amp;Temps d'inici</translation>
    </message>
    <message>
        <source>Network</source>
        <translation>Xarxa</translation>
    </message>
    <message>
        <source>Name</source>
        <translation>Nom</translation>
    </message>
    <message>
        <source>Number of connections</source>
        <translation>Nombre de connexions</translation>
    </message>
    <message>
        <source>Block chain</source>
        <translation>Cadena de blocs</translation>
    </message>
    <message>
        <source>Current number of blocks</source>
        <translation>Nombre de blocs actuals</translation>
    </message>
    <message>
        <source>Received</source>
        <translation>Rebut</translation>
    </message>
    <message>
        <source>Sent</source>
        <translation>Enviat</translation>
    </message>
    <message>
        <source>&amp;Peers</source>
        <translation>&amp;Iguals</translation>
    </message>
    <message>
        <source>Select a peer to view detailed information.</source>
        <translation>Seleccioneu un igual per mostrar informació detallada.</translation>
    </message>
<<<<<<< HEAD
    <message>
        <source>Direction</source>
        <translation>Direcció</translation>
    </message>
    <message>
        <source>Version</source>
        <translation>Versió</translation>
    </message>
    <message>
        <source>User Agent</source>
        <translation>Agent d'usuari</translation>
    </message>
    <message>
        <source>Services</source>
        <translation>Serveis</translation>
    </message>
    <message>
        <source>Starting Height</source>
        <translation>Alçada inicial</translation>
    </message>
    <message>
        <source>Sync Height</source>
        <translation>Sincronitza l'alçada</translation>
    </message>
    <message>
        <source>Ban Score</source>
        <translation>Puntuació de bandeig</translation>
    </message>
    <message>
        <source>Connection Time</source>
        <translation>Temps de connexió</translation>
    </message>
    <message>
        <source>Last Send</source>
        <translation>Darrer enviament</translation>
    </message>
    <message>
        <source>Last Receive</source>
        <translation>Darrera recepció</translation>
    </message>
    <message>
        <source>Bytes Sent</source>
        <translation>Bytes enviats</translation>
    </message>
    <message>
        <source>Bytes Received</source>
        <translation>Bytes rebuts</translation>
    </message>
    <message>
        <source>Ping Time</source>
        <translation>Temps de ping</translation>
    </message>
    <message>
        <source>Last block time</source>
        <translation>Últim temps de bloc</translation>
    </message>
    <message>
        <source>&amp;Open</source>
        <translation>&amp;Obri</translation>
    </message>
    <message>
        <source>&amp;Console</source>
        <translation>&amp;Consola</translation>
    </message>
    <message>
        <source>&amp;Network Traffic</source>
        <translation>Trà&amp;nsit de la xarxa</translation>
    </message>
    <message>
        <source>&amp;Clear</source>
        <translation>Nete&amp;ja</translation>
    </message>
    <message>
        <source>Totals</source>
        <translation>Totals</translation>
    </message>
    <message>
        <source>In:</source>
        <translation>Dins:</translation>
    </message>
    <message>
        <source>Out:</source>
        <translation>Fora:</translation>
    </message>
    <message>
        <source>Build date</source>
        <translation>Data de compilació</translation>
    </message>
    <message>
        <source>Debug log file</source>
        <translation>Fitxer de registre de depuració</translation>
    </message>
    <message>
        <source>Open the Bitcoin debug log file from the current data directory. This can take a few seconds for large log files.</source>
        <translation>Obri el fitxer de registre de depuració de Bitcoin del directori de dades actual. Això pot trigar uns quants segons per a fitxers de registre grans.</translation>
    </message>
    <message>
        <source>Clear console</source>
        <translation>Neteja la consola</translation>
    </message>
    <message>
        <source>Welcome to the Bitcoin RPC console.</source>
        <translation>Vos donem la benvinguda a la consola RPC de Bitcoin</translation>
    </message>
    <message>
        <source>Use up and down arrows to navigate history, and &lt;b&gt;Ctrl-L&lt;/b&gt; to clear screen.</source>
        <translation>Utilitza les fletxes d'amunt i avall per navegar per l'historial, i &lt;b&gt;Ctrl-L&lt;\b&gt; per netejar la pantalla.</translation>
    </message>
    <message>
        <source>Type &lt;b&gt;help&lt;/b&gt; for an overview of available commands.</source>
        <translation>Escriviu &lt;b&gt;help&lt;\b&gt; per a obtindre un llistat de les ordes disponibles.</translation>
    </message>
    <message>
        <source>%1 B</source>
        <translation>%1 B</translation>
    </message>
    <message>
        <source>%1 KB</source>
        <translation>%1 KB</translation>
    </message>
    <message>
        <source>%1 MB</source>
        <translation>%1 MB</translation>
    </message>
    <message>
        <source>%1 GB</source>
        <translation>%1 GB</translation>
    </message>
    <message>
        <source>via %1</source>
        <translation>a través de %1</translation>
    </message>
    <message>
        <source>never</source>
        <translation>mai</translation>
    </message>
    <message>
        <source>Inbound</source>
        <translation>Entrant</translation>
    </message>
    <message>
        <source>Outbound</source>
        <translation>Eixint</translation>
    </message>
    <message>
        <source>Unknown</source>
        <translation>Desconegut</translation>
    </message>
    <message>
        <source>Fetching...</source>
        <translation>S'està obtenint...</translation>
    </message>
</context>
<context>
    <name>ReceiveCoinsDialog</name>
    <message>
        <source>&amp;Amount:</source>
        <translation>Im&amp;port:</translation>
    </message>
    <message>
        <source>&amp;Label:</source>
        <translation>&amp;Etiqueta:</translation>
    </message>
    <message>
        <source>&amp;Message:</source>
        <translation>&amp;Missatge:</translation>
    </message>
    <message>
        <source>Reuse one of the previously used receiving addresses. Reusing addresses has security and privacy issues. Do not use this unless re-generating a payment request made before.</source>
        <translation>Reutilitza una de les adreces de recepció utilitzades anteriorment. La reutilització d'adreces pot comportar problemes de seguretat i privadesa. No ho utilitzeu llevat que torneu a generar una sol·licitud de pagament feta abans.</translation>
    </message>
    <message>
        <source>R&amp;euse an existing receiving address (not recommended)</source>
        <translation>R&amp;eutilitza una adreça de recepció anterior (no recomanat)</translation>
    </message>
    <message>
        <source>An optional message to attach to the payment request, which will be displayed when the request is opened. Note: The message will not be sent with the payment over the Bitcoin network.</source>
        <translation>Un missatge opcional que s'adjuntarà a la sol·licitud de pagament, que es mostrarà quan s'òbriga la sol·licitud. Nota: El missatge no s'enviarà amb el pagament per la xarxa Bitcoin.</translation>
    </message>
    <message>
        <source>An optional label to associate with the new receiving address.</source>
        <translation>Una etiqueta opcional que s'associarà amb la nova adreça receptora.</translation>
    </message>
    <message>
        <source>Use this form to request payments. All fields are &lt;b&gt;optional&lt;/b&gt;.</source>
        <translation>Utilitzeu este formulari per sol·licitar pagaments. Tots els camps són &lt;b&gt;opcionals&lt;/b&gt;.</translation>
    </message>
    <message>
        <source>An optional amount to request. Leave this empty or zero to not request a specific amount.</source>
        <translation>Un import opcional per sol·licitar. Deixeu-ho en blanc o zero per no sol·licitar cap import específic.</translation>
    </message>
    <message>
        <source>Clear all fields of the form.</source>
        <translation>Esborra tots els camps del formuari.</translation>
    </message>
    <message>
        <source>Clear</source>
        <translation>Neteja</translation>
    </message>
    <message>
        <source>Requested payments history</source>
        <translation>Historial de pagaments sol·licitats</translation>
    </message>
    <message>
        <source>&amp;Request payment</source>
        <translation>&amp;Sol·licitud de pagament</translation>
    </message>
    <message>
        <source>Show the selected request (does the same as double clicking an entry)</source>
        <translation>Mostra la sol·licitud seleccionada (fa el mateix que el doble clic a una entrada)</translation>
    </message>
    <message>
        <source>Show</source>
        <translation>Mostra</translation>
    </message>
    <message>
        <source>Remove the selected entries from the list</source>
        <translation>Esborra les entrades seleccionades de la llista</translation>
    </message>
    <message>
        <source>Remove</source>
        <translation>Esborra</translation>
    </message>
    <message>
        <source>Copy label</source>
        <translation>Copia l'etiqueta</translation>
    </message>
    <message>
        <source>Copy message</source>
        <translation>Copia el missatge</translation>
    </message>
    <message>
        <source>Copy amount</source>
        <translation>Copia l'import</translation>
    </message>
</context>
<context>
    <name>ReceiveRequestDialog</name>
    <message>
        <source>QR Code</source>
        <translation>Codi QR</translation>
    </message>
    <message>
        <source>Copy &amp;URI</source>
        <translation>Copia l'&amp;URI</translation>
    </message>
    <message>
        <source>Copy &amp;Address</source>
        <translation>Copia l'&amp;adreça</translation>
    </message>
    <message>
        <source>&amp;Save Image...</source>
        <translation>&amp;Guarda la imatge...</translation>
    </message>
    <message>
        <source>Request payment to %1</source>
        <translation>Sol·licita un pagament a %1</translation>
    </message>
    <message>
        <source>Payment information</source>
        <translation>Informació de pagament</translation>
    </message>
    <message>
        <source>URI</source>
        <translation>URI</translation>
    </message>
    <message>
        <source>Address</source>
        <translation>Adreça</translation>
    </message>
    <message>
        <source>Amount</source>
        <translation>Import</translation>
    </message>
    <message>
        <source>Label</source>
        <translation>Etiqueta</translation>
    </message>
    <message>
        <source>Message</source>
        <translation>Missatge</translation>
    </message>
    <message>
        <source>Resulting URI too long, try to reduce the text for label / message.</source>
        <translation>URI resultant massa llarga, intenta reduir el text per a la etiqueta / missatge</translation>
    </message>
    <message>
        <source>Error encoding URI into QR Code.</source>
        <translation>Error en codificar l'URI en un codi QR.</translation>
    </message>
</context>
<context>
    <name>RecentRequestsTableModel</name>
    <message>
        <source>Date</source>
        <translation>Data</translation>
    </message>
    <message>
        <source>Label</source>
        <translation>Etiqueta</translation>
    </message>
    <message>
        <source>Message</source>
        <translation>Missatge</translation>
    </message>
    <message>
        <source>Amount</source>
        <translation>Import</translation>
    </message>
    <message>
        <source>(no label)</source>
        <translation>(sense etiqueta)</translation>
    </message>
    <message>
        <source>(no message)</source>
        <translation>(sense missatge)</translation>
    </message>
    <message>
        <source>(no amount)</source>
        <translation>(sense import)</translation>
    </message>
</context>
<context>
    <name>SendCoinsDialog</name>
    <message>
        <source>Send Coins</source>
        <translation>Envia monedes</translation>
    </message>
    <message>
        <source>Coin Control Features</source>
        <translation>Característiques de control de les monedes</translation>
    </message>
    <message>
        <source>Inputs...</source>
        <translation>Entrades...</translation>
    </message>
    <message>
        <source>automatically selected</source>
        <translation>seleccionat automàticament</translation>
    </message>
    <message>
        <source>Insufficient funds!</source>
        <translation>Fons insuficients!</translation>
    </message>
    <message>
        <source>Quantity:</source>
        <translation>Quantitat:</translation>
    </message>
    <message>
        <source>Bytes:</source>
        <translation>Bytes:</translation>
    </message>
    <message>
        <source>Amount:</source>
        <translation>Import:</translation>
    </message>
    <message>
        <source>Priority:</source>
        <translation>Prioritat:</translation>
    </message>
    <message>
        <source>Fee:</source>
        <translation>Comissió:</translation>
    </message>
    <message>
        <source>After Fee:</source>
        <translation>Quota posterior:</translation>
    </message>
    <message>
        <source>Change:</source>
        <translation>Canvi:</translation>
    </message>
    <message>
        <source>If this is activated, but the change address is empty or invalid, change will be sent to a newly generated address.</source>
        <translation>Si s'activa això, però l'adreça de canvi està buida o bé no és vàlida, el canvi s'enviarà a una adreça generada de nou.</translation>
    </message>
    <message>
        <source>Custom change address</source>
        <translation>Personalitza l'adreça de canvi</translation>
    </message>
    <message>
        <source>Transaction Fee:</source>
        <translation>Comissió de transacció</translation>
    </message>
    <message>
        <source>Choose...</source>
        <translation>Tria...</translation>
    </message>
    <message>
        <source>collapse fee-settings</source>
        <translation>redueix els paràmetres de comissió</translation>
    </message>
    <message>
        <source>per kilobyte</source>
        <translation>per kilobyte</translation>
    </message>
    <message>
        <source>If the custom fee is set to 1000 satoshis and the transaction is only 250 bytes, then "per kilobyte" only pays 250 satoshis in fee, while "total at least" pays 1000 satoshis. For transactions bigger than a kilobyte both pay by kilobyte.</source>
        <translation>Si la comissió personalitzada es defineix a 1000 satoshis i la transacció és de només 250 bytes, llavors «per kilobyte» només es paguen 250 satoshis en una comissió, mentre que amb la de «total com a mínim» es pagarien 1000 satoshis. Per a transaccions superiors al kilobyte, en tots dos casos es paga per kilobyte.</translation>
    </message>
    <message>
        <source>total at least</source>
        <translation>total com a mínim</translation>
    </message>
    <message>
        <source>Paying only the minimum fee is just fine as long as there is less transaction volume than space in the blocks. But be aware that this can end up in a never confirming transaction once there is more demand for bitcoin transactions than the network can process.</source>
        <translation>No hi ha cap problema en pagar només la comissió mínima sempre que hi haja menys volum de transacció que espai en els blocs. Però tingueu present que això pot acabar en una transacció que mai es confirme una vegada hi haja més demanda de transaccions de bitcoins que la xarxa puga processar.</translation>
    </message>
    <message>
        <source>(read the tooltip)</source>
        <translation>(llegiu l'indicador de funció)</translation>
    </message>
    <message>
        <source>Recommended:</source>
        <translation>Recomanada:</translation>
    </message>
    <message>
        <source>Custom:</source>
        <translation>Personalitzada:</translation>
    </message>
    <message>
        <source>(Smart fee not initialized yet. This usually takes a few blocks...)</source>
        <translation>(No s'ha inicialitzat encara la comissió intel·ligent. Normalment pren uns pocs blocs...)</translation>
    </message>
    <message>
        <source>Confirmation time:</source>
        <translation>Temps de confirmació:</translation>
    </message>
    <message>
        <source>normal</source>
        <translation>normal</translation>
    </message>
    <message>
        <source>fast</source>
        <translation>ràpid</translation>
    </message>
    <message>
        <source>Send as zero-fee transaction if possible</source>
        <translation>Envia com a transacció de comissió zero si és possible</translation>
    </message>
    <message>
        <source>(confirmation may take longer)</source>
        <translation>(la confirmació pot trigar més temps)</translation>
    </message>
    <message>
        <source>Send to multiple recipients at once</source>
        <translation>Envia a múltiples destinataris al mateix temps</translation>
    </message>
    <message>
        <source>Add &amp;Recipient</source>
        <translation>Afig &amp;destinatari</translation>
    </message>
    <message>
        <source>Clear all fields of the form.</source>
        <translation>Netejar tots els camps del formulari.</translation>
    </message>
    <message>
        <source>Dust:</source>
        <translation>Polsim:</translation>
    </message>
    <message>
        <source>Clear &amp;All</source>
        <translation>Neteja-ho &amp;tot</translation>
    </message>
    <message>
        <source>Balance:</source>
        <translation>Balanç:</translation>
    </message>
    <message>
        <source>Confirm the send action</source>
        <translation>Confirma l'acció d'enviament</translation>
    </message>
    <message>
        <source>S&amp;end</source>
        <translation>E&amp;nvia</translation>
    </message>
    <message>
        <source>Confirm send coins</source>
        <translation>Confirma l'enviament de monedes</translation>
    </message>
    <message>
        <source>%1 to %2</source>
        <translation>%1 a %2</translation>
    </message>
    <message>
        <source>Copy quantity</source>
        <translation>Copia la quantitat</translation>
    </message>
    <message>
        <source>Copy amount</source>
        <translation>Copia l'import</translation>
    </message>
    <message>
        <source>Copy fee</source>
        <translation>Copia la comissi</translation>
    </message>
    <message>
        <source>Copy after fee</source>
        <translation>Copia la comissió posterior</translation>
    </message>
    <message>
        <source>Copy bytes</source>
        <translation>Copia els bytes</translation>
    </message>
    <message>
        <source>Copy priority</source>
        <translation>Copia la prioritat</translation>
    </message>
    <message>
        <source>Copy change</source>
        <translation>Copia el canvi</translation>
    </message>
    <message>
        <source>or</source>
        <translation>o</translation>
    </message>
    <message>
        <source>The recipient address is not valid, please recheck.</source>
        <translation>L'adreça de destinatari no és vàlida, per favor comprovi-la.</translation>
    </message>
    <message>
        <source>The amount to pay must be larger than 0.</source>
        <translation>L'import a pagar ha de ser major que 0.</translation>
    </message>
    <message>
        <source>The amount exceeds your balance.</source>
        <translation>L'import supera el vostre balanç.</translation>
    </message>
    <message>
        <source>The total exceeds your balance when the %1 transaction fee is included.</source>
        <translation>El total excedeix el teu balanç quan s'afig la comisió a la transacció %1.</translation>
    </message>
    <message>
        <source>Duplicate address found, can only send to each address once per send operation.</source>
        <translation>S'ha trobat una adreça duplicada, tan sols es pot enviar a cada adreça un cop per orde d'enviament.</translation>
    </message>
    <message>
        <source>Transaction creation failed!</source>
        <translation>Ha fallat la creació de la transacció!</translation>
    </message>
    <message>
        <source>The transaction was rejected! This might happen if some of the coins in your wallet were already spent, such as if you used a copy of wallet.dat and coins were spent in the copy but not marked as spent here.</source>
        <translation>S'ha rebutjat la transacció! Això pot passar si alguna de les monedes del vostre moneder ja s'han gastat; per exemple, si heu fet servir una còpia de seguretat del fitxer wallet.dat i s'hagueren gastat monedes de la còpia però sense marcar-les-hi com a gastades.</translation>
    </message>
    <message>
        <source>Pay only the minimum fee of %1</source>
        <translation>Paga només la comissió mínima de %1</translation>
    </message>
    <message>
        <source>Warning: Invalid Bitcoin address</source>
        <translation>Avís: adreça Bitcoin no vàlida</translation>
    </message>
    <message>
        <source>(no label)</source>
        <translation>(sense etiqueta)</translation>
    </message>
    <message>
        <source>Warning: Unknown change address</source>
        <translation>Avís: adreça de canvi desconeguda</translation>
    </message>
    <message>
        <source>Copy dust</source>
        <translation>Copia el polsim</translation>
    </message>
    <message>
        <source>Are you sure you want to send?</source>
        <translation>Esteu segur que ho voleu enviar?</translation>
    </message>
    <message>
        <source>added as transaction fee</source>
        <translation>S'ha afegit una taxa de transacció</translation>
    </message>
</context>
<context>
    <name>SendCoinsEntry</name>
    <message>
        <source>A&amp;mount:</source>
        <translation>Q&amp;uantitat:</translation>
    </message>
    <message>
        <source>Pay &amp;To:</source>
        <translation>Paga &amp;a:</translation>
    </message>
    <message>
        <source>Enter a label for this address to add it to your address book</source>
        <translation>Introduïu una etiqueta per a esta adreça per afegir-la a la llibreta d'adreces</translation>
    </message>
    <message>
        <source>&amp;Label:</source>
        <translation>&amp;Etiqueta:</translation>
    </message>
    <message>
        <source>Choose previously used address</source>
        <translation>Trieu una adreça feta servir anteriorment</translation>
    </message>
    <message>
        <source>This is a normal payment.</source>
        <translation>Això és un pagament normal.</translation>
    </message>
    <message>
        <source>The Bitcoin address to send the payment to</source>
        <translation>L'adreça Bitcoin on enviar el pagament</translation>
    </message>
    <message>
        <source>Alt+A</source>
        <translation>Alta+A</translation>
    </message>
    <message>
        <source>Paste address from clipboard</source>
        <translation>Apegar adreça del porta-retalls</translation>
    </message>
    <message>
        <source>Alt+P</source>
        <translation>Alt+P</translation>
    </message>
    <message>
        <source>Remove this entry</source>
        <translation>Elimina esta entrada</translation>
    </message>
    <message>
        <source>Message:</source>
        <translation>Missatge:</translation>
    </message>
    <message>
        <source>This is a verified payment request.</source>
        <translation>Esta és una sol·licitud de pagament verificada.</translation>
    </message>
    <message>
        <source>Enter a label for this address to add it to the list of used addresses</source>
        <translation>Introduïu una etiqueta per a esta adreça per afegir-la a la llista d'adreces utilitzades</translation>
    </message>
    <message>
        <source>A message that was attached to the bitcoin: URI which will be stored with the transaction for your reference. Note: This message will not be sent over the Bitcoin network.</source>
        <translation>Un missatge que s'ha adjuntat al bitcoin: URI que s'emmagatzemarà amb la transacció per a la vostra referència. Nota: el missatge no s'enviarà a través de la xarxa Bitcoin.</translation>
    </message>
    <message>
        <source>This is an unverified payment request.</source>
        <translation>Esta és una sol·licitud de pagament no verificada.</translation>
    </message>
    <message>
        <source>Pay To:</source>
        <translation>Paga a:</translation>
    </message>
    <message>
        <source>Memo:</source>
        <translation>Memo:</translation>
    </message>
</context>
<context>
    <name>ShutdownWindow</name>
=======
>>>>>>> 9460771a
    <message>
        <source>Direction</source>
        <translation>Direcció</translation>
    </message>
    <message>
        <source>Version</source>
        <translation>Versió</translation>
    </message>
    <message>
        <source>User Agent</source>
        <translation>Agent d'usuari</translation>
    </message>
    <message>
        <source>Services</source>
        <translation>Serveis</translation>
    </message>
    <message>
        <source>Ban Score</source>
        <translation>Puntuació de bandeig</translation>
    </message>
    <message>
        <source>Connection Time</source>
        <translation>Temps de connexió</translation>
    </message>
    <message>
        <source>Last Send</source>
        <translation>Darrer enviament</translation>
    </message>
    <message>
        <source>Last Receive</source>
        <translation>Darrera recepció</translation>
    </message>
    <message>
        <source>Ping Time</source>
        <translation>Temps de ping</translation>
    </message>
    <message>
        <source>Time Offset</source>
        <translation>Diferència horària</translation>
    </message>
    <message>
        <source>Last block time</source>
        <translation>Últim temps de bloc</translation>
    </message>
    <message>
        <source>&amp;Open</source>
        <translation>&amp;Obri</translation>
    </message>
    <message>
        <source>&amp;Console</source>
        <translation>&amp;Consola</translation>
    </message>
    <message>
        <source>&amp;Network Traffic</source>
        <translation>Trà&amp;nsit de la xarxa</translation>
    </message>
    <message>
        <source>&amp;Clear</source>
        <translation>Nete&amp;ja</translation>
    </message>
    <message>
        <source>Totals</source>
        <translation>Totals</translation>
    </message>
    <message>
        <source>In:</source>
        <translation>Dins:</translation>
    </message>
    <message>
        <source>Out:</source>
        <translation>Fora:</translation>
    </message>
    <message>
        <source>Debug log file</source>
        <translation>Fitxer de registre de depuració</translation>
    </message>
    <message>
        <source>Clear console</source>
        <translation>Neteja la consola</translation>
    </message>
    <message>
        <source>Use up and down arrows to navigate history, and &lt;b&gt;Ctrl-L&lt;/b&gt; to clear screen.</source>
        <translation>Utilitza les fletxes d'amunt i avall per navegar per l'historial, i &lt;b&gt;Ctrl-L&lt;\b&gt; per netejar la pantalla.</translation>
    </message>
    <message>
        <source>Type &lt;b&gt;help&lt;/b&gt; for an overview of available commands.</source>
        <translation>Escriviu &lt;b&gt;help&lt;\b&gt; per a obtindre un llistat de les ordes disponibles.</translation>
    </message>
    <message>
        <source>%1 B</source>
        <translation>%1 B</translation>
    </message>
    <message>
        <source>%1 KB</source>
        <translation>%1 KB</translation>
    </message>
    <message>
        <source>%1 MB</source>
        <translation>%1 MB</translation>
    </message>
    <message>
        <source>%1 GB</source>
        <translation>%1 GB</translation>
    </message>
    <message>
        <source>via %1</source>
        <translation>a través de %1</translation>
    </message>
    <message>
        <source>never</source>
        <translation>mai</translation>
    </message>
    <message>
        <source>Inbound</source>
        <translation>Entrant</translation>
    </message>
    <message>
        <source>Outbound</source>
        <translation>Eixint</translation>
    </message>
    <message>
        <source>Yes</source>
        <translation>Sí</translation>
    </message>
    <message>
        <source>No</source>
        <translation>No</translation>
    </message>
    <message>
        <source>Unknown</source>
        <translation>Desconegut</translation>
    </message>
</context>
<context>
    <name>ReceiveCoinsDialog</name>
    <message>
        <source>&amp;Amount:</source>
        <translation>Im&amp;port:</translation>
    </message>
    <message>
        <source>&amp;Label:</source>
        <translation>&amp;Etiqueta:</translation>
    </message>
    <message>
        <source>&amp;Message:</source>
        <translation>&amp;Missatge:</translation>
    </message>
    <message>
        <source>Reuse one of the previously used receiving addresses. Reusing addresses has security and privacy issues. Do not use this unless re-generating a payment request made before.</source>
        <translation>Reutilitza una de les adreces de recepció utilitzades anteriorment. La reutilització d'adreces pot comportar problemes de seguretat i privadesa. No ho utilitzeu llevat que torneu a generar una sol·licitud de pagament feta abans.</translation>
    </message>
    <message>
        <source>R&amp;euse an existing receiving address (not recommended)</source>
        <translation>R&amp;eutilitza una adreça de recepció anterior (no recomanat)</translation>
    </message>
    <message>
        <source>An optional message to attach to the payment request, which will be displayed when the request is opened. Note: The message will not be sent with the payment over the Bitcoin network.</source>
        <translation>Un missatge opcional que s'adjuntarà a la sol·licitud de pagament, que es mostrarà quan s'òbriga la sol·licitud. Nota: El missatge no s'enviarà amb el pagament per la xarxa Bitcoin.</translation>
    </message>
    <message>
        <source>An optional label to associate with the new receiving address.</source>
        <translation>Una etiqueta opcional que s'associarà amb la nova adreça receptora.</translation>
    </message>
    <message>
        <source>Use this form to request payments. All fields are &lt;b&gt;optional&lt;/b&gt;.</source>
        <translation>Utilitzeu este formulari per sol·licitar pagaments. Tots els camps són &lt;b&gt;opcionals&lt;/b&gt;.</translation>
    </message>
    <message>
        <source>An optional amount to request. Leave this empty or zero to not request a specific amount.</source>
        <translation>Un import opcional per sol·licitar. Deixeu-ho en blanc o zero per no sol·licitar cap import específic.</translation>
    </message>
    <message>
        <source>Clear all fields of the form.</source>
        <translation>Esborra tots els camps del formuari.</translation>
    </message>
    <message>
        <source>Clear</source>
        <translation>Neteja</translation>
    </message>
    <message>
        <source>Requested payments history</source>
        <translation>Historial de pagaments sol·licitats</translation>
    </message>
    <message>
        <source>&amp;Request payment</source>
        <translation>&amp;Sol·licitud de pagament</translation>
    </message>
    <message>
        <source>Show the selected request (does the same as double clicking an entry)</source>
        <translation>Mostra la sol·licitud seleccionada (fa el mateix que el doble clic a una entrada)</translation>
    </message>
    <message>
        <source>Show</source>
        <translation>Mostra</translation>
    </message>
    <message>
        <source>Remove the selected entries from the list</source>
        <translation>Esborra les entrades seleccionades de la llista</translation>
    </message>
    <message>
        <source>Remove</source>
        <translation>Esborra</translation>
    </message>
    </context>
<context>
    <name>ReceiveRequestDialog</name>
    <message>
        <source>QR Code</source>
        <translation>Codi QR</translation>
    </message>
    <message>
        <source>Copy &amp;URI</source>
        <translation>Copia l'&amp;URI</translation>
    </message>
    <message>
        <source>Copy &amp;Address</source>
        <translation>Copia l'&amp;adreça</translation>
    </message>
    <message>
        <source>&amp;Save Image...</source>
        <translation>&amp;Guarda la imatge...</translation>
    </message>
    </context>
<context>
    <name>RecentRequestsTableModel</name>
    </context>
<context>
    <name>SendCoinsDialog</name>
    <message>
        <source>Send Coins</source>
        <translation>Envia monedes</translation>
    </message>
    <message>
        <source>Coin Control Features</source>
        <translation>Característiques de control de les monedes</translation>
    </message>
    <message>
        <source>Inputs...</source>
        <translation>Entrades...</translation>
    </message>
    <message>
        <source>automatically selected</source>
        <translation>seleccionat automàticament</translation>
    </message>
    <message>
        <source>Insufficient funds!</source>
        <translation>Fons insuficients!</translation>
    </message>
    <message>
        <source>Quantity:</source>
        <translation>Quantitat:</translation>
    </message>
    <message>
        <source>Bytes:</source>
        <translation>Bytes:</translation>
    </message>
    <message>
        <source>Amount:</source>
        <translation>Import:</translation>
    </message>
    <message>
        <source>Priority:</source>
        <translation>Prioritat:</translation>
    </message>
    <message>
        <source>Fee:</source>
        <translation>Comissió:</translation>
    </message>
    <message>
        <source>After Fee:</source>
        <translation>Comissió posterior:</translation>
    </message>
    <message>
        <source>Change:</source>
        <translation>Canvi:</translation>
    </message>
    <message>
        <source>If this is activated, but the change address is empty or invalid, change will be sent to a newly generated address.</source>
        <translation>Si s'activa això, però l'adreça de canvi està buida o bé no és vàlida, el canvi s'enviarà a una adreça generada de nou.</translation>
    </message>
    <message>
        <source>Custom change address</source>
        <translation>Personalitza l'adreça de canvi</translation>
    </message>
    <message>
        <source>Transaction Fee:</source>
        <translation>Comissió de transacció</translation>
    </message>
    <message>
        <source>Choose...</source>
        <translation>Tria...</translation>
    </message>
    <message>
        <source>collapse fee-settings</source>
        <translation>redueix els paràmetres de comissió</translation>
    </message>
    <message>
        <source>per kilobyte</source>
        <translation>per kilobyte</translation>
    </message>
    <message>
        <source>If the custom fee is set to 1000 satoshis and the transaction is only 250 bytes, then "per kilobyte" only pays 250 satoshis in fee, while "total at least" pays 1000 satoshis. For transactions bigger than a kilobyte both pay by kilobyte.</source>
        <translation>Si la comissió personalitzada es defineix a 1000 satoshis i la transacció és de només 250 bytes, llavors «per kilobyte» només es paguen 250 satoshis en una comissió, mentre que amb la de «total com a mínim» es pagarien 1000 satoshis. Per a transaccions superiors al kilobyte, en tots dos casos es paga per kilobyte.</translation>
    </message>
    <message>
        <source>Hide</source>
        <translation>Amaga</translation>
    </message>
    <message>
        <source>total at least</source>
        <translation>total com a mínim</translation>
    </message>
    <message>
        <source>Paying only the minimum fee is just fine as long as there is less transaction volume than space in the blocks. But be aware that this can end up in a never confirming transaction once there is more demand for bitcoin transactions than the network can process.</source>
        <translation>No hi ha cap problema en pagar només la comissió mínima sempre que hi haja menys volum de transacció que espai en els blocs. Però tingueu present que això pot acabar en una transacció que mai es confirme una vegada hi haja més demanda de transaccions de bitcoins que la xarxa puga processar.</translation>
    </message>
    <message>
        <source>(read the tooltip)</source>
        <translation>(llegiu l'indicador de funció)</translation>
    </message>
    <message>
        <source>Recommended:</source>
        <translation>Recomanada:</translation>
    </message>
    <message>
        <source>Custom:</source>
        <translation>Personalitzada:</translation>
    </message>
    <message>
        <source>(Smart fee not initialized yet. This usually takes a few blocks...)</source>
        <translation>(No s'ha inicialitzat encara la comissió intel·ligent. Normalment pren uns pocs blocs...)</translation>
    </message>
    <message>
        <source>Confirmation time:</source>
        <translation>Temps de confirmació:</translation>
    </message>
    <message>
        <source>normal</source>
        <translation>normal</translation>
    </message>
    <message>
        <source>fast</source>
        <translation>ràpid</translation>
    </message>
    <message>
        <source>Send to multiple recipients at once</source>
        <translation>Envia a múltiples destinataris al mateix temps</translation>
    </message>
    <message>
        <source>Add &amp;Recipient</source>
        <translation>Afig &amp;destinatari</translation>
    </message>
    <message>
        <source>Clear all fields of the form.</source>
        <translation>Netejar tots els camps del formulari.</translation>
    </message>
    <message>
        <source>Dust:</source>
        <translation>Polsim:</translation>
    </message>
    <message>
        <source>Clear &amp;All</source>
        <translation>Neteja-ho &amp;tot</translation>
    </message>
    <message>
        <source>Balance:</source>
        <translation>Balanç:</translation>
    </message>
    <message>
        <source>Confirm the send action</source>
        <translation>Confirma l'acció d'enviament</translation>
    </message>
    <message>
        <source>S&amp;end</source>
        <translation>E&amp;nvia</translation>
    </message>
    </context>
<context>
    <name>SendCoinsEntry</name>
    <message>
        <source>A&amp;mount:</source>
        <translation>Q&amp;uantitat:</translation>
    </message>
    <message>
        <source>Pay &amp;To:</source>
        <translation>Paga &amp;a:</translation>
    </message>
    <message>
        <source>&amp;Label:</source>
        <translation>&amp;Etiqueta:</translation>
    </message>
    <message>
        <source>Choose previously used address</source>
        <translation>Trieu una adreça feta servir anteriorment</translation>
    </message>
    <message>
        <source>This is a normal payment.</source>
        <translation>Això és un pagament normal.</translation>
    </message>
    <message>
        <source>The Bitcoin address to send the payment to</source>
        <translation>L'adreça Bitcoin on enviar el pagament</translation>
    </message>
    <message>
        <source>Alt+A</source>
        <translation>Alta+A</translation>
    </message>
    <message>
<<<<<<< HEAD
        <source>Whether or not a watch-only address is involved in this transaction.</source>
        <translation>Si està implicada o no una adreça només de lectura en la transacció.</translation>
    </message>
    <message>
        <source>Destination address of transaction.</source>
        <translation>Adreça del destinatari de la transacció.</translation>
=======
        <source>Paste address from clipboard</source>
        <translation>Apegar adreça del porta-retalls</translation>
>>>>>>> 9460771a
    </message>
    <message>
        <source>Alt+P</source>
        <translation>Alt+P</translation>
    </message>
    <message>
        <source>Remove this entry</source>
        <translation>Elimina esta entrada</translation>
    </message>
    <message>
        <source>The fee will be deducted from the amount being sent. The recipient will receive less bitcoins than you enter in the amount field. If multiple recipients are selected, the fee is split equally.</source>
        <translation>La comissió es deduirà de l'import que s'enviarà. El destinatari rebrà menys bitcoins que les que introduïu al camp d'import. Si se seleccionen múltiples destinataris, la comissió es dividirà per igual.</translation>
    </message>
    <message>
        <source>S&amp;ubtract fee from amount</source>
        <translation>S&amp;ubstreu la comissió de l'import</translation>
    </message>
    <message>
        <source>Message:</source>
        <translation>Missatge:</translation>
    </message>
    <message>
        <source>This is an unauthenticated payment request.</source>
        <translation>Esta és una sol·licitud de pagament no autenticada.</translation>
    </message>
    <message>
        <source>This is an authenticated payment request.</source>
        <translation>Esta és una sol·licitud de pagament autenticada.</translation>
    </message>
    <message>
        <source>Enter a label for this address to add it to the list of used addresses</source>
        <translation>Introduïu una etiqueta per a esta adreça per afegir-la a la llista d'adreces utilitzades</translation>
    </message>
    <message>
        <source>A message that was attached to the bitcoin: URI which will be stored with the transaction for your reference. Note: This message will not be sent over the Bitcoin network.</source>
        <translation>Un missatge que s'ha adjuntat al bitcoin: URI que s'emmagatzemarà amb la transacció per a la vostra referència. Nota: el missatge no s'enviarà a través de la xarxa Bitcoin.</translation>
    </message>
    <message>
        <source>Pay To:</source>
        <translation>Paga a:</translation>
    </message>
    <message>
        <source>Memo:</source>
        <translation>Memo:</translation>
    </message>
    </context>
<context>
    <name>SendConfirmationDialog</name>
    </context>
<context>
    <name>ShutdownWindow</name>
    <message>
        <source>Do not shut down the computer until this window disappears.</source>
        <translation>No apagueu l'ordinador fins que no desaparegui esta finestra.</translation>
    </message>
</context>
<context>
    <name>SignVerifyMessageDialog</name>
    <message>
        <source>Signatures - Sign / Verify a Message</source>
        <translation>Signatures - Signa / verifica un missatge</translation>
    </message>
    <message>
        <source>&amp;Sign Message</source>
        <translation>&amp;Signa el missatge</translation>
    </message>
    <message>
        <source>You can sign messages/agreements with your addresses to prove you can receive bitcoins sent to them. Be careful not to sign anything vague or random, as phishing attacks may try to trick you into signing your identity over to them. Only sign fully-detailed statements you agree to.</source>
        <translation>Podeu signar missatges/acords amb les vostres adreces per provar que rebeu les bitcoins que s'hi envien. Aneu amb compte no signar res que siga vague o aleatori, perquè en alguns atacs de suplantació es pot provar que hi signeu la vostra identitat. Només signeu aquelles declaracions completament detallades en què hi esteu d'acord. </translation>
    </message>
    <message>
        <source>The Bitcoin address to sign the message with</source>
        <translation>L'adreça Bitcoin amb què signar el missatge</translation>
    </message>
    <message>
        <source>Choose previously used address</source>
        <translation>Tria les adreces fetes servir amb anterioritat</translation>
    </message>
    <message>
        <source>Alt+A</source>
        <translation>Alt+A</translation>
    </message>
    <message>
        <source>Paste address from clipboard</source>
        <translation>Apega l'adreça del porta-retalls</translation>
    </message>
    <message>
        <source>Alt+P</source>
        <translation>Alt+P</translation>
    </message>
    <message>
        <source>Enter the message you want to sign here</source>
        <translation>Introduïu ací el missatge que voleu signar</translation>
    </message>
    <message>
        <source>Signature</source>
        <translation>Signatura</translation>
    </message>
    <message>
<<<<<<< HEAD
        <source>Watch-only</source>
        <translation>Només de lectura</translation>
    </message>
    <message>
        <source>Exporting Failed</source>
        <translation>L'exportació ha fallat</translation>
=======
        <source>Copy the current signature to the system clipboard</source>
        <translation>Copia la signatura actual al porta-retalls del sistema</translation>
>>>>>>> 9460771a
    </message>
    <message>
        <source>Sign the message to prove you own this Bitcoin address</source>
        <translation>Signa el missatge per provar que ets propietari d'esta adreça Bitcoin</translation>
    </message>
    <message>
        <source>Sign &amp;Message</source>
        <translation>Signa el &amp;missatge</translation>
    </message>
    <message>
        <source>Reset all sign message fields</source>
        <translation>Neteja tots els camps de clau</translation>
    </message>
    <message>
        <source>Clear &amp;All</source>
        <translation>Neteja-ho &amp;tot</translation>
    </message>
    <message>
        <source>&amp;Verify Message</source>
        <translation>&amp;Verifica el missatge</translation>
    </message>
    <message>
        <source>Enter the receiver's address, message (ensure you copy line breaks, spaces, tabs, etc. exactly) and signature below to verify the message. Be careful not to read more into the signature than what is in the signed message itself, to avoid being tricked by a man-in-the-middle attack. Note that this only proves the signing party receives with the address, it cannot prove sendership of any transaction!</source>
        <translation>Introduïu l'adreça del receptor, el missatge (assegureu-vos de copiar els salts de línia, espais, tabuladors, etc. exactament) i signatura de sota per verificar el missatge. Tingueu cura de no llegir més en la signatura del que està al missatge signat, per evitar ser enganyat per un atac d'home-en-el-mig. Tingueu en compte que això només demostra que la part que signa rep amb l'adreça, i no es pot provar l'enviament de qualsevol transacció!</translation>
    </message>
    <message>
        <source>The Bitcoin address the message was signed with</source>
        <translation>L'adreça Bitcoin amb què va ser signat el missatge</translation>
    </message>
    <message>
        <source>Verify the message to ensure it was signed with the specified Bitcoin address</source>
        <translation>Verificar el missatge per assegurar-se que ha estat signat amb una adreça Bitcoin específica</translation>
    </message>
    <message>
        <source>Verify &amp;Message</source>
        <translation>Verifica el &amp;missatge</translation>
    </message>
    <message>
        <source>Reset all verify message fields</source>
        <translation>Neteja tots els camps de verificació de missatge</translation>
    </message>
    </context>
<context>
    <name>SplashScreen</name>
    <message>
        <source>[testnet]</source>
        <translation>[testnet]</translation>
    </message>
</context>
<context>
    <name>TrafficGraphWidget</name>
    <message>
        <source>KB/s</source>
        <translation>KB/s</translation>
    </message>
</context>
<context>
    <name>TransactionDesc</name>
    </context>
<context>
    <name>TransactionDescDialog</name>
    <message>
        <source>This pane shows a detailed description of the transaction</source>
        <translation>Este panell mostra una descripció detallada de la transacció</translation>
    </message>
    </context>
<context>
    <name>TransactionTableModel</name>
    </context>
<context>
    <name>TransactionView</name>
    </context>
<context>
    <name>UnitDisplayStatusBarControl</name>
    <message>
        <source>Unit to show amounts in. Click to select another unit.</source>
        <translation>Unitat en què mostrar els imports. Feu clic per seleccionar una altra unitat.</translation>
    </message>
</context>
<context>
    <name>WalletFrame</name>
    </context>
<context>
    <name>WalletModel</name>
    </context>
<context>
    <name>WalletView</name>
    </context>
<context>
    <name>bitcoin-core</name>
    <message>
        <source>Options:</source>
        <translation>Opcions:</translation>
    </message>
    <message>
        <source>Specify data directory</source>
        <translation>Especifica el directori de dades</translation>
    </message>
    <message>
        <source>Connect to a node to retrieve peer addresses, and disconnect</source>
        <translation>Connecta al node per obtindre les adreces de les connexions, i desconnecta</translation>
    </message>
    <message>
        <source>Specify your own public address</source>
        <translation>Especifiqueu la vostra adreça pública</translation>
    </message>
    <message>
        <source>Accept command line and JSON-RPC commands</source>
        <translation>Accepta la línia d'ordes i ordes JSON-RPC </translation>
    </message>
    <message>
        <source>Run in the background as a daemon and accept commands</source>
        <translation>Executa en segon pla com a programa dimoni i accepta ordes</translation>
    </message>
    <message>
        <source>Accept connections from outside (default: 1 if no -proxy or -connect)</source>
        <translation>Accepta connexions de fora (per defecte: 1 si no -proxy o -connect)</translation>
    </message>
    <message>
<<<<<<< HEAD
=======
        <source>Bitcoin Core</source>
        <translation>Bitcoin Core</translation>
    </message>
    <message>
>>>>>>> 9460771a
        <source>Bind to given address and always listen on it. Use [host]:port notation for IPv6</source>
        <translation>Vincula a una adreça específica i sempre escolta-hi. Utilitza la notació [host]:port per IPv6</translation>
    </message>
    <message>
        <source>Delete all wallet transactions and only recover those parts of the blockchain through -rescan on startup</source>
        <translation>Elimina totes les transaccions del moneder i només recupera aquelles de la cadena de blocs a través de -rescan a l'inici</translation>
    </message>
    <message>
        <source>Distributed under the MIT software license, see the accompanying file COPYING or &lt;http://www.opensource.org/licenses/mit-license.php&gt;.</source>
        <translation>Distribuït sota llicència de programari MIT. Vegeu el fitxer acompanyant COPYING o &lt;http://www.opensource.org/licenses/mit-license.php&gt;.</translation>
<<<<<<< HEAD
    </message>
    <message>
        <source>Enter regression test mode, which uses a special chain in which blocks can be solved instantly.</source>
        <translation>Entra en el mode de proves de regressió, que utilitza una cadena especial en què els blocs poden resoldre's al moment.</translation>
=======
>>>>>>> 9460771a
    </message>
    <message>
        <source>Execute command when a wallet transaction changes (%s in cmd is replaced by TxID)</source>
        <translation>Executa una orde quan una transacció del moneder canvie (%s en cmd es canvia per TxID)</translation>
    </message>
    <message>
        <source>Set the number of script verification threads (%u to %d, 0 = auto, &lt;0 = leave that many cores free, default: %d)</source>
        <translation>Defineix el nombre de fils de verificació d'scripts (%u a %d, 0 = auto, &lt;0 = deixa tants nuclis lliures, per defecte: %d)</translation>
    </message>
    <message>
        <source>This is a pre-release test build - use at your own risk - do not use for mining or merchant applications</source>
        <translation>Esta és una versió de pre-llançament - utilitza-la sota la teva responsabilitat - No usar per a minería o aplicacions de compra-venda</translation>
    </message>
    <message>
        <source>Warning: The network does not appear to fully agree! Some miners appear to be experiencing issues.</source>
        <translation>Avís: la xarxa no pareix que hi estiga plenament d'acord. Alguns miners pareix que estan experimentant problemes.</translation>
    </message>
    <message>
        <source>Warning: We do not appear to fully agree with our peers! You may need to upgrade, or other nodes may need to upgrade.</source>
        <translation>Avís: pareix que no estem plenament d'acord amb els nostres iguals! Podria caldre que actualitzar l'aplicació, o potser que ho facen altres nodes.</translation>
    </message>
    <message>
<<<<<<< HEAD
        <source>Warning: error reading wallet.dat! All keys read correctly, but transaction data or address book entries might be missing or incorrect.</source>
        <translation>Avís: error en llegir el fitxer wallet.dat! Totes les claus es lligen correctament, però hi ha dades de transaccions o entrades de la llibreta d'adreces absents o bé son incorrectes.</translation>
    </message>
    <message>
        <source>Warning: wallet.dat corrupt, data salvaged! Original wallet.dat saved as wallet.{timestamp}.bak in %s; if your balance or transactions are incorrect you should restore from a backup.</source>
        <translation>Avís: el fitxer wallet.dat és corrupte, dades rescatades! L'arxiu wallet.dat original ha estat guardat com wallet.{estampa_temporal}.bak al directori %s; si el teu balanç o transaccions son incorrectes hauries de restaurar-lo de un backup.</translation>
    </message>
    <message>
        <source>Whitelist peers connecting from the given netmask or IP address. Can be specified multiple times.</source>
        <translation>Afig a la llista blanca els iguals que es connecten de la màscara de xarxa o adreça IP donada. Es pot especificar moltes vegades.</translation>
    </message>
    <message>
        <source>(default: 1)</source>
        <translation>(per defecte: 1)</translation>
=======
        <source>Whitelist peers connecting from the given netmask or IP address. Can be specified multiple times.</source>
        <translation>Afig a la llista blanca els iguals que es connecten de la màscara de xarxa o adreça IP donada. Es pot especificar moltes vegades.</translation>
>>>>>>> 9460771a
    </message>
    <message>
        <source>&lt;category&gt; can be:</source>
        <translation>&lt;category&gt; pot ser:</translation>
    </message>
    <message>
        <source>Block creation options:</source>
        <translation>Opcions de la creació de blocs:</translation>
    </message>
    <message>
        <source>Connect only to the specified node(s)</source>
        <translation>Connecta només al(s) node(s) especificats</translation>
    </message>
    <message>
        <source>Connection options:</source>
        <translation>Opcions de connexió:</translation>
    </message>
    <message>
        <source>Corrupted block database detected</source>
        <translation>S'ha detectat una base de dades de blocs corrupta</translation>
    </message>
    <message>
        <source>Debugging/Testing options:</source>
        <translation>Opcions de depuració/proves:</translation>
    </message>
    <message>
        <source>Do not load the wallet and disable wallet RPC calls</source>
        <translation>No carreguis el moneder i inhabilita les crides RPC del moneder</translation>
    </message>
    <message>
        <source>Do you want to rebuild the block database now?</source>
        <translation>Voleu reconstruir la base de dades de blocs ara?</translation>
    </message>
    <message>
        <source>Error initializing block database</source>
        <translation>Error carregant la base de dades de blocs</translation>
    </message>
    <message>
        <source>Error initializing wallet database environment %s!</source>
        <translation>Error inicialitzant l'entorn de la base de dades del moneder %s!</translation>
    </message>
    <message>
        <source>Error loading block database</source>
        <translation>Error carregant la base de dades del bloc</translation>
    </message>
    <message>
        <source>Error opening block database</source>
        <translation>Error en obrir la base de dades de blocs</translation>
    </message>
    <message>
        <source>Error: Disk space is low!</source>
        <translation>Error: Espai al disc baix!</translation>
    </message>
    <message>
        <source>Failed to listen on any port. Use -listen=0 if you want this.</source>
        <translation>Ha fallat escoltar a qualsevol port. Feu servir -listen=0 si voleu fer això.</translation>
    </message>
    <message>
        <source>Importing...</source>
        <translation>S'està important...</translation>
    </message>
    <message>
        <source>Incorrect or no genesis block found. Wrong datadir for network?</source>
        <translation>No s'ha trobat el bloc de gènesi o és incorrecte. El directori de dades de la xarxa és incorrecte?</translation>
    </message>
    <message>
        <source>Invalid -onion address: '%s'</source>
        <translation>Adreça -onion no vàlida: '%s'</translation>
    </message>
    <message>
        <source>Not enough file descriptors available.</source>
        <translation>No hi ha suficient descriptors de fitxers disponibles.</translation>
    </message>
    <message>
        <source>Only connect to nodes in network &lt;net&gt; (ipv4, ipv6 or onion)</source>
        <translation>Només connecta als nodes de la xarxa &lt;net&gt; (ipv4, ipv6 o onion)</translation>
    </message>
    <message>
<<<<<<< HEAD
        <source>Rebuild block chain index from current blk000??.dat files</source>
        <translation>Reconstrueix l'índex de la cadena de blocs dels fitxers actuals blk000??.dat</translation>
=======
        <source>Prune cannot be configured with a negative value.</source>
        <translation>La poda no es pot configurar amb un valor negatiu.</translation>
    </message>
    <message>
        <source>Prune mode is incompatible with -txindex.</source>
        <translation>El mode de poda és incompatible amb -txindex.</translation>
>>>>>>> 9460771a
    </message>
    <message>
        <source>Set database cache size in megabytes (%d to %d, default: %d)</source>
        <translation>Defineix la mida de la memòria cau de la base de dades en megabytes (%d a %d, per defecte: %d)</translation>
    </message>
    <message>
        <source>Set maximum block size in bytes (default: %d)</source>
        <translation>Defineix la mida màxim del bloc en bytes (per defecte: %d)</translation>
    </message>
    <message>
        <source>Specify wallet file (within data directory)</source>
        <translation>Especifica un fitxer de moneder (dins del directori de dades)</translation>
    </message>
    <message>
        <source>Use UPnP to map the listening port (default: %u)</source>
        <translation>Utilitza UPnP per a mapejar el port d'escolta (per defecte: %u)</translation>
    </message>
    <message>
        <source>Use UPnP to map the listening port (default: %u)</source>
        <translation>Utilitza UPnP per a mapejar el port d'escolta (per defecte: %u)</translation>
    </message>
    <message>
        <source>Verifying blocks...</source>
        <translation>S'estan verificant els blocs...</translation>
    </message>
    <message>
        <source>Verifying wallet...</source>
        <translation>S'està verificant el moneder...</translation>
    </message>
    <message>
        <source>Wallet %s resides outside data directory %s</source>
        <translation>El moneder %s resideix fora del directori de dades %s</translation>
    </message>
    <message>
        <source>Wallet options:</source>
        <translation>Opcions de moneder:</translation>
    </message>
    <message>
        <source>Allow JSON-RPC connections from specified source. Valid for &lt;ip&gt; are a single IP (e.g. 1.2.3.4), a network/netmask (e.g. 1.2.3.4/255.255.255.0) or a network/CIDR (e.g. 1.2.3.4/24). This option can be specified multiple times</source>
        <translation>Permet les connexions JSON-RPC d'una font específica. Vàlid per a &lt;ip&gt; són una IP individual (p. ex., 1.2.3.4), una xarxa / màscara de xarxa (p. ex., 1.2.3.4/255.255.255.0) o una xarxa/CIDR (p. ex., 1.2.3.4/24). Es pot especificar esta opció moltes vegades</translation>
    </message>
    <message>
        <source>Bind to given address and whitelist peers connecting to it. Use [host]:port notation for IPv6</source>
        <translation>Vincula l'adreça donada i posa a la llista blanca els iguals que s'hi connecten. Feu servir la notació [host]:port per a IPv6</translation>
    </message>
    <message>
        <source>Bind to given address to listen for JSON-RPC connections. Use [host]:port notation for IPv6. This option can be specified multiple times (default: bind to all interfaces)</source>
        <translation>Vincula a l'adreça donada per a escoltar les connexions JSON-RPC. Feu servir la notació [host]:port per a IPv6. Esta opció pot ser especificada moltes vegades (per defecte: vincula a totes les interfícies)</translation>
    </message>
    <message>
        <source>Create new files with system default permissions, instead of umask 077 (only effective with disabled wallet functionality)</source>
        <translation>Crea fitxers nous amb els permisos per defecte del sistema, en comptes de l'umask 077 (només efectiu amb la funcionalitat de moneder inhabilitada)</translation>
    </message>
    <message>
        <source>Discover own IP addresses (default: 1 when listening and no -externalip or -proxy)</source>
        <translation>Descobreix l'adreça IP pròpia (per defecte: 1 quan s'escolta i no -externalip o -proxy)</translation>
    </message>
    <message>
        <source>Error: Listening for incoming connections failed (listen returned error %s)</source>
        <translation>Error: ha fallat escoltar les connexions entrants (l'escoltament ha retornat l'error %s)</translation>
    </message>
    <message>
        <source>Execute command when a relevant alert is received or we see a really long fork (%s in cmd is replaced by message)</source>
        <translation>Executa l'orde quan es reba un avís rellevant o veiem una forquilla molt llarga (%s en cmd és reemplaçat per un missatge)</translation>
    </message>
    <message>
        <source>If paytxfee is not set, include enough fee so transactions begin confirmation on average within n blocks (default: %u)</source>
        <translation>Si no s'especifica una paytxfee (comissió de transacció de pagament), inclogueu suficient comissió per tal que les transaccions comencen a confirmar-se en una mitja de n blocs (per defecte: %u)</translation>
    </message>
    <message>
        <source>Invalid amount for -maxtxfee=&lt;amount&gt;: '%s' (must be at least the minrelay fee of %s to prevent stuck transactions)</source>
        <translation>Import no vàlid per a -maxtxfee=&lt;amount&gt;: '%s' (cal que siga com a mínim la comissió de minrelay de %s per evitar que les comissions s'encallin)</translation>
    </message>
    <message>
        <source>Maximum size of data in data carrier transactions we relay and mine (default: %u)</source>
        <translation>Mida màxima de les dades en les transaccions de l'operador en què confiem i en les meues (per defecte: %u)</translation>
    </message>
    <message>
        <source>If paytxfee is not set, include enough fee so transactions begin confirmation on average within n blocks (default: %u)</source>
        <translation>Si no s'especifica una paytxfee (comissió de transacció de pagament), inclogueu suficient comissió per tal que les transaccions comencen a confirmar-se en una mitja de n blocs (per defecte: %u)</translation>
    </message>
    <message>
        <source>Invalid amount for -maxtxfee=&lt;amount&gt;: '%s' (must be at least the minrelay fee of %s to prevent stuck transactions)</source>
        <translation>Import no vàlid per a -maxtxfee=&lt;amount&gt;: '%s' (cal que siga com a mínim la comissió de minrelay de %s per evitar que les comissions s'encallin)</translation>
    </message>
    <message>
        <source>Maximum size of data in data carrier transactions we relay and mine (default: %u)</source>
        <translation>Mida màxima de les dades en les transaccions de l'operador en què confiem i en les meues (per defecte: %u)</translation>
    </message>
    <message>
        <source>Query for peer addresses via DNS lookup, if low on addresses (default: 1 unless -connect)</source>
        <translation>Consulta a adreces d'iguals a través de DNS, si es troba baix en adreces (per defecte: 1 a menys que -connect)</translation>
    </message>
    <message>
        <source>Randomize credentials for every proxy connection. This enables Tor stream isolation (default: %u)</source>
        <translation>Genera a l'atzar credencials per a cada connexió proxy. Això habilita l'aïllament del flux de Tor (per defecte: %u)</translation>
    </message>
    <message>
        <source>Set maximum size of high-priority/low-fee transactions in bytes (default: %d)</source>
        <translation>Defineix la mida màxima de transaccions d'alta prioritat / baixa comissió en bytes (per defecte: %d)</translation>
    </message>
    <message>
<<<<<<< HEAD
        <source>Set the number of threads for coin generation if enabled (-1 = all cores, default: %d)</source>
        <translation>Defineix el nombre de fils per a la generació de moneda si està habilitat (-1 = tots els nuclis, per defecte: %d)</translation>
    </message>
    <message>
        <source>This product includes software developed by the OpenSSL Project for use in the OpenSSL Toolkit &lt;https://www.openssl.org/&gt; and cryptographic software written by Eric Young and UPnP software written by Thomas Bernard.</source>
        <translation>Este producte inclou programari desenvolupat pel projecte OpenSSL per a ús a l'OpenSSL Toolkit &lt;https://www.openssl.org/&gt; i programari criptogràfic escrit per Eric Young i programari UPnP escrit per Thomas Bernard.</translation>
    </message>
    <message>
        <source>To use bitcoind, or the -server option to bitcoin-qt, you must set an rpcpassword in the configuration file:
%s
It is recommended you use the following random password:
rpcuser=bitcoinrpc
rpcpassword=%s
(you do not need to remember this password)
The username and password MUST NOT be the same.
If the file does not exist, create it with owner-readable-only file permissions.
It is also recommended to set alertnotify so you are notified of problems;
for example: alertnotify=echo %%s | mail -s "Bitcoin Alert" admin@foo.com
</source>
        <translation>Per utilitzar bitcoind, o l'opció de serviddor de bitcoin-qt, heu de definir una rpcpassword en el fitxer de configuració:
%s
Es recomana que utilitzeu la contrasenya aleatòria següent:
rpcuser=bitcoinrpc
rpcpassword=%s
(no cal que recordeu la contrasenya)
El nom d'usuari i la contrasenya NO han de ser els mateixos.
Si el fitxer no existeix, creeu-ne un amb permisos de lectura només per al seu propietari.
Es recomana definir alertnotify per tal de ser notificat de qualsevol problema;
per exemple: alertnotify=echo %%s | mail -s "Avís de Bitcoin" admin@foo.com</translation>
    </message>
    <message>
        <source>Warning: -maxtxfee is set very high! Fees this large could be paid on a single transaction.</source>
        <translation>Avís: s'ha especificat un -maxtxfee molt alt! Comissions tan grans podrien pagar-se en una única transacció.</translation>
    </message>
    <message>
        <source>Warning: Please check that your computer's date and time are correct! If your clock is wrong Bitcoin Core will not work properly.</source>
        <translation>Avís: comproveu que la data i hora del vostre ordinador siguen correctes! Si el vostre rellotge no és correcte, el Bitcoin Core no funcionarà correctament.</translation>
=======
        <source>The transaction amount is too small to send after the fee has been deducted</source>
        <translation>L'import de la transacció és massa petit per enviar-la després que se'n deduïsca la comissió</translation>
    </message>
    <message>
        <source>This product includes software developed by the OpenSSL Project for use in the OpenSSL Toolkit &lt;https://www.openssl.org/&gt; and cryptographic software written by Eric Young and UPnP software written by Thomas Bernard.</source>
        <translation>Este producte inclou programari desenvolupat pel projecte OpenSSL per a ús a l'OpenSSL Toolkit &lt;https://www.openssl.org/&gt; i programari criptogràfic escrit per Eric Young i programari UPnP escrit per Thomas Bernard.</translation>
>>>>>>> 9460771a
    </message>
    <message>
        <source>Whitelisted peers cannot be DoS banned and their transactions are always relayed, even if they are already in the mempool, useful e.g. for a gateway</source>
        <translation>Els iguals en la llista blanca no poden ser bandejats per DoS i es transmetran sempre llurs transaccions, fins i tot si ja són a la mempool. Això és útil, p. ex., per a una passarel·la</translation>
    </message>
    <message>
<<<<<<< HEAD
        <source>Accept public REST requests (default: %u)</source>
        <translation>Accepta sol·licituds REST públiques (per defecte: %u)</translation>
    </message>
    <message>
        <source>Cannot resolve -whitebind address: '%s'</source>
        <translation>No es pot resoldre l'adreça -whitebind: «%s»</translation>
    </message>
    <message>
        <source>Connect through SOCKS5 proxy</source>
        <translation>Connecta a través del proxy SOCKS5</translation>
    </message>
    <message>
        <source>Copyright (C) 2009-%i The Bitcoin Core Developers</source>
        <translation>Copyright (C) 2009-%i Els desenvolupadors del Bitcoin Core</translation>
=======
        <source>You need to rebuild the database using -reindex to go back to unpruned mode.  This will redownload the entire blockchain</source>
        <translation>Cal que torneu a construir la base de dades fent servir -reindex per tornar al mode no podat. Això tornarà a baixar la cadena de blocs sencera</translation>
>>>>>>> 9460771a
    </message>
    <message>
        <source>(default: %u)</source>
        <translation>(per defecte: %u)</translation>
    </message>
    <message>
        <source>Accept public REST requests (default: %u)</source>
        <translation>Accepta sol·licituds REST públiques (per defecte: %u)</translation>
    </message>
    <message>
<<<<<<< HEAD
        <source>Error reading from database, shutting down.</source>
        <translation>Error en llegir la base de dades, tancant.</translation>
    </message>
    <message>
        <source>Error: Unsupported argument -tor found, use -onion.</source>
        <translation>Error: s'ha trobat un argument -tor no acceptat. Feu servir -onion.</translation>
=======
        <source>Connect through SOCKS5 proxy</source>
        <translation>Connecta a través del proxy SOCKS5</translation>
>>>>>>> 9460771a
    </message>
    <message>
        <source>Error reading from database, shutting down.</source>
        <translation>Error en llegir la base de dades, tancant.</translation>
    </message>
    <message>
        <source>Information</source>
        <translation>&amp;Informació</translation>
    </message>
    <message>
<<<<<<< HEAD
        <source>Initialization sanity check failed. Bitcoin Core is shutting down.</source>
        <translation>Ha fallat la inicialització de la comprovació de validesa. El Bitcoin Core s'està parant.</translation>
    </message>
    <message>
        <source>Invalid amount for -maxtxfee=&lt;amount&gt;: '%s'</source>
        <translation>Import no vàlid per a -maxtxfee=&lt;amount&gt;: '%s'</translation>
    </message>
    <message>
        <source>Invalid amount for -minrelaytxfee=&lt;amount&gt;: '%s'</source>
        <translation>Import no vàlid per a -minrelaytxfee=&lt;amount&gt;: «%s»</translation>
    </message>
    <message>
        <source>Invalid amount for -mintxfee=&lt;amount&gt;: '%s'</source>
        <translation>Import no vàlid per a -mintxfee=&lt;amount&gt;: «%s»</translation>
    </message>
    <message>
=======
>>>>>>> 9460771a
        <source>Invalid amount for -paytxfee=&lt;amount&gt;: '%s' (must be at least %s)</source>
        <translation>Import no vàlid per a -paytxfee=&lt;amount&gt;: «%s» (ha de ser com a mínim %s)</translation>
    </message>
    <message>
        <source>Invalid netmask specified in -whitelist: '%s'</source>
        <translation>S'ha especificat una màscara de xarxa no vàlida a -whitelist: «%s»</translation>
    </message>
    <message>
        <source>Keep at most &lt;n&gt; unconnectable transactions in memory (default: %u)</source>
        <translation>Manté com a màxim &lt;n&gt; transaccions no connectables en memòria (per defecte: %u)</translation>
    </message>
    <message>
        <source>Need to specify a port with -whitebind: '%s'</source>
        <translation>Cal especificar un port amb -whitebind: «%s»</translation>
    </message>
    <message>
        <source>Node relay options:</source>
        <translation>Opcions de transmissió del node:</translation>
    </message>
    <message>
<<<<<<< HEAD
        <source>RPC SSL options: (see the Bitcoin Wiki for SSL setup instructions)</source>
        <translation>Opcions RPC SSL: (veieu el wiki del Bitcoin per a instruccions de configuració de l'SSL)</translation>
    </message>
    <message>
=======
>>>>>>> 9460771a
        <source>RPC server options:</source>
        <translation>Opcions del servidor RPC:</translation>
    </message>
    <message>
<<<<<<< HEAD
        <source>RPC support for HTTP persistent connections (default: %d)</source>
        <translation>Suport RPC per a connexions HTTP persistents (per defecte: %d)</translation>
    </message>
    <message>
        <source>Randomly drop 1 of every &lt;n&gt; network messages</source>
        <translation>Descarta a l'atzar 1 de cada &lt;n&gt; missatges de la xarxa</translation>
    </message>
    <message>
        <source>Randomly fuzz 1 of every &lt;n&gt; network messages</source>
        <translation>Introdueix incertesa en 1 de cada &lt;n&gt; missatges de la xarxa</translation>
    </message>
    <message>
=======
>>>>>>> 9460771a
        <source>Send trace/debug info to console instead of debug.log file</source>
        <translation>Envia informació de traça/depuració a la consola en comptes del fitxer debug.log</translation>
    </message>
    <message>
        <source>Send transactions as zero-fee transactions if possible (default: %u)</source>
        <translation>Envia les transaccions com a transaccions de comissió zero sempre que siga possible (per defecte: %u) </translation>
    </message>
    <message>
        <source>Show all debugging options (usage: --help -help-debug)</source>
        <translation>Mostra totes les opcions de depuració (ús: --help  --help-debug)</translation>
    </message>
    <message>
        <source>Shrink debug.log file on client startup (default: 1 when no -debug)</source>
        <translation>Redueix el fitxer debug.log durant l'inici del client (per defecte: 1 quan no -debug)</translation>
    </message>
    <message>
        <source>Signing transaction failed</source>
        <translation>Ha fallat la signatura de la transacció</translation>
    </message>
    <message>
        <source>The transaction amount is too small to pay the fee</source>
        <translation>L'import de la transacció és massa petit per pagar-ne una comissió</translation>
    </message>
    <message>
        <source>This is experimental software.</source>
        <translation>Això és programari experimental.</translation>
    </message>
    <message>
        <source>Transaction amount too small</source>
        <translation>Import de la transacció massa petit</translation>
    </message>
    <message>
        <source>Transaction amounts must be positive</source>
        <translation>Els imports de les transaccions han de ser positius</translation>
    </message>
    <message>
        <source>Transaction too large for fee policy</source>
        <translation>Transacció massa gran per a la política de comissions</translation>
    </message>
    <message>
        <source>Transaction too large</source>
        <translation>La transacció és massa gran</translation>
    </message>
    <message>
        <source>Unable to bind to %s on this computer (bind returned error %s)</source>
        <translation>No s'ha pogut vincular a %s en este ordinador (la vinculació ha retornat l'error %s)</translation>
    </message>
    <message>
        <source>Username for JSON-RPC connections</source>
        <translation>Nom d'usuari per a connexions JSON-RPC</translation>
    </message>
    <message>
        <source>Warning</source>
        <translation>Avís</translation>
    </message>
    <message>
        <source>Zapping all transactions from wallet...</source>
        <translation>Se suprimeixen totes les transaccions del moneder...</translation>
    </message>
    <message>
        <source>Password for JSON-RPC connections</source>
        <translation>Contrasenya per a connexions JSON-RPC</translation>
    </message>
    <message>
        <source>Execute command when the best block changes (%s in cmd is replaced by block hash)</source>
        <translation>Executa l'orde quan el millor bloc canvie (%s en cmd es reemplaça per un resum de bloc)</translation>
    </message>
    <message>
        <source>Allow DNS lookups for -addnode, -seednode and -connect</source>
        <translation>Permet consultes DNS per a -addnode, -seednode i -connect</translation>
    </message>
    <message>
        <source>Loading addresses...</source>
        <translation>S'estan carregant les adreces...</translation>
    </message>
    <message>
        <source>(1 = keep tx meta data e.g. account owner and payment request information, 2 = drop tx meta data)</source>
        <translation>(1 = manté les metadades de les tx, p. ex., propietari del compte i informació de sol·licitud del pagament, 2 = prescindeix de les metadades de les tx)</translation>
    </message>
    <message>
        <source>How thorough the block verification of -checkblocks is (0-4, default: %u)</source>
        <translation>Com d'exhaustiva és la verificació de blocs del -checkblocks (0-4, per defecte: %u)</translation>
    </message>
    <message>
        <source>Maintain a full transaction index, used by the getrawtransaction rpc call (default: %u)</source>
        <translation>Manté un índex complet de transaccions, utilitzat per la crida rpc getrawtransaction (per defecte: %u)</translation>
    </message>
    <message>
        <source>Number of seconds to keep misbehaving peers from reconnecting (default: %u)</source>
        <translation>Nombre de segons necessaris perquè els iguals de comportament qüestionable puguen tornar a connectar-se (per defecte: %u)</translation>
    </message>
    <message>
        <source>Output debugging information (default: %u, supplying &lt;category&gt; is optional)</source>
        <translation>Informació d'eixida de la depuració (per defecte: %u, proporcionar &lt;category&gt; és opcional)</translation>
    </message>
    <message>
        <source>Use separate SOCKS5 proxy to reach peers via Tor hidden services (default: %s)</source>
        <translation>Utilitza un proxy SOCKS4 apart per a arribar als iguals a través de serveis ocults de Tor (per defecte: %s)</translation>
    </message>
    <message>
        <source>(default: %s)</source>
        <translation>(per defecte: %s)</translation>
    </message>
    <message>
        <source>Always query for peer addresses via DNS lookup (default: %u)</source>
        <translation>Demana sempre les adreces dels iguals a través de consultes DNS (per defecte: %u)</translation>
    </message>
    <message>
        <source>How many blocks to check at startup (default: %u, 0 = all)</source>
        <translation>Quants blocs per comprovar a l'inici (per defecte: %u, 0 = tots)</translation>
    </message>
    <message>
<<<<<<< HEAD
        <source>(1 = keep tx meta data e.g. account owner and payment request information, 2 = drop tx meta data)</source>
        <translation>(1 = manté les metadades de les tx, p. ex., propietari del compte i informació de sol·licitud del pagament, 2 = prescindeix de les metadades de les tx)</translation>
    </message>
    <message>
        <source>How thorough the block verification of -checkblocks is (0-4, default: %u)</source>
        <translation>Com d'exhaustiva és la verificació de blocs del -checkblocks (0-4, per defecte: %u)</translation>
    </message>
    <message>
        <source>Maintain a full transaction index, used by the getrawtransaction rpc call (default: %u)</source>
        <translation>Manté un índex complet de transaccions, utilitzat per la crida rpc getrawtransaction (per defecte: %u)</translation>
    </message>
    <message>
        <source>Number of seconds to keep misbehaving peers from reconnecting (default: %u)</source>
        <translation>Nombre de segons necessaris perquè els iguals de comportament qüestionable puguen tornar a connectar-se (per defecte: %u)</translation>
    </message>
    <message>
        <source>Output debugging information (default: %u, supplying &lt;category&gt; is optional)</source>
        <translation>Informació d'eixida de la depuració (per defecte: %u, proporcionar &lt;category&gt; és opcional)</translation>
    </message>
    <message>
        <source>Use separate SOCKS5 proxy to reach peers via Tor hidden services (default: %s)</source>
        <translation>Utilitza un proxy SOCKS4 apart per a arribar als iguals a través de serveis ocults de Tor (per defecte: %s)</translation>
    </message>
    <message>
        <source>(default: %s)</source>
        <translation>(per defecte: %s)</translation>
    </message>
    <message>
        <source>Acceptable ciphers (default: %s)</source>
        <translation>Xifrats acceptables (per defecte: %s)</translation>
    </message>
    <message>
        <source>Always query for peer addresses via DNS lookup (default: %u)</source>
        <translation>Demana sempre les adreces dels iguals a través de consultes DNS (per defecte: %u)</translation>
    </message>
    <message>
        <source>Error loading wallet.dat</source>
        <translation>Error en carregar wallet.dat</translation>
=======
        <source>Include IP addresses in debug output (default: %u)</source>
        <translation>Inclou l'adreça IP a l'eixida de depuració (per defecte: %u)</translation>
>>>>>>> 9460771a
    </message>
    <message>
        <source>Generate coins (default: %u)</source>
        <translation>Genera monedes (per defecte: %u)</translation>
    </message>
    <message>
        <source>How many blocks to check at startup (default: %u, 0 = all)</source>
        <translation>Quants blocs per comprovar a l'inici (per defecte: %u, 0 = tots)</translation>
    </message>
    <message>
        <source>Include IP addresses in debug output (default: %u)</source>
        <translation>Inclou l'adreça IP a l'eixida de depuració (per defecte: %u)</translation>
    </message>
    <message>
        <source>Invalid -proxy address: '%s'</source>
        <translation>Adreça -proxy invalida: '%s'</translation>
    </message>
    <message>
        <source>Listen for JSON-RPC connections on &lt;port&gt; (default: %u or testnet: %u)</source>
        <translation>Escolta les connexions JSON-RPC en &lt;port&gt; (per defecte: %u o testnet: %u)</translation>
    </message>
    <message>
        <source>Listen for connections on &lt;port&gt; (default: %u or testnet: %u)</source>
        <translation>Escolta les connexions en &lt;port&gt; (per defecte: %u o testnet: %u)</translation>
    </message>
    <message>
        <source>Maintain at most &lt;n&gt; connections to peers (default: %u)</source>
        <translation>Manté com a màxim &lt;n&gt; connexions a iguals (per defecte: %u)</translation>
    </message>
    <message>
<<<<<<< HEAD
=======
        <source>Make the wallet broadcast transactions</source>
        <translation>Fes que el moneder faça difusió de les transaccions</translation>
    </message>
    <message>
>>>>>>> 9460771a
        <source>Maximum per-connection receive buffer, &lt;n&gt;*1000 bytes (default: %u)</source>
        <translation>Memòria intermèdia màxima de recepció per connexió, &lt;n&gt;*1000 bytes (per defecte: %u)</translation>
    </message>
    <message>
        <source>Maximum per-connection send buffer, &lt;n&gt;*1000 bytes (default: %u)</source>
        <translation>Memòria intermèdia màxima d'enviament per connexió, &lt;n&gt;*1000 bytes (per defecte: %u)</translation>
    </message>
    <message>
        <source>Prepend debug output with timestamp (default: %u)</source>
        <translation>Posa davant de l'eixida de depuració una marca horària (per defecte: %u)</translation>
<<<<<<< HEAD
    </message>
    <message>
        <source>Relay and mine data carrier transactions (default: %u)</source>
        <translation>Retransmet i mina les transaccions de l'operador (per defecte: %u)</translation>
    </message>
    <message>
        <source>Relay non-P2SH multisig (default: %u)</source>
        <translation>Retransmet multisig no P2SH (per defecte: %u)</translation>
    </message>
    <message>
        <source>Server certificate file (default: %s)</source>
        <translation>Fitxer de certificat del servidor (per defecte: %s)</translation>
    </message>
    <message>
        <source>Server private key (default: %s)</source>
        <translation>Clau privada del servidor (per defecte: %s)</translation>
    </message>
    <message>
        <source>Set key pool size to &lt;n&gt; (default: %u)</source>
        <translation>Defineix la mida clau disponible a &lt;n&gt; (per defecte: %u)</translation>
    </message>
    <message>
        <source>Set minimum block size in bytes (default: %u)</source>
        <translation>Defineix la mida de bloc mínima en bytes (per defecte: %u)</translation>
    </message>
    <message>
        <source>Set the number of threads to service RPC calls (default: %d)</source>
        <translation>Defineix el nombre de fils a crides de servei RPC (per defecte: %d)</translation>
    </message>
    <message>
        <source>Specify configuration file (default: %s)</source>
        <translation>Especifica el fitxer de configuració (per defecte: %s)</translation>
    </message>
    <message>
        <source>Specify connection timeout in milliseconds (minimum: 1, default: %d)</source>
        <translation>Especifica el temps d'espera de la connexió en milisegons (mínim: 1, per defecte: %d)</translation>
    </message>
    <message>
        <source>Specify pid file (default: %s)</source>
        <translation>Especifica el fitxer pid (per defecte: %s)</translation>
    </message>
    <message>
        <source>Spend unconfirmed change when sending transactions (default: %u)</source>
        <translation>Gasta el canvi no confirmat en enviar les transaccions (per defecte: %u)</translation>
    </message>
    <message>
        <source>Threshold for disconnecting misbehaving peers (default: %u)</source>
        <translation>Llindar per a desconnectar els iguals de comportament qüestionable (per defecte: %u)</translation>
    </message>
    <message>
        <source>Unknown network specified in -onlynet: '%s'</source>
        <translation>Xarxa desconeguda especificada a -onlynet: '%s'</translation>
=======
>>>>>>> 9460771a
    </message>
    <message>
        <source>Relay and mine data carrier transactions (default: %u)</source>
        <translation>Retransmet i mina les transaccions de l'operador (per defecte: %u)</translation>
    </message>
    <message>
        <source>Relay non-P2SH multisig (default: %u)</source>
        <translation>Retransmet multisig no P2SH (per defecte: %u)</translation>
    </message>
    <message>
        <source>Set key pool size to &lt;n&gt; (default: %u)</source>
        <translation>Defineix la mida clau disponible a &lt;n&gt; (per defecte: %u)</translation>
    </message>
    <message>
<<<<<<< HEAD
=======
        <source>Set the number of threads to service RPC calls (default: %d)</source>
        <translation>Defineix el nombre de fils a crides de servei RPC (per defecte: %d)</translation>
    </message>
    <message>
        <source>Specify configuration file (default: %s)</source>
        <translation>Especifica el fitxer de configuració (per defecte: %s)</translation>
    </message>
    <message>
        <source>Specify connection timeout in milliseconds (minimum: 1, default: %d)</source>
        <translation>Especifica el temps d'espera de la connexió en milisegons (mínim: 1, per defecte: %d)</translation>
    </message>
    <message>
        <source>Specify pid file (default: %s)</source>
        <translation>Especifica el fitxer pid (per defecte: %s)</translation>
    </message>
    <message>
        <source>Spend unconfirmed change when sending transactions (default: %u)</source>
        <translation>Gasta el canvi no confirmat en enviar les transaccions (per defecte: %u)</translation>
    </message>
    <message>
        <source>Threshold for disconnecting misbehaving peers (default: %u)</source>
        <translation>Llindar per a desconnectar els iguals de comportament qüestionable (per defecte: %u)</translation>
    </message>
    <message>
        <source>Unknown network specified in -onlynet: '%s'</source>
        <translation>Xarxa desconeguda especificada a -onlynet: '%s'</translation>
    </message>
    <message>
>>>>>>> 9460771a
        <source>Insufficient funds</source>
        <translation>Balanç insuficient</translation>
    </message>
    <message>
        <source>Loading block index...</source>
        <translation>S'està carregant l'índex de blocs...</translation>
    </message>
    <message>
        <source>Add a node to connect to and attempt to keep the connection open</source>
        <translation>Afig un node per a connectar-s'hi i intenta mantindre-hi la connexió oberta</translation>
    </message>
    <message>
        <source>Loading wallet...</source>
        <translation>S'està carregant el moneder...</translation>
    </message>
    <message>
        <source>Cannot downgrade wallet</source>
        <translation>No es pot reduir la versió del moneder</translation>
    </message>
    <message>
        <source>Cannot write default address</source>
        <translation>No es pot escriure l'adreça per defecte</translation>
    </message>
    <message>
        <source>Rescanning...</source>
        <translation>S'està reescanejant...</translation>
    </message>
    <message>
        <source>Done loading</source>
        <translation>Ha acabat la càrrega</translation>
    </message>
    <message>
        <source>Error</source>
        <translation>Error</translation>
    </message>
</context>
</TS><|MERGE_RESOLUTION|>--- conflicted
+++ resolved
@@ -359,10 +359,6 @@
         <translation>Selecció de moneda</translation>
     </message>
     <message>
-        <source>Coin Selection</source>
-        <translation>Selecció de moneda</translation>
-    </message>
-    <message>
         <source>Quantity:</source>
         <translation>Quantitat:</translation>
     </message>
@@ -409,14 +405,6 @@
     <message>
         <source>Amount</source>
         <translation>Import</translation>
-    </message>
-    <message>
-        <source>Received with label</source>
-        <translation>Rebut amb l'etiqueta</translation>
-    </message>
-    <message>
-        <source>Received with address</source>
-        <translation>Rebut amb l'adreça</translation>
     </message>
     <message>
         <source>Received with label</source>
@@ -881,1412 +869,608 @@
         <translation>N/A</translation>
     </message>
     <message>
-<<<<<<< HEAD
-        <source>Payment request file handling</source>
-        <translation>Gestió de fitxers de les sol·licituds de pagament</translation>
-    </message>
-    <message>
-        <source>Payment request file cannot be read! This can be caused by an invalid payment request file.</source>
-        <translation>No es pot llegir el fitxer de la sol·licitud de pagament. Això pot ser causat per un fitxer de sol·licitud de pagament no vàlid.</translation>
-    </message>
-    <message>
-        <source>Unverified payment requests to custom payment scripts are unsupported.</source>
-        <translation>No s'accepten sol·licituds de pagament no verificades a scripts de pagament personalitzats.</translation>
-    </message>
-    <message>
-        <source>Refund from %1</source>
-        <translation>Reemborsament de %1</translation>
-    </message>
-    <message>
-        <source>Payment request %1 is too large (%2 bytes, allowed %3 bytes).</source>
-        <translation>La sol·licitud de pagament %1 és massa gran (%2 bytes, permés %3 bytes).</translation>
-    </message>
-    <message>
-        <source>Payment request DoS protection</source>
-        <translation>Protecció de DoS per a la sol·licitud de pagament</translation>
-    </message>
-    <message>
-        <source>Error communicating with %1: %2</source>
-        <translation>Error en comunicar amb %1: %2</translation>
-    </message>
-    <message>
-        <source>Payment request cannot be parsed!</source>
-        <translation>No es pot analitzar la sol·licitud de pagament!</translation>
-    </message>
-    <message>
-        <source>Bad response from server %1</source>
-        <translation>Mala resposta del servidor %1</translation>
-    </message>
-    <message>
-        <source>Payment acknowledged</source>
-        <translation>Pagament reconegut</translation>
-    </message>
-    <message>
-        <source>Network request error</source>
-        <translation>Error en la sol·licitud de xarxa</translation>
+        <source>%1 ms</source>
+        <translation>%1 ms</translation>
     </message>
 </context>
 <context>
-    <name>PeerTableModel</name>
+    <name>QRImageWidget</name>
+    </context>
+<context>
+    <name>RPCConsole</name>
+    <message>
+        <source>N/A</source>
+        <translation>N/A</translation>
+    </message>
+    <message>
+        <source>Client version</source>
+        <translation>Versió del client</translation>
+    </message>
+    <message>
+        <source>&amp;Information</source>
+        <translation>&amp;Informació</translation>
+    </message>
+    <message>
+        <source>Debug window</source>
+        <translation>Finestra de depuració</translation>
+    </message>
+    <message>
+        <source>General</source>
+        <translation>General</translation>
+    </message>
+    <message>
+        <source>Using BerkeleyDB version</source>
+        <translation>Utilitzant BerkeleyDB versió</translation>
+    </message>
+    <message>
+        <source>Startup time</source>
+        <translation>&amp;Temps d'inici</translation>
+    </message>
+    <message>
+        <source>Network</source>
+        <translation>Xarxa</translation>
+    </message>
+    <message>
+        <source>Name</source>
+        <translation>Nom</translation>
+    </message>
+    <message>
+        <source>Number of connections</source>
+        <translation>Nombre de connexions</translation>
+    </message>
+    <message>
+        <source>Block chain</source>
+        <translation>Cadena de blocs</translation>
+    </message>
+    <message>
+        <source>Current number of blocks</source>
+        <translation>Nombre de blocs actuals</translation>
+    </message>
+    <message>
+        <source>Received</source>
+        <translation>Rebut</translation>
+    </message>
+    <message>
+        <source>Sent</source>
+        <translation>Enviat</translation>
+    </message>
+    <message>
+        <source>&amp;Peers</source>
+        <translation>&amp;Iguals</translation>
+    </message>
+    <message>
+        <source>Select a peer to view detailed information.</source>
+        <translation>Seleccioneu un igual per mostrar informació detallada.</translation>
+    </message>
+    <message>
+        <source>Direction</source>
+        <translation>Direcció</translation>
+    </message>
+    <message>
+        <source>Version</source>
+        <translation>Versió</translation>
+    </message>
     <message>
         <source>User Agent</source>
         <translation>Agent d'usuari</translation>
     </message>
     <message>
-        <source>Address/Hostname</source>
-        <translation>Adreça / nom de l'ordinador</translation>
+        <source>Services</source>
+        <translation>Serveis</translation>
+    </message>
+    <message>
+        <source>Ban Score</source>
+        <translation>Puntuació de bandeig</translation>
+    </message>
+    <message>
+        <source>Connection Time</source>
+        <translation>Temps de connexió</translation>
+    </message>
+    <message>
+        <source>Last Send</source>
+        <translation>Darrer enviament</translation>
+    </message>
+    <message>
+        <source>Last Receive</source>
+        <translation>Darrera recepció</translation>
     </message>
     <message>
         <source>Ping Time</source>
         <translation>Temps de ping</translation>
     </message>
+    <message>
+        <source>Time Offset</source>
+        <translation>Diferència horària</translation>
+    </message>
+    <message>
+        <source>Last block time</source>
+        <translation>Últim temps de bloc</translation>
+    </message>
+    <message>
+        <source>&amp;Open</source>
+        <translation>&amp;Obri</translation>
+    </message>
+    <message>
+        <source>&amp;Console</source>
+        <translation>&amp;Consola</translation>
+    </message>
+    <message>
+        <source>&amp;Network Traffic</source>
+        <translation>Trà&amp;nsit de la xarxa</translation>
+    </message>
+    <message>
+        <source>&amp;Clear</source>
+        <translation>Nete&amp;ja</translation>
+    </message>
+    <message>
+        <source>Totals</source>
+        <translation>Totals</translation>
+    </message>
+    <message>
+        <source>In:</source>
+        <translation>Dins:</translation>
+    </message>
+    <message>
+        <source>Out:</source>
+        <translation>Fora:</translation>
+    </message>
+    <message>
+        <source>Debug log file</source>
+        <translation>Fitxer de registre de depuració</translation>
+    </message>
+    <message>
+        <source>Clear console</source>
+        <translation>Neteja la consola</translation>
+    </message>
+    <message>
+        <source>Use up and down arrows to navigate history, and &lt;b&gt;Ctrl-L&lt;/b&gt; to clear screen.</source>
+        <translation>Utilitza les fletxes d'amunt i avall per navegar per l'historial, i &lt;b&gt;Ctrl-L&lt;\b&gt; per netejar la pantalla.</translation>
+    </message>
+    <message>
+        <source>Type &lt;b&gt;help&lt;/b&gt; for an overview of available commands.</source>
+        <translation>Escriviu &lt;b&gt;help&lt;\b&gt; per a obtindre un llistat de les ordes disponibles.</translation>
+    </message>
+    <message>
+        <source>%1 B</source>
+        <translation>%1 B</translation>
+    </message>
+    <message>
+        <source>%1 KB</source>
+        <translation>%1 KB</translation>
+    </message>
+    <message>
+        <source>%1 MB</source>
+        <translation>%1 MB</translation>
+    </message>
+    <message>
+        <source>%1 GB</source>
+        <translation>%1 GB</translation>
+    </message>
+    <message>
+        <source>via %1</source>
+        <translation>a través de %1</translation>
+    </message>
+    <message>
+        <source>never</source>
+        <translation>mai</translation>
+    </message>
+    <message>
+        <source>Inbound</source>
+        <translation>Entrant</translation>
+    </message>
+    <message>
+        <source>Outbound</source>
+        <translation>Eixint</translation>
+    </message>
+    <message>
+        <source>Yes</source>
+        <translation>Sí</translation>
+    </message>
+    <message>
+        <source>No</source>
+        <translation>No</translation>
+    </message>
+    <message>
+        <source>Unknown</source>
+        <translation>Desconegut</translation>
+    </message>
 </context>
 <context>
-    <name>QObject</name>
-    <message>
-        <source>Amount</source>
-        <translation>Quantitat</translation>
-    </message>
-    <message>
-        <source>Enter a Bitcoin address (e.g. %1)</source>
-        <translation>Introduïu una adreça de Bitcoin (p. ex. %1)</translation>
-    </message>
-    <message>
-        <source>%1 d</source>
-        <translation>%1 d</translation>
-    </message>
-    <message>
-        <source>%1 h</source>
-        <translation>%1 h</translation>
-    </message>
-    <message>
-        <source>%1 m</source>
-        <translation>%1 m</translation>
-    </message>
-    <message>
-        <source>%1 s</source>
-        <translation>%1 s</translation>
-    </message>
-    <message>
-        <source>NETWORK</source>
-        <translation>XARXA</translation>
-    </message>
-    <message>
-        <source>UNKNOWN</source>
-        <translation>DESCONEGUT</translation>
-    </message>
-    <message>
-        <source>None</source>
-        <translation>Cap</translation>
-    </message>
-    <message>
-        <source>N/A</source>
-        <translation>N/A</translation>
-    </message>
-    <message>
-        <source>%1 ms</source>
-        <translation>%1 ms</translation>
-    </message>
-</context>
-<context>
-    <name>QRImageWidget</name>
+    <name>ReceiveCoinsDialog</name>
+    <message>
+        <source>&amp;Amount:</source>
+        <translation>Im&amp;port:</translation>
+    </message>
+    <message>
+        <source>&amp;Label:</source>
+        <translation>&amp;Etiqueta:</translation>
+    </message>
+    <message>
+        <source>&amp;Message:</source>
+        <translation>&amp;Missatge:</translation>
+    </message>
+    <message>
+        <source>Reuse one of the previously used receiving addresses. Reusing addresses has security and privacy issues. Do not use this unless re-generating a payment request made before.</source>
+        <translation>Reutilitza una de les adreces de recepció utilitzades anteriorment. La reutilització d'adreces pot comportar problemes de seguretat i privadesa. No ho utilitzeu llevat que torneu a generar una sol·licitud de pagament feta abans.</translation>
+    </message>
+    <message>
+        <source>R&amp;euse an existing receiving address (not recommended)</source>
+        <translation>R&amp;eutilitza una adreça de recepció anterior (no recomanat)</translation>
+    </message>
+    <message>
+        <source>An optional message to attach to the payment request, which will be displayed when the request is opened. Note: The message will not be sent with the payment over the Bitcoin network.</source>
+        <translation>Un missatge opcional que s'adjuntarà a la sol·licitud de pagament, que es mostrarà quan s'òbriga la sol·licitud. Nota: El missatge no s'enviarà amb el pagament per la xarxa Bitcoin.</translation>
+    </message>
+    <message>
+        <source>An optional label to associate with the new receiving address.</source>
+        <translation>Una etiqueta opcional que s'associarà amb la nova adreça receptora.</translation>
+    </message>
+    <message>
+        <source>Use this form to request payments. All fields are &lt;b&gt;optional&lt;/b&gt;.</source>
+        <translation>Utilitzeu este formulari per sol·licitar pagaments. Tots els camps són &lt;b&gt;opcionals&lt;/b&gt;.</translation>
+    </message>
+    <message>
+        <source>An optional amount to request. Leave this empty or zero to not request a specific amount.</source>
+        <translation>Un import opcional per sol·licitar. Deixeu-ho en blanc o zero per no sol·licitar cap import específic.</translation>
+    </message>
+    <message>
+        <source>Clear all fields of the form.</source>
+        <translation>Esborra tots els camps del formuari.</translation>
+    </message>
+    <message>
+        <source>Clear</source>
+        <translation>Neteja</translation>
+    </message>
+    <message>
+        <source>Requested payments history</source>
+        <translation>Historial de pagaments sol·licitats</translation>
+    </message>
+    <message>
+        <source>&amp;Request payment</source>
+        <translation>&amp;Sol·licitud de pagament</translation>
+    </message>
+    <message>
+        <source>Show the selected request (does the same as double clicking an entry)</source>
+        <translation>Mostra la sol·licitud seleccionada (fa el mateix que el doble clic a una entrada)</translation>
+    </message>
+    <message>
+        <source>Show</source>
+        <translation>Mostra</translation>
+    </message>
+    <message>
+        <source>Remove the selected entries from the list</source>
+        <translation>Esborra les entrades seleccionades de la llista</translation>
+    </message>
+    <message>
+        <source>Remove</source>
+        <translation>Esborra</translation>
+    </message>
+    </context>
+<context>
+    <name>ReceiveRequestDialog</name>
+    <message>
+        <source>QR Code</source>
+        <translation>Codi QR</translation>
+    </message>
+    <message>
+        <source>Copy &amp;URI</source>
+        <translation>Copia l'&amp;URI</translation>
+    </message>
+    <message>
+        <source>Copy &amp;Address</source>
+        <translation>Copia l'&amp;adreça</translation>
+    </message>
     <message>
         <source>&amp;Save Image...</source>
         <translation>&amp;Guarda la imatge...</translation>
     </message>
-    <message>
-        <source>&amp;Copy Image</source>
-        <translation>&amp;Copia la imatge</translation>
-    </message>
-    <message>
-        <source>Save QR Code</source>
-        <translation>Guarda el codi QR</translation>
-    </message>
-    <message>
-        <source>PNG Image (*.png)</source>
-        <translation>Imatge PNG (*.png)</translation>
-    </message>
-</context>
-<context>
-    <name>RPCConsole</name>
-    <message>
-        <source>Client name</source>
-        <translation>Nom del client</translation>
-=======
-        <source>%1 ms</source>
-        <translation>%1 ms</translation>
->>>>>>> 9460771a
-    </message>
-</context>
-<context>
-    <name>QRImageWidget</name>
-    </context>
-<context>
-    <name>RPCConsole</name>
-    <message>
-        <source>N/A</source>
-        <translation>N/A</translation>
-    </message>
-    <message>
-        <source>Client version</source>
-        <translation>Versió del client</translation>
-    </message>
-    <message>
-        <source>&amp;Information</source>
-        <translation>&amp;Informació</translation>
-    </message>
-    <message>
-        <source>Debug window</source>
-        <translation>Finestra de depuració</translation>
-    </message>
-    <message>
-        <source>General</source>
-        <translation>General</translation>
-    </message>
-    <message>
-        <source>Using BerkeleyDB version</source>
-        <translation>Utilitzant BerkeleyDB versió</translation>
-    </message>
-    <message>
-        <source>Startup time</source>
-        <translation>&amp;Temps d'inici</translation>
-    </message>
-    <message>
-        <source>Network</source>
-        <translation>Xarxa</translation>
-    </message>
-    <message>
-        <source>Name</source>
-        <translation>Nom</translation>
-    </message>
-    <message>
-        <source>Number of connections</source>
-        <translation>Nombre de connexions</translation>
-    </message>
-    <message>
-        <source>Block chain</source>
-        <translation>Cadena de blocs</translation>
-    </message>
-    <message>
-        <source>Current number of blocks</source>
-        <translation>Nombre de blocs actuals</translation>
-    </message>
-    <message>
-        <source>Received</source>
-        <translation>Rebut</translation>
-    </message>
-    <message>
-        <source>Sent</source>
-        <translation>Enviat</translation>
-    </message>
-    <message>
-        <source>&amp;Peers</source>
-        <translation>&amp;Iguals</translation>
-    </message>
-    <message>
-        <source>Select a peer to view detailed information.</source>
-        <translation>Seleccioneu un igual per mostrar informació detallada.</translation>
-    </message>
-<<<<<<< HEAD
-    <message>
-        <source>Direction</source>
-        <translation>Direcció</translation>
-    </message>
-    <message>
-        <source>Version</source>
-        <translation>Versió</translation>
-    </message>
-    <message>
-        <source>User Agent</source>
-        <translation>Agent d'usuari</translation>
-    </message>
-    <message>
-        <source>Services</source>
-        <translation>Serveis</translation>
-    </message>
-    <message>
-        <source>Starting Height</source>
-        <translation>Alçada inicial</translation>
-    </message>
-    <message>
-        <source>Sync Height</source>
-        <translation>Sincronitza l'alçada</translation>
-    </message>
-    <message>
-        <source>Ban Score</source>
-        <translation>Puntuació de bandeig</translation>
-    </message>
-    <message>
-        <source>Connection Time</source>
-        <translation>Temps de connexió</translation>
-    </message>
-    <message>
-        <source>Last Send</source>
-        <translation>Darrer enviament</translation>
-    </message>
-    <message>
-        <source>Last Receive</source>
-        <translation>Darrera recepció</translation>
-    </message>
-    <message>
-        <source>Bytes Sent</source>
-        <translation>Bytes enviats</translation>
-    </message>
-    <message>
-        <source>Bytes Received</source>
-        <translation>Bytes rebuts</translation>
-    </message>
-    <message>
-        <source>Ping Time</source>
-        <translation>Temps de ping</translation>
-    </message>
-    <message>
-        <source>Last block time</source>
-        <translation>Últim temps de bloc</translation>
-    </message>
-    <message>
-        <source>&amp;Open</source>
-        <translation>&amp;Obri</translation>
-    </message>
-    <message>
-        <source>&amp;Console</source>
-        <translation>&amp;Consola</translation>
-    </message>
-    <message>
-        <source>&amp;Network Traffic</source>
-        <translation>Trà&amp;nsit de la xarxa</translation>
-    </message>
-    <message>
-        <source>&amp;Clear</source>
-        <translation>Nete&amp;ja</translation>
-    </message>
-    <message>
-        <source>Totals</source>
-        <translation>Totals</translation>
-    </message>
-    <message>
-        <source>In:</source>
-        <translation>Dins:</translation>
-    </message>
-    <message>
-        <source>Out:</source>
-        <translation>Fora:</translation>
-    </message>
-    <message>
-        <source>Build date</source>
-        <translation>Data de compilació</translation>
-    </message>
-    <message>
-        <source>Debug log file</source>
-        <translation>Fitxer de registre de depuració</translation>
-    </message>
-    <message>
-        <source>Open the Bitcoin debug log file from the current data directory. This can take a few seconds for large log files.</source>
-        <translation>Obri el fitxer de registre de depuració de Bitcoin del directori de dades actual. Això pot trigar uns quants segons per a fitxers de registre grans.</translation>
-    </message>
-    <message>
-        <source>Clear console</source>
-        <translation>Neteja la consola</translation>
-    </message>
-    <message>
-        <source>Welcome to the Bitcoin RPC console.</source>
-        <translation>Vos donem la benvinguda a la consola RPC de Bitcoin</translation>
-    </message>
-    <message>
-        <source>Use up and down arrows to navigate history, and &lt;b&gt;Ctrl-L&lt;/b&gt; to clear screen.</source>
-        <translation>Utilitza les fletxes d'amunt i avall per navegar per l'historial, i &lt;b&gt;Ctrl-L&lt;\b&gt; per netejar la pantalla.</translation>
-    </message>
-    <message>
-        <source>Type &lt;b&gt;help&lt;/b&gt; for an overview of available commands.</source>
-        <translation>Escriviu &lt;b&gt;help&lt;\b&gt; per a obtindre un llistat de les ordes disponibles.</translation>
-    </message>
-    <message>
-        <source>%1 B</source>
-        <translation>%1 B</translation>
-    </message>
-    <message>
-        <source>%1 KB</source>
-        <translation>%1 KB</translation>
-    </message>
-    <message>
-        <source>%1 MB</source>
-        <translation>%1 MB</translation>
-    </message>
-    <message>
-        <source>%1 GB</source>
-        <translation>%1 GB</translation>
-    </message>
-    <message>
-        <source>via %1</source>
-        <translation>a través de %1</translation>
-    </message>
-    <message>
-        <source>never</source>
-        <translation>mai</translation>
-    </message>
-    <message>
-        <source>Inbound</source>
-        <translation>Entrant</translation>
-    </message>
-    <message>
-        <source>Outbound</source>
-        <translation>Eixint</translation>
-    </message>
-    <message>
-        <source>Unknown</source>
-        <translation>Desconegut</translation>
-    </message>
-    <message>
-        <source>Fetching...</source>
-        <translation>S'està obtenint...</translation>
-    </message>
-</context>
-<context>
-    <name>ReceiveCoinsDialog</name>
-    <message>
-        <source>&amp;Amount:</source>
-        <translation>Im&amp;port:</translation>
+    </context>
+<context>
+    <name>RecentRequestsTableModel</name>
+    </context>
+<context>
+    <name>SendCoinsDialog</name>
+    <message>
+        <source>Send Coins</source>
+        <translation>Envia monedes</translation>
+    </message>
+    <message>
+        <source>Coin Control Features</source>
+        <translation>Característiques de control de les monedes</translation>
+    </message>
+    <message>
+        <source>Inputs...</source>
+        <translation>Entrades...</translation>
+    </message>
+    <message>
+        <source>automatically selected</source>
+        <translation>seleccionat automàticament</translation>
+    </message>
+    <message>
+        <source>Insufficient funds!</source>
+        <translation>Fons insuficients!</translation>
+    </message>
+    <message>
+        <source>Quantity:</source>
+        <translation>Quantitat:</translation>
+    </message>
+    <message>
+        <source>Bytes:</source>
+        <translation>Bytes:</translation>
+    </message>
+    <message>
+        <source>Amount:</source>
+        <translation>Import:</translation>
+    </message>
+    <message>
+        <source>Priority:</source>
+        <translation>Prioritat:</translation>
+    </message>
+    <message>
+        <source>Fee:</source>
+        <translation>Comissió:</translation>
+    </message>
+    <message>
+        <source>After Fee:</source>
+        <translation>Comissió posterior:</translation>
+    </message>
+    <message>
+        <source>Change:</source>
+        <translation>Canvi:</translation>
+    </message>
+    <message>
+        <source>If this is activated, but the change address is empty or invalid, change will be sent to a newly generated address.</source>
+        <translation>Si s'activa això, però l'adreça de canvi està buida o bé no és vàlida, el canvi s'enviarà a una adreça generada de nou.</translation>
+    </message>
+    <message>
+        <source>Custom change address</source>
+        <translation>Personalitza l'adreça de canvi</translation>
+    </message>
+    <message>
+        <source>Transaction Fee:</source>
+        <translation>Comissió de transacció</translation>
+    </message>
+    <message>
+        <source>Choose...</source>
+        <translation>Tria...</translation>
+    </message>
+    <message>
+        <source>collapse fee-settings</source>
+        <translation>redueix els paràmetres de comissió</translation>
+    </message>
+    <message>
+        <source>per kilobyte</source>
+        <translation>per kilobyte</translation>
+    </message>
+    <message>
+        <source>If the custom fee is set to 1000 satoshis and the transaction is only 250 bytes, then "per kilobyte" only pays 250 satoshis in fee, while "total at least" pays 1000 satoshis. For transactions bigger than a kilobyte both pay by kilobyte.</source>
+        <translation>Si la comissió personalitzada es defineix a 1000 satoshis i la transacció és de només 250 bytes, llavors «per kilobyte» només es paguen 250 satoshis en una comissió, mentre que amb la de «total com a mínim» es pagarien 1000 satoshis. Per a transaccions superiors al kilobyte, en tots dos casos es paga per kilobyte.</translation>
+    </message>
+    <message>
+        <source>Hide</source>
+        <translation>Amaga</translation>
+    </message>
+    <message>
+        <source>total at least</source>
+        <translation>total com a mínim</translation>
+    </message>
+    <message>
+        <source>Paying only the minimum fee is just fine as long as there is less transaction volume than space in the blocks. But be aware that this can end up in a never confirming transaction once there is more demand for bitcoin transactions than the network can process.</source>
+        <translation>No hi ha cap problema en pagar només la comissió mínima sempre que hi haja menys volum de transacció que espai en els blocs. Però tingueu present que això pot acabar en una transacció que mai es confirme una vegada hi haja més demanda de transaccions de bitcoins que la xarxa puga processar.</translation>
+    </message>
+    <message>
+        <source>(read the tooltip)</source>
+        <translation>(llegiu l'indicador de funció)</translation>
+    </message>
+    <message>
+        <source>Recommended:</source>
+        <translation>Recomanada:</translation>
+    </message>
+    <message>
+        <source>Custom:</source>
+        <translation>Personalitzada:</translation>
+    </message>
+    <message>
+        <source>(Smart fee not initialized yet. This usually takes a few blocks...)</source>
+        <translation>(No s'ha inicialitzat encara la comissió intel·ligent. Normalment pren uns pocs blocs...)</translation>
+    </message>
+    <message>
+        <source>Confirmation time:</source>
+        <translation>Temps de confirmació:</translation>
+    </message>
+    <message>
+        <source>normal</source>
+        <translation>normal</translation>
+    </message>
+    <message>
+        <source>fast</source>
+        <translation>ràpid</translation>
+    </message>
+    <message>
+        <source>Send to multiple recipients at once</source>
+        <translation>Envia a múltiples destinataris al mateix temps</translation>
+    </message>
+    <message>
+        <source>Add &amp;Recipient</source>
+        <translation>Afig &amp;destinatari</translation>
+    </message>
+    <message>
+        <source>Clear all fields of the form.</source>
+        <translation>Netejar tots els camps del formulari.</translation>
+    </message>
+    <message>
+        <source>Dust:</source>
+        <translation>Polsim:</translation>
+    </message>
+    <message>
+        <source>Clear &amp;All</source>
+        <translation>Neteja-ho &amp;tot</translation>
+    </message>
+    <message>
+        <source>Balance:</source>
+        <translation>Balanç:</translation>
+    </message>
+    <message>
+        <source>Confirm the send action</source>
+        <translation>Confirma l'acció d'enviament</translation>
+    </message>
+    <message>
+        <source>S&amp;end</source>
+        <translation>E&amp;nvia</translation>
+    </message>
+    </context>
+<context>
+    <name>SendCoinsEntry</name>
+    <message>
+        <source>A&amp;mount:</source>
+        <translation>Q&amp;uantitat:</translation>
+    </message>
+    <message>
+        <source>Pay &amp;To:</source>
+        <translation>Paga &amp;a:</translation>
     </message>
     <message>
         <source>&amp;Label:</source>
         <translation>&amp;Etiqueta:</translation>
     </message>
     <message>
-        <source>&amp;Message:</source>
-        <translation>&amp;Missatge:</translation>
-    </message>
-    <message>
-        <source>Reuse one of the previously used receiving addresses. Reusing addresses has security and privacy issues. Do not use this unless re-generating a payment request made before.</source>
-        <translation>Reutilitza una de les adreces de recepció utilitzades anteriorment. La reutilització d'adreces pot comportar problemes de seguretat i privadesa. No ho utilitzeu llevat que torneu a generar una sol·licitud de pagament feta abans.</translation>
-    </message>
-    <message>
-        <source>R&amp;euse an existing receiving address (not recommended)</source>
-        <translation>R&amp;eutilitza una adreça de recepció anterior (no recomanat)</translation>
-    </message>
-    <message>
-        <source>An optional message to attach to the payment request, which will be displayed when the request is opened. Note: The message will not be sent with the payment over the Bitcoin network.</source>
-        <translation>Un missatge opcional que s'adjuntarà a la sol·licitud de pagament, que es mostrarà quan s'òbriga la sol·licitud. Nota: El missatge no s'enviarà amb el pagament per la xarxa Bitcoin.</translation>
-    </message>
-    <message>
-        <source>An optional label to associate with the new receiving address.</source>
-        <translation>Una etiqueta opcional que s'associarà amb la nova adreça receptora.</translation>
-    </message>
-    <message>
-        <source>Use this form to request payments. All fields are &lt;b&gt;optional&lt;/b&gt;.</source>
-        <translation>Utilitzeu este formulari per sol·licitar pagaments. Tots els camps són &lt;b&gt;opcionals&lt;/b&gt;.</translation>
-    </message>
-    <message>
-        <source>An optional amount to request. Leave this empty or zero to not request a specific amount.</source>
-        <translation>Un import opcional per sol·licitar. Deixeu-ho en blanc o zero per no sol·licitar cap import específic.</translation>
-    </message>
-    <message>
-        <source>Clear all fields of the form.</source>
-        <translation>Esborra tots els camps del formuari.</translation>
-    </message>
-    <message>
-        <source>Clear</source>
-        <translation>Neteja</translation>
-    </message>
-    <message>
-        <source>Requested payments history</source>
-        <translation>Historial de pagaments sol·licitats</translation>
-    </message>
-    <message>
-        <source>&amp;Request payment</source>
-        <translation>&amp;Sol·licitud de pagament</translation>
-    </message>
-    <message>
-        <source>Show the selected request (does the same as double clicking an entry)</source>
-        <translation>Mostra la sol·licitud seleccionada (fa el mateix que el doble clic a una entrada)</translation>
-    </message>
-    <message>
-        <source>Show</source>
-        <translation>Mostra</translation>
-    </message>
-    <message>
-        <source>Remove the selected entries from the list</source>
-        <translation>Esborra les entrades seleccionades de la llista</translation>
-    </message>
-    <message>
-        <source>Remove</source>
-        <translation>Esborra</translation>
-    </message>
-    <message>
-        <source>Copy label</source>
-        <translation>Copia l'etiqueta</translation>
-    </message>
-    <message>
-        <source>Copy message</source>
-        <translation>Copia el missatge</translation>
-    </message>
-    <message>
-        <source>Copy amount</source>
-        <translation>Copia l'import</translation>
+        <source>Choose previously used address</source>
+        <translation>Trieu una adreça feta servir anteriorment</translation>
+    </message>
+    <message>
+        <source>This is a normal payment.</source>
+        <translation>Això és un pagament normal.</translation>
+    </message>
+    <message>
+        <source>The Bitcoin address to send the payment to</source>
+        <translation>L'adreça Bitcoin on enviar el pagament</translation>
+    </message>
+    <message>
+        <source>Alt+A</source>
+        <translation>Alta+A</translation>
+    </message>
+    <message>
+        <source>Paste address from clipboard</source>
+        <translation>Apegar adreça del porta-retalls</translation>
+    </message>
+    <message>
+        <source>Alt+P</source>
+        <translation>Alt+P</translation>
+    </message>
+    <message>
+        <source>Remove this entry</source>
+        <translation>Elimina esta entrada</translation>
+    </message>
+    <message>
+        <source>The fee will be deducted from the amount being sent. The recipient will receive less bitcoins than you enter in the amount field. If multiple recipients are selected, the fee is split equally.</source>
+        <translation>La comissió es deduirà de l'import que s'enviarà. El destinatari rebrà menys bitcoins que les que introduïu al camp d'import. Si se seleccionen múltiples destinataris, la comissió es dividirà per igual.</translation>
+    </message>
+    <message>
+        <source>S&amp;ubtract fee from amount</source>
+        <translation>S&amp;ubstreu la comissió de l'import</translation>
+    </message>
+    <message>
+        <source>Message:</source>
+        <translation>Missatge:</translation>
+    </message>
+    <message>
+        <source>This is an unauthenticated payment request.</source>
+        <translation>Esta és una sol·licitud de pagament no autenticada.</translation>
+    </message>
+    <message>
+        <source>This is an authenticated payment request.</source>
+        <translation>Esta és una sol·licitud de pagament autenticada.</translation>
+    </message>
+    <message>
+        <source>Enter a label for this address to add it to the list of used addresses</source>
+        <translation>Introduïu una etiqueta per a esta adreça per afegir-la a la llista d'adreces utilitzades</translation>
+    </message>
+    <message>
+        <source>A message that was attached to the bitcoin: URI which will be stored with the transaction for your reference. Note: This message will not be sent over the Bitcoin network.</source>
+        <translation>Un missatge que s'ha adjuntat al bitcoin: URI que s'emmagatzemarà amb la transacció per a la vostra referència. Nota: el missatge no s'enviarà a través de la xarxa Bitcoin.</translation>
+    </message>
+    <message>
+        <source>Pay To:</source>
+        <translation>Paga a:</translation>
+    </message>
+    <message>
+        <source>Memo:</source>
+        <translation>Memo:</translation>
+    </message>
+    </context>
+<context>
+    <name>SendConfirmationDialog</name>
+    </context>
+<context>
+    <name>ShutdownWindow</name>
+    <message>
+        <source>Do not shut down the computer until this window disappears.</source>
+        <translation>No apagueu l'ordinador fins que no desaparegui esta finestra.</translation>
     </message>
 </context>
 <context>
-    <name>ReceiveRequestDialog</name>
-    <message>
-        <source>QR Code</source>
-        <translation>Codi QR</translation>
-    </message>
-    <message>
-        <source>Copy &amp;URI</source>
-        <translation>Copia l'&amp;URI</translation>
-    </message>
-    <message>
-        <source>Copy &amp;Address</source>
-        <translation>Copia l'&amp;adreça</translation>
-    </message>
-    <message>
-        <source>&amp;Save Image...</source>
-        <translation>&amp;Guarda la imatge...</translation>
-    </message>
-    <message>
-        <source>Request payment to %1</source>
-        <translation>Sol·licita un pagament a %1</translation>
-    </message>
-    <message>
-        <source>Payment information</source>
-        <translation>Informació de pagament</translation>
-    </message>
-    <message>
-        <source>URI</source>
-        <translation>URI</translation>
-    </message>
-    <message>
-        <source>Address</source>
-        <translation>Adreça</translation>
-    </message>
-    <message>
-        <source>Amount</source>
-        <translation>Import</translation>
-    </message>
-    <message>
-        <source>Label</source>
-        <translation>Etiqueta</translation>
-    </message>
-    <message>
-        <source>Message</source>
-        <translation>Missatge</translation>
-    </message>
-    <message>
-        <source>Resulting URI too long, try to reduce the text for label / message.</source>
-        <translation>URI resultant massa llarga, intenta reduir el text per a la etiqueta / missatge</translation>
-    </message>
-    <message>
-        <source>Error encoding URI into QR Code.</source>
-        <translation>Error en codificar l'URI en un codi QR.</translation>
-    </message>
-</context>
-<context>
-    <name>RecentRequestsTableModel</name>
-    <message>
-        <source>Date</source>
-        <translation>Data</translation>
-    </message>
-    <message>
-        <source>Label</source>
-        <translation>Etiqueta</translation>
-    </message>
-    <message>
-        <source>Message</source>
-        <translation>Missatge</translation>
-    </message>
-    <message>
-        <source>Amount</source>
-        <translation>Import</translation>
-    </message>
-    <message>
-        <source>(no label)</source>
-        <translation>(sense etiqueta)</translation>
-    </message>
-    <message>
-        <source>(no message)</source>
-        <translation>(sense missatge)</translation>
-    </message>
-    <message>
-        <source>(no amount)</source>
-        <translation>(sense import)</translation>
-    </message>
-</context>
-<context>
-    <name>SendCoinsDialog</name>
-    <message>
-        <source>Send Coins</source>
-        <translation>Envia monedes</translation>
-    </message>
-    <message>
-        <source>Coin Control Features</source>
-        <translation>Característiques de control de les monedes</translation>
-    </message>
-    <message>
-        <source>Inputs...</source>
-        <translation>Entrades...</translation>
-    </message>
-    <message>
-        <source>automatically selected</source>
-        <translation>seleccionat automàticament</translation>
-    </message>
-    <message>
-        <source>Insufficient funds!</source>
-        <translation>Fons insuficients!</translation>
-    </message>
-    <message>
-        <source>Quantity:</source>
-        <translation>Quantitat:</translation>
-    </message>
-    <message>
-        <source>Bytes:</source>
-        <translation>Bytes:</translation>
-    </message>
-    <message>
-        <source>Amount:</source>
-        <translation>Import:</translation>
-    </message>
-    <message>
-        <source>Priority:</source>
-        <translation>Prioritat:</translation>
-    </message>
-    <message>
-        <source>Fee:</source>
-        <translation>Comissió:</translation>
-    </message>
-    <message>
-        <source>After Fee:</source>
-        <translation>Quota posterior:</translation>
-    </message>
-    <message>
-        <source>Change:</source>
-        <translation>Canvi:</translation>
-    </message>
-    <message>
-        <source>If this is activated, but the change address is empty or invalid, change will be sent to a newly generated address.</source>
-        <translation>Si s'activa això, però l'adreça de canvi està buida o bé no és vàlida, el canvi s'enviarà a una adreça generada de nou.</translation>
-    </message>
-    <message>
-        <source>Custom change address</source>
-        <translation>Personalitza l'adreça de canvi</translation>
-    </message>
-    <message>
-        <source>Transaction Fee:</source>
-        <translation>Comissió de transacció</translation>
-    </message>
-    <message>
-        <source>Choose...</source>
-        <translation>Tria...</translation>
-    </message>
-    <message>
-        <source>collapse fee-settings</source>
-        <translation>redueix els paràmetres de comissió</translation>
-    </message>
-    <message>
-        <source>per kilobyte</source>
-        <translation>per kilobyte</translation>
-    </message>
-    <message>
-        <source>If the custom fee is set to 1000 satoshis and the transaction is only 250 bytes, then "per kilobyte" only pays 250 satoshis in fee, while "total at least" pays 1000 satoshis. For transactions bigger than a kilobyte both pay by kilobyte.</source>
-        <translation>Si la comissió personalitzada es defineix a 1000 satoshis i la transacció és de només 250 bytes, llavors «per kilobyte» només es paguen 250 satoshis en una comissió, mentre que amb la de «total com a mínim» es pagarien 1000 satoshis. Per a transaccions superiors al kilobyte, en tots dos casos es paga per kilobyte.</translation>
-    </message>
-    <message>
-        <source>total at least</source>
-        <translation>total com a mínim</translation>
-    </message>
-    <message>
-        <source>Paying only the minimum fee is just fine as long as there is less transaction volume than space in the blocks. But be aware that this can end up in a never confirming transaction once there is more demand for bitcoin transactions than the network can process.</source>
-        <translation>No hi ha cap problema en pagar només la comissió mínima sempre que hi haja menys volum de transacció que espai en els blocs. Però tingueu present que això pot acabar en una transacció que mai es confirme una vegada hi haja més demanda de transaccions de bitcoins que la xarxa puga processar.</translation>
-    </message>
-    <message>
-        <source>(read the tooltip)</source>
-        <translation>(llegiu l'indicador de funció)</translation>
-    </message>
-    <message>
-        <source>Recommended:</source>
-        <translation>Recomanada:</translation>
-    </message>
-    <message>
-        <source>Custom:</source>
-        <translation>Personalitzada:</translation>
-    </message>
-    <message>
-        <source>(Smart fee not initialized yet. This usually takes a few blocks...)</source>
-        <translation>(No s'ha inicialitzat encara la comissió intel·ligent. Normalment pren uns pocs blocs...)</translation>
-    </message>
-    <message>
-        <source>Confirmation time:</source>
-        <translation>Temps de confirmació:</translation>
-    </message>
-    <message>
-        <source>normal</source>
-        <translation>normal</translation>
-    </message>
-    <message>
-        <source>fast</source>
-        <translation>ràpid</translation>
-    </message>
-    <message>
-        <source>Send as zero-fee transaction if possible</source>
-        <translation>Envia com a transacció de comissió zero si és possible</translation>
-    </message>
-    <message>
-        <source>(confirmation may take longer)</source>
-        <translation>(la confirmació pot trigar més temps)</translation>
-    </message>
-    <message>
-        <source>Send to multiple recipients at once</source>
-        <translation>Envia a múltiples destinataris al mateix temps</translation>
-    </message>
-    <message>
-        <source>Add &amp;Recipient</source>
-        <translation>Afig &amp;destinatari</translation>
-    </message>
-    <message>
-        <source>Clear all fields of the form.</source>
-        <translation>Netejar tots els camps del formulari.</translation>
-    </message>
-    <message>
-        <source>Dust:</source>
-        <translation>Polsim:</translation>
+    <name>SignVerifyMessageDialog</name>
+    <message>
+        <source>Signatures - Sign / Verify a Message</source>
+        <translation>Signatures - Signa / verifica un missatge</translation>
+    </message>
+    <message>
+        <source>&amp;Sign Message</source>
+        <translation>&amp;Signa el missatge</translation>
+    </message>
+    <message>
+        <source>You can sign messages/agreements with your addresses to prove you can receive bitcoins sent to them. Be careful not to sign anything vague or random, as phishing attacks may try to trick you into signing your identity over to them. Only sign fully-detailed statements you agree to.</source>
+        <translation>Podeu signar missatges/acords amb les vostres adreces per provar que rebeu les bitcoins que s'hi envien. Aneu amb compte no signar res que siga vague o aleatori, perquè en alguns atacs de suplantació es pot provar que hi signeu la vostra identitat. Només signeu aquelles declaracions completament detallades en què hi esteu d'acord. </translation>
+    </message>
+    <message>
+        <source>The Bitcoin address to sign the message with</source>
+        <translation>L'adreça Bitcoin amb què signar el missatge</translation>
+    </message>
+    <message>
+        <source>Choose previously used address</source>
+        <translation>Tria les adreces fetes servir amb anterioritat</translation>
+    </message>
+    <message>
+        <source>Alt+A</source>
+        <translation>Alt+A</translation>
+    </message>
+    <message>
+        <source>Paste address from clipboard</source>
+        <translation>Apega l'adreça del porta-retalls</translation>
+    </message>
+    <message>
+        <source>Alt+P</source>
+        <translation>Alt+P</translation>
+    </message>
+    <message>
+        <source>Enter the message you want to sign here</source>
+        <translation>Introduïu ací el missatge que voleu signar</translation>
+    </message>
+    <message>
+        <source>Signature</source>
+        <translation>Signatura</translation>
+    </message>
+    <message>
+        <source>Copy the current signature to the system clipboard</source>
+        <translation>Copia la signatura actual al porta-retalls del sistema</translation>
+    </message>
+    <message>
+        <source>Sign the message to prove you own this Bitcoin address</source>
+        <translation>Signa el missatge per provar que ets propietari d'esta adreça Bitcoin</translation>
+    </message>
+    <message>
+        <source>Sign &amp;Message</source>
+        <translation>Signa el &amp;missatge</translation>
+    </message>
+    <message>
+        <source>Reset all sign message fields</source>
+        <translation>Neteja tots els camps de clau</translation>
     </message>
     <message>
         <source>Clear &amp;All</source>
         <translation>Neteja-ho &amp;tot</translation>
     </message>
     <message>
-        <source>Balance:</source>
-        <translation>Balanç:</translation>
-    </message>
-    <message>
-        <source>Confirm the send action</source>
-        <translation>Confirma l'acció d'enviament</translation>
-    </message>
-    <message>
-        <source>S&amp;end</source>
-        <translation>E&amp;nvia</translation>
-    </message>
-    <message>
-        <source>Confirm send coins</source>
-        <translation>Confirma l'enviament de monedes</translation>
-    </message>
-    <message>
-        <source>%1 to %2</source>
-        <translation>%1 a %2</translation>
-    </message>
-    <message>
-        <source>Copy quantity</source>
-        <translation>Copia la quantitat</translation>
-    </message>
-    <message>
-        <source>Copy amount</source>
-        <translation>Copia l'import</translation>
-    </message>
-    <message>
-        <source>Copy fee</source>
-        <translation>Copia la comissi</translation>
-    </message>
-    <message>
-        <source>Copy after fee</source>
-        <translation>Copia la comissió posterior</translation>
-    </message>
-    <message>
-        <source>Copy bytes</source>
-        <translation>Copia els bytes</translation>
-    </message>
-    <message>
-        <source>Copy priority</source>
-        <translation>Copia la prioritat</translation>
-    </message>
-    <message>
-        <source>Copy change</source>
-        <translation>Copia el canvi</translation>
-    </message>
-    <message>
-        <source>or</source>
-        <translation>o</translation>
-    </message>
-    <message>
-        <source>The recipient address is not valid, please recheck.</source>
-        <translation>L'adreça de destinatari no és vàlida, per favor comprovi-la.</translation>
-    </message>
-    <message>
-        <source>The amount to pay must be larger than 0.</source>
-        <translation>L'import a pagar ha de ser major que 0.</translation>
-    </message>
-    <message>
-        <source>The amount exceeds your balance.</source>
-        <translation>L'import supera el vostre balanç.</translation>
-    </message>
-    <message>
-        <source>The total exceeds your balance when the %1 transaction fee is included.</source>
-        <translation>El total excedeix el teu balanç quan s'afig la comisió a la transacció %1.</translation>
-    </message>
-    <message>
-        <source>Duplicate address found, can only send to each address once per send operation.</source>
-        <translation>S'ha trobat una adreça duplicada, tan sols es pot enviar a cada adreça un cop per orde d'enviament.</translation>
-    </message>
-    <message>
-        <source>Transaction creation failed!</source>
-        <translation>Ha fallat la creació de la transacció!</translation>
-    </message>
-    <message>
-        <source>The transaction was rejected! This might happen if some of the coins in your wallet were already spent, such as if you used a copy of wallet.dat and coins were spent in the copy but not marked as spent here.</source>
-        <translation>S'ha rebutjat la transacció! Això pot passar si alguna de les monedes del vostre moneder ja s'han gastat; per exemple, si heu fet servir una còpia de seguretat del fitxer wallet.dat i s'hagueren gastat monedes de la còpia però sense marcar-les-hi com a gastades.</translation>
-    </message>
-    <message>
-        <source>Pay only the minimum fee of %1</source>
-        <translation>Paga només la comissió mínima de %1</translation>
-    </message>
-    <message>
-        <source>Warning: Invalid Bitcoin address</source>
-        <translation>Avís: adreça Bitcoin no vàlida</translation>
-    </message>
-    <message>
-        <source>(no label)</source>
-        <translation>(sense etiqueta)</translation>
-    </message>
-    <message>
-        <source>Warning: Unknown change address</source>
-        <translation>Avís: adreça de canvi desconeguda</translation>
-    </message>
-    <message>
-        <source>Copy dust</source>
-        <translation>Copia el polsim</translation>
-    </message>
-    <message>
-        <source>Are you sure you want to send?</source>
-        <translation>Esteu segur que ho voleu enviar?</translation>
-    </message>
-    <message>
-        <source>added as transaction fee</source>
-        <translation>S'ha afegit una taxa de transacció</translation>
-    </message>
-</context>
-<context>
-    <name>SendCoinsEntry</name>
-    <message>
-        <source>A&amp;mount:</source>
-        <translation>Q&amp;uantitat:</translation>
-    </message>
-    <message>
-        <source>Pay &amp;To:</source>
-        <translation>Paga &amp;a:</translation>
-    </message>
-    <message>
-        <source>Enter a label for this address to add it to your address book</source>
-        <translation>Introduïu una etiqueta per a esta adreça per afegir-la a la llibreta d'adreces</translation>
-    </message>
-    <message>
-        <source>&amp;Label:</source>
-        <translation>&amp;Etiqueta:</translation>
-    </message>
-    <message>
-        <source>Choose previously used address</source>
-        <translation>Trieu una adreça feta servir anteriorment</translation>
-    </message>
-    <message>
-        <source>This is a normal payment.</source>
-        <translation>Això és un pagament normal.</translation>
-    </message>
-    <message>
-        <source>The Bitcoin address to send the payment to</source>
-        <translation>L'adreça Bitcoin on enviar el pagament</translation>
-    </message>
-    <message>
-        <source>Alt+A</source>
-        <translation>Alta+A</translation>
-    </message>
-    <message>
-        <source>Paste address from clipboard</source>
-        <translation>Apegar adreça del porta-retalls</translation>
-    </message>
-    <message>
-        <source>Alt+P</source>
-        <translation>Alt+P</translation>
-    </message>
-    <message>
-        <source>Remove this entry</source>
-        <translation>Elimina esta entrada</translation>
-    </message>
-    <message>
-        <source>Message:</source>
-        <translation>Missatge:</translation>
-    </message>
-    <message>
-        <source>This is a verified payment request.</source>
-        <translation>Esta és una sol·licitud de pagament verificada.</translation>
-    </message>
-    <message>
-        <source>Enter a label for this address to add it to the list of used addresses</source>
-        <translation>Introduïu una etiqueta per a esta adreça per afegir-la a la llista d'adreces utilitzades</translation>
-    </message>
-    <message>
-        <source>A message that was attached to the bitcoin: URI which will be stored with the transaction for your reference. Note: This message will not be sent over the Bitcoin network.</source>
-        <translation>Un missatge que s'ha adjuntat al bitcoin: URI que s'emmagatzemarà amb la transacció per a la vostra referència. Nota: el missatge no s'enviarà a través de la xarxa Bitcoin.</translation>
-    </message>
-    <message>
-        <source>This is an unverified payment request.</source>
-        <translation>Esta és una sol·licitud de pagament no verificada.</translation>
-    </message>
-    <message>
-        <source>Pay To:</source>
-        <translation>Paga a:</translation>
-    </message>
-    <message>
-        <source>Memo:</source>
-        <translation>Memo:</translation>
-    </message>
-</context>
-<context>
-    <name>ShutdownWindow</name>
-=======
->>>>>>> 9460771a
-    <message>
-        <source>Direction</source>
-        <translation>Direcció</translation>
-    </message>
-    <message>
-        <source>Version</source>
-        <translation>Versió</translation>
-    </message>
-    <message>
-        <source>User Agent</source>
-        <translation>Agent d'usuari</translation>
-    </message>
-    <message>
-        <source>Services</source>
-        <translation>Serveis</translation>
-    </message>
-    <message>
-        <source>Ban Score</source>
-        <translation>Puntuació de bandeig</translation>
-    </message>
-    <message>
-        <source>Connection Time</source>
-        <translation>Temps de connexió</translation>
-    </message>
-    <message>
-        <source>Last Send</source>
-        <translation>Darrer enviament</translation>
-    </message>
-    <message>
-        <source>Last Receive</source>
-        <translation>Darrera recepció</translation>
-    </message>
-    <message>
-        <source>Ping Time</source>
-        <translation>Temps de ping</translation>
-    </message>
-    <message>
-        <source>Time Offset</source>
-        <translation>Diferència horària</translation>
-    </message>
-    <message>
-        <source>Last block time</source>
-        <translation>Últim temps de bloc</translation>
-    </message>
-    <message>
-        <source>&amp;Open</source>
-        <translation>&amp;Obri</translation>
-    </message>
-    <message>
-        <source>&amp;Console</source>
-        <translation>&amp;Consola</translation>
-    </message>
-    <message>
-        <source>&amp;Network Traffic</source>
-        <translation>Trà&amp;nsit de la xarxa</translation>
-    </message>
-    <message>
-        <source>&amp;Clear</source>
-        <translation>Nete&amp;ja</translation>
-    </message>
-    <message>
-        <source>Totals</source>
-        <translation>Totals</translation>
-    </message>
-    <message>
-        <source>In:</source>
-        <translation>Dins:</translation>
-    </message>
-    <message>
-        <source>Out:</source>
-        <translation>Fora:</translation>
-    </message>
-    <message>
-        <source>Debug log file</source>
-        <translation>Fitxer de registre de depuració</translation>
-    </message>
-    <message>
-        <source>Clear console</source>
-        <translation>Neteja la consola</translation>
-    </message>
-    <message>
-        <source>Use up and down arrows to navigate history, and &lt;b&gt;Ctrl-L&lt;/b&gt; to clear screen.</source>
-        <translation>Utilitza les fletxes d'amunt i avall per navegar per l'historial, i &lt;b&gt;Ctrl-L&lt;\b&gt; per netejar la pantalla.</translation>
-    </message>
-    <message>
-        <source>Type &lt;b&gt;help&lt;/b&gt; for an overview of available commands.</source>
-        <translation>Escriviu &lt;b&gt;help&lt;\b&gt; per a obtindre un llistat de les ordes disponibles.</translation>
-    </message>
-    <message>
-        <source>%1 B</source>
-        <translation>%1 B</translation>
-    </message>
-    <message>
-        <source>%1 KB</source>
-        <translation>%1 KB</translation>
-    </message>
-    <message>
-        <source>%1 MB</source>
-        <translation>%1 MB</translation>
-    </message>
-    <message>
-        <source>%1 GB</source>
-        <translation>%1 GB</translation>
-    </message>
-    <message>
-        <source>via %1</source>
-        <translation>a través de %1</translation>
-    </message>
-    <message>
-        <source>never</source>
-        <translation>mai</translation>
-    </message>
-    <message>
-        <source>Inbound</source>
-        <translation>Entrant</translation>
-    </message>
-    <message>
-        <source>Outbound</source>
-        <translation>Eixint</translation>
-    </message>
-    <message>
-        <source>Yes</source>
-        <translation>Sí</translation>
-    </message>
-    <message>
-        <source>No</source>
-        <translation>No</translation>
-    </message>
-    <message>
-        <source>Unknown</source>
-        <translation>Desconegut</translation>
-    </message>
-</context>
-<context>
-    <name>ReceiveCoinsDialog</name>
-    <message>
-        <source>&amp;Amount:</source>
-        <translation>Im&amp;port:</translation>
-    </message>
-    <message>
-        <source>&amp;Label:</source>
-        <translation>&amp;Etiqueta:</translation>
-    </message>
-    <message>
-        <source>&amp;Message:</source>
-        <translation>&amp;Missatge:</translation>
-    </message>
-    <message>
-        <source>Reuse one of the previously used receiving addresses. Reusing addresses has security and privacy issues. Do not use this unless re-generating a payment request made before.</source>
-        <translation>Reutilitza una de les adreces de recepció utilitzades anteriorment. La reutilització d'adreces pot comportar problemes de seguretat i privadesa. No ho utilitzeu llevat que torneu a generar una sol·licitud de pagament feta abans.</translation>
-    </message>
-    <message>
-        <source>R&amp;euse an existing receiving address (not recommended)</source>
-        <translation>R&amp;eutilitza una adreça de recepció anterior (no recomanat)</translation>
-    </message>
-    <message>
-        <source>An optional message to attach to the payment request, which will be displayed when the request is opened. Note: The message will not be sent with the payment over the Bitcoin network.</source>
-        <translation>Un missatge opcional que s'adjuntarà a la sol·licitud de pagament, que es mostrarà quan s'òbriga la sol·licitud. Nota: El missatge no s'enviarà amb el pagament per la xarxa Bitcoin.</translation>
-    </message>
-    <message>
-        <source>An optional label to associate with the new receiving address.</source>
-        <translation>Una etiqueta opcional que s'associarà amb la nova adreça receptora.</translation>
-    </message>
-    <message>
-        <source>Use this form to request payments. All fields are &lt;b&gt;optional&lt;/b&gt;.</source>
-        <translation>Utilitzeu este formulari per sol·licitar pagaments. Tots els camps són &lt;b&gt;opcionals&lt;/b&gt;.</translation>
-    </message>
-    <message>
-        <source>An optional amount to request. Leave this empty or zero to not request a specific amount.</source>
-        <translation>Un import opcional per sol·licitar. Deixeu-ho en blanc o zero per no sol·licitar cap import específic.</translation>
-    </message>
-    <message>
-        <source>Clear all fields of the form.</source>
-        <translation>Esborra tots els camps del formuari.</translation>
-    </message>
-    <message>
-        <source>Clear</source>
-        <translation>Neteja</translation>
-    </message>
-    <message>
-        <source>Requested payments history</source>
-        <translation>Historial de pagaments sol·licitats</translation>
-    </message>
-    <message>
-        <source>&amp;Request payment</source>
-        <translation>&amp;Sol·licitud de pagament</translation>
-    </message>
-    <message>
-        <source>Show the selected request (does the same as double clicking an entry)</source>
-        <translation>Mostra la sol·licitud seleccionada (fa el mateix que el doble clic a una entrada)</translation>
-    </message>
-    <message>
-        <source>Show</source>
-        <translation>Mostra</translation>
-    </message>
-    <message>
-        <source>Remove the selected entries from the list</source>
-        <translation>Esborra les entrades seleccionades de la llista</translation>
-    </message>
-    <message>
-        <source>Remove</source>
-        <translation>Esborra</translation>
-    </message>
-    </context>
-<context>
-    <name>ReceiveRequestDialog</name>
-    <message>
-        <source>QR Code</source>
-        <translation>Codi QR</translation>
-    </message>
-    <message>
-        <source>Copy &amp;URI</source>
-        <translation>Copia l'&amp;URI</translation>
-    </message>
-    <message>
-        <source>Copy &amp;Address</source>
-        <translation>Copia l'&amp;adreça</translation>
-    </message>
-    <message>
-        <source>&amp;Save Image...</source>
-        <translation>&amp;Guarda la imatge...</translation>
-    </message>
-    </context>
-<context>
-    <name>RecentRequestsTableModel</name>
-    </context>
-<context>
-    <name>SendCoinsDialog</name>
-    <message>
-        <source>Send Coins</source>
-        <translation>Envia monedes</translation>
-    </message>
-    <message>
-        <source>Coin Control Features</source>
-        <translation>Característiques de control de les monedes</translation>
-    </message>
-    <message>
-        <source>Inputs...</source>
-        <translation>Entrades...</translation>
-    </message>
-    <message>
-        <source>automatically selected</source>
-        <translation>seleccionat automàticament</translation>
-    </message>
-    <message>
-        <source>Insufficient funds!</source>
-        <translation>Fons insuficients!</translation>
-    </message>
-    <message>
-        <source>Quantity:</source>
-        <translation>Quantitat:</translation>
-    </message>
-    <message>
-        <source>Bytes:</source>
-        <translation>Bytes:</translation>
-    </message>
-    <message>
-        <source>Amount:</source>
-        <translation>Import:</translation>
-    </message>
-    <message>
-        <source>Priority:</source>
-        <translation>Prioritat:</translation>
-    </message>
-    <message>
-        <source>Fee:</source>
-        <translation>Comissió:</translation>
-    </message>
-    <message>
-        <source>After Fee:</source>
-        <translation>Comissió posterior:</translation>
-    </message>
-    <message>
-        <source>Change:</source>
-        <translation>Canvi:</translation>
-    </message>
-    <message>
-        <source>If this is activated, but the change address is empty or invalid, change will be sent to a newly generated address.</source>
-        <translation>Si s'activa això, però l'adreça de canvi està buida o bé no és vàlida, el canvi s'enviarà a una adreça generada de nou.</translation>
-    </message>
-    <message>
-        <source>Custom change address</source>
-        <translation>Personalitza l'adreça de canvi</translation>
-    </message>
-    <message>
-        <source>Transaction Fee:</source>
-        <translation>Comissió de transacció</translation>
-    </message>
-    <message>
-        <source>Choose...</source>
-        <translation>Tria...</translation>
-    </message>
-    <message>
-        <source>collapse fee-settings</source>
-        <translation>redueix els paràmetres de comissió</translation>
-    </message>
-    <message>
-        <source>per kilobyte</source>
-        <translation>per kilobyte</translation>
-    </message>
-    <message>
-        <source>If the custom fee is set to 1000 satoshis and the transaction is only 250 bytes, then "per kilobyte" only pays 250 satoshis in fee, while "total at least" pays 1000 satoshis. For transactions bigger than a kilobyte both pay by kilobyte.</source>
-        <translation>Si la comissió personalitzada es defineix a 1000 satoshis i la transacció és de només 250 bytes, llavors «per kilobyte» només es paguen 250 satoshis en una comissió, mentre que amb la de «total com a mínim» es pagarien 1000 satoshis. Per a transaccions superiors al kilobyte, en tots dos casos es paga per kilobyte.</translation>
-    </message>
-    <message>
-        <source>Hide</source>
-        <translation>Amaga</translation>
-    </message>
-    <message>
-        <source>total at least</source>
-        <translation>total com a mínim</translation>
-    </message>
-    <message>
-        <source>Paying only the minimum fee is just fine as long as there is less transaction volume than space in the blocks. But be aware that this can end up in a never confirming transaction once there is more demand for bitcoin transactions than the network can process.</source>
-        <translation>No hi ha cap problema en pagar només la comissió mínima sempre que hi haja menys volum de transacció que espai en els blocs. Però tingueu present que això pot acabar en una transacció que mai es confirme una vegada hi haja més demanda de transaccions de bitcoins que la xarxa puga processar.</translation>
-    </message>
-    <message>
-        <source>(read the tooltip)</source>
-        <translation>(llegiu l'indicador de funció)</translation>
-    </message>
-    <message>
-        <source>Recommended:</source>
-        <translation>Recomanada:</translation>
-    </message>
-    <message>
-        <source>Custom:</source>
-        <translation>Personalitzada:</translation>
-    </message>
-    <message>
-        <source>(Smart fee not initialized yet. This usually takes a few blocks...)</source>
-        <translation>(No s'ha inicialitzat encara la comissió intel·ligent. Normalment pren uns pocs blocs...)</translation>
-    </message>
-    <message>
-        <source>Confirmation time:</source>
-        <translation>Temps de confirmació:</translation>
-    </message>
-    <message>
-        <source>normal</source>
-        <translation>normal</translation>
-    </message>
-    <message>
-        <source>fast</source>
-        <translation>ràpid</translation>
-    </message>
-    <message>
-        <source>Send to multiple recipients at once</source>
-        <translation>Envia a múltiples destinataris al mateix temps</translation>
-    </message>
-    <message>
-        <source>Add &amp;Recipient</source>
-        <translation>Afig &amp;destinatari</translation>
-    </message>
-    <message>
-        <source>Clear all fields of the form.</source>
-        <translation>Netejar tots els camps del formulari.</translation>
-    </message>
-    <message>
-        <source>Dust:</source>
-        <translation>Polsim:</translation>
-    </message>
-    <message>
-        <source>Clear &amp;All</source>
-        <translation>Neteja-ho &amp;tot</translation>
-    </message>
-    <message>
-        <source>Balance:</source>
-        <translation>Balanç:</translation>
-    </message>
-    <message>
-        <source>Confirm the send action</source>
-        <translation>Confirma l'acció d'enviament</translation>
-    </message>
-    <message>
-        <source>S&amp;end</source>
-        <translation>E&amp;nvia</translation>
-    </message>
-    </context>
-<context>
-    <name>SendCoinsEntry</name>
-    <message>
-        <source>A&amp;mount:</source>
-        <translation>Q&amp;uantitat:</translation>
-    </message>
-    <message>
-        <source>Pay &amp;To:</source>
-        <translation>Paga &amp;a:</translation>
-    </message>
-    <message>
-        <source>&amp;Label:</source>
-        <translation>&amp;Etiqueta:</translation>
-    </message>
-    <message>
-        <source>Choose previously used address</source>
-        <translation>Trieu una adreça feta servir anteriorment</translation>
-    </message>
-    <message>
-        <source>This is a normal payment.</source>
-        <translation>Això és un pagament normal.</translation>
-    </message>
-    <message>
-        <source>The Bitcoin address to send the payment to</source>
-        <translation>L'adreça Bitcoin on enviar el pagament</translation>
-    </message>
-    <message>
-        <source>Alt+A</source>
-        <translation>Alta+A</translation>
-    </message>
-    <message>
-<<<<<<< HEAD
-        <source>Whether or not a watch-only address is involved in this transaction.</source>
-        <translation>Si està implicada o no una adreça només de lectura en la transacció.</translation>
-    </message>
-    <message>
-        <source>Destination address of transaction.</source>
-        <translation>Adreça del destinatari de la transacció.</translation>
-=======
-        <source>Paste address from clipboard</source>
-        <translation>Apegar adreça del porta-retalls</translation>
->>>>>>> 9460771a
-    </message>
-    <message>
-        <source>Alt+P</source>
-        <translation>Alt+P</translation>
-    </message>
-    <message>
-        <source>Remove this entry</source>
-        <translation>Elimina esta entrada</translation>
-    </message>
-    <message>
-        <source>The fee will be deducted from the amount being sent. The recipient will receive less bitcoins than you enter in the amount field. If multiple recipients are selected, the fee is split equally.</source>
-        <translation>La comissió es deduirà de l'import que s'enviarà. El destinatari rebrà menys bitcoins que les que introduïu al camp d'import. Si se seleccionen múltiples destinataris, la comissió es dividirà per igual.</translation>
-    </message>
-    <message>
-        <source>S&amp;ubtract fee from amount</source>
-        <translation>S&amp;ubstreu la comissió de l'import</translation>
-    </message>
-    <message>
-        <source>Message:</source>
-        <translation>Missatge:</translation>
-    </message>
-    <message>
-        <source>This is an unauthenticated payment request.</source>
-        <translation>Esta és una sol·licitud de pagament no autenticada.</translation>
-    </message>
-    <message>
-        <source>This is an authenticated payment request.</source>
-        <translation>Esta és una sol·licitud de pagament autenticada.</translation>
-    </message>
-    <message>
-        <source>Enter a label for this address to add it to the list of used addresses</source>
-        <translation>Introduïu una etiqueta per a esta adreça per afegir-la a la llista d'adreces utilitzades</translation>
-    </message>
-    <message>
-        <source>A message that was attached to the bitcoin: URI which will be stored with the transaction for your reference. Note: This message will not be sent over the Bitcoin network.</source>
-        <translation>Un missatge que s'ha adjuntat al bitcoin: URI que s'emmagatzemarà amb la transacció per a la vostra referència. Nota: el missatge no s'enviarà a través de la xarxa Bitcoin.</translation>
-    </message>
-    <message>
-        <source>Pay To:</source>
-        <translation>Paga a:</translation>
-    </message>
-    <message>
-        <source>Memo:</source>
-        <translation>Memo:</translation>
-    </message>
-    </context>
-<context>
-    <name>SendConfirmationDialog</name>
-    </context>
-<context>
-    <name>ShutdownWindow</name>
-    <message>
-        <source>Do not shut down the computer until this window disappears.</source>
-        <translation>No apagueu l'ordinador fins que no desaparegui esta finestra.</translation>
-    </message>
-</context>
-<context>
-    <name>SignVerifyMessageDialog</name>
-    <message>
-        <source>Signatures - Sign / Verify a Message</source>
-        <translation>Signatures - Signa / verifica un missatge</translation>
-    </message>
-    <message>
-        <source>&amp;Sign Message</source>
-        <translation>&amp;Signa el missatge</translation>
-    </message>
-    <message>
-        <source>You can sign messages/agreements with your addresses to prove you can receive bitcoins sent to them. Be careful not to sign anything vague or random, as phishing attacks may try to trick you into signing your identity over to them. Only sign fully-detailed statements you agree to.</source>
-        <translation>Podeu signar missatges/acords amb les vostres adreces per provar que rebeu les bitcoins que s'hi envien. Aneu amb compte no signar res que siga vague o aleatori, perquè en alguns atacs de suplantació es pot provar que hi signeu la vostra identitat. Només signeu aquelles declaracions completament detallades en què hi esteu d'acord. </translation>
-    </message>
-    <message>
-        <source>The Bitcoin address to sign the message with</source>
-        <translation>L'adreça Bitcoin amb què signar el missatge</translation>
-    </message>
-    <message>
-        <source>Choose previously used address</source>
-        <translation>Tria les adreces fetes servir amb anterioritat</translation>
-    </message>
-    <message>
-        <source>Alt+A</source>
-        <translation>Alt+A</translation>
-    </message>
-    <message>
-        <source>Paste address from clipboard</source>
-        <translation>Apega l'adreça del porta-retalls</translation>
-    </message>
-    <message>
-        <source>Alt+P</source>
-        <translation>Alt+P</translation>
-    </message>
-    <message>
-        <source>Enter the message you want to sign here</source>
-        <translation>Introduïu ací el missatge que voleu signar</translation>
-    </message>
-    <message>
-        <source>Signature</source>
-        <translation>Signatura</translation>
-    </message>
-    <message>
-<<<<<<< HEAD
-        <source>Watch-only</source>
-        <translation>Només de lectura</translation>
-    </message>
-    <message>
-        <source>Exporting Failed</source>
-        <translation>L'exportació ha fallat</translation>
-=======
-        <source>Copy the current signature to the system clipboard</source>
-        <translation>Copia la signatura actual al porta-retalls del sistema</translation>
->>>>>>> 9460771a
-    </message>
-    <message>
-        <source>Sign the message to prove you own this Bitcoin address</source>
-        <translation>Signa el missatge per provar que ets propietari d'esta adreça Bitcoin</translation>
-    </message>
-    <message>
-        <source>Sign &amp;Message</source>
-        <translation>Signa el &amp;missatge</translation>
-    </message>
-    <message>
-        <source>Reset all sign message fields</source>
-        <translation>Neteja tots els camps de clau</translation>
-    </message>
-    <message>
-        <source>Clear &amp;All</source>
-        <translation>Neteja-ho &amp;tot</translation>
-    </message>
-    <message>
         <source>&amp;Verify Message</source>
         <translation>&amp;Verifica el missatge</translation>
     </message>
@@ -2388,13 +1572,10 @@
         <translation>Accepta connexions de fora (per defecte: 1 si no -proxy o -connect)</translation>
     </message>
     <message>
-<<<<<<< HEAD
-=======
         <source>Bitcoin Core</source>
         <translation>Bitcoin Core</translation>
     </message>
     <message>
->>>>>>> 9460771a
         <source>Bind to given address and always listen on it. Use [host]:port notation for IPv6</source>
         <translation>Vincula a una adreça específica i sempre escolta-hi. Utilitza la notació [host]:port per IPv6</translation>
     </message>
@@ -2405,13 +1586,6 @@
     <message>
         <source>Distributed under the MIT software license, see the accompanying file COPYING or &lt;http://www.opensource.org/licenses/mit-license.php&gt;.</source>
         <translation>Distribuït sota llicència de programari MIT. Vegeu el fitxer acompanyant COPYING o &lt;http://www.opensource.org/licenses/mit-license.php&gt;.</translation>
-<<<<<<< HEAD
-    </message>
-    <message>
-        <source>Enter regression test mode, which uses a special chain in which blocks can be solved instantly.</source>
-        <translation>Entra en el mode de proves de regressió, que utilitza una cadena especial en què els blocs poden resoldre's al moment.</translation>
-=======
->>>>>>> 9460771a
     </message>
     <message>
         <source>Execute command when a wallet transaction changes (%s in cmd is replaced by TxID)</source>
@@ -2434,27 +1608,10 @@
         <translation>Avís: pareix que no estem plenament d'acord amb els nostres iguals! Podria caldre que actualitzar l'aplicació, o potser que ho facen altres nodes.</translation>
     </message>
     <message>
-<<<<<<< HEAD
-        <source>Warning: error reading wallet.dat! All keys read correctly, but transaction data or address book entries might be missing or incorrect.</source>
-        <translation>Avís: error en llegir el fitxer wallet.dat! Totes les claus es lligen correctament, però hi ha dades de transaccions o entrades de la llibreta d'adreces absents o bé son incorrectes.</translation>
-    </message>
-    <message>
-        <source>Warning: wallet.dat corrupt, data salvaged! Original wallet.dat saved as wallet.{timestamp}.bak in %s; if your balance or transactions are incorrect you should restore from a backup.</source>
-        <translation>Avís: el fitxer wallet.dat és corrupte, dades rescatades! L'arxiu wallet.dat original ha estat guardat com wallet.{estampa_temporal}.bak al directori %s; si el teu balanç o transaccions son incorrectes hauries de restaurar-lo de un backup.</translation>
-    </message>
-    <message>
         <source>Whitelist peers connecting from the given netmask or IP address. Can be specified multiple times.</source>
         <translation>Afig a la llista blanca els iguals que es connecten de la màscara de xarxa o adreça IP donada. Es pot especificar moltes vegades.</translation>
     </message>
     <message>
-        <source>(default: 1)</source>
-        <translation>(per defecte: 1)</translation>
-=======
-        <source>Whitelist peers connecting from the given netmask or IP address. Can be specified multiple times.</source>
-        <translation>Afig a la llista blanca els iguals que es connecten de la màscara de xarxa o adreça IP donada. Es pot especificar moltes vegades.</translation>
->>>>>>> 9460771a
-    </message>
-    <message>
         <source>&lt;category&gt; can be:</source>
         <translation>&lt;category&gt; pot ser:</translation>
     </message>
@@ -2531,17 +1688,12 @@
         <translation>Només connecta als nodes de la xarxa &lt;net&gt; (ipv4, ipv6 o onion)</translation>
     </message>
     <message>
-<<<<<<< HEAD
-        <source>Rebuild block chain index from current blk000??.dat files</source>
-        <translation>Reconstrueix l'índex de la cadena de blocs dels fitxers actuals blk000??.dat</translation>
-=======
         <source>Prune cannot be configured with a negative value.</source>
         <translation>La poda no es pot configurar amb un valor negatiu.</translation>
     </message>
     <message>
         <source>Prune mode is incompatible with -txindex.</source>
         <translation>El mode de poda és incompatible amb -txindex.</translation>
->>>>>>> 9460771a
     </message>
     <message>
         <source>Set database cache size in megabytes (%d to %d, default: %d)</source>
@@ -2560,10 +1712,6 @@
         <translation>Utilitza UPnP per a mapejar el port d'escolta (per defecte: %u)</translation>
     </message>
     <message>
-        <source>Use UPnP to map the listening port (default: %u)</source>
-        <translation>Utilitza UPnP per a mapejar el port d'escolta (per defecte: %u)</translation>
-    </message>
-    <message>
         <source>Verifying blocks...</source>
         <translation>S'estan verificant els blocs...</translation>
     </message>
@@ -2620,18 +1768,6 @@
         <translation>Mida màxima de les dades en les transaccions de l'operador en què confiem i en les meues (per defecte: %u)</translation>
     </message>
     <message>
-        <source>If paytxfee is not set, include enough fee so transactions begin confirmation on average within n blocks (default: %u)</source>
-        <translation>Si no s'especifica una paytxfee (comissió de transacció de pagament), inclogueu suficient comissió per tal que les transaccions comencen a confirmar-se en una mitja de n blocs (per defecte: %u)</translation>
-    </message>
-    <message>
-        <source>Invalid amount for -maxtxfee=&lt;amount&gt;: '%s' (must be at least the minrelay fee of %s to prevent stuck transactions)</source>
-        <translation>Import no vàlid per a -maxtxfee=&lt;amount&gt;: '%s' (cal que siga com a mínim la comissió de minrelay de %s per evitar que les comissions s'encallin)</translation>
-    </message>
-    <message>
-        <source>Maximum size of data in data carrier transactions we relay and mine (default: %u)</source>
-        <translation>Mida màxima de les dades en les transaccions de l'operador en què confiem i en les meues (per defecte: %u)</translation>
-    </message>
-    <message>
         <source>Query for peer addresses via DNS lookup, if low on addresses (default: 1 unless -connect)</source>
         <translation>Consulta a adreces d'iguals a través de DNS, si es troba baix en adreces (per defecte: 1 a menys que -connect)</translation>
     </message>
@@ -2644,127 +1780,42 @@
         <translation>Defineix la mida màxima de transaccions d'alta prioritat / baixa comissió en bytes (per defecte: %d)</translation>
     </message>
     <message>
-<<<<<<< HEAD
-        <source>Set the number of threads for coin generation if enabled (-1 = all cores, default: %d)</source>
-        <translation>Defineix el nombre de fils per a la generació de moneda si està habilitat (-1 = tots els nuclis, per defecte: %d)</translation>
+        <source>The transaction amount is too small to send after the fee has been deducted</source>
+        <translation>L'import de la transacció és massa petit per enviar-la després que se'n deduïsca la comissió</translation>
     </message>
     <message>
         <source>This product includes software developed by the OpenSSL Project for use in the OpenSSL Toolkit &lt;https://www.openssl.org/&gt; and cryptographic software written by Eric Young and UPnP software written by Thomas Bernard.</source>
         <translation>Este producte inclou programari desenvolupat pel projecte OpenSSL per a ús a l'OpenSSL Toolkit &lt;https://www.openssl.org/&gt; i programari criptogràfic escrit per Eric Young i programari UPnP escrit per Thomas Bernard.</translation>
     </message>
     <message>
-        <source>To use bitcoind, or the -server option to bitcoin-qt, you must set an rpcpassword in the configuration file:
-%s
-It is recommended you use the following random password:
-rpcuser=bitcoinrpc
-rpcpassword=%s
-(you do not need to remember this password)
-The username and password MUST NOT be the same.
-If the file does not exist, create it with owner-readable-only file permissions.
-It is also recommended to set alertnotify so you are notified of problems;
-for example: alertnotify=echo %%s | mail -s "Bitcoin Alert" admin@foo.com
-</source>
-        <translation>Per utilitzar bitcoind, o l'opció de serviddor de bitcoin-qt, heu de definir una rpcpassword en el fitxer de configuració:
-%s
-Es recomana que utilitzeu la contrasenya aleatòria següent:
-rpcuser=bitcoinrpc
-rpcpassword=%s
-(no cal que recordeu la contrasenya)
-El nom d'usuari i la contrasenya NO han de ser els mateixos.
-Si el fitxer no existeix, creeu-ne un amb permisos de lectura només per al seu propietari.
-Es recomana definir alertnotify per tal de ser notificat de qualsevol problema;
-per exemple: alertnotify=echo %%s | mail -s "Avís de Bitcoin" admin@foo.com</translation>
-    </message>
-    <message>
-        <source>Warning: -maxtxfee is set very high! Fees this large could be paid on a single transaction.</source>
-        <translation>Avís: s'ha especificat un -maxtxfee molt alt! Comissions tan grans podrien pagar-se en una única transacció.</translation>
-    </message>
-    <message>
-        <source>Warning: Please check that your computer's date and time are correct! If your clock is wrong Bitcoin Core will not work properly.</source>
-        <translation>Avís: comproveu que la data i hora del vostre ordinador siguen correctes! Si el vostre rellotge no és correcte, el Bitcoin Core no funcionarà correctament.</translation>
-=======
-        <source>The transaction amount is too small to send after the fee has been deducted</source>
-        <translation>L'import de la transacció és massa petit per enviar-la després que se'n deduïsca la comissió</translation>
-    </message>
-    <message>
-        <source>This product includes software developed by the OpenSSL Project for use in the OpenSSL Toolkit &lt;https://www.openssl.org/&gt; and cryptographic software written by Eric Young and UPnP software written by Thomas Bernard.</source>
-        <translation>Este producte inclou programari desenvolupat pel projecte OpenSSL per a ús a l'OpenSSL Toolkit &lt;https://www.openssl.org/&gt; i programari criptogràfic escrit per Eric Young i programari UPnP escrit per Thomas Bernard.</translation>
->>>>>>> 9460771a
-    </message>
-    <message>
         <source>Whitelisted peers cannot be DoS banned and their transactions are always relayed, even if they are already in the mempool, useful e.g. for a gateway</source>
         <translation>Els iguals en la llista blanca no poden ser bandejats per DoS i es transmetran sempre llurs transaccions, fins i tot si ja són a la mempool. Això és útil, p. ex., per a una passarel·la</translation>
     </message>
     <message>
-<<<<<<< HEAD
+        <source>You need to rebuild the database using -reindex to go back to unpruned mode.  This will redownload the entire blockchain</source>
+        <translation>Cal que torneu a construir la base de dades fent servir -reindex per tornar al mode no podat. Això tornarà a baixar la cadena de blocs sencera</translation>
+    </message>
+    <message>
+        <source>(default: %u)</source>
+        <translation>(per defecte: %u)</translation>
+    </message>
+    <message>
         <source>Accept public REST requests (default: %u)</source>
         <translation>Accepta sol·licituds REST públiques (per defecte: %u)</translation>
     </message>
     <message>
-        <source>Cannot resolve -whitebind address: '%s'</source>
-        <translation>No es pot resoldre l'adreça -whitebind: «%s»</translation>
-    </message>
-    <message>
         <source>Connect through SOCKS5 proxy</source>
         <translation>Connecta a través del proxy SOCKS5</translation>
     </message>
     <message>
-        <source>Copyright (C) 2009-%i The Bitcoin Core Developers</source>
-        <translation>Copyright (C) 2009-%i Els desenvolupadors del Bitcoin Core</translation>
-=======
-        <source>You need to rebuild the database using -reindex to go back to unpruned mode.  This will redownload the entire blockchain</source>
-        <translation>Cal que torneu a construir la base de dades fent servir -reindex per tornar al mode no podat. Això tornarà a baixar la cadena de blocs sencera</translation>
->>>>>>> 9460771a
-    </message>
-    <message>
-        <source>(default: %u)</source>
-        <translation>(per defecte: %u)</translation>
-    </message>
-    <message>
-        <source>Accept public REST requests (default: %u)</source>
-        <translation>Accepta sol·licituds REST públiques (per defecte: %u)</translation>
-    </message>
-    <message>
-<<<<<<< HEAD
         <source>Error reading from database, shutting down.</source>
         <translation>Error en llegir la base de dades, tancant.</translation>
     </message>
     <message>
-        <source>Error: Unsupported argument -tor found, use -onion.</source>
-        <translation>Error: s'ha trobat un argument -tor no acceptat. Feu servir -onion.</translation>
-=======
-        <source>Connect through SOCKS5 proxy</source>
-        <translation>Connecta a través del proxy SOCKS5</translation>
->>>>>>> 9460771a
-    </message>
-    <message>
-        <source>Error reading from database, shutting down.</source>
-        <translation>Error en llegir la base de dades, tancant.</translation>
-    </message>
-    <message>
         <source>Information</source>
         <translation>&amp;Informació</translation>
     </message>
     <message>
-<<<<<<< HEAD
-        <source>Initialization sanity check failed. Bitcoin Core is shutting down.</source>
-        <translation>Ha fallat la inicialització de la comprovació de validesa. El Bitcoin Core s'està parant.</translation>
-    </message>
-    <message>
-        <source>Invalid amount for -maxtxfee=&lt;amount&gt;: '%s'</source>
-        <translation>Import no vàlid per a -maxtxfee=&lt;amount&gt;: '%s'</translation>
-    </message>
-    <message>
-        <source>Invalid amount for -minrelaytxfee=&lt;amount&gt;: '%s'</source>
-        <translation>Import no vàlid per a -minrelaytxfee=&lt;amount&gt;: «%s»</translation>
-    </message>
-    <message>
-        <source>Invalid amount for -mintxfee=&lt;amount&gt;: '%s'</source>
-        <translation>Import no vàlid per a -mintxfee=&lt;amount&gt;: «%s»</translation>
-    </message>
-    <message>
-=======
->>>>>>> 9460771a
         <source>Invalid amount for -paytxfee=&lt;amount&gt;: '%s' (must be at least %s)</source>
         <translation>Import no vàlid per a -paytxfee=&lt;amount&gt;: «%s» (ha de ser com a mínim %s)</translation>
     </message>
@@ -2785,32 +1836,10 @@
         <translation>Opcions de transmissió del node:</translation>
     </message>
     <message>
-<<<<<<< HEAD
-        <source>RPC SSL options: (see the Bitcoin Wiki for SSL setup instructions)</source>
-        <translation>Opcions RPC SSL: (veieu el wiki del Bitcoin per a instruccions de configuració de l'SSL)</translation>
-    </message>
-    <message>
-=======
->>>>>>> 9460771a
         <source>RPC server options:</source>
         <translation>Opcions del servidor RPC:</translation>
     </message>
     <message>
-<<<<<<< HEAD
-        <source>RPC support for HTTP persistent connections (default: %d)</source>
-        <translation>Suport RPC per a connexions HTTP persistents (per defecte: %d)</translation>
-    </message>
-    <message>
-        <source>Randomly drop 1 of every &lt;n&gt; network messages</source>
-        <translation>Descarta a l'atzar 1 de cada &lt;n&gt; missatges de la xarxa</translation>
-    </message>
-    <message>
-        <source>Randomly fuzz 1 of every &lt;n&gt; network messages</source>
-        <translation>Introdueix incertesa en 1 de cada &lt;n&gt; missatges de la xarxa</translation>
-    </message>
-    <message>
-=======
->>>>>>> 9460771a
         <source>Send trace/debug info to console instead of debug.log file</source>
         <translation>Envia informació de traça/depuració a la consola en comptes del fitxer debug.log</translation>
     </message>
@@ -2923,61 +1952,8 @@
         <translation>Quants blocs per comprovar a l'inici (per defecte: %u, 0 = tots)</translation>
     </message>
     <message>
-<<<<<<< HEAD
-        <source>(1 = keep tx meta data e.g. account owner and payment request information, 2 = drop tx meta data)</source>
-        <translation>(1 = manté les metadades de les tx, p. ex., propietari del compte i informació de sol·licitud del pagament, 2 = prescindeix de les metadades de les tx)</translation>
-    </message>
-    <message>
-        <source>How thorough the block verification of -checkblocks is (0-4, default: %u)</source>
-        <translation>Com d'exhaustiva és la verificació de blocs del -checkblocks (0-4, per defecte: %u)</translation>
-    </message>
-    <message>
-        <source>Maintain a full transaction index, used by the getrawtransaction rpc call (default: %u)</source>
-        <translation>Manté un índex complet de transaccions, utilitzat per la crida rpc getrawtransaction (per defecte: %u)</translation>
-    </message>
-    <message>
-        <source>Number of seconds to keep misbehaving peers from reconnecting (default: %u)</source>
-        <translation>Nombre de segons necessaris perquè els iguals de comportament qüestionable puguen tornar a connectar-se (per defecte: %u)</translation>
-    </message>
-    <message>
-        <source>Output debugging information (default: %u, supplying &lt;category&gt; is optional)</source>
-        <translation>Informació d'eixida de la depuració (per defecte: %u, proporcionar &lt;category&gt; és opcional)</translation>
-    </message>
-    <message>
-        <source>Use separate SOCKS5 proxy to reach peers via Tor hidden services (default: %s)</source>
-        <translation>Utilitza un proxy SOCKS4 apart per a arribar als iguals a través de serveis ocults de Tor (per defecte: %s)</translation>
-    </message>
-    <message>
-        <source>(default: %s)</source>
-        <translation>(per defecte: %s)</translation>
-    </message>
-    <message>
-        <source>Acceptable ciphers (default: %s)</source>
-        <translation>Xifrats acceptables (per defecte: %s)</translation>
-    </message>
-    <message>
-        <source>Always query for peer addresses via DNS lookup (default: %u)</source>
-        <translation>Demana sempre les adreces dels iguals a través de consultes DNS (per defecte: %u)</translation>
-    </message>
-    <message>
-        <source>Error loading wallet.dat</source>
-        <translation>Error en carregar wallet.dat</translation>
-=======
         <source>Include IP addresses in debug output (default: %u)</source>
         <translation>Inclou l'adreça IP a l'eixida de depuració (per defecte: %u)</translation>
->>>>>>> 9460771a
-    </message>
-    <message>
-        <source>Generate coins (default: %u)</source>
-        <translation>Genera monedes (per defecte: %u)</translation>
-    </message>
-    <message>
-        <source>How many blocks to check at startup (default: %u, 0 = all)</source>
-        <translation>Quants blocs per comprovar a l'inici (per defecte: %u, 0 = tots)</translation>
-    </message>
-    <message>
-        <source>Include IP addresses in debug output (default: %u)</source>
-        <translation>Inclou l'adreça IP a l'eixida de depuració (per defecte: %u)</translation>
     </message>
     <message>
         <source>Invalid -proxy address: '%s'</source>
@@ -2996,13 +1972,10 @@
         <translation>Manté com a màxim &lt;n&gt; connexions a iguals (per defecte: %u)</translation>
     </message>
     <message>
-<<<<<<< HEAD
-=======
         <source>Make the wallet broadcast transactions</source>
         <translation>Fes que el moneder faça difusió de les transaccions</translation>
     </message>
     <message>
->>>>>>> 9460771a
         <source>Maximum per-connection receive buffer, &lt;n&gt;*1000 bytes (default: %u)</source>
         <translation>Memòria intermèdia màxima de recepció per connexió, &lt;n&gt;*1000 bytes (per defecte: %u)</translation>
     </message>
@@ -3013,7 +1986,6 @@
     <message>
         <source>Prepend debug output with timestamp (default: %u)</source>
         <translation>Posa davant de l'eixida de depuració una marca horària (per defecte: %u)</translation>
-<<<<<<< HEAD
     </message>
     <message>
         <source>Relay and mine data carrier transactions (default: %u)</source>
@@ -3024,22 +1996,10 @@
         <translation>Retransmet multisig no P2SH (per defecte: %u)</translation>
     </message>
     <message>
-        <source>Server certificate file (default: %s)</source>
-        <translation>Fitxer de certificat del servidor (per defecte: %s)</translation>
-    </message>
-    <message>
-        <source>Server private key (default: %s)</source>
-        <translation>Clau privada del servidor (per defecte: %s)</translation>
-    </message>
-    <message>
         <source>Set key pool size to &lt;n&gt; (default: %u)</source>
         <translation>Defineix la mida clau disponible a &lt;n&gt; (per defecte: %u)</translation>
     </message>
     <message>
-        <source>Set minimum block size in bytes (default: %u)</source>
-        <translation>Defineix la mida de bloc mínima en bytes (per defecte: %u)</translation>
-    </message>
-    <message>
         <source>Set the number of threads to service RPC calls (default: %d)</source>
         <translation>Defineix el nombre de fils a crides de servei RPC (per defecte: %d)</translation>
     </message>
@@ -3066,53 +2026,8 @@
     <message>
         <source>Unknown network specified in -onlynet: '%s'</source>
         <translation>Xarxa desconeguda especificada a -onlynet: '%s'</translation>
-=======
->>>>>>> 9460771a
-    </message>
-    <message>
-        <source>Relay and mine data carrier transactions (default: %u)</source>
-        <translation>Retransmet i mina les transaccions de l'operador (per defecte: %u)</translation>
-    </message>
-    <message>
-        <source>Relay non-P2SH multisig (default: %u)</source>
-        <translation>Retransmet multisig no P2SH (per defecte: %u)</translation>
-    </message>
-    <message>
-        <source>Set key pool size to &lt;n&gt; (default: %u)</source>
-        <translation>Defineix la mida clau disponible a &lt;n&gt; (per defecte: %u)</translation>
-    </message>
-    <message>
-<<<<<<< HEAD
-=======
-        <source>Set the number of threads to service RPC calls (default: %d)</source>
-        <translation>Defineix el nombre de fils a crides de servei RPC (per defecte: %d)</translation>
-    </message>
-    <message>
-        <source>Specify configuration file (default: %s)</source>
-        <translation>Especifica el fitxer de configuració (per defecte: %s)</translation>
-    </message>
-    <message>
-        <source>Specify connection timeout in milliseconds (minimum: 1, default: %d)</source>
-        <translation>Especifica el temps d'espera de la connexió en milisegons (mínim: 1, per defecte: %d)</translation>
-    </message>
-    <message>
-        <source>Specify pid file (default: %s)</source>
-        <translation>Especifica el fitxer pid (per defecte: %s)</translation>
-    </message>
-    <message>
-        <source>Spend unconfirmed change when sending transactions (default: %u)</source>
-        <translation>Gasta el canvi no confirmat en enviar les transaccions (per defecte: %u)</translation>
-    </message>
-    <message>
-        <source>Threshold for disconnecting misbehaving peers (default: %u)</source>
-        <translation>Llindar per a desconnectar els iguals de comportament qüestionable (per defecte: %u)</translation>
-    </message>
-    <message>
-        <source>Unknown network specified in -onlynet: '%s'</source>
-        <translation>Xarxa desconeguda especificada a -onlynet: '%s'</translation>
-    </message>
-    <message>
->>>>>>> 9460771a
+    </message>
+    <message>
         <source>Insufficient funds</source>
         <translation>Balanç insuficient</translation>
     </message>
