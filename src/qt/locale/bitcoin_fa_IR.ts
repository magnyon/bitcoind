--- conflicted
+++ resolved
@@ -1,42 +1,4 @@
-<<<<<<< HEAD
-<?xml version="1.0" ?><!DOCTYPE TS><TS language="fa_IR" version="2.0">
-<defaultcodec>UTF-8</defaultcodec>
-<context>
-    <name>AboutDialog</name>
-    <message>
-        <location filename="../forms/aboutdialog.ui" line="+14"/>
-        <source>About Peercoin</source>
-        <translation>در مورد بیتکویین</translation>
-    </message>
-    <message>
-        <location line="+39"/>
-        <source>&lt;b&gt;Peercoin&lt;/b&gt; version</source>
-        <translation>&lt;b&gt;Peercoin&lt;/b&gt; version</translation>
-    </message>
-    <message>
-        <location line="+57"/>
-        <source>
-This is experimental software.
-
-Distributed under the MIT/X11 software license, see the accompanying file COPYING or http://www.opensource.org/licenses/mit-license.php.
-
-This product includes software developed by the OpenSSL Project for use in the OpenSSL Toolkit (http://www.openssl.org/) and cryptographic software written by Eric Young (eay@cryptsoft.com) and UPnP software written by Thomas Bernard.</source>
-        <translation type="unfinished"/>
-    </message>
-    <message>
-        <location filename="../aboutdialog.cpp" line="+14"/>
-        <source>Copyright</source>
-        <translation type="unfinished"/>
-    </message>
-    <message>
-        <location line="+0"/>
-        <source>The Peercoin developers</source>
-        <translation type="unfinished"/>
-    </message>
-</context>
-=======
 <TS language="fa_IR" version="2.1">
->>>>>>> dac5d68f
 <context>
     <name>AddressBookPage</name>
     <message>
@@ -60,14 +22,8 @@
         <translation>کپی</translation>
     </message>
     <message>
-<<<<<<< HEAD
-        <location filename="../addressbookpage.cpp" line="+63"/>
-        <source>These are your Peercoin addresses for receiving payments. You may want to give a different one to each sender so you can keep track of who is paying you.</source>
-        <translation type="unfinished"/>
-=======
         <source>C&amp;lose</source>
         <translation>بستن</translation>
->>>>>>> dac5d68f
     </message>
     <message>
         <source>Delete the currently selected address from the list</source>
@@ -78,14 +34,8 @@
         <translation>صدور داده نوار جاری به یک فایل</translation>
     </message>
     <message>
-<<<<<<< HEAD
-        <location line="+11"/>
-        <source>Sign a message to prove you own a Peercoin address</source>
-        <translation type="unfinished"/>
-=======
         <source>&amp;Export</source>
         <translation>صدور</translation>
->>>>>>> dac5d68f
     </message>
     <message>
         <source>&amp;Delete</source>
@@ -104,14 +54,8 @@
         <translation>انتخاب</translation>
     </message>
     <message>
-<<<<<<< HEAD
-        <location line="-44"/>
-        <source>Verify a message to ensure it was signed with a specified Peercoin address</source>
-        <translation type="unfinished"/>
-=======
         <source>Sending addresses</source>
         <translation>آدرس‌های فرستنده</translation>
->>>>>>> dac5d68f
     </message>
     <message>
         <source>Receiving addresses</source>
@@ -122,14 +66,8 @@
         <translation>اینها آدرس‌های شما برای ارسال وجوه هستند. همیشه قبل از ارسال، مقدار و آدرس گیرنده را بررسی کنید.</translation>
     </message>
     <message>
-<<<<<<< HEAD
-        <location filename="../addressbookpage.cpp" line="-5"/>
-        <source>These are your Peercoin addresses for sending payments. Always check the amount and the receiving address before sending coins.</source>
-        <translation type="unfinished"/>
-=======
         <source>These are your Bitcoin addresses for receiving payments. It is recommended to use a new receiving address for each transaction.</source>
         <translation>اینها آدرس‌های بیتکوین شما برای دریافت وجوه هستند. توصیه می‌شود برای هر دریافت از یک آدرس جدید استفاده کنید.</translation>
->>>>>>> dac5d68f
     </message>
     <message>
         <source>&amp;Copy Address</source>
@@ -230,14 +168,8 @@
         <translation>تایید رمزگذاری کیف پول</translation>
     </message>
     <message>
-<<<<<<< HEAD
-        <location line="+1"/>
-        <source>Warning: If you encrypt your wallet and lose your passphrase, you will &lt;b&gt;LOSE ALL OF YOUR PEERCOINS&lt;/b&gt;!</source>
-        <translation type="unfinished"/>
-=======
         <source>Warning: If you encrypt your wallet and lose your passphrase, you will &lt;b&gt;LOSE ALL OF YOUR BITCOINS&lt;/b&gt;!</source>
         <translation>اخطار: اگر کیف‌پول خود را رمزگذاری کرده و رمز خود را فراموش کنید، شما &lt;b&gt;تمام بیت‌کوین‌های خود را از دست خواهید داد&lt;/b&gt;!</translation>
->>>>>>> dac5d68f
     </message>
     <message>
         <source>Are you sure you wish to encrypt your wallet?</source>
@@ -252,14 +184,8 @@
         <translation>%1 برای اتمام فرایند رمزگذاری بسته خواهد شد. به خاطر داشته باشید که رمزگذاری WALLET شما،  کامپیوتر شما را از آلودگی به بدافزارها مصون نمی دارد.</translation>
     </message>
     <message>
-<<<<<<< HEAD
-        <location line="-56"/>
-        <source>Peercoin will close now to finish the encryption process. Remember that encrypting your wallet cannot fully protect your peercoins from being stolen by malware infecting your computer.</source>
-        <translation>Peercoin برای اتمام فرایند رمزگذاری بسته خواهد شد. به خاطر داشته باشید که رمزگذاری WALLET شما،  کامپیوتر شما را از آلودگی به بدافزارها مصون نمی دارد.</translation>
-=======
         <source>IMPORTANT: Any previous backups you have made of your wallet file should be replaced with the newly generated, encrypted wallet file. For security reasons, previous backups of the unencrypted wallet file will become useless as soon as you start using the new, encrypted wallet.</source>
         <translation>مهم: هر بک‌آپ قبلی که از کیف‌پول خود گرفته‌اید، با نسخه‌ی جدید رمزنگاری‌شده جایگزین خواهد شد. به دلایل امنیتی، پس از رمزنگاری کیف‌پول، بک‌آپ‌های قدیمی شما بلااستفاده خواهد شد.</translation>
->>>>>>> dac5d68f
     </message>
     <message>
         <source>Wallet encryption failed</source>
@@ -340,14 +266,8 @@
         <translation>&amp;درباره %1</translation>
     </message>
     <message>
-<<<<<<< HEAD
-        <location line="+4"/>
-        <source>Show information about Peercoin</source>
-        <translation>اطلاعات در مورد Peercoin را نشان بده</translation>
-=======
         <source>Show information about %1</source>
         <translation>نمایش اطلاعات درباره %1</translation>
->>>>>>> dac5d68f
     </message>
     <message>
         <source>About &amp;Qt</source>
@@ -386,16 +306,6 @@
         <translation>دریافت آدرس ها</translation>
     </message>
     <message>
-<<<<<<< HEAD
-        <location line="-347"/>
-        <source>Send coins to a Peercoin address</source>
-        <translation type="unfinished"/>
-    </message>
-    <message>
-        <location line="+49"/>
-        <source>Modify configuration options for Peercoin</source>
-        <translation>اصلاح انتخابها برای پیکربندی Peercoin</translation>
-=======
         <source>Click to disable network activity.</source>
         <translation>برای غیرفعال‌کردن فعالیت شبکه کلیک کنید.</translation>
     </message>
@@ -418,7 +328,6 @@
     <message>
         <source>Send coins to a Bitcoin address</source>
         <translation>ارسال کوین به آدرس بیت کوین</translation>
->>>>>>> dac5d68f
     </message>
     <message>
         <source>Backup wallet to another location</source>
@@ -437,15 +346,8 @@
         <translation>تایید پیام</translation>
     </message>
     <message>
-<<<<<<< HEAD
-        <location line="-165"/>
-        <location line="+530"/>
-        <source>Peercoin</source>
-        <translation>peercoin</translation>
-=======
         <source>Bitcoin</source>
         <translation>بیت کوین</translation>
->>>>>>> dac5d68f
     </message>
     <message>
         <source>Wallet</source>
@@ -453,26 +355,7 @@
     </message>
     <message>
         <source>&amp;Send</source>
-<<<<<<< HEAD
-        <translation type="unfinished"/>
-    </message>
-    <message>
-        <location line="+7"/>
-        <source>&amp;Receive</source>
-        <translation type="unfinished"/>
-    </message>
-    <message>
-        <location line="+14"/>
-        <source>&amp;Addresses</source>
-        <translation type="unfinished"/>
-    </message>
-    <message>
-        <location line="+22"/>
-        <source>&amp;About Peercoin</source>
-        <translation>&amp;در مورد بیتکویین</translation>
-=======
         <translation>ارسال</translation>
->>>>>>> dac5d68f
     </message>
     <message>
         <source>&amp;Show / Hide</source>
@@ -487,29 +370,6 @@
         <translation>رمزنگاری کلیدهای شخصی متعلق به کیف‌پول</translation>
     </message>
     <message>
-<<<<<<< HEAD
-        <location line="+1"/>
-        <source>Decrypt wallet only for minting. Sending coins will still require the password.</source>
-        <translation type="unfinished"></translation>
-    </message>
-    <message>
-        <location line="+7"/>
-        <source>Sign messages with your Peercoin addresses to prove you own them</source>
-        <translation type="unfinished"/>
-    </message>
-    <message>
-        <location line="+2"/>
-        <source>Verify messages to ensure they were signed with specified Peercoin addresses</source>
-        <translation type="unfinished"/>
-    </message>
-    <message>
-        <location line="+3"/>
-        <source>UI to create multisig addresses</source>
-        <translation type="unfinished"></translation>
-    </message>
-    <message>
-        <location line="+28"/>
-=======
         <source>Sign messages with your Bitcoin addresses to prove you own them</source>
         <translation>پیام‌ها را با آدرس بیت‌کوین خود امضا کنید تا مالکیت آن‌ها را اثبات کنید</translation>
     </message>
@@ -518,7 +378,6 @@
         <translation>پیام‌ها را تائید کنید تا از امضاشدن آن‌ها با آدرس بیت‌کوین مطمئن شوید</translation>
     </message>
     <message>
->>>>>>> dac5d68f
         <source>&amp;File</source>
         <translation>فایل</translation>
     </message>
@@ -535,26 +394,8 @@
         <translation>نوار ابزار</translation>
     </message>
     <message>
-<<<<<<< HEAD
-        <location line="+17"/>
-        <location line="+10"/>
-        <source>[testnet]</source>
-        <translation>[testnet]</translation>
-    </message>
-    <message>
-        <location line="+47"/>
-        <source>Peercoin client</source>
-        <translation>مشتری peercoin</translation>
-    </message>
-    <message numerus="yes">
-        <location line="+141"/>
-        <source>%n active connection(s) to Peercoin network</source>
-        <translation><numerusform>%n ارتباط فعال به شبکه Peercoin
-%n ارتباط فعال به شبکه Peercoin</numerusform></translation>
-=======
         <source>Request payments (generates QR codes and bitcoin: URIs)</source>
         <translation>درخواست پرداخت (ساخت کد QR و بیت‌کوین: URIs)</translation>
->>>>>>> dac5d68f
     </message>
     <message>
         <source>Show the list of used sending addresses and labels</source>
@@ -586,26 +427,7 @@
     </message>
     <message>
         <source>Error</source>
-<<<<<<< HEAD
-        <translation type="unfinished"/>
-    </message>
-    <message>
-        <location line="+3"/>
-        <source>Warning</source>
-        <translation type="unfinished"/>
-    </message>
-    <message>
-        <location line="+3"/>
-        <source>Information</source>
-        <translation type="unfinished"/>
-    </message>
-    <message>
-        <location line="+70"/>
-        <source>You can send this transaction for a fee of %1, which is burned and prevents spamming of the network. Do you want to pay the fee?</source>
-        <translation type="unfinished"/>
-=======
         <translation>خطا</translation>
->>>>>>> dac5d68f
     </message>
     <message>
         <source>Up to date</source>
@@ -624,32 +446,6 @@
         <translation>تراکنش دریافتی</translation>
     </message>
     <message>
-<<<<<<< HEAD
-        <location line="+1"/>
-        <source>Date: %1
-Amount: %2
-Type: %3
-Address: %4
-</source>
-        <translation>تاریخ: %1⏎ میزان وجه : %2⏎ نوع: %3⏎ آدرس: %4⏎ 
-</translation>
-    </message>
-    <message>
-        <location line="+33"/>
-        <location line="+23"/>
-        <source>URI handling</source>
-        <translation type="unfinished"/>
-    </message>
-    <message>
-        <location line="-23"/>
-        <location line="+23"/>
-        <source>URI can not be parsed! This can be caused by an invalid Peercoin address or malformed URI parameters.</source>
-        <translation type="unfinished"/>
-    </message>
-    <message>
-        <location line="+17"/>
-=======
->>>>>>> dac5d68f
         <source>Wallet is &lt;b&gt;encrypted&lt;/b&gt; and currently &lt;b&gt;unlocked&lt;/b&gt;</source>
         <translation>wallet رمزگذاری شد و در حال حاضر از حالت قفل در آمده است</translation>
     </message>
@@ -661,14 +457,8 @@
 <context>
     <name>CoinControlDialog</name>
     <message>
-<<<<<<< HEAD
-        <location filename="../bitcoin.cpp" line="+111"/>
-        <source>A fatal error occurred. Peercoin can no longer continue safely and will quit.</source>
-        <translation type="unfinished"/>
-=======
         <source>Coin Selection</source>
         <translation>انتخاب کوین</translation>
->>>>>>> dac5d68f
     </message>
     <message>
         <source>Quantity:</source>
@@ -715,14 +505,8 @@
         <translation>تایید شده</translation>
     </message>
     <message>
-<<<<<<< HEAD
-        <location line="-5"/>
-        <source>The entered address &quot;%1&quot; is not a valid Peercoin address.</source>
-        <translation>آدرس وارد شده &quot;%1&quot; یک آدرس صحیح برای peercoin نسشت</translation>
-=======
         <source>Copy address</source>
         <translation>کپی آدرس</translation>
->>>>>>> dac5d68f
     </message>
     <message>
         <source>Copy label</source>
@@ -733,15 +517,8 @@
         <translation>کپی مقدار</translation>
     </message>
     <message>
-<<<<<<< HEAD
-        <location filename="../guiutil.cpp" line="+424"/>
-        <location line="+12"/>
-        <source>Peercoin-Qt</source>
-        <translation type="unfinished"/>
-=======
         <source>Copy transaction ID</source>
         <translation>کپی شناسه تراکنش</translation>
->>>>>>> dac5d68f
     </message>
     <message>
         <source>Copy quantity</source>
@@ -783,26 +560,6 @@
         <translation>آدرس دریافتی جدید</translation>
     </message>
     <message>
-<<<<<<< HEAD
-        <location line="+6"/>
-        <source>Mandatory network transaction fee per kB transferred. Most transactions are 1 kB and incur a 0.01 PPC fee. Note: transfer size may increase depending on the number of input transactions required to be added together to fund the payment.</source>
-        <translation type="unfinished"/>
-    </message>
-    <message>
-        <location line="+15"/>
-        <source>Additional network &amp;fee</source>
-        <translation type="unfinished"/>
-    </message>
-    <message>
-        <location line="+31"/>
-        <source>Automatically start Peercoin after logging in to the system.</source>
-        <translation type="unfinished"/>
-    </message>
-    <message>
-        <location line="+46"/>
-        <source>Check this box to follow the centrally issued checkpoints.</source>
-        <translation type="unfinished"/>
-=======
         <source>New sending address</source>
         <translation>آدرس ارسالی جدید</translation>
     </message>
@@ -813,38 +570,20 @@
     <message>
         <source>Edit sending address</source>
         <translation>ویرایش آدرس ارسالی</translation>
->>>>>>> dac5d68f
     </message>
     </context>
 <context>
     <name>FreespaceChecker</name>
     <message>
-<<<<<<< HEAD
-        <location line="+3"/>
-        <source>&amp;Start Peercoin on system login</source>
-        <translation type="unfinished"/>
-=======
         <source>name</source>
         <translation>نام</translation>
->>>>>>> dac5d68f
     </message>
     </context>
 <context>
     <name>HelpMessageDialog</name>
     <message>
-<<<<<<< HEAD
-        <location line="+7"/>
-        <source>Enforce checkpoints</source>
-        <translation type="unfinished"></translation>
-    </message>
-    <message>
-        <location line="+35"/>
-        <source>Reset all client options to default.</source>
-        <translation type="unfinished"/>
-=======
         <source>version</source>
         <translation>نسخه</translation>
->>>>>>> dac5d68f
     </message>
     <message>
         <source>Usage:</source>
@@ -858,14 +597,8 @@
         <translation>خوش آمدید</translation>
     </message>
     <message>
-<<<<<<< HEAD
-        <location line="+6"/>
-        <source>Automatically open the Peercoin client port on the router. This only works when your router supports UPnP and it is enabled.</source>
-        <translation type="unfinished"/>
-=======
         <source>Bitcoin</source>
         <translation>بیت کوین</translation>
->>>>>>> dac5d68f
     </message>
     <message>
         <source>Error</source>
@@ -875,14 +608,8 @@
 <context>
     <name>ModalOverlay</name>
     <message>
-<<<<<<< HEAD
-        <location line="+7"/>
-        <source>Connect to the Peercoin network through a SOCKS proxy (e.g. when connecting through Tor).</source>
-        <translation type="unfinished"/>
-=======
         <source>Form</source>
         <translation>فرم</translation>
->>>>>>> dac5d68f
     </message>
     <message>
         <source>Unknown...</source>
@@ -947,14 +674,8 @@
         <translation>پیش فرض</translation>
     </message>
     <message>
-<<<<<<< HEAD
-        <location line="+13"/>
-        <source>The user interface language can be set here. This setting will take effect after restarting Peercoin.</source>
-        <translation type="unfinished"/>
-=======
         <source>Error</source>
         <translation>خطا</translation>
->>>>>>> dac5d68f
     </message>
     </context>
 <context>
@@ -968,14 +689,8 @@
         <translation>اطلاعات نمایش داده شده ممکن است روزآمد نباشد. wallet شما به صورت خودکار بعد از برقراری اتصال با شبکه bitcoin به روز می شود اما این فرایند هنوز تکمیل نشده است.</translation>
     </message>
     <message>
-<<<<<<< HEAD
-        <location line="+9"/>
-        <source>Whether to show Peercoin addresses in the transaction list or not.</source>
-        <translation type="unfinished"/>
-=======
         <source>Available:</source>
         <translation>در دسترس:</translation>
->>>>>>> dac5d68f
     </message>
     <message>
         <source>Pending:</source>
@@ -1032,15 +747,8 @@
         <translation>تعداد اتصال</translation>
     </message>
     <message>
-<<<<<<< HEAD
-        <location line="-9"/>
-        <location line="+9"/>
-        <source>This setting will take effect after restarting Peercoin.</source>
-        <translation type="unfinished"/>
-=======
         <source>Block chain</source>
         <translation>زنجیره مجموعه تراکنش ها</translation>
->>>>>>> dac5d68f
     </message>
     <message>
         <source>Current number of blocks</source>
@@ -1054,15 +762,8 @@
         <translation>میزان وجه:</translation>
     </message>
     <message>
-<<<<<<< HEAD
-        <location line="+50"/>
-        <location line="+166"/>
-        <source>The displayed information may be out of date. Your wallet automatically synchronizes with the Peercoin network after a connection is established, but this process has not completed yet.</source>
-        <translation>اطلاعات نمایش داده شده ممکن است روزآمد نباشد. wallet شما به صورت خودکار بعد از برقراری اتصال با شبکه peercoin به روز می شود اما این فرایند هنوز تکمیل نشده است.</translation>
-=======
         <source>&amp;Label:</source>
         <translation>برچسب:</translation>
->>>>>>> dac5d68f
     </message>
     <message>
         <source>&amp;Message:</source>
@@ -1110,14 +811,8 @@
 <context>
     <name>SendCoinsDialog</name>
     <message>
-<<<<<<< HEAD
-        <location filename="../paymentserver.cpp" line="+107"/>
-        <source>Cannot start peercoin: click-to-pay handler</source>
-        <translation type="unfinished"/>
-=======
         <source>Send Coins</source>
         <translation>سکه های ارسالی</translation>
->>>>>>> dac5d68f
     </message>
     <message>
         <source>Insufficient funds!</source>
@@ -1144,198 +839,6 @@
         <translation>پنهان کردن</translation>
     </message>
     <message>
-<<<<<<< HEAD
-        <location filename="../qrcodedialog.cpp" line="+62"/>
-        <source>Error encoding URI into QR Code.</source>
-        <translation type="unfinished"/>
-    </message>
-    <message>
-        <location line="+40"/>
-        <source>The entered amount is invalid, please check.</source>
-        <translation type="unfinished"/>
-    </message>
-    <message>
-        <location line="+23"/>
-        <source>Resulting URI too long, try to reduce the text for label / message.</source>
-        <translation>متن وارد شده طولانی است، متنِ برچسب/پیام را کوتاه کنید</translation>
-    </message>
-    <message>
-        <location line="+25"/>
-        <source>Save QR Code</source>
-        <translation type="unfinished"/>
-    </message>
-    <message>
-        <location line="+0"/>
-        <source>PNG Images (*.png)</source>
-        <translation>تصاویر با فرمت PNG
-(*.png)</translation>
-    </message>
-</context>
-<context>
-    <name>RPCConsole</name>
-    <message>
-        <location filename="../forms/rpcconsole.ui" line="+46"/>
-        <source>Client name</source>
-        <translation type="unfinished"/>
-    </message>
-    <message>
-        <location line="+10"/>
-        <location line="+23"/>
-        <location line="+26"/>
-        <location line="+23"/>
-        <location line="+23"/>
-        <location line="+36"/>
-        <location line="+53"/>
-        <location line="+23"/>
-        <location line="+23"/>
-        <location filename="../rpcconsole.cpp" line="+339"/>
-        <source>N/A</source>
-        <translation type="unfinished"/>
-    </message>
-    <message>
-        <location line="-217"/>
-        <source>Client version</source>
-        <translation type="unfinished"/>
-    </message>
-    <message>
-        <location line="-45"/>
-        <source>&amp;Information</source>
-        <translation type="unfinished"/>
-    </message>
-    <message>
-        <location line="+68"/>
-        <source>Using OpenSSL version</source>
-        <translation type="unfinished"/>
-    </message>
-    <message>
-        <location line="+49"/>
-        <source>Startup time</source>
-        <translation type="unfinished"/>
-    </message>
-    <message>
-        <location line="+29"/>
-        <source>Network</source>
-        <translation type="unfinished"/>
-    </message>
-    <message>
-        <location line="+7"/>
-        <source>Number of connections</source>
-        <translation type="unfinished"/>
-    </message>
-    <message>
-        <location line="+23"/>
-        <source>On testnet</source>
-        <translation type="unfinished"/>
-    </message>
-    <message>
-        <location line="+23"/>
-        <source>Block chain</source>
-        <translation type="unfinished"/>
-    </message>
-    <message>
-        <location line="+7"/>
-        <source>Current number of blocks</source>
-        <translation type="unfinished"/>
-    </message>
-    <message>
-        <location line="+23"/>
-        <source>Estimated total blocks</source>
-        <translation type="unfinished"/>
-    </message>
-    <message>
-        <location line="+23"/>
-        <source>Last block time</source>
-        <translation type="unfinished"/>
-    </message>
-    <message>
-        <location line="+52"/>
-        <source>&amp;Open</source>
-        <translation type="unfinished"/>
-    </message>
-    <message>
-        <location line="+16"/>
-        <source>Command-line options</source>
-        <translation type="unfinished"/>
-    </message>
-    <message>
-        <location line="+7"/>
-        <source>Show the Peercoin-Qt help message to get a list with possible Peercoin command-line options.</source>
-        <translation type="unfinished"/>
-    </message>
-    <message>
-        <location line="+3"/>
-        <source>&amp;Show</source>
-        <translation type="unfinished"/>
-    </message>
-    <message>
-        <location line="+24"/>
-        <source>&amp;Console</source>
-        <translation type="unfinished"/>
-    </message>
-    <message>
-        <location line="-260"/>
-        <source>Build date</source>
-        <translation type="unfinished"/>
-    </message>
-    <message>
-        <location line="-104"/>
-        <source>Peercoin - Debug window</source>
-        <translation type="unfinished"/>
-    </message>
-    <message>
-        <location line="+25"/>
-        <source>Peercoin Core</source>
-        <translation type="unfinished"/>
-    </message>
-    <message>
-        <location line="+279"/>
-        <source>Debug log file</source>
-        <translation type="unfinished"/>
-    </message>
-    <message>
-        <location line="+7"/>
-        <source>Open the Peercoin debug log file from the current data directory. This can take a few seconds for large log files.</source>
-        <translation type="unfinished"/>
-    </message>
-    <message>
-        <location line="+102"/>
-        <source>Clear console</source>
-        <translation type="unfinished"/>
-    </message>
-    <message>
-        <location filename="../rpcconsole.cpp" line="-30"/>
-        <source>Welcome to the Peercoin RPC console.</source>
-        <translation>به کنسول آر.پی.سی. PEERCOIN خوش آمدید</translation>
-    </message>
-    <message>
-        <location line="+1"/>
-        <source>Use up and down arrows to navigate history, and &lt;b&gt;Ctrl-L&lt;/b&gt; to clear screen.</source>
-        <translation type="unfinished"/>
-    </message>
-    <message>
-        <location line="+1"/>
-        <source>Type &lt;b&gt;help&lt;/b&gt; for an overview of available commands.</source>
-        <translation type="unfinished"/>
-    </message>
-</context>
-<context>
-    <name>SendCoinsDialog</name>
-    <message>
-        <location filename="../forms/sendcoinsdialog.ui" line="+14"/>
-        <location filename="../sendcoinsdialog.cpp" line="+124"/>
-        <location line="+5"/>
-        <location line="+5"/>
-        <location line="+5"/>
-        <location line="+6"/>
-        <location line="+5"/>
-        <location line="+5"/>
-        <source>Send Coins</source>
-        <translation>سکه های ارسالی</translation>
-    </message>
-    <message>
-        <location line="+50"/>
-=======
->>>>>>> dac5d68f
         <source>Send to multiple recipients at once</source>
         <translation>ارسال همزمان به گیرنده های متعدد</translation>
     </message>
@@ -1409,41 +912,15 @@
 <context>
     <name>ShutdownWindow</name>
     <message>
-<<<<<<< HEAD
-        <location filename="../sendcoinsentry.cpp" line="+1"/>
-        <source>Enter a Peercoin address</source>
-        <translation>یک آدرس peercoin وارد کنید (مثال 1NS17iag9jJgTHD1VXjvLCEnZuQ3rJDE9L)</translation>
-=======
         <source>Do not shut down the computer until this window disappears.</source>
         <translation>تا پیش از بسته شدن این پنجره کامپیوتر خود را خاموش نکنید.</translation>
->>>>>>> dac5d68f
     </message>
 </context>
 <context>
     <name>SignVerifyMessageDialog</name>
     <message>
         <source>&amp;Sign Message</source>
-<<<<<<< HEAD
-        <translation>و امضای پیام </translation>
-    </message>
-    <message>
-        <location line="+6"/>
-        <source>You can sign messages with your addresses to prove you own them. Be careful not to sign anything vague, as phishing attacks may try to trick you into signing your identity over to them. Only sign fully-detailed statements you agree to.</source>
-        <translation type="unfinished"/>
-    </message>
-    <message>
-        <location line="+18"/>
-        <source>The address to sign the message with (e.g. 1NS17iag9jJgTHD1VXjvLCEnZuQ3rJDE9L)</source>
-        <translation>یک آدرس peercoin وارد کنید (مثال 1NS17iag9jJgTHD1VXjvLCEnZuQ3rJDE9L)</translation>
-    </message>
-    <message>
-        <location line="+10"/>
-        <location line="+213"/>
-        <source>Choose an address from the address book</source>
-        <translation>آدرس از فهرست آدرس انتخاب کنید</translation>
-=======
         <translation>امضای پیام </translation>
->>>>>>> dac5d68f
     </message>
     <message>
         <source>Paste address from clipboard</source>
@@ -1455,21 +932,7 @@
     </message>
     <message>
         <source>Signature</source>
-<<<<<<< HEAD
-        <translation type="unfinished"/>
-    </message>
-    <message>
-        <location line="+27"/>
-        <source>Copy the current signature to the system clipboard</source>
-        <translation type="unfinished"/>
-    </message>
-    <message>
-        <location line="+21"/>
-        <source>Sign the message to prove you own this Peercoin address</source>
-        <translation type="unfinished"/>
-=======
         <translation>امضا</translation>
->>>>>>> dac5d68f
     </message>
     <message>
         <source>Sign &amp;Message</source>
@@ -1481,58 +944,13 @@
     </message>
     <message>
         <source>&amp;Verify Message</source>
-<<<<<<< HEAD
-        <translation type="unfinished"/>
-    </message>
-    <message>
-        <location line="+6"/>
-        <source>Enter the signing address, message (ensure you copy line breaks, spaces, tabs, etc. exactly) and signature below to verify the message. Be careful not to read more into the signature than what is in the signed message itself, to avoid being tricked by a man-in-the-middle attack.</source>
-        <translation type="unfinished"/>
-    </message>
-    <message>
-        <location line="+21"/>
-        <source>The address the message was signed with (e.g. 1NS17iag9jJgTHD1VXjvLCEnZuQ3rJDE9L)</source>
-        <translation>یک آدرس peercoin وارد کنید (مثال 1NS17iag9jJgTHD1VXjvLCEnZuQ3rJDE9L)</translation>
-    </message>
-    <message>
-        <location line="+40"/>
-        <source>Verify the message to ensure it was signed with the specified Peercoin address</source>
-        <translation type="unfinished"/>
-=======
         <translation>تایید پیام</translation>
->>>>>>> dac5d68f
     </message>
     <message>
         <source>Verify &amp;Message</source>
         <translation>تایید پیام</translation>
     </message>
     <message>
-<<<<<<< HEAD
-        <location line="+14"/>
-        <source>Reset all verify message fields</source>
-        <translation type="unfinished"/>
-    </message>
-    <message>
-        <location filename="../signverifymessagedialog.cpp" line="+27"/>
-        <location line="+3"/>
-        <source>Enter a Peercoin address</source>
-        <translation>یک آدرس peercoin وارد کنید (مثال 1NS17iag9jJgTHD1VXjvLCEnZuQ3rJDE9L)</translation>
-    </message>
-    <message>
-        <location line="-2"/>
-        <source>Click &quot;Sign Message&quot; to generate signature</source>
-        <translation type="unfinished"/>
-    </message>
-    <message>
-        <location line="+3"/>
-        <source>Enter Peercoin signature</source>
-        <translation type="unfinished"/>
-    </message>
-    <message>
-        <location line="+82"/>
-        <location line="+81"/>
-=======
->>>>>>> dac5d68f
         <source>The entered address is invalid.</source>
         <translation>آدرس وارد شده نامعتبر است.</translation>
     </message>
@@ -1596,14 +1014,8 @@
         <translation>ارسال شده به</translation>
     </message>
     <message>
-<<<<<<< HEAD
-        <location filename="../splashscreen.cpp" line="+22"/>
-        <source>The Peercoin developers</source>
-        <translation type="unfinished"/>
-=======
         <source>Mined</source>
         <translation>استخراج شده</translation>
->>>>>>> dac5d68f
     </message>
     <message>
         <source>(no label)</source>
@@ -1740,1098 +1152,10 @@
         <translation>اسکنِ دوباره...</translation>
     </message>
     <message>
-<<<<<<< HEAD
-        <location line="+70"/>
-        <source>unknown</source>
-        <translation>ناشناس</translation>
-    </message>
-</context>
-<context>
-    <name>TransactionDescDialog</name>
-    <message>
-        <location filename="../forms/transactiondescdialog.ui" line="+14"/>
-        <source>Transaction details</source>
-        <translation>جزئیات تراکنش</translation>
-    </message>
-    <message>
-        <location line="+6"/>
-        <source>This pane shows a detailed description of the transaction</source>
-        <translation>این بخش جزئیات تراکنش را نشان می دهد</translation>
-    </message>
-</context>
-<context>
-    <name>TransactionTableModel</name>
-    <message>
-        <location filename="../transactiontablemodel.cpp" line="+225"/>
-        <source>Date</source>
-        <translation>تاریخ</translation>
-    </message>
-    <message>
-        <location line="+0"/>
-        <source>Type</source>
-        <translation>نوع</translation>
-    </message>
-    <message>
-        <location line="+0"/>
-        <source>Address</source>
-        <translation>آدرس</translation>
-    </message>
-    <message>
-        <location line="+0"/>
-        <source>Amount</source>
-        <translation>میزان وجه</translation>
-    </message>
-    <message numerus="yes">
-        <location line="+57"/>
-        <source>Open for %n more block(s)</source>
-        <translation type="unfinished"><numerusform></numerusform></translation>
-    </message>
-    <message>
-        <location line="+3"/>
-        <source>Open until %1</source>
-        <translation>باز کن تا %1</translation>
-    </message>
-    <message>
-        <location line="+3"/>
-        <source>Offline (%1 confirmations)</source>
-        <translation>برون خطی (%1 تاییدها)</translation>
-    </message>
-    <message>
-        <location line="+3"/>
-        <source>Unconfirmed (%1 of %2 confirmations)</source>
-        <translation>تایید نشده (%1 از %2 تاییدها)</translation>
-    </message>
-    <message>
-        <location line="+3"/>
-        <source>Confirmed (%1 confirmations)</source>
-        <translation>تایید شده (%1 تاییدها)</translation>
-    </message>
-    <message numerus="yes">
-        <location line="+8"/>
-        <source>Mined balance will be available when it matures in %n more block(s)</source>
-        <translation type="unfinished"><numerusform></numerusform></translation>
-    </message>
-    <message>
-        <location line="+5"/>
-        <source>This block was not received by any other nodes and will probably not be accepted!</source>
-        <translation>این block توسط گره های دیگری دریافت نشده است و ممکن است قبول نشود</translation>
-    </message>
-    <message>
-        <location line="+3"/>
-        <source>Generated but not accepted</source>
-        <translation>تولید شده اما قبول نشده است</translation>
-    </message>
-    <message>
-        <location line="+43"/>
-        <source>Received with</source>
-        <translation>قبول با </translation>
-    </message>
-    <message>
-        <location line="+2"/>
-        <source>Received from</source>
-        <translation>دریافت شده از</translation>
-    </message>
-    <message>
-        <location line="+3"/>
-        <source>Sent to</source>
-        <translation>ارسال به</translation>
-    </message>
-    <message>
-        <location line="+2"/>
-        <source>Payment to yourself</source>
-        <translation>وجه برای شما </translation>
-    </message>
-    <message>
-        <location line="+2"/>
-        <source>Mined</source>
-        <translation>استخراج شده</translation>
-    </message>
-    <message>
-        <location line="+38"/>
-        <source>(n/a)</source>
-        <translation>خالی</translation>
-    </message>
-    <message>
-        <location line="+199"/>
-        <source>Transaction status. Hover over this field to show number of confirmations.</source>
-        <translation>وضعیت تراکنش. با اشاره به این بخش تعداد تاییدها نمایش داده می شود</translation>
-    </message>
-    <message>
-        <location line="+2"/>
-        <source>Date and time that the transaction was received.</source>
-        <translation>زمان و تاریخی که تراکنش دریافت شده است</translation>
-    </message>
-    <message>
-        <location line="+2"/>
-        <source>Type of transaction.</source>
-        <translation>نوع تراکنش</translation>
-    </message>
-    <message>
-        <location line="+2"/>
-        <source>Destination address of transaction.</source>
-        <translation>آدرس مقصد در تراکنش</translation>
-    </message>
-    <message>
-        <location line="+2"/>
-        <source>Amount removed from or added to balance.</source>
-        <translation>میزان وجه کم شده یا اضافه شده به حساب</translation>
-    </message>
-</context>
-<context>
-    <name>TransactionView</name>
-    <message>
-        <location filename="../transactionview.cpp" line="+52"/>
-        <location line="+16"/>
-        <source>All</source>
-        <translation>همه</translation>
-    </message>
-    <message>
-        <location line="-15"/>
-        <source>Today</source>
-        <translation>امروز</translation>
-    </message>
-    <message>
-        <location line="+1"/>
-        <source>This week</source>
-        <translation>این هفته</translation>
-    </message>
-    <message>
-        <location line="+1"/>
-        <source>This month</source>
-        <translation>این ماه</translation>
-    </message>
-    <message>
-        <location line="+1"/>
-        <source>Last month</source>
-        <translation>ماه گذشته</translation>
-    </message>
-    <message>
-        <location line="+1"/>
-        <source>This year</source>
-        <translation>این سال</translation>
-    </message>
-    <message>
-        <location line="+1"/>
-        <source>Range...</source>
-        <translation>حدود..</translation>
-    </message>
-    <message>
-        <location line="+11"/>
-        <source>Received with</source>
-        <translation>دریافت با</translation>
-    </message>
-    <message>
-        <location line="+2"/>
-        <source>Sent to</source>
-        <translation>ارسال به</translation>
-    </message>
-    <message>
-        <location line="+2"/>
-        <source>To yourself</source>
-        <translation>به شما</translation>
-    </message>
-    <message>
-        <location line="+1"/>
-        <source>Mined</source>
-        <translation>استخراج شده</translation>
-    </message>
-    <message>
-        <location line="+1"/>
-        <source>Other</source>
-        <translation>دیگر</translation>
-    </message>
-    <message>
-        <location line="+7"/>
-        <source>Enter address or label to search</source>
-        <translation>آدرس یا برچسب را برای جستجو وارد کنید</translation>
-    </message>
-    <message>
-        <location line="+7"/>
-        <source>Min amount</source>
-        <translation>حداقل میزان وجه</translation>
-    </message>
-    <message>
-        <location line="+34"/>
-        <source>Copy address</source>
-        <translation>آدرس را کپی کنید</translation>
-    </message>
-    <message>
-        <location line="+1"/>
-        <source>Copy label</source>
-        <translation>برچسب را کپی کنید</translation>
-    </message>
-    <message>
-        <location line="+1"/>
-        <source>Copy amount</source>
-        <translation>میزان وجه کپی شود</translation>
-    </message>
-    <message>
-        <location line="+1"/>
-        <source>Copy transaction ID</source>
-        <translation type="unfinished"/>
-    </message>
-    <message>
-        <location line="+1"/>
-        <source>Edit label</source>
-        <translation>برچسب را ویرایش کنید</translation>
-    </message>
-    <message>
-        <location line="+1"/>
-        <source>Show transaction details</source>
-        <translation type="unfinished"/>
-    </message>
-    <message>
-        <location line="+139"/>
-        <source>Export Transaction Data</source>
-        <translation>داده های تراکنش را صادر کنید</translation>
-    </message>
-    <message>
-        <location line="+1"/>
-        <source>Comma separated file (*.csv)</source>
-        <translation>Comma separated file (*.csv) فایل جداگانه دستوری</translation>
-    </message>
-    <message>
-        <location line="+8"/>
-        <source>Confirmed</source>
-        <translation>تایید شده</translation>
-    </message>
-    <message>
-        <location line="+1"/>
-        <source>Date</source>
-        <translation>تاریخ</translation>
-    </message>
-    <message>
-        <location line="+1"/>
-        <source>Type</source>
-        <translation>نوع</translation>
-    </message>
-    <message>
-        <location line="+1"/>
-        <source>Label</source>
-        <translation>برچسب</translation>
-    </message>
-    <message>
-        <location line="+1"/>
-        <source>Address</source>
-        <translation>آدرس</translation>
-    </message>
-    <message>
-        <location line="+1"/>
-        <source>Amount</source>
-        <translation>میزان</translation>
-    </message>
-    <message>
-        <location line="+1"/>
-        <source>ID</source>
-        <translation>شناسه کاربری</translation>
-    </message>
-    <message>
-        <location line="+4"/>
-        <source>Error exporting</source>
-        <translation>خطا در ارسال</translation>
-    </message>
-    <message>
-        <location line="+0"/>
-        <source>Could not write to file %1.</source>
-        <translation>قابل کپی به فایل نیست %1.</translation>
-    </message>
-    <message>
-        <location line="+100"/>
-        <source>Range:</source>
-        <translation>دامنه:</translation>
-    </message>
-    <message>
-        <location line="+8"/>
-        <source>to</source>
-        <translation>به</translation>
-    </message>
-</context>
-<context>
-    <name>WalletModel</name>
-    <message>
-        <location filename="../walletmodel.cpp" line="+193"/>
-        <source>Send Coins</source>
-        <translation>سکه های ارسالی</translation>
-    </message>
-</context>
-<context>
-    <name>WalletView</name>
-    <message>
-        <location filename="../walletview.cpp" line="+42"/>
-        <source>&amp;Export</source>
-        <translation type="unfinished"/>
-    </message>
-    <message>
-        <location line="+1"/>
-        <source>Export the data in the current tab to a file</source>
-        <translation>صدور داده نوار جاری به یک فایل</translation>
-    </message>
-    <message>
-        <location line="+193"/>
-        <source>Backup Wallet</source>
-        <translation type="unfinished"/>
-    </message>
-    <message>
-        <location line="+0"/>
-        <source>Wallet Data (*.dat)</source>
-        <translation type="unfinished"/>
-    </message>
-    <message>
-        <location line="+3"/>
-        <source>Backup Failed</source>
-        <translation type="unfinished"/>
-    </message>
-    <message>
-        <location line="+0"/>
-        <source>There was an error trying to save the wallet data to the new location.</source>
-        <translation type="unfinished"/>
-    </message>
-    <message>
-        <location line="+4"/>
-        <source>Backup Successful</source>
-        <translation type="unfinished"/>
-    </message>
-    <message>
-        <location line="+0"/>
-        <source>The wallet data was successfully saved to the new location.</source>
-        <translation type="unfinished"/>
-    </message>
-</context>
-<context>
-    <name>bitcoin-core</name>
-    <message>
-        <location filename="../bitcoinstrings.cpp" line="+94"/>
-        <source>Peercoin version</source>
-        <translation>نسخه peercoin</translation>
-    </message>
-    <message>
-        <location line="+102"/>
-        <source>Usage:</source>
-        <translation>میزان استفاده:</translation>
-    </message>
-    <message>
-        <location line="-29"/>
-        <source>Send command to -server or peercoind</source>
-        <translation>ارسال دستور به سرور یا peercoined</translation>
-    </message>
-    <message>
-        <location line="-23"/>
-        <source>List commands</source>
-        <translation>فهرست دستورها</translation>
-    </message>
-    <message>
-        <location line="-12"/>
-        <source>Get help for a command</source>
-        <translation>درخواست کمک برای یک دستور</translation>
-    </message>
-    <message>
-        <location line="+24"/>
-        <source>Options:</source>
-        <translation>انتخابها:</translation>
-    </message>
-    <message>
-        <location line="+24"/>
-        <source>Specify configuration file (default: peercoin.conf)</source>
-        <translation>فایل پیکربندیِ را مشخص کنید (پیش فرض: peercoin.conf)</translation>
-    </message>
-    <message>
-        <location line="+3"/>
-        <source>Specify pid file (default: peercoind.pid)</source>
-        <translation>فایل pid  را مشخص کنید (پیش فرض: peercoind.pid)</translation>
-    </message>
-    <message>
-        <location line="-1"/>
-        <source>Specify data directory</source>
-        <translation>دایرکتوری داده را مشخص کن</translation>
-    </message>
-    <message>
-        <location line="-9"/>
-        <source>Set database cache size in megabytes (default: 25)</source>
-        <translation>حافظه بانک داده را به مگابایت تنظیم کنید (پیش فرض: 25)</translation>
-    </message>
-    <message>
-        <location line="-28"/>
-        <source>Listen for connections on &lt;port&gt; (default: 8333 or testnet: 18333)</source>
-        <translation>ارتباطات را در &lt;PORT&gt; بشنوید (پیش فرض: 8333 or testnet: 18333)</translation>
-    </message>
-    <message>
-        <location line="+5"/>
-        <source>Maintain at most &lt;n&gt; connections to peers (default: 125)</source>
-        <translation>نگهداری &lt;N&gt; ارتباطات برای قرینه سازی  (پیش فرض:125)</translation>
-    </message>
-    <message>
-        <location line="-48"/>
-        <source>Connect to a node to retrieve peer addresses, and disconnect</source>
-        <translation type="unfinished"/>
-    </message>
-    <message>
-        <location line="+82"/>
-        <source>Specify your own public address</source>
-        <translation type="unfinished"/>
-    </message>
-    <message>
-        <location line="+3"/>
-        <source>Threshold for disconnecting misbehaving peers (default: 100)</source>
-        <translation>آستانه قطع برای قرینه سازی اشتباه (پیش فرض:100)</translation>
-    </message>
-    <message>
-        <location line="-134"/>
-        <source>Number of seconds to keep misbehaving peers from reconnecting (default: 86400)</source>
-        <translation>تعداد ثانیه ها برای اتصال دوباره قرینه های اشتباه (پیش فرض:86400)</translation>
-    </message>
-    <message>
-        <location line="-29"/>
-        <source>An error occurred while setting up the RPC port %u for listening on IPv4: %s</source>
-        <translation type="unfinished"/>
-    </message>
-    <message>
-        <location line="+27"/>
-        <source>Listen for JSON-RPC connections on &lt;port&gt; (default: 8332 or testnet: 18332)</source>
-        <translation>ارتباطاتِ JSON-RPC  را در &lt;port&gt;  گوش کنید (پیش فرض:8332)</translation>
-    </message>
-    <message>
-        <location line="+37"/>
-        <source>Accept command line and JSON-RPC commands</source>
-        <translation>command line  و JSON-RPC commands را قبول کنید</translation>
-    </message>
-    <message>
-        <location line="+76"/>
-        <source>Run in the background as a daemon and accept commands</source>
-        <translation>به عنوان daemon بک گراند را اجرا کنید و دستورات را قبول نمایید</translation>
-    </message>
-    <message>
-        <location line="+37"/>
-        <source>Use the test network</source>
-        <translation>از تستِ شبکه استفاده نمایید</translation>
-    </message>
-    <message>
-        <location line="-112"/>
-        <source>Accept connections from outside (default: 1 if no -proxy or -connect)</source>
-        <translation type="unfinished"/>
-    </message>
-    <message>
-        <location line="-80"/>
-        <source>%s, you must set a rpcpassword in the configuration file:
-%s
-It is recommended you use the following random password:
-rpcuser=peercoinrpc
-rpcpassword=%s
-(you do not need to remember this password)
-The username and password MUST NOT be the same.
-If the file does not exist, create it with owner-readable-only file permissions.
-It is also recommended to set alertnotify so you are notified of problems;
-for example: alertnotify=echo %%s | mail -s &quot;Peercoin Alert&quot; admin@foo.com
-</source>
-        <translation type="unfinished"/>
-    </message>
-    <message>
-        <location line="+17"/>
-        <source>An error occurred while setting up the RPC port %u for listening on IPv6, falling back to IPv4: %s</source>
-        <translation type="unfinished"/>
-    </message>
-    <message>
-        <location line="+3"/>
-        <source>Bind to given address and always listen on it. Use [host]:port notation for IPv6</source>
-        <translation type="unfinished"/>
-    </message>
-    <message>
-        <location line="+3"/>
-        <source>Cannot obtain a lock on data directory %s. Peercoin is probably already running.</source>
-        <translation type="unfinished"/>
-    </message>
-    <message>
-        <location line="+3"/>
-        <source>Error: The transaction was rejected! This might happen if some of the coins in your wallet were already spent, such as if you used a copy of wallet.dat and coins were spent in the copy but not marked as spent here.</source>
-        <translation type="unfinished"/>
-    </message>
-    <message>
-        <location line="+4"/>
-        <source>Error: This transaction requires a transaction fee of at least %s because of its amount, complexity, or use of recently received funds!</source>
-        <translation type="unfinished"/>
-    </message>
-    <message>
-        <location line="+3"/>
-        <source>Execute command when a relevant alert is received (%s in cmd is replaced by message)</source>
-        <translation type="unfinished"/>
-    </message>
-    <message>
-        <location line="+3"/>
-        <source>Execute command when a wallet transaction changes (%s in cmd is replaced by TxID)</source>
-        <translation type="unfinished"/>
-    </message>
-    <message>
-        <location line="+11"/>
-        <source>Set maximum size of high-priority/low-fee transactions in bytes (default: 27000)</source>
-        <translation type="unfinished"/>
-    </message>
-    <message>
-        <location line="+6"/>
-        <source>This is a pre-release test build - use at your own risk - do not use for mining or merchant applications</source>
-        <translation type="unfinished"/>
-    </message>
-    <message>
-        <location line="+5"/>
-        <source>Warning: -paytxfee is set very high! This is the transaction fee you will pay if you send a transaction.</source>
-        <translation type="unfinished"/>
-    </message>
-    <message>
-        <location line="+3"/>
-        <source>Warning: Displayed transactions may not be correct! You may need to upgrade, or other nodes may need to upgrade.</source>
-        <translation type="unfinished"/>
-    </message>
-    <message>
-        <location line="+3"/>
-        <source>Warning: Please check that your computer&apos;s date and time are correct! If your clock is wrong Peercoin will not work properly.</source>
-        <translation type="unfinished"/>
-    </message>
-    <message>
-        <location line="+3"/>
-        <source>Warning: error reading wallet.dat! All keys read correctly, but transaction data or address book entries might be missing or incorrect.</source>
-        <translation type="unfinished"/>
-    </message>
-    <message>
-        <location line="+3"/>
-        <source>Warning: wallet.dat corrupt, data salvaged! Original wallet.dat saved as wallet.{timestamp}.bak in %s; if your balance or transactions are incorrect you should restore from a backup.</source>
-        <translation type="unfinished"/>
-    </message>
-    <message>
-        <location line="+14"/>
-        <source>Attempt to recover private keys from a corrupt wallet.dat</source>
-        <translation type="unfinished"/>
-    </message>
-    <message>
-        <location line="+2"/>
-        <source>Block creation options:</source>
-        <translation type="unfinished"/>
-    </message>
-    <message>
-        <location line="+5"/>
-        <source>Connect only to the specified node(s)</source>
-        <translation type="unfinished"/>
-    </message>
-    <message>
-        <location line="+3"/>
-        <source>Corrupted block database detected</source>
-        <translation type="unfinished"/>
-    </message>
-    <message>
-        <location line="+1"/>
-        <source>Discover own IP address (default: 1 when listening and no -externalip)</source>
-        <translation type="unfinished"/>
-    </message>
-    <message>
-        <location line="+1"/>
-        <source>Do you want to rebuild the block database now?</source>
-        <translation type="unfinished"/>
-    </message>
-    <message>
-        <location line="+2"/>
-        <source>Error initializing block database</source>
-        <translation type="unfinished"/>
-    </message>
-    <message>
-        <location line="+1"/>
-        <source>Error initializing wallet database environment %s!</source>
-        <translation type="unfinished"/>
-    </message>
-    <message>
-        <location line="+1"/>
-        <source>Error loading block database</source>
-        <translation type="unfinished"/>
-    </message>
-    <message>
-        <location line="+4"/>
-        <source>Error opening block database</source>
-        <translation type="unfinished"/>
-    </message>
-    <message>
-        <location line="+2"/>
-        <source>Error: Disk space is low!</source>
-        <translation type="unfinished"/>
-    </message>
-    <message>
-        <location line="+1"/>
-        <source>Error: Wallet locked, unable to create transaction!</source>
-        <translation type="unfinished"/>
-    </message>
-    <message>
-        <location line="+1"/>
-        <source>Error: system error: </source>
-        <translation type="unfinished"/>
-    </message>
-    <message>
-        <location line="+1"/>
-        <source>Failed to listen on any port. Use -listen=0 if you want this.</source>
-        <translation type="unfinished"/>
-    </message>
-    <message>
-        <location line="+1"/>
-        <source>Failed to read block info</source>
-        <translation type="unfinished"/>
-    </message>
-    <message>
-        <location line="+1"/>
-        <source>Failed to read block</source>
-        <translation type="unfinished"/>
-    </message>
-    <message>
-        <location line="+1"/>
-        <source>Failed to sync block index</source>
-        <translation type="unfinished"/>
-    </message>
-    <message>
-        <location line="+1"/>
-        <source>Failed to write block index</source>
-        <translation type="unfinished"/>
-    </message>
-    <message>
-        <location line="+1"/>
-        <source>Failed to write block info</source>
-        <translation type="unfinished"/>
-    </message>
-    <message>
-        <location line="+1"/>
-        <source>Failed to write block</source>
-        <translation type="unfinished"/>
-    </message>
-    <message>
-        <location line="+1"/>
-        <source>Failed to write file info</source>
-        <translation type="unfinished"/>
-    </message>
-    <message>
-        <location line="+1"/>
-        <source>Failed to write to coin database</source>
-        <translation type="unfinished"/>
-    </message>
-    <message>
-        <location line="+1"/>
-        <source>Failed to write transaction index</source>
-        <translation type="unfinished"/>
-    </message>
-    <message>
-        <location line="+1"/>
-        <source>Failed to write undo data</source>
-        <translation type="unfinished"/>
-    </message>
-    <message>
-        <location line="+2"/>
-        <source>Find peers using DNS lookup (default: 1 unless -connect)</source>
-        <translation type="unfinished"/>
-    </message>
-    <message>
-        <location line="+1"/>
-        <source>Generate coins (default: 0)</source>
-        <translation type="unfinished"/>
-    </message>
-    <message>
-        <location line="+2"/>
-        <source>How many blocks to check at startup (default: 288, 0 = all)</source>
-        <translation type="unfinished"/>
-    </message>
-    <message>
-        <location line="+1"/>
-        <source>How thorough the block verification is (0-4, default: 3)</source>
-        <translation type="unfinished"/>
-    </message>
-    <message>
-        <location line="+19"/>
-        <source>Not enough file descriptors available.</source>
-        <translation type="unfinished"/>
-    </message>
-    <message>
-        <location line="+8"/>
-        <source>Rebuild block chain index from current blk000??.dat files</source>
-        <translation type="unfinished"/>
-    </message>
-    <message>
-        <location line="+16"/>
-        <source>Set the number of threads to service RPC calls (default: 4)</source>
-        <translation type="unfinished"/>
-    </message>
-    <message>
-        <location line="+26"/>
-        <source>Verifying blocks...</source>
-        <translation type="unfinished"/>
-    </message>
-    <message>
-        <location line="+1"/>
-        <source>Verifying wallet...</source>
-        <translation type="unfinished"/>
-    </message>
-    <message>
-        <location line="-69"/>
-        <source>Imports blocks from external blk000??.dat file</source>
-        <translation type="unfinished"/>
-    </message>
-    <message>
-        <location line="-76"/>
-        <source>Set the number of script verification threads (up to 16, 0 = auto, &lt;0 = leave that many cores free, default: 0)</source>
-        <translation type="unfinished"/>
-    </message>
-    <message>
-        <location line="+77"/>
-        <source>Information</source>
-        <translation type="unfinished"/>
-    </message>
-    <message>
-        <location line="+3"/>
-        <source>Invalid -tor address: &apos;%s&apos;</source>
-        <translation type="unfinished"/>
-    </message>
-    <message>
-        <location line="+1"/>
-        <source>Invalid amount for -minrelaytxfee=&lt;amount&gt;: &apos;%s&apos;</source>
-        <translation type="unfinished"/>
-    </message>
-    <message>
-        <location line="+1"/>
-        <source>Invalid amount for -mintxfee=&lt;amount&gt;: &apos;%s&apos;</source>
-        <translation type="unfinished"/>
-    </message>
-    <message>
-        <location line="+8"/>
-        <source>Maintain a full transaction index (default: 0)</source>
-        <translation type="unfinished"/>
-    </message>
-    <message>
-        <location line="+2"/>
-        <source>Maximum per-connection receive buffer, &lt;n&gt;*1000 bytes (default: 5000)</source>
-        <translation type="unfinished"/>
-    </message>
-    <message>
-        <location line="+1"/>
-        <source>Maximum per-connection send buffer, &lt;n&gt;*1000 bytes (default: 1000)</source>
-        <translation type="unfinished"/>
-    </message>
-    <message>
-        <location line="+2"/>
-        <source>Only accept block chain matching built-in checkpoints (default: 1)</source>
-        <translation type="unfinished"/>
-    </message>
-    <message>
-        <location line="+1"/>
-        <source>Only connect to nodes in network &lt;net&gt; (IPv4, IPv6 or Tor)</source>
-        <translation type="unfinished"/>
-    </message>
-    <message>
-        <location line="+2"/>
-        <source>Output extra debugging information. Implies all other -debug* options</source>
-        <translation type="unfinished"/>
-    </message>
-    <message>
-        <location line="+1"/>
-        <source>Output extra network debugging information</source>
-        <translation type="unfinished"/>
-    </message>
-    <message>
-        <location line="+2"/>
-        <source>Prepend debug output with timestamp</source>
-        <translation>برونداد اشکال زدایی با timestamp</translation>
-    </message>
-    <message>
-        <location line="+5"/>
-        <source>SSL options: (see the Bitcoin Wiki for SSL setup instructions)</source>
-        <translation type="unfinished"/>
-    </message>
-    <message>
-        <location line="+1"/>
-        <source>Select the version of socks proxy to use (4-5, default: 5)</source>
-        <translation type="unfinished"/>
-    </message>
-    <message>
-        <location line="+3"/>
-        <source>Send trace/debug info to console instead of debug.log file</source>
-        <translation>ارسال اطلاعات پیگیری/خطایابی به کنسول به جای ارسال به فایل debug.log</translation>
-    </message>
-    <message>
-        <location line="+1"/>
-        <source>Send trace/debug info to debugger</source>
-        <translation>ارسال اطاعات خطایابی/پیگیری به سیستم خطایاب</translation>
-    </message>
-    <message>
-        <location line="+5"/>
-        <source>Set maximum block size in bytes (default: 250000)</source>
-        <translation type="unfinished"/>
-    </message>
-    <message>
-        <location line="+1"/>
-        <source>Set minimum block size in bytes (default: 0)</source>
-        <translation type="unfinished"/>
-    </message>
-    <message>
-        <location line="+2"/>
-        <source>Shrink debug.log file on client startup (default: 1 when no -debug)</source>
-        <translation type="unfinished"/>
-    </message>
-    <message>
-        <location line="+1"/>
-        <source>Signing transaction failed</source>
-        <translation type="unfinished"/>
-    </message>
-    <message>
-        <location line="+2"/>
-        <source>Specify connection timeout in milliseconds (default: 5000)</source>
-        <translation>تعیین مدت زمان وقفه (time out) به هزارم ثانیه</translation>
-    </message>
-    <message>
-        <location line="+4"/>
-        <source>System error: </source>
-        <translation type="unfinished"/>
-    </message>
-    <message>
-        <location line="+4"/>
-        <source>Transaction amount too small</source>
-        <translation type="unfinished"/>
-    </message>
-    <message>
-        <location line="+1"/>
-        <source>Transaction amounts must be positive</source>
-        <translation type="unfinished"/>
-    </message>
-    <message>
-        <location line="+1"/>
-        <source>Transaction too large</source>
-        <translation type="unfinished"/>
-    </message>
-    <message>
-        <location line="+7"/>
-        <source>Use UPnP to map the listening port (default: 0)</source>
-        <translation type="unfinished"/>
-    </message>
-    <message>
-        <location line="+1"/>
-        <source>Use UPnP to map the listening port (default: 1 when listening)</source>
-        <translation type="unfinished"/>
-    </message>
-    <message>
-        <location line="+1"/>
-        <source>Use proxy to reach tor hidden services (default: same as -proxy)</source>
-        <translation type="unfinished"/>
-    </message>
-    <message>
-        <location line="+2"/>
-        <source>Username for JSON-RPC connections</source>
-        <translation>شناسه کاربری برای ارتباطاتِ JSON-RPC</translation>
-    </message>
-    <message>
-        <location line="+4"/>
-        <source>Warning</source>
-        <translation type="unfinished"/>
-    </message>
-    <message>
-        <location line="+1"/>
-        <source>Warning: This version is obsolete, upgrade required!</source>
-        <translation type="unfinished"/>
-    </message>
-    <message>
-        <location line="+1"/>
-        <source>You need to rebuild the databases using -reindex to change -txindex</source>
-        <translation type="unfinished"/>
-    </message>
-    <message>
-        <location line="+1"/>
-        <source>wallet.dat corrupt, salvage failed</source>
-        <translation type="unfinished"/>
-    </message>
-    <message>
-        <location line="-50"/>
-        <source>Password for JSON-RPC connections</source>
-        <translation>رمز برای ارتباطاتِ JSON-RPC</translation>
-    </message>
-    <message>
-        <location line="-67"/>
-        <source>Allow JSON-RPC connections from specified IP address</source>
-        <translation>ارتباطاتِ JSON-RPC  را از آدرس آی.پی. مشخصی برقرار کنید.</translation>
-    </message>
-    <message>
-        <location line="+76"/>
-        <source>Send commands to node running on &lt;ip&gt; (default: 127.0.0.1)</source>
-        <translation>دستورات را به گره اجرا شده در&lt;ip&gt; ارسال کنید (پیش فرض:127.0.0.1)</translation>
-    </message>
-    <message>
-        <location line="-120"/>
-        <source>Execute command when the best block changes (%s in cmd is replaced by block hash)</source>
-        <translation>دستور را وقتی بهترین بلاک تغییر کرد اجرا کن (%s در دستور توسط block hash جایگزین شده است)</translation>
-    </message>
-    <message>
-        <location line="+147"/>
-        <source>Upgrade wallet to latest format</source>
-        <translation>wallet را به جدیدترین نسخه روزآمد کنید</translation>
-    </message>
-    <message>
-        <location line="-21"/>
-        <source>Set key pool size to &lt;n&gt; (default: 100)</source>
-        <translation>حجم key pool  را به اندازه &lt;n&gt; تنظیم کنید (پیش فرض:100)</translation>
-    </message>
-    <message>
-        <location line="-12"/>
-        <source>Rescan the block chain for missing wallet transactions</source>
-        <translation>زنجیره بلاک را برای تراکنش جا افتاده در WALLET دوباره اسکن کنید</translation>
-    </message>
-    <message>
-        <location line="+35"/>
-        <source>Use OpenSSL (https) for JSON-RPC connections</source>
-        <translation>برای ارتباطاتِ JSON-RPC  از OpenSSL (https) استفاده کنید</translation>
-    </message>
-    <message>
-        <location line="-26"/>
-        <source>Server certificate file (default: server.cert)</source>
-        <translation>فایل certificate  سرور (پیش فرض server.cert)</translation>
-    </message>
-    <message>
-        <location line="+1"/>
-        <source>Server private key (default: server.pem)</source>
-        <translation>رمز اختصاصی سرور  (پیش فرض: server.pem)</translation>
-    </message>
-    <message>
-        <location line="-151"/>
-        <source>Acceptable ciphers (default: TLSv1+HIGH:!SSLv2:!aNULL:!eNULL:!AH:!3DES:@STRENGTH)</source>
-        <translation>ciphers  قابل قبول (پیش فرض: default: TLSv1+HIGH:!SSLv2:!aNULL:!eNULL:!AH:!3DES:@STRENGTH)</translation>
-    </message>
-    <message>
-        <location line="+165"/>
-        <source>This help message</source>
-        <translation>این پیام راهنما</translation>
-    </message>
-    <message>
-        <location line="+6"/>
-        <source>Unable to bind to %s on this computer (bind returned error %d, %s)</source>
-        <translation type="unfinished"/>
-    </message>
-    <message>
-        <location line="-91"/>
-        <source>Connect through socks proxy</source>
-        <translation type="unfinished"/>
-    </message>
-    <message>
-        <location line="-10"/>
-        <source>Allow DNS lookups for -addnode, -seednode and -connect</source>
-        <translation type="unfinished"/>
-    </message>
-    <message>
-        <location line="+55"/>
-        <source>Loading addresses...</source>
-        <translation>لود شدن آدرسها..</translation>
-    </message>
-    <message>
-        <location line="-35"/>
-        <source>Error loading wallet.dat: Wallet corrupted</source>
-        <translation>خطا در هنگام لود شدن wallet.dat: Wallet corrupted</translation>
-    </message>
-    <message>
-        <location line="+1"/>
-        <source>Error loading wallet.dat: Wallet requires newer version of Peercoin</source>
-        <translation>خطا در هنگام لود شدن wallet.dat.  به نسخه جدید Peercoin برای wallet نیاز است.</translation>
-    </message>
-    <message>
-        <location line="+93"/>
-        <source>Wallet needed to be rewritten: restart Peercoin to complete</source>
-        <translation>wallet نیاز به بازنویسی دارد. Peercoin را برای تکمیل عملیات دوباره اجرا کنید.</translation>
-    </message>
-    <message>
-        <location line="-95"/>
-        <source>Error loading wallet.dat</source>
-        <translation>خطا در هنگام لود شدن wallet.dat</translation>
-    </message>
-    <message>
-        <location line="+28"/>
-        <source>Invalid -proxy address: &apos;%s&apos;</source>
-        <translation type="unfinished"/>
-    </message>
-    <message>
-        <location line="+56"/>
-        <source>Unknown network specified in -onlynet: &apos;%s&apos;</source>
-        <translation type="unfinished"/>
-    </message>
-    <message>
-        <location line="-1"/>
-        <source>Unknown -socks proxy version requested: %i</source>
-        <translation type="unfinished"/>
-    </message>
-    <message>
-        <location line="-96"/>
-        <source>Cannot resolve -bind address: &apos;%s&apos;</source>
-        <translation type="unfinished"/>
-    </message>
-    <message>
-        <location line="+1"/>
-        <source>Cannot resolve -externalip address: &apos;%s&apos;</source>
-        <translation type="unfinished"/>
-    </message>
-    <message>
-        <location line="+44"/>
-        <source>Invalid amount for -paytxfee=&lt;amount&gt;: &apos;%s&apos;</source>
-        <translation>میزان اشتباه است for -paytxfee=&lt;amount&gt;: &apos;%s&apos;</translation>
-    </message>
-    <message>
-        <location line="+1"/>
-        <source>Invalid amount</source>
-        <translation>میزان اشتباه است</translation>
-    </message>
-    <message>
-        <location line="-6"/>
-        <source>Insufficient funds</source>
-        <translation>وجوه ناکافی</translation>
-    </message>
-    <message>
-        <location line="+10"/>
-        <source>Loading block index...</source>
-        <translation>لود شدن نمایه بلاکها..</translation>
-    </message>
-    <message>
-        <location line="-57"/>
-        <source>Add a node to connect to and attempt to keep the connection open</source>
-        <translation>یک گره برای اتصال اضافه کنید و تلاش کنید تا اتصال را باز نگاه دارید</translation>
-    </message>
-    <message>
-        <location line="-25"/>
-        <source>Unable to bind to %s on this computer. Peercoin is probably already running.</source>
-        <translation type="unfinished"/>
-    </message>
-    <message>
-        <location line="+64"/>
-        <source>Fee per KB to add to transactions you send</source>
-        <translation>هزینه بر اساس کیلو بایت برای اضافه شدن به تراکنشی که ارسال کرده اید</translation>
-    </message>
-    <message>
-        <location line="+19"/>
-        <source>Loading wallet...</source>
-        <translation>wallet در حال لود شدن است...</translation>
-    </message>
-    <message>
-        <location line="-52"/>
-        <source>Cannot downgrade wallet</source>
-        <translation>قابلیت برگشت به نسخه قبلی برای wallet امکان پذیر نیست</translation>
-    </message>
-    <message>
-        <location line="+3"/>
-        <source>Cannot write default address</source>
-        <translation>آدرس پیش فرض قابل ذخیره نیست</translation>
-    </message>
-    <message>
-        <location line="+64"/>
-        <source>Rescanning...</source>
-        <translation>اسکنِ دوباره...</translation>
-    </message>
-    <message>
-        <location line="-57"/>
         <source>Done loading</source>
         <translation>اتمام لود شدن</translation>
     </message>
     <message>
-        <location line="+82"/>
-        <source>To use the %s option</source>
-        <translation>برای استفاده از %s  از اختیارات</translation>
-    </message>
-    <message>
-        <location line="-74"/>
-=======
-        <source>Done loading</source>
-        <translation>اتمام لود شدن</translation>
-    </message>
-    <message>
->>>>>>> dac5d68f
         <source>Error</source>
         <translation>خطا</translation>
     </message>
