--- conflicted
+++ resolved
@@ -41,63 +41,7 @@
         <source>&amp;Delete</source>
         <translation>&amp;Ezabatu</translation>
     </message>
-<<<<<<< HEAD
-    <message>
-        <source>Choose the address to send coins to</source>
-        <translation>Aukeratu helbidea txanponak bidaltzeko</translation>
-    </message>
-    <message>
-        <source>Choose the address to receive coins with</source>
-        <translation>Aukeratu helbidea txanponak jasotzeko</translation>
-    </message>
-    <message>
-        <source>C&amp;hoose</source>
-        <translation>&amp;Aukeratu</translation>
-    </message>
-    <message>
-        <source>Sending addresses</source>
-        <translation>Helbideak bidaltzen</translation>
-    </message>
-    <message>
-        <source>Receiving addresses</source>
-        <translation>Helbideak jasotzen</translation>
-    </message>
-    <message>
-        <source>These are your Zetacoin addresses for sending payments. Always check the amount and the receiving address before sending coins.</source>
-        <translation>Hauek dira zure Zetacoin helbideak dirua bidaltzeko. Beti egiaztatu diru-kantitatea eta jasotzeko helbidea bidali baino lehen.</translation>
-    </message>
-    <message>
-        <source>These are your Zetacoin addresses for receiving payments. It is recommended to use a new receiving address for each transaction.</source>
-        <translation>Hauek dira zure Zetacoin helbideak dirua jasotzeko. Gomendagarria da erabiltzea jasotzeko helbide berri bat operazio bakoitzeko.</translation>
-    </message>
-    <message>
-        <source>Copy &amp;Label</source>
-        <translation>Kopiatu &amp;Etiketa</translation>
-    </message>
-    <message>
-        <source>&amp;Edit</source>
-        <translation>&amp;Editatu</translation>
-    </message>
-    <message>
-        <source>Export Address List</source>
-        <translation>Esportatu helbide lista</translation>
-    </message>
-    <message>
-        <source>Comma separated file (*.csv)</source>
-        <translation>Komaz bereizitako artxiboa (*.csv)</translation>
-    </message>
-    <message>
-        <source>Exporting Failed</source>
-        <translation>Esportatua okerra</translation>
-    </message>
-    <message>
-        <source>There was an error trying to save the address list to %1. Please try again.</source>
-        <translation>Errakuntza bat egon da gordetzen %1 helbide listan. Mesedez, saiatu berriro.</translation>
-    </message>
-</context>
-=======
-    </context>
->>>>>>> 0d719145
+    </context>
 <context>
     <name>AddressTableModel</name>
     </context>
@@ -119,81 +63,6 @@
         <source>Repeat new passphrase</source>
         <translation>Errepikatu pasahitz berria</translation>
     </message>
-<<<<<<< HEAD
-    <message>
-        <source>Encrypt wallet</source>
-        <translation>Enkriptatu zorroa</translation>
-    </message>
-    <message>
-        <source>This operation needs your wallet passphrase to unlock the wallet.</source>
-        <translation>Eragiketa honek zorroaren pasahitza behar du zorroa desblokeatzeko.</translation>
-    </message>
-    <message>
-        <source>Unlock wallet</source>
-        <translation>Desblokeatu zorroa</translation>
-    </message>
-    <message>
-        <source>This operation needs your wallet passphrase to decrypt the wallet.</source>
-        <translation>Eragiketa honek zure zorroaren pasahitza behar du, zorroa desenkriptatzeko.</translation>
-    </message>
-    <message>
-        <source>Decrypt wallet</source>
-        <translation>Desenkriptatu zorroa</translation>
-    </message>
-    <message>
-        <source>Change passphrase</source>
-        <translation>Aldatu pasahitza</translation>
-    </message>
-    <message>
-        <source>Confirm wallet encryption</source>
-        <translation>Berretsi zorroaren enkriptazioa</translation>
-    </message>
-    <message>
-        <source>Warning: If you encrypt your wallet and lose your passphrase, you will &lt;b&gt;LOSE ALL OF YOUR ZETACOINS&lt;/b&gt;!</source>
-        <translation>Abisua: Zuk enkriptatzen baduzu zure diruzorroa eta zure pasahitza galtzen baduzu, &lt;b&gt;ZETACOIN GUZTIAK GALDUKO DITUZU&lt;/b&gt;!</translation>
-    </message>
-    <message>
-        <source>Are you sure you wish to encrypt your wallet?</source>
-        <translation>Seguru zaude nahi duzula zure diruzorroa enkriptatu?</translation>
-    </message>
-    <message>
-        <source>Zetacoin Core will close now to finish the encryption process. Remember that encrypting your wallet cannot fully protect your zetacoins from being stolen by malware infecting your computer.</source>
-        <translation>Zetacoin Core orain itxiko da enkriptazio prozezua amaitzeko. Gogoratu enkriptatzean zure diruzorroa ez duzula guztiz babesten zure Zetacoinak lapurretatik infektatzen zure ordenagailua Malwareekin.</translation>
-    </message>
-    <message>
-        <source>IMPORTANT: Any previous backups you have made of your wallet file should be replaced with the newly generated, encrypted wallet file. For security reasons, previous backups of the unencrypted wallet file will become useless as soon as you start using the new, encrypted wallet.</source>
-        <translation>GARRANTZITSUA: Aurreko seguritate-kopiak ordeztuko dire berriekin, enkriptatutak. Segurtasun arrazoigaitik, aurreko kopiak ezin dira erabili hasiko zarenean zure diruzorro enkriptatu berriarekin.</translation>
-    </message>
-    <message>
-        <source>Wallet encrypted</source>
-        <translation>Zorroa enkriptatuta</translation>
-    </message>
-    <message>
-        <source>Wallet encryption failed</source>
-        <translation>Zorroaren enkriptazioak huts egin du</translation>
-    </message>
-    <message>
-        <source>Wallet encryption failed due to an internal error. Your wallet was not encrypted.</source>
-        <translation>Zorroaren enkriptazioak huts egin du barne-errore baten ondorioz. Zure zorroa ez da enkriptatu.</translation>
-    </message>
-    <message>
-        <source>The supplied passphrases do not match.</source>
-        <translation>Eman dituzun pasahitzak ez datoz bat.</translation>
-    </message>
-    <message>
-        <source>Wallet unlock failed</source>
-        <translation>Zorroaren desblokeoak huts egin du</translation>
-    </message>
-    <message>
-        <source>The passphrase entered for the wallet decryption was incorrect.</source>
-        <translation>Zorroa desenkriptatzeko sartutako pasahitza okerra da.</translation>
-    </message>
-    <message>
-        <source>Wallet decryption failed</source>
-        <translation>Zorroaren desenkriptazioak huts egin du</translation>
-    </message>
-=======
->>>>>>> 0d719145
     </context>
 <context>
     <name>BanTableModel</name>
@@ -377,13 +246,6 @@
     <message>
         <source>&amp;Message:</source>
         <translation>Mezua</translation>
-<<<<<<< HEAD
-    </message>
-    <message>
-        <source>Copy label</source>
-        <translation>Kopiatu etiketa</translation>
-=======
->>>>>>> 0d719145
     </message>
     </context>
 <context>
@@ -391,52 +253,10 @@
     <message>
         <source>Copy &amp;Address</source>
         <translation>&amp;Kopiatu helbidea</translation>
-<<<<<<< HEAD
-    </message>
-    <message>
-        <source>Address</source>
-        <translation>Helbidea</translation>
-    </message>
-    <message>
-        <source>Amount</source>
-        <translation>Kopurua</translation>
-    </message>
-    <message>
-        <source>Label</source>
-        <translation>Etiketa</translation>
-=======
->>>>>>> 0d719145
-    </message>
-    <message>
-        <source>Message</source>
-        <translation>Mezua</translation>
     </message>
     </context>
 <context>
     <name>RecentRequestsTableModel</name>
-<<<<<<< HEAD
-    <message>
-        <source>Date</source>
-        <translation>Data</translation>
-    </message>
-    <message>
-        <source>Label</source>
-        <translation>Etiketa</translation>
-    </message>
-    <message>
-        <source>Message</source>
-        <translation>Mezua</translation>
-    </message>
-    <message>
-        <source>Amount</source>
-        <translation>Kopurua</translation>
-    </message>
-    <message>
-        <source>(no label)</source>
-        <translation>(etiketarik ez)</translation>
-    </message>
-=======
->>>>>>> 0d719145
     </context>
 <context>
     <name>SendCoinsDialog</name>
@@ -495,12 +315,9 @@
         <source>Pay To:</source>
         <translation>Ordaindu honi:</translation>
     </message>
-<<<<<<< HEAD
-=======
     </context>
 <context>
     <name>SendConfirmationDialog</name>
->>>>>>> 0d719145
     </context>
 <context>
     <name>ShutdownWindow</name>
@@ -532,47 +349,7 @@
     </context>
 <context>
     <name>TransactionDesc</name>
-<<<<<<< HEAD
-    <message>
-        <source>Open until %1</source>
-        <translation>Zabalik %1 arte</translation>
-    </message>
-    <message>
-        <source>%1/unconfirmed</source>
-        <translation>%1/konfirmatu gabe</translation>
-    </message>
-    <message>
-        <source>%1 confirmations</source>
-        <translation>%1 konfirmazioak</translation>
-    </message>
-    <message>
-        <source>Date</source>
-        <translation>Data</translation>
-    </message>
-    <message>
-        <source>Message</source>
-        <translation>Mezua</translation>
-    </message>
-    <message>
-        <source>Transaction</source>
-        <translation>Transakzioaren</translation>
-    </message>
-    <message>
-        <source>Amount</source>
-        <translation>Kopurua</translation>
-    </message>
-    <message>
-        <source>, has not been successfully broadcast yet</source>
-        <translation>, ez da arrakastaz emititu oraindik</translation>
-    </message>
-    <message>
-        <source>unknown</source>
-        <translation>ezezaguna</translation>
-    </message>
-</context>
-=======
-    </context>
->>>>>>> 0d719145
+    </context>
 <context>
     <name>TransactionDescDialog</name>
     <message>
