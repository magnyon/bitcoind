--- conflicted
+++ resolved
@@ -42,8 +42,6 @@
         <translation>&amp;அழி</translation>
     </message>
     <message>
-<<<<<<< HEAD
-=======
         <source>Choose the address to send coins to</source>
         <translation>நாணயங்களை அனுப்புவதற்கு முகவரியைத் தேர்வு செய்க</translation>
     </message>
@@ -52,7 +50,6 @@
         <translation>நாணயங்களைப் பெற முகவரியைத் தேர்வுசெய்யவும்</translation>
     </message>
     <message>
->>>>>>> be92be56
         <source>Sending addresses</source>
         <translation>முகவரிகள் அனுப்பப்படுகின்றன</translation>
     </message>
@@ -60,8 +57,6 @@
         <source>Receiving addresses</source>
         <translation>முகவரிகள் பெறப்படுகின்றன</translation>
     </message>
-<<<<<<< HEAD
-=======
     <message>
         <source>These are your Bitcoin addresses for sending payments. Always check the amount and the receiving address before sending coins.</source>
         <translation>இவை பணம் அனுப்புவதற்கு உங்கள் பிட்கின் முகவரிகள். நாணயங்களை அனுப்புவதற்கு முன் எப்பொழுதும் தொகையும் பெறுதலையும் சரிபார்க்கவும்.</translation>
@@ -94,30 +89,22 @@
         <source>Exporting Failed</source>
         <translation>ஏற்றுமதி தோல்வியடைந்தது</translation>
     </message>
->>>>>>> be92be56
     </context>
 <context>
     <name>AddressTableModel</name>
     <message>
-<<<<<<< HEAD
+        <source>Label</source>
+        <translation>லேபிள்</translation>
+    </message>
+    <message>
         <source>Address</source>
         <translation>முகவரி</translation>
     </message>
-    </context>
-=======
-        <source>Label</source>
-        <translation>லேபிள்</translation>
-    </message>
-    <message>
-        <source>Address</source>
-        <translation>முகவரி</translation>
-    </message>
     <message>
         <source>(no label)</source>
         <translation>(லேபிள் இல்லை)</translation>
     </message>
 </context>
->>>>>>> be92be56
 <context>
     <name>AskPassphraseDialog</name>
     <message>
@@ -609,15 +596,6 @@
         <source>Copy address</source>
         <translation>முகவரி முகவரியை நகலெடுக்கவும்</translation>
     </message>
-<<<<<<< HEAD
-    </context>
-<context>
-    <name>EditAddressDialog</name>
-    </context>
-<context>
-    <name>FreespaceChecker</name>
-=======
->>>>>>> be92be56
     <message>
         <source>Copy label</source>
         <translation>லேபிளை நகலெடு</translation>
@@ -1263,9 +1241,6 @@
     </message>
 </context>
 <context>
-    <name>PaymentServer</name>
-    </context>
-<context>
     <name>PeerTableModel</name>
     <message>
         <source>User Agent</source>
@@ -1507,15 +1482,6 @@
         <source>Decrease font size</source>
         <translation>எழுத்துரு அளவைக் குறைக்கவும்</translation>
     </message>
-<<<<<<< HEAD
-</context>
-<context>
-    <name>QRImageWidget</name>
-    </context>
-<context>
-    <name>RPCConsole</name>
-=======
->>>>>>> be92be56
     <message>
         <source>Increase font size</source>
         <translation>எழுத்துரு அளவை அதிகரிக்கவும்</translation>
@@ -1735,9 +1701,6 @@
         <source>Remove</source>
         <translation>நீக்கு</translation>
     </message>
-<<<<<<< HEAD
-    </context>
-=======
     <message>
         <source>Copy URI</source>
         <translation>URI ஐ நகலெடு</translation>
@@ -1755,7 +1718,6 @@
         <translation>நகல் நகல்</translation>
     </message>
 </context>
->>>>>>> be92be56
 <context>
     <name>ReceiveRequestDialog</name>
     <message>
@@ -1775,26 +1737,17 @@
         <translation>&amp;படத்தை சேமி...</translation>
     </message>
     <message>
-<<<<<<< HEAD
+        <source>Payment information</source>
+        <translation>கொடுப்பனவு தகவல்</translation>
+    </message>
+    <message>
+        <source>URI</source>
+        <translation>URI</translation>
+    </message>
+    <message>
         <source>Address</source>
         <translation>முகவரி</translation>
     </message>
-    </context>
-<context>
-    <name>RecentRequestsTableModel</name>
-    </context>
-=======
-        <source>Payment information</source>
-        <translation>கொடுப்பனவு தகவல்</translation>
-    </message>
-    <message>
-        <source>URI</source>
-        <translation>URI</translation>
-    </message>
-    <message>
-        <source>Address</source>
-        <translation>முகவரி</translation>
-    </message>
     <message>
         <source>Amount</source>
         <translation>தொகை</translation>
@@ -1851,7 +1804,6 @@
         <translation>கோரப்பட்டது</translation>
     </message>
 </context>
->>>>>>> be92be56
 <context>
     <name>SendCoinsDialog</name>
     <message>
@@ -1986,9 +1938,6 @@
         <source>S&amp;end</source>
         <translation>&amp;அனுப்பு</translation>
     </message>
-<<<<<<< HEAD
-    </context>
-=======
     <message>
         <source>Copy quantity</source>
         <translation>அளவு அளவு</translation>
@@ -2026,7 +1975,6 @@
         <translation>(லேபிள் இல்லை)</translation>
     </message>
 </context>
->>>>>>> be92be56
 <context>
     <name>SendCoinsEntry</name>
     <message>
@@ -2083,8 +2031,6 @@
 </context>
 <context>
     <name>TransactionDesc</name>
-<<<<<<< HEAD
-=======
     <message>
         <source>Date</source>
         <translation>தேதி</translation>
@@ -2101,15 +2047,12 @@
         <source>Amount</source>
         <translation>தொகை</translation>
     </message>
->>>>>>> be92be56
     </context>
 <context>
     <name>TransactionDescDialog</name>
     </context>
 <context>
     <name>TransactionTableModel</name>
-<<<<<<< HEAD
-=======
     <message>
         <source>Date</source>
         <translation>தேதி</translation>
@@ -2122,72 +2065,57 @@
         <source>(no label)</source>
         <translation>(லேபிள் இல்லை)</translation>
     </message>
->>>>>>> be92be56
     </context>
 <context>
     <name>TransactionView</name>
     <message>
-<<<<<<< HEAD
+        <source>Copy address</source>
+        <translation>முகவரி முகவரியை நகலெடுக்கவும்</translation>
+    </message>
+    <message>
+        <source>Copy label</source>
+        <translation>லேபிளை நகலெடு</translation>
+    </message>
+    <message>
+        <source>Copy amount</source>
+        <translation>நகல் நகல்</translation>
+    </message>
+    <message>
+        <source>Copy transaction ID</source>
+        <translation>பரிவர்த்தனை ஐடியை நகலெடு</translation>
+    </message>
+    <message>
+        <source>Comma separated file (*.csv)</source>
+        <translation>கமா பிரிக்கப்பட்ட கோப்பு</translation>
+    </message>
+    <message>
+        <source>Date</source>
+        <translation>தேதி</translation>
+    </message>
+    <message>
+        <source>Label</source>
+        <translation>லேபிள்</translation>
+    </message>
+    <message>
         <source>Address</source>
         <translation>முகவரி</translation>
     </message>
-=======
-        <source>Copy address</source>
-        <translation>முகவரி முகவரியை நகலெடுக்கவும்</translation>
-    </message>
-    <message>
-        <source>Copy label</source>
-        <translation>லேபிளை நகலெடு</translation>
-    </message>
-    <message>
-        <source>Copy amount</source>
-        <translation>நகல் நகல்</translation>
-    </message>
-    <message>
-        <source>Copy transaction ID</source>
-        <translation>பரிவர்த்தனை ஐடியை நகலெடு</translation>
-    </message>
-    <message>
-        <source>Comma separated file (*.csv)</source>
-        <translation>கமா பிரிக்கப்பட்ட கோப்பு</translation>
-    </message>
-    <message>
-        <source>Date</source>
-        <translation>தேதி</translation>
-    </message>
-    <message>
-        <source>Label</source>
-        <translation>லேபிள்</translation>
-    </message>
-    <message>
-        <source>Address</source>
-        <translation>முகவரி</translation>
-    </message>
     <message>
         <source>Exporting Failed</source>
         <translation>ஏற்றுமதி தோல்வியடைந்தது</translation>
     </message>
->>>>>>> be92be56
     </context>
 <context>
     <name>UnitDisplayStatusBarControl</name>
     </context>
 <context>
-<<<<<<< HEAD
-=======
     <name>WalletController</name>
     </context>
 <context>
->>>>>>> be92be56
     <name>WalletFrame</name>
     </context>
 <context>
     <name>WalletModel</name>
-<<<<<<< HEAD
-    </context>
-<context>
-    <name>WalletView</name>
-=======
     <message>
         <source>Send Coins</source>
         <translation>நாணயங்களை அனுப்பவும்</translation>
@@ -2199,7 +2127,6 @@
         <source>Export the data in the current tab to a file</source>
         <translation>தற்போதைய தாவலில் தரவை ஒரு கோப்பிற்கு ஏற்றுமதி செய்க</translation>
     </message>
->>>>>>> be92be56
     </context>
 <context>
     <name>bitcoin-core</name>
