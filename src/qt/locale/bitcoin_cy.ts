--- conflicted
+++ resolved
@@ -130,13 +130,6 @@
         <translation>&amp;Derbyn</translation>
     </message>
     <message>
-<<<<<<< HEAD
-        <source>Show information about Zetacoin Core</source>
-        <translation>Dangos gwybodaeth am Graidd Zetacoin</translation>
-    </message>
-    <message>
-=======
->>>>>>> 0d719145
         <source>&amp;Show / Hide</source>
         <translation>&amp;Dangos / Cuddio</translation>
     </message>
@@ -156,17 +149,6 @@
         <source>Tabs toolbar</source>
         <translation>Bar offer tabiau</translation>
     </message>
-<<<<<<< HEAD
-    <message>
-        <source>Zetacoin Core</source>
-        <translation>Craidd Zetacoin</translation>
-    </message>
-    <message>
-        <source>&amp;About Zetacoin Core</source>
-        <translation>&amp;Ynghylch Craidd Zetacoin</translation>
-    </message>
-=======
->>>>>>> 0d719145
     <message numerus="yes">
         <source>%n hour(s)</source>
         <translation><numerusform>%n awr</numerusform><numerusform>%n awr</numerusform><numerusform>%n awr</numerusform><numerusform>%n awr</numerusform></translation>
@@ -253,26 +235,11 @@
     <message>
         <source>Amount:</source>
         <translation>Maint</translation>
-<<<<<<< HEAD
     </message>
     <message>
         <source>Date</source>
         <translation>Dyddiad</translation>
     </message>
-    <message>
-        <source>Copy address</source>
-        <translation>Cyfeiriad copi</translation>
-    </message>
-    <message>
-        <source>Copy label</source>
-        <translation>Copïo label</translation>
-=======
->>>>>>> 0d719145
-    </message>
-    <message>
-        <source>Date</source>
-        <translation>Dyddiad</translation>
-    </message>
     </context>
 <context>
     <name>EditAddressDialog</name>
@@ -299,298 +266,244 @@
 <context>
     <name>HelpMessageDialog</name>
     <message>
-<<<<<<< HEAD
+        <source>Usage:</source>
+        <translation>Cynefod:</translation>
+    </message>
+    </context>
+<context>
+    <name>Intro</name>
+    <message>
+        <source>Welcome</source>
+        <translation>Croeso</translation>
+    </message>
+    <message>
+        <source>Error</source>
+        <translation>Gwall</translation>
+    </message>
+    </context>
+<context>
+    <name>OpenURIDialog</name>
+    <message>
+        <source>Open URI</source>
+        <translation>Agor URI</translation>
+    </message>
+    <message>
+        <source>URI:</source>
+        <translation>URI:</translation>
+    </message>
+    </context>
+<context>
+    <name>OptionsDialog</name>
+    <message>
+        <source>Options</source>
+        <translation>Opsiynau</translation>
+    </message>
+    <message>
+        <source>&amp;Network</source>
+        <translation>&amp;Rhwydwaith</translation>
+    </message>
+    <message>
+        <source>W&amp;allet</source>
+        <translation>W&amp;aled</translation>
+    </message>
+    <message>
+        <source>IPv4</source>
+        <translation>IPv4</translation>
+    </message>
+    <message>
+        <source>IPv6</source>
+        <translation>IPv6</translation>
+    </message>
+    <message>
+        <source>Tor</source>
+        <translation>Tor</translation>
+    </message>
+    <message>
+        <source>&amp;Window</source>
+        <translation>&amp;Ffenestr</translation>
+    </message>
+    <message>
+        <source>&amp;Display</source>
+        <translation>&amp;Dangos</translation>
+    </message>
+    </context>
+<context>
+    <name>OverviewPage</name>
+    <message>
+        <source>Form</source>
+        <translation>Ffurflen</translation>
+    </message>
+    </context>
+<context>
+    <name>PaymentServer</name>
+    </context>
+<context>
+    <name>PeerTableModel</name>
+    </context>
+<context>
+    <name>QObject</name>
+    </context>
+<context>
+    <name>QRImageWidget</name>
+    </context>
+<context>
+    <name>RPCConsole</name>
+    <message>
+        <source>&amp;Information</source>
+        <translation>Gwybodaeth</translation>
+    </message>
+    <message>
+        <source>Network</source>
+        <translation>Rhwydwaith</translation>
+    </message>
+    <message>
+        <source>&amp;Open</source>
+        <translation>&amp;Agor</translation>
+    </message>
+    </context>
+<context>
+    <name>ReceiveCoinsDialog</name>
+    <message>
+        <source>&amp;Label:</source>
+        <translation>&amp;Label:</translation>
+    </message>
+    </context>
+<context>
+    <name>ReceiveRequestDialog</name>
+    <message>
+        <source>Copy &amp;Address</source>
+        <translation>&amp;Cyfeiriad Copi</translation>
+    </message>
+    </context>
+<context>
+    <name>RecentRequestsTableModel</name>
+    </context>
+<context>
+    <name>SendCoinsDialog</name>
+    <message>
+        <source>Send Coins</source>
+        <translation>Anfon arian</translation>
+    </message>
+    <message>
+        <source>Amount:</source>
+        <translation>Maint</translation>
+    </message>
+    <message>
+        <source>Send to multiple recipients at once</source>
+        <translation>Anfon at pobl lluosog ar yr un pryd</translation>
+    </message>
+    <message>
+        <source>Balance:</source>
+        <translation>Gweddill:</translation>
+    </message>
+    <message>
+        <source>Confirm the send action</source>
+        <translation>Cadarnhau'r gweithrediad anfon</translation>
+    </message>
+    </context>
+<context>
+    <name>SendCoinsEntry</name>
+    <message>
+        <source>A&amp;mount:</source>
+        <translation>&amp;Maint</translation>
+    </message>
+    <message>
+        <source>&amp;Label:</source>
+        <translation>&amp;Label:</translation>
+    </message>
+    <message>
+        <source>Alt+A</source>
+        <translation>Alt+A</translation>
+    </message>
+    <message>
+        <source>Paste address from clipboard</source>
+        <translation>Gludo cyfeiriad o'r glipfwrdd</translation>
+    </message>
+    <message>
+        <source>Alt+P</source>
+        <translation>Alt+P</translation>
+    </message>
+    <message>
+        <source>Message:</source>
+        <translation>Neges:</translation>
+    </message>
+    </context>
+<context>
+    <name>SendConfirmationDialog</name>
+    </context>
+<context>
+    <name>ShutdownWindow</name>
+    </context>
+<context>
+    <name>SignVerifyMessageDialog</name>
+    <message>
+        <source>Alt+A</source>
+        <translation>Alt+A</translation>
+    </message>
+    <message>
+        <source>Paste address from clipboard</source>
+        <translation>Gludo cyfeiriad o'r glipfwrdd</translation>
+    </message>
+    <message>
+        <source>Alt+P</source>
+        <translation>Alt+P</translation>
+    </message>
+    </context>
+<context>
+    <name>SplashScreen</name>
+    <message>
+        <source>[testnet]</source>
+        <translation>[testnet]</translation>
+    </message>
+</context>
+<context>
+    <name>TrafficGraphWidget</name>
+    </context>
+<context>
+    <name>TransactionDesc</name>
+    </context>
+<context>
+    <name>TransactionDescDialog</name>
+    </context>
+<context>
+    <name>TransactionTableModel</name>
+    </context>
+<context>
+    <name>TransactionView</name>
+    </context>
+<context>
+    <name>UnitDisplayStatusBarControl</name>
+    </context>
+<context>
+    <name>WalletFrame</name>
+    </context>
+<context>
+    <name>WalletModel</name>
+    </context>
+<context>
+    <name>WalletView</name>
+    </context>
+<context>
+    <name>bitcoin-core</name>
+    <message>
+        <source>Options:</source>
+        <translation>Opsiynau:</translation>
+    </message>
+    <message>
         <source>Zetacoin Core</source>
         <translation>Craidd Zetacoin</translation>
     </message>
     <message>
-        <source>About Zetacoin Core</source>
-        <translation>Ynghylch Craidd Zetacoin</translation>
-    </message>
-    <message>
-=======
->>>>>>> 0d719145
-        <source>Usage:</source>
-        <translation>Cynefod:</translation>
-    </message>
-    </context>
-<context>
-    <name>Intro</name>
-    <message>
-        <source>Welcome</source>
-        <translation>Croeso</translation>
-    </message>
-    <message>
-<<<<<<< HEAD
-        <source>Welcome to Zetacoin Core.</source>
-        <translation>Croeso i Graidd Zetacoin</translation>
-    </message>
-    <message>
-        <source>Zetacoin Core</source>
-        <translation>Craidd Zetacoin</translation>
-    </message>
-    <message>
-=======
->>>>>>> 0d719145
+        <source>Information</source>
+        <translation>Gwybodaeth</translation>
+    </message>
+    <message>
+        <source>Warning</source>
+        <translation>Rhybudd</translation>
+    </message>
+    <message>
         <source>Error</source>
         <translation>Gwall</translation>
     </message>
-    </context>
-<context>
-    <name>OpenURIDialog</name>
-    <message>
-        <source>Open URI</source>
-        <translation>Agor URI</translation>
-    </message>
-    <message>
-        <source>URI:</source>
-        <translation>URI:</translation>
-    </message>
-    </context>
-<context>
-    <name>OptionsDialog</name>
-    <message>
-        <source>Options</source>
-        <translation>Opsiynau</translation>
-    </message>
-    <message>
-        <source>&amp;Network</source>
-        <translation>&amp;Rhwydwaith</translation>
-    </message>
-    <message>
-        <source>W&amp;allet</source>
-        <translation>W&amp;aled</translation>
-    </message>
-    <message>
-        <source>IPv4</source>
-        <translation>IPv4</translation>
-    </message>
-    <message>
-        <source>IPv6</source>
-        <translation>IPv6</translation>
-    </message>
-    <message>
-        <source>Tor</source>
-        <translation>Tor</translation>
-    </message>
-    <message>
-        <source>&amp;Window</source>
-        <translation>&amp;Ffenestr</translation>
-    </message>
-    <message>
-        <source>&amp;Display</source>
-        <translation>&amp;Dangos</translation>
-    </message>
-    </context>
-<context>
-    <name>OverviewPage</name>
-    <message>
-        <source>Form</source>
-        <translation>Ffurflen</translation>
-    </message>
-    </context>
-<context>
-    <name>PaymentServer</name>
-    </context>
-<context>
-    <name>PeerTableModel</name>
-    </context>
-<context>
-    <name>QObject</name>
-    </context>
-<context>
-    <name>QRImageWidget</name>
-    </context>
-<context>
-    <name>RPCConsole</name>
-    <message>
-        <source>&amp;Information</source>
-        <translation>Gwybodaeth</translation>
-    </message>
-    <message>
-        <source>Network</source>
-        <translation>Rhwydwaith</translation>
-    </message>
-    <message>
-        <source>&amp;Open</source>
-        <translation>&amp;Agor</translation>
-    </message>
-    </context>
-<context>
-    <name>ReceiveCoinsDialog</name>
-    <message>
-        <source>&amp;Label:</source>
-        <translation>&amp;Label:</translation>
-    </message>
-    </context>
-<context>
-    <name>ReceiveRequestDialog</name>
-    <message>
-        <source>Copy &amp;Address</source>
-        <translation>&amp;Cyfeiriad Copi</translation>
-<<<<<<< HEAD
-    </message>
-    <message>
-        <source>Address</source>
-        <translation>Cyfeiriad</translation>
-    </message>
-    <message>
-        <source>Label</source>
-        <translation>Label</translation>
-    </message>
-    <message>
-        <source>Message</source>
-        <translation>Neges</translation>
-=======
->>>>>>> 0d719145
-    </message>
-    </context>
-<context>
-    <name>RecentRequestsTableModel</name>
-    </context>
-<context>
-    <name>SendCoinsDialog</name>
-    <message>
-        <source>Send Coins</source>
-        <translation>Anfon arian</translation>
-    </message>
-    <message>
-        <source>Amount:</source>
-        <translation>Maint</translation>
-    </message>
-    <message>
-        <source>Send to multiple recipients at once</source>
-        <translation>Anfon at pobl lluosog ar yr un pryd</translation>
-    </message>
-    <message>
-        <source>Balance:</source>
-        <translation>Gweddill:</translation>
-    </message>
-    <message>
-        <source>Confirm the send action</source>
-        <translation>Cadarnhau'r gweithrediad anfon</translation>
-    </message>
-    </context>
-<context>
-    <name>SendCoinsEntry</name>
-    <message>
-        <source>A&amp;mount:</source>
-        <translation>&amp;Maint</translation>
-    </message>
-    <message>
-        <source>&amp;Label:</source>
-        <translation>&amp;Label:</translation>
-    </message>
-    <message>
-        <source>Alt+A</source>
-        <translation>Alt+A</translation>
-    </message>
-    <message>
-        <source>Paste address from clipboard</source>
-        <translation>Gludo cyfeiriad o'r glipfwrdd</translation>
-    </message>
-    <message>
-        <source>Alt+P</source>
-        <translation>Alt+P</translation>
-    </message>
-    <message>
-        <source>Message:</source>
-        <translation>Neges:</translation>
-    </message>
-<<<<<<< HEAD
-=======
-    </context>
-<context>
-    <name>SendConfirmationDialog</name>
->>>>>>> 0d719145
-    </context>
-<context>
-    <name>ShutdownWindow</name>
-    </context>
-<context>
-    <name>SignVerifyMessageDialog</name>
-    <message>
-        <source>Alt+A</source>
-        <translation>Alt+A</translation>
-    </message>
-    <message>
-        <source>Paste address from clipboard</source>
-        <translation>Gludo cyfeiriad o'r glipfwrdd</translation>
-    </message>
-    <message>
-        <source>Alt+P</source>
-        <translation>Alt+P</translation>
-    </message>
-    </context>
-<context>
-    <name>SplashScreen</name>
-    <message>
-<<<<<<< HEAD
-        <source>Zetacoin Core</source>
-        <translation>Craidd Zetacoin</translation>
-    </message>
-    <message>
-        <source>The Zetacoin Core developers</source>
-        <translation>Datblygwyr Graidd Zetacoin</translation>
-    </message>
-    <message>
-=======
->>>>>>> 0d719145
-        <source>[testnet]</source>
-        <translation>[testnet]</translation>
-    </message>
-</context>
-<context>
-    <name>TrafficGraphWidget</name>
-    </context>
-<context>
-    <name>TransactionDesc</name>
-    </context>
-<context>
-    <name>TransactionDescDialog</name>
-    </context>
-<context>
-    <name>TransactionTableModel</name>
-    </context>
-<context>
-    <name>TransactionView</name>
-    </context>
-<context>
-    <name>UnitDisplayStatusBarControl</name>
-    </context>
-<context>
-    <name>WalletFrame</name>
-    </context>
-<context>
-    <name>WalletModel</name>
-    </context>
-<context>
-    <name>WalletView</name>
-    </context>
-<context>
-    <name>bitcoin-core</name>
-    <message>
-        <source>Options:</source>
-        <translation>Opsiynau:</translation>
-    </message>
-    <message>
-<<<<<<< HEAD
-=======
-        <source>Bitcoin Core</source>
-        <translation>Craidd Bitcoin</translation>
-    </message>
-    <message>
->>>>>>> 0d719145
-        <source>Information</source>
-        <translation>Gwybodaeth</translation>
-    </message>
-    <message>
-        <source>Warning</source>
-        <translation>Rhybudd</translation>
-    </message>
-    <message>
-        <source>Error</source>
-        <translation>Gwall</translation>
-    </message>
 </context>
 </TS>