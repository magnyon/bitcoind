<TS language="cy" version="2.1">
<context>
    <name>AddressBookPage</name>
    <message>
        <source>Right-click to edit address or label</source>
        <translation>Clic-dde i olygu cyfeiriad neu label</translation>
    </message>
    <message>
        <source>Create a new address</source>
        <translation>Creu cyfeiriad newydd</translation>
    </message>
    <message>
        <source>&amp;New</source>
        <translation>&amp;Newydd</translation>
    </message>
    <message>
        <source>Copy the currently selected address to the system clipboard</source>
        <translation>Copio'r cyfeiriad sydd wedi'i ddewis i'r clipfwrdd system</translation>
    </message>
    <message>
        <source>&amp;Copy</source>
        <translation>&amp;Copïo</translation>
    </message>
    <message>
        <source>C&amp;lose</source>
        <translation>C&amp;au</translation>
    </message>
    <message>
        <source>Delete the currently selected address from the list</source>
        <translation>Dileu'r cyfeiriad presennol wedi ei ddewis o'r rhestr</translation>
    </message>
    <message>
        <source>Export the data in the current tab to a file</source>
        <translation>Allforio'r data yn y tab presennol i ffeil</translation>
    </message>
    <message>
        <source>&amp;Export</source>
        <translation>&amp;Allforio</translation>
    </message>
    <message>
        <source>&amp;Delete</source>
        <translation>&amp;Dileu</translation>
    </message>
    <message>
        <source>Choose the address to send coins to</source>
        <translation>Dewis y cyfeiriad i yrru'r arian</translation>
    </message>
    <message>
        <source>Choose the address to receive coins with</source>
        <translation>Dewis y cyfeiriad i dderbyn arian</translation>
    </message>
    <message>
        <source>C&amp;hoose</source>
        <translation>D&amp;ewis</translation>
    </message>
    <message>
        <source>Sending addresses</source>
        <translation>Anfon cyfeiriadau</translation>
    </message>
    <message>
        <source>Receiving addresses</source>
        <translation>Derbyn cyfeiriadau</translation>
    </message>
    <message>
        <source>These are your NdovuCoin addresses for sending payments. Always check the amount and the receiving address before sending coins.</source>
        <translation>Rhain ydi eich cyfeiriadau NdovuCoin ar gyfer gyrru taliadau. Gwnewch yn sicr o'r swm a'r cyfeiriad derbyn cyn gyrru arian.</translation>
    </message>
    <message>
<<<<<<< HEAD
        <source>These are your NdovuCoin addresses for receiving payments. It is recommended to use a new receiving address for each transaction.</source>
        <translation>Dyma eich cyfeiriadau NdovuCoin ar gyfer derbyn taliadau. Argymhellwn ddefnyddio cyfeiriad derbyn newydd ar gyfer bob trafodyn.</translation>
    </message>
    <message>
=======
>>>>>>> a284bbbe
        <source>&amp;Copy Address</source>
        <translation>&amp;Copïo Cyfeiriad</translation>
    </message>
    <message>
        <source>Copy &amp;Label</source>
        <translation>Copïo &amp;Label</translation>
    </message>
    <message>
        <source>&amp;Edit</source>
        <translation>&amp;Golygu</translation>
    </message>
    <message>
        <source>Export Address List</source>
        <translation>Allforio Rhestr Cyfeiriadau</translation>
    </message>
    <message>
        <source>Exporting Failed</source>
        <translation>Methiant Allforio</translation>
    </message>
    <message>
        <source>There was an error trying to save the address list to %1. Please try again.</source>
        <translation>Roedd camgymeriad yn trïo safio'r rhestr gyfeiriadau i'r %1. Triwch eto os gwelwch yn dda.</translation>
    </message>
</context>
<context>
    <name>AddressTableModel</name>
    <message>
        <source>Label</source>
        <translation>Label</translation>
    </message>
    <message>
        <source>Address</source>
        <translation>Cyfeiriad</translation>
    </message>
    <message>
        <source>(no label)</source>
        <translation>(dim label)</translation>
    </message>
</context>
<context>
    <name>AskPassphraseDialog</name>
    <message>
        <source>Passphrase Dialog</source>
        <translation>Deialog Cyfrinair</translation>
    </message>
    <message>
        <source>Enter passphrase</source>
        <translation>Teipiwch gyfrinymadrodd</translation>
    </message>
    <message>
        <source>New passphrase</source>
        <translation>Cyfrinymadrodd newydd</translation>
    </message>
    <message>
        <source>Repeat new passphrase</source>
        <translation>Ailadroddwch gyfrinymadrodd newydd</translation>
    </message>
    <message>
        <source>Encrypt wallet</source>
        <translation>Amgryptio'r Waled</translation>
    </message>
    <message>
        <source>This operation needs your wallet passphrase to unlock the wallet.</source>
        <translation>Mae'r weithred hon angen eich cyfrinair waled i ddatgloi'r waled.</translation>
    </message>
    <message>
        <source>Unlock wallet</source>
        <translation>Datgloi'r waled</translation>
    </message>
    <message>
        <source>This operation needs your wallet passphrase to decrypt the wallet.</source>
        <translation>Mae'r weithred hon angen eich cyfrinair waled i ddatgryptio'r waled.</translation>
    </message>
    <message>
        <source>Decrypt wallet</source>
        <translation>Datgryptio waled</translation>
    </message>
    <message>
        <source>Change passphrase</source>
        <translation>Newid cyfrinair</translation>
    </message>
    <message>
        <source>Confirm wallet encryption</source>
        <translation>Cadarnhau amgryptio'r waled</translation>
    </message>
    <message>
        <source>Warning: If you encrypt your wallet and lose your passphrase, you will &lt;b&gt;LOSE ALL OF YOUR BITCOINS&lt;/b&gt;!</source>
        <translation>Rhybudd: Os ydych yn amgryptio'r waled ag yn colli'r cyfrinair, byddwch yn &lt;b&gt; COLLI EICH BITCOINS I GYD &lt;b&gt; !</translation>
    </message>
    <message>
        <source>Are you sure you wish to encrypt your wallet?</source>
        <translation>Ydych yn siwr eich bod eisiau amgryptio eich waled?</translation>
    </message>
    <message>
        <source>Wallet encrypted</source>
        <translation>Waled Wedi Amgryptio</translation>
    </message>
    <message>
        <source>IMPORTANT: Any previous backups you have made of your wallet file should be replaced with the newly generated, encrypted wallet file. For security reasons, previous backups of the unencrypted wallet file will become useless as soon as you start using the new, encrypted wallet.</source>
        <translation>PWYSIG: Mi ddylai unrhyw back ups blaenorol rydych wedi ei wneud o ffeil eich waled gael ei ddiweddaru efo'r ffeil amgryptiedig newydd ei chreu. Am resymau diogelwch, bydd back ups blaenorol o ffeil y walet heb amgryptio yn ddiwerth mor fuan ac yr ydych yn dechrau defnyddio'r waled amgryptiedig newydd.</translation>
    </message>
    <message>
        <source>Wallet encryption failed</source>
        <translation>Amgryptio waled wedi methu</translation>
    </message>
    <message>
        <source>Wallet encryption failed due to an internal error. Your wallet was not encrypted.</source>
        <translation>Amgryptio waled wedi methu oherwydd gwall mewnol. Dydi eich waled heb amgryptio.</translation>
    </message>
    <message>
        <source>The supplied passphrases do not match.</source>
        <translation>Nid ydi'r cyfrineiriau a gyflenwyd yn cyfateb.</translation>
    </message>
    <message>
        <source>Wallet unlock failed</source>
        <translation>Dadgloi waled wedi methu</translation>
    </message>
    <message>
        <source>The passphrase entered for the wallet decryption was incorrect.</source>
        <translation>Mae'r cyfrinair ysgrifennwyd ar gyfer datgryptio'r waled yn anghywir.</translation>
    </message>
    <message>
        <source>Wallet decryption failed</source>
        <translation>Amgryptio waled wedi methu</translation>
    </message>
    <message>
        <source>Wallet passphrase was successfully changed.</source>
        <translation>Newid cyfrinair waled yn llwyddiannus.</translation>
    </message>
    <message>
        <source>Warning: The Caps Lock key is on!</source>
        <translation>Rhybudd: Mae allwedd Caps Lock ymlaen!</translation>
    </message>
</context>
<context>
    <name>BanTableModel</name>
    <message>
        <source>IP/Netmask</source>
        <translation>IP/Rhwydfwgwd</translation>
    </message>
    <message>
        <source>Banned Until</source>
        <translation>Gwaharddwyd Nes</translation>
    </message>
</context>
<context>
    <name>BitcoinGUI</name>
    <message>
        <source>Sign &amp;message...</source>
        <translation>Arwyddo &amp;neges...</translation>
    </message>
    <message>
        <source>Synchronizing with network...</source>
        <translation>Cysoni â'r rhwydwaith...</translation>
    </message>
    <message>
        <source>&amp;Overview</source>
        <translation>&amp;Trosolwg</translation>
    </message>
    <message>
        <source>Show general overview of wallet</source>
        <translation>Dangos trosolwg cyffredinol y waled</translation>
    </message>
    <message>
        <source>&amp;Transactions</source>
        <translation>&amp;Trafodion</translation>
    </message>
    <message>
        <source>Browse transaction history</source>
        <translation>Pori hanes trafodion</translation>
    </message>
    <message>
        <source>E&amp;xit</source>
        <translation>A&amp;llanfa</translation>
    </message>
    <message>
        <source>Quit application</source>
        <translation>Gadael rhaglen</translation>
    </message>
    <message>
        <source>&amp;About %1</source>
        <translation>&amp;Ynghylch %1</translation>
    </message>
    <message>
        <source>Show information about %1</source>
        <translation>Dangos gwybodaeth am %1</translation>
    </message>
    <message>
        <source>About &amp;Qt</source>
        <translation>Ynghylch &amp;Qt</translation>
    </message>
    <message>
        <source>Show information about Qt</source>
        <translation>Dangos gwybodaeth am Qt</translation>
    </message>
    <message>
        <source>&amp;Options...</source>
        <translation>&amp;Opsiynau</translation>
    </message>
    <message>
        <source>Modify configuration options for %1</source>
        <translation>Addasu ffurfweddiad dewisiadau ar gyfer %1</translation>
    </message>
    <message>
        <source>&amp;Encrypt Wallet...</source>
        <translation>&amp;Amgryptio'r waled...</translation>
    </message>
    <message>
        <source>&amp;Backup Wallet...</source>
        <translation>&amp;Backup Waled...</translation>
    </message>
    <message>
        <source>&amp;Change Passphrase...</source>
        <translation>&amp;Newid cyfrinymadrodd...</translation>
    </message>
    <message>
        <source>Open &amp;URI...</source>
        <translation>Agor &amp;URI...</translation>
    </message>
    <message>
        <source>Wallet:</source>
        <translation>Waled:</translation>
    </message>
    <message>
        <source>Click to disable network activity.</source>
        <translation>Cliciwch i anablu gweithgaredd y rhwydwaith.</translation>
    </message>
    <message>
        <source>Network activity disabled.</source>
        <translation>Gweithgaredd rhwydwaith wedi anablu.</translation>
    </message>
    <message>
        <source>Click to enable network activity again.</source>
        <translation>Cliciwch i alluogi gweithgaredd y rhwydwaith eto.</translation>
    </message>
    <message>
        <source>Syncing Headers (%1%)...</source>
        <translation>Syncio pennawdau (%1%)...</translation>
    </message>
    <message>
        <source>Reindexing blocks on disk...</source>
        <translation>Ailfynegi y blociau ar ddisg...</translation>
    </message>
    <message>
        <source>Send coins to a NdovuCoin address</source>
        <translation>Anfon arian i gyfeiriad NdovuCoin</translation>
    </message>
    <message>
        <source>Backup wallet to another location</source>
        <translation>Bacio fyny'r waled i leoliad arall</translation>
    </message>
    <message>
        <source>Change the passphrase used for wallet encryption</source>
        <translation>Newid y cyfrinair ddefnyddiwyd ar gyfer amgryptio'r waled</translation>
    </message>
    <message>
        <source>&amp;Debug window</source>
        <translation>&amp;Di fygio'r ffenest</translation>
    </message>
    <message>
        <source>&amp;Verify message...</source>
        <translation>&amp;Gwirio neges...</translation>
    </message>
    <message>
<<<<<<< HEAD
        <source>NdovuCoin</source>
        <translation>NdovuCoin</translation>
    </message>
    <message>
=======
>>>>>>> a284bbbe
        <source>&amp;Send</source>
        <translation>&amp;Anfon</translation>
    </message>
    <message>
        <source>&amp;Receive</source>
        <translation>&amp;Derbyn</translation>
    </message>
    <message>
        <source>&amp;Show / Hide</source>
        <translation>&amp;Dangos / Cuddio</translation>
    </message>
    <message>
        <source>Show or hide the main Window</source>
        <translation>Dangos neu guddio y brif Ffenest</translation>
    </message>
    <message>
        <source>Encrypt the private keys that belong to your wallet</source>
        <translation>Amgryptio'r allweddi preifat sy'n perthyn i'ch waled</translation>
    </message>
    <message>
        <source>Sign messages with your NdovuCoin addresses to prove you own them</source>
        <translation>Arwyddo negeseuon gyda eich cyfeiriadau NdovuCoin i brofi mae chi sy'n berchen arnynt</translation>
    </message>
    <message>
        <source>Verify messages to ensure they were signed with specified NdovuCoin addresses</source>
        <translation>Gwirio negeseuon i sicrhau eu bod wedi eu harwyddo gyda cyfeiriadau NdovuCoin penodol</translation>
    </message>
    <message>
        <source>&amp;File</source>
        <translation>&amp;Ffeil</translation>
    </message>
    <message>
        <source>&amp;Settings</source>
        <translation>&amp;Gosodiadau</translation>
    </message>
    <message>
        <source>&amp;Help</source>
        <translation>&amp;Cymorth</translation>
    </message>
    <message>
        <source>Tabs toolbar</source>
        <translation>Bar offer tabiau</translation>
    </message>
    <message>
        <source>Request payments (generates QR codes and bitcoin: URIs)</source>
        <translation>Gofyn taliadau (creu côd QR a bitcoin: URIs)</translation>
    </message>
    <message>
        <source>Show the list of used sending addresses and labels</source>
        <translation>Dangos rhestr o gyfeiriadau danfon a labelau wedi eu defnyddio</translation>
    </message>
    <message>
        <source>Show the list of used receiving addresses and labels</source>
        <translation>Dangos rhestr o gyfeiriadau derbyn a labelau wedi eu defnyddio</translation>
    </message>
    <message>
        <source>Open a bitcoin: URI or payment request</source>
        <translation>Agor NdovuCoin: URI neu ofyn taliad</translation>
    </message>
    <message>
        <source>&amp;Command-line options</source>
        <translation>&amp;Dewisiadau Gorchymyn-llinell</translation>
    </message>
    <message>
        <source>Indexing blocks on disk...</source>
        <translation>Mynegai'r blociau ar ddisg...</translation>
    </message>
    <message>
        <source>Processing blocks on disk...</source>
        <translation>Prosesu blociau ar ddisg...</translation>
    </message>
    <message>
        <source>%1 behind</source>
        <translation>%1 Tu ôl</translation>
    </message>
    <message>
        <source>Last received block was generated %1 ago.</source>
        <translation>Cafodd y bloc olaf i'w dderbyn ei greu %1 yn ôl.</translation>
    </message>
    <message>
        <source>Transactions after this will not yet be visible.</source>
        <translation>Ni fydd trafodion ar ôl hyn yn weledol eto.</translation>
    </message>
    <message>
        <source>Error</source>
        <translation>Gwall</translation>
    </message>
    <message>
        <source>Warning</source>
        <translation>Rhybudd</translation>
    </message>
    <message>
        <source>Information</source>
        <translation>Gwybodaeth</translation>
    </message>
    <message>
        <source>Up to date</source>
        <translation>Cyfamserol</translation>
    </message>
    <message>
<<<<<<< HEAD
=======
        <source>Open Wallet</source>
        <translation>Agor Waled</translation>
    </message>
    <message>
        <source>Open a wallet</source>
        <translation>Agor waled</translation>
    </message>
    <message>
        <source>Close Wallet...</source>
        <translation>Cau Waled...</translation>
    </message>
    <message>
        <source>Close wallet</source>
        <translation>Cau waled</translation>
    </message>
    <message>
>>>>>>> a284bbbe
        <source>&amp;Window</source>
        <translation>&amp;Ffenestr</translation>
    </message>
    <message>
        <source>Connecting to peers...</source>
        <translation>Cysylltu efo cyfoedion...</translation>
    </message>
    <message>
        <source>Catching up...</source>
        <translation>Dal i fyny...</translation>
    </message>
    <message>
        <source>Date: %1
</source>
        <translation>Dyddiad: %1
</translation>
    </message>
    <message>
        <source>Amount: %1
</source>
        <translation>Cyfanswm: %1
</translation>
    </message>
    <message>
        <source>Type: %1
</source>
        <translation>Math: %1
</translation>
    </message>
    <message>
        <source>Label: %1
</source>
        <translation>Label: %1
</translation>
    </message>
    <message>
        <source>Address: %1
</source>
        <translation>Cyfeiriad: %1
</translation>
    </message>
    <message>
        <source>Sent transaction</source>
        <translation>Trafodiad anfonwyd</translation>
    </message>
    <message>
        <source>Incoming transaction</source>
        <translation>Trafodiad sy'n cyrraedd</translation>
    </message>
    <message>
        <source>HD key generation is &lt;b&gt;enabled&lt;/b&gt;</source>
        <translation>Cynhyrchu allweddi HD wedi ei &lt;b&gt; alluogi &lt;/b&gt;</translation>
    </message>
    <message>
        <source>HD key generation is &lt;b&gt;disabled&lt;/b&gt;</source>
        <translation>Cynhyrchu allweddi HD wedi'w &lt;b&gt; anablu &lt;/b&gt;</translation>
    </message>
    <message>
        <source>Wallet is &lt;b&gt;encrypted&lt;/b&gt; and currently &lt;b&gt;unlocked&lt;/b&gt;</source>
        <translation>Mae'r waled &lt;b&gt;wedi'i amgryptio&lt;/b&gt; ac &lt;b&gt;heb ei gloi&lt;/b&gt; ar hyn o bryd</translation>
    </message>
    <message>
        <source>Wallet is &lt;b&gt;encrypted&lt;/b&gt; and currently &lt;b&gt;locked&lt;/b&gt;</source>
        <translation>Mae'r waled &lt;b&gt;wedi'i amgryptio&lt;/b&gt; ac &lt;b&gt;ar glo&lt;/b&gt; ar hyn o bryd</translation>
    </message>
    <message>
        <source>A fatal error occurred. NdovuCoin can no longer continue safely and will quit.</source>
        <translation>Mae gwall angheuol wedi digwydd. Ni all NdovuCoin barhau'n ddiogel ac mae'n cau lawr.</translation>
    </message>
</context>
<context>
    <name>CoinControlDialog</name>
    <message>
        <source>Coin Selection</source>
        <translation>Dewis Ceiniog</translation>
    </message>
    <message>
        <source>Quantity:</source>
        <translation>Maint:</translation>
    </message>
    <message>
        <source>Bytes:</source>
        <translation>Maint</translation>
    </message>
    <message>
        <source>Amount:</source>
        <translation>Cyfanswm</translation>
    </message>
    <message>
        <source>Fee:</source>
        <translation>Ffî</translation>
    </message>
    <message>
        <source>Dust:</source>
        <translation>Llwch</translation>
    </message>
    <message>
        <source>After Fee:</source>
        <translation>Ar Ôl Ffî</translation>
    </message>
    <message>
        <source>Change:</source>
        <translation>Newid:</translation>
    </message>
    <message>
        <source>Amount</source>
        <translation>Cyfanswm</translation>
    </message>
    <message>
        <source>Received with label</source>
        <translation>Derbynwyd gyda label</translation>
    </message>
    <message>
        <source>Received with address</source>
        <translation>Derbynwyd gyda chyfeiriad</translation>
    </message>
    <message>
        <source>Date</source>
        <translation>Dyddiad</translation>
    </message>
    <message>
        <source>Confirmations</source>
        <translation>Cadarnhadiadau</translation>
    </message>
    <message>
        <source>Confirmed</source>
        <translation>Cadarnhawyd</translation>
    </message>
    <message>
        <source>Copy address</source>
        <translation>Copïo cyfeiriad</translation>
    </message>
    <message>
        <source>Copy label</source>
        <translation>Copïo label</translation>
    </message>
    <message>
        <source>Copy amount</source>
        <translation>Copïo Cyfanswm</translation>
    </message>
    <message>
        <source>(no label)</source>
        <translation>(dim label)</translation>
    </message>
    </context>
<context>
    <name>CreateWalletActivity</name>
    </context>
<context>
    <name>CreateWalletDialog</name>
    </context>
<context>
    <name>EditAddressDialog</name>
    <message>
        <source>Edit Address</source>
        <translation>Golygu'r cyfeiriad</translation>
    </message>
    <message>
        <source>&amp;Label</source>
        <translation>&amp;Label</translation>
    </message>
    <message>
        <source>&amp;Address</source>
        <translation>&amp;Cyfeiriad</translation>
    </message>
    </context>
<context>
    <name>FreespaceChecker</name>
    <message>
        <source>name</source>
        <translation>enw</translation>
    </message>
    </context>
<context>
    <name>HelpMessageDialog</name>
    </context>
<context>
    <name>Intro</name>
    <message>
        <source>Welcome</source>
        <translation>Croeso</translation>
    </message>
    <message>
        <source>NdovuCoin</source>
        <translation>NdovuCoin</translation>
    </message>
    <message>
        <source>Error</source>
        <translation>Gwall</translation>
    </message>
    </context>
<context>
    <name>ModalOverlay</name>
    <message>
        <source>Form</source>
        <translation>Ffurflen</translation>
    </message>
    </context>
<context>
    <name>OpenURIDialog</name>
    <message>
        <source>Open URI</source>
        <translation>Agor URI</translation>
    </message>
    <message>
        <source>URI:</source>
        <translation>URI:</translation>
    </message>
    </context>
<context>
    <name>OpenWalletActivity</name>
    </context>
<context>
    <name>OptionsDialog</name>
    <message>
        <source>Options</source>
        <translation>Opsiynau</translation>
    </message>
    <message>
        <source>&amp;Network</source>
        <translation>&amp;Rhwydwaith</translation>
    </message>
    <message>
        <source>W&amp;allet</source>
        <translation>W&amp;aled</translation>
    </message>
    <message>
        <source>IPv4</source>
        <translation>IPv4</translation>
    </message>
    <message>
        <source>IPv6</source>
        <translation>IPv6</translation>
    </message>
    <message>
        <source>Tor</source>
        <translation>Tor</translation>
    </message>
    <message>
        <source>&amp;Window</source>
        <translation>&amp;Ffenestr</translation>
    </message>
    <message>
        <source>&amp;Display</source>
        <translation>&amp;Dangos</translation>
    </message>
    <message>
        <source>Error</source>
        <translation>Gwall</translation>
    </message>
    </context>
<context>
    <name>OverviewPage</name>
    <message>
        <source>Form</source>
        <translation>Ffurflen</translation>
    </message>
    </context>
<context>
    <name>PaymentServer</name>
    </context>
<context>
    <name>PeerTableModel</name>
    </context>
<context>
    <name>QObject</name>
    <message>
        <source>Amount</source>
        <translation>Cyfanswm</translation>
    </message>
    <message>
        <source>%1 and %2</source>
        <translation>%1 a %2</translation>
    </message>
    </context>
<context>
    <name>QRImageWidget</name>
    </context>
<context>
    <name>RPCConsole</name>
    <message>
        <source>&amp;Information</source>
        <translation>Gwybodaeth</translation>
    </message>
    <message>
        <source>Network</source>
        <translation>Rhwydwaith</translation>
    </message>
    <message>
        <source>&amp;Open</source>
        <translation>&amp;Agor</translation>
    </message>
    </context>
<context>
    <name>ReceiveCoinsDialog</name>
    <message>
        <source>&amp;Label:</source>
        <translation>&amp;Label:</translation>
    </message>
    <message>
        <source>Copy label</source>
        <translation>Copïo label</translation>
    </message>
    <message>
        <source>Copy amount</source>
        <translation>Copïo Cyfanswm</translation>
    </message>
</context>
<context>
    <name>ReceiveRequestDialog</name>
    <message>
        <source>Copy &amp;Address</source>
        <translation>&amp;Cyfeiriad Copi</translation>
    </message>
    <message>
        <source>Address</source>
        <translation>Cyfeiriad</translation>
    </message>
    <message>
        <source>Amount</source>
        <translation>Cyfanswm</translation>
    </message>
    <message>
        <source>Label</source>
        <translation>Label</translation>
    </message>
    <message>
        <source>Wallet</source>
        <translation>Waled</translation>
    </message>
</context>
<context>
    <name>RecentRequestsTableModel</name>
    <message>
        <source>Date</source>
        <translation>Dyddiad</translation>
    </message>
    <message>
        <source>Label</source>
        <translation>Label</translation>
    </message>
    <message>
        <source>(no label)</source>
        <translation>(dim label)</translation>
    </message>
    </context>
<context>
    <name>SendCoinsDialog</name>
    <message>
        <source>Send Coins</source>
        <translation>Anfon arian</translation>
    </message>
    <message>
        <source>Quantity:</source>
        <translation>Maint:</translation>
    </message>
    <message>
        <source>Bytes:</source>
        <translation>Maint</translation>
    </message>
    <message>
        <source>Amount:</source>
        <translation>Maint</translation>
    </message>
    <message>
        <source>Fee:</source>
        <translation>Ffi</translation>
    </message>
    <message>
        <source>After Fee:</source>
        <translation>Ar Ôl Ffî</translation>
    </message>
    <message>
        <source>Change:</source>
        <translation>Newid:</translation>
    </message>
    <message>
        <source>Send to multiple recipients at once</source>
        <translation>Anfon at pobl lluosog ar yr un pryd</translation>
    </message>
    <message>
        <source>Dust:</source>
        <translation>Llwch</translation>
    </message>
    <message>
        <source>Balance:</source>
        <translation>Gweddill:</translation>
    </message>
    <message>
        <source>Confirm the send action</source>
        <translation>Cadarnhau'r gweithrediad anfon</translation>
    </message>
    <message>
        <source>Copy amount</source>
        <translation>Copïo Cyfanswm</translation>
    </message>
    <message>
        <source>(no label)</source>
        <translation>(dim label)</translation>
    </message>
</context>
<context>
    <name>SendCoinsEntry</name>
    <message>
        <source>A&amp;mount:</source>
        <translation>&amp;Maint</translation>
    </message>
    <message>
        <source>&amp;Label:</source>
        <translation>&amp;Label:</translation>
    </message>
    <message>
        <source>Alt+A</source>
        <translation>Alt+A</translation>
    </message>
    <message>
        <source>Paste address from clipboard</source>
        <translation>Gludo cyfeiriad o'r glipfwrdd</translation>
    </message>
    <message>
        <source>Alt+P</source>
        <translation>Alt+P</translation>
    </message>
    <message>
        <source>Message:</source>
        <translation>Neges:</translation>
    </message>
    </context>
<context>
    <name>SendConfirmationDialog</name>
    </context>
<context>
    <name>ShutdownWindow</name>
    </context>
<context>
    <name>SignVerifyMessageDialog</name>
    <message>
        <source>Alt+A</source>
        <translation>Alt+A</translation>
    </message>
    <message>
        <source>Paste address from clipboard</source>
        <translation>Gludo cyfeiriad o'r glipfwrdd</translation>
    </message>
    <message>
        <source>Alt+P</source>
        <translation>Alt+P</translation>
    </message>
    </context>
<context>
    <name>TrafficGraphWidget</name>
    </context>
<context>
    <name>TransactionDesc</name>
    <message>
        <source>Date</source>
        <translation>Dyddiad</translation>
    </message>
    <message>
        <source>Amount</source>
        <translation>Cyfanswm</translation>
    </message>
    </context>
<context>
    <name>TransactionDescDialog</name>
    </context>
<context>
    <name>TransactionTableModel</name>
    <message>
        <source>Date</source>
        <translation>Dyddiad</translation>
    </message>
    <message>
        <source>Type</source>
        <translation>Math</translation>
    </message>
    <message>
        <source>Label</source>
        <translation>Label</translation>
    </message>
    <message>
        <source>(no label)</source>
        <translation>(dim label)</translation>
    </message>
    </context>
<context>
    <name>TransactionView</name>
    <message>
        <source>Today</source>
        <translation>Heddiw</translation>
    </message>
    <message>
        <source>This week</source>
        <translation>Yr wythnos hon</translation>
    </message>
    <message>
        <source>This month</source>
        <translation>Y mis hwn</translation>
    </message>
    <message>
        <source>Last month</source>
        <translation>Mis diwethaf</translation>
    </message>
    <message>
        <source>This year</source>
        <translation>Eleni</translation>
    </message>
    <message>
        <source>Copy address</source>
        <translation>Copïo cyfeiriad</translation>
    </message>
    <message>
        <source>Copy label</source>
        <translation>Copïo label</translation>
    </message>
    <message>
        <source>Copy amount</source>
        <translation>Copïo Cyfanswm</translation>
    </message>
    <message>
        <source>Edit label</source>
        <translation>Golygu label</translation>
    </message>
    <message>
        <source>Confirmed</source>
        <translation>Cadarnhawyd</translation>
    </message>
    <message>
        <source>Date</source>
        <translation>Dyddiad</translation>
    </message>
    <message>
        <source>Type</source>
        <translation>Math</translation>
    </message>
    <message>
        <source>Label</source>
        <translation>Label</translation>
    </message>
    <message>
        <source>Address</source>
        <translation>Cyfeiriad</translation>
    </message>
    <message>
        <source>Exporting Failed</source>
        <translation>Methu Allforio</translation>
    </message>
    </context>
<context>
    <name>UnitDisplayStatusBarControl</name>
    </context>
<context>
    <name>WalletController</name>
<<<<<<< HEAD
=======
    <message>
        <source>Close wallet</source>
        <translation>Cau waled</translation>
    </message>
>>>>>>> a284bbbe
    </context>
<context>
    <name>WalletFrame</name>
    </context>
<context>
    <name>WalletModel</name>
    <message>
        <source>Send Coins</source>
        <translation>Anfon arian</translation>
    </message>
    <message>
        <source>Current fee:</source>
        <translation>Ffi gyfredol</translation>
    </message>
    <message>
        <source>Increase:</source>
        <translation>Cynydd:</translation>
    </message>
    <message>
        <source>New fee:</source>
        <translation>Ffi newydd:</translation>
    </message>
    </context>
<context>
    <name>WalletView</name>
    <message>
        <source>&amp;Export</source>
        <translation>&amp;Allforio</translation>
    </message>
    <message>
        <source>Export the data in the current tab to a file</source>
        <translation>Allforio'r data yn y tab presennol i ffeil</translation>
    </message>
    </context>
<context>
    <name>bitcoin-core</name>
<<<<<<< HEAD
    <message>
        <source>NdovuCoin Core</source>
        <translation>Craidd NdovuCoin</translation>
    </message>
    <message>
        <source>Information</source>
        <translation>Gwybodaeth</translation>
    </message>
    <message>
        <source>Warning</source>
        <translation>Rhybudd</translation>
    </message>
    <message>
        <source>Error</source>
        <translation>Gwall</translation>
    </message>
</context>
=======
    </context>
>>>>>>> a284bbbe
</TS><|MERGE_RESOLUTION|>--- conflicted
+++ resolved
@@ -66,13 +66,6 @@
         <translation>Rhain ydi eich cyfeiriadau NdovuCoin ar gyfer gyrru taliadau. Gwnewch yn sicr o'r swm a'r cyfeiriad derbyn cyn gyrru arian.</translation>
     </message>
     <message>
-<<<<<<< HEAD
-        <source>These are your NdovuCoin addresses for receiving payments. It is recommended to use a new receiving address for each transaction.</source>
-        <translation>Dyma eich cyfeiriadau NdovuCoin ar gyfer derbyn taliadau. Argymhellwn ddefnyddio cyfeiriad derbyn newydd ar gyfer bob trafodyn.</translation>
-    </message>
-    <message>
-=======
->>>>>>> a284bbbe
         <source>&amp;Copy Address</source>
         <translation>&amp;Copïo Cyfeiriad</translation>
     </message>
@@ -337,13 +330,6 @@
         <translation>&amp;Gwirio neges...</translation>
     </message>
     <message>
-<<<<<<< HEAD
-        <source>NdovuCoin</source>
-        <translation>NdovuCoin</translation>
-    </message>
-    <message>
-=======
->>>>>>> a284bbbe
         <source>&amp;Send</source>
         <translation>&amp;Anfon</translation>
     </message>
@@ -444,8 +430,6 @@
         <translation>Cyfamserol</translation>
     </message>
     <message>
-<<<<<<< HEAD
-=======
         <source>Open Wallet</source>
         <translation>Agor Waled</translation>
     </message>
@@ -462,7 +446,6 @@
         <translation>Cau waled</translation>
     </message>
     <message>
->>>>>>> a284bbbe
         <source>&amp;Window</source>
         <translation>&amp;Ffenestr</translation>
     </message>
@@ -1016,13 +999,10 @@
     </context>
 <context>
     <name>WalletController</name>
-<<<<<<< HEAD
-=======
     <message>
         <source>Close wallet</source>
         <translation>Cau waled</translation>
     </message>
->>>>>>> a284bbbe
     </context>
 <context>
     <name>WalletFrame</name>
@@ -1059,25 +1039,5 @@
     </context>
 <context>
     <name>bitcoin-core</name>
-<<<<<<< HEAD
-    <message>
-        <source>NdovuCoin Core</source>
-        <translation>Craidd NdovuCoin</translation>
-    </message>
-    <message>
-        <source>Information</source>
-        <translation>Gwybodaeth</translation>
-    </message>
-    <message>
-        <source>Warning</source>
-        <translation>Rhybudd</translation>
-    </message>
-    <message>
-        <source>Error</source>
-        <translation>Gwall</translation>
-    </message>
-</context>
-=======
-    </context>
->>>>>>> a284bbbe
+    </context>
 </TS>