--- conflicted
+++ resolved
@@ -1,4 +1,4 @@
-<TS language="vi_VN" version="2.0">
+<TS language="vi_VN" version="2.1">
 <context>
     <name>AddressBookPage</name>
     <message>
@@ -130,8 +130,6 @@
         <translation>Xem thông tin về Qt</translation>
     </message>
     <message>
-<<<<<<< HEAD
-=======
         <source>&amp;Options...</source>
         <translation>&amp;Tùy chọn...</translation>
     </message>
@@ -156,7 +154,6 @@
         <translation>&amp;Địa chỉ gửi</translation>
     </message>
     <message>
->>>>>>> 0d719145
         <source>&amp;Receiving addresses...</source>
         <translation>Địa chỉ nhận</translation>
     </message>
@@ -165,16 +162,12 @@
         <translation>Mở &amp;URI...</translation>
     </message>
     <message>
-<<<<<<< HEAD
-        <source>Zetacoin Core client</source>
-        <translation>Zetacoin Core client</translation>
-=======
         <source>Reindexing blocks on disk...</source>
         <translation>Đánh chỉ số (indexing) lại các khối (blocks) trên ổ đĩa ...</translation>
     </message>
     <message>
-        <source>Send coins to a Bitcoin address</source>
-        <translation>Gửi coins đến tài khoản Bitcoin</translation>
+        <source>Send coins to a Zetacoin address</source>
+        <translation>Gửi coins đến tài khoản Zetacoin</translation>
     </message>
     <message>
         <source>Backup wallet to another location</source>
@@ -191,7 +184,6 @@
     <message>
         <source>&amp;Verify message...</source>
         <translation>&amp;Tin nhắn xác thực</translation>
->>>>>>> 0d719145
     </message>
     <message>
         <source>Zetacoin</source>
@@ -222,12 +214,12 @@
         <translation>Mã hoá các khoá bí mật trong Ví của bạn.</translation>
     </message>
     <message>
-        <source>Sign messages with your Bitcoin addresses to prove you own them</source>
-        <translation>Dùng địa chỉ Bitcoin của bạn ký các tin nhắn để xác minh những nội dung tin nhắn đó là của bạn.</translation>
-    </message>
-    <message>
-        <source>Verify messages to ensure they were signed with specified Bitcoin addresses</source>
-        <translation>Kiểm tra các tin nhắn để chắc chắn rằng chúng được ký bằng các địa chỉ Bitcoin xác định.</translation>
+        <source>Sign messages with your Zetacoin addresses to prove you own them</source>
+        <translation>Dùng địa chỉ Zetacoin của bạn ký các tin nhắn để xác minh những nội dung tin nhắn đó là của bạn.</translation>
+    </message>
+    <message>
+        <source>Verify messages to ensure they were signed with specified Zetacoin addresses</source>
+        <translation>Kiểm tra các tin nhắn để chắc chắn rằng chúng được ký bằng các địa chỉ Zetacoin xác định.</translation>
     </message>
     <message>
         <source>&amp;File</source>
@@ -242,20 +234,12 @@
         <translation>Trợ &amp;giúp</translation>
     </message>
     <message>
-<<<<<<< HEAD
-        <source>Zetacoin Core</source>
-        <translation>Zetacoin Core</translation>
-    </message>
-    <message>
-        <source>&amp;About Zetacoin Core</source>
-        <translation>&amp;Về Zetacoin Core</translation>
-=======
         <source>Tabs toolbar</source>
         <translation>Thanh công cụ (toolbar)</translation>
     </message>
     <message>
-        <source>Request payments (generates QR codes and bitcoin: URIs)</source>
-        <translation>Yêu cầu thanh toán(tạo mã QR và địa chỉ Bitcoin: URLs)</translation>
+        <source>Request payments (generates QR codes and zetacoin: URIs)</source>
+        <translation>Yêu cầu thanh toán(tạo mã QR và địa chỉ Zetacoin: URLs)</translation>
     </message>
     <message>
         <source>Show the list of used sending addresses and labels</source>
@@ -266,13 +250,12 @@
         <translation>Hiện thỉ danh sách các địa chỉ và nhãn đã dùng để nhận.</translation>
     </message>
     <message>
-        <source>Open a bitcoin: URI or payment request</source>
-        <translation>Mở bitcoin:URL hoặc yêu cầu thanh toán</translation>
+        <source>Open a zetacoin: URI or payment request</source>
+        <translation>Mở zetacoin:URL hoặc yêu cầu thanh toán</translation>
     </message>
     <message>
         <source>&amp;Command-line options</source>
         <translation>7Tùy chọn dòng lệnh</translation>
->>>>>>> 0d719145
     </message>
     <message numerus="yes">
         <source>%n hour(s)</source>
@@ -452,20 +435,6 @@
     </message>
     </context>
 <context>
-<<<<<<< HEAD
-    <name>EditAddressDialog</name>
-    <message>
-        <source>&amp;Label</source>
-        <translation>Nhãn</translation>
-    </message>
-    <message>
-        <source>&amp;Address</source>
-        <translation>Địa chỉ</translation>
-    </message>
-    </context>
-<context>
-=======
->>>>>>> 0d719145
     <name>FreespaceChecker</name>
     <message>
         <source>name</source>
@@ -475,688 +444,628 @@
 <context>
     <name>HelpMessageDialog</name>
     <message>
-<<<<<<< HEAD
+        <source>version</source>
+        <translation>version</translation>
+    </message>
+    <message>
+        <source>(%1-bit)</source>
+        <translation>(%1-bit)</translation>
+    </message>
+    <message>
+        <source>Command-line options</source>
+        <translation>&amp;Tùy chọn dòng lệnh</translation>
+    </message>
+    <message>
+        <source>Usage:</source>
+        <translation>Mức sử dụng</translation>
+    </message>
+    <message>
+        <source>command-line options</source>
+        <translation>tùy chọn dòng lệnh</translation>
+    </message>
+    <message>
+        <source>Set language, for example "de_DE" (default: system locale)</source>
+        <translation>Chọn ngôn ngữ, ví dụ "de_DE" (mặc định: Vị trí hệ thống)</translation>
+    </message>
+    <message>
+        <source>Set SSL root certificates for payment request (default: -system-)</source>
+        <translation>Đặt chứng nhận SSL gốc cho yêu cầu giao dịch (mặc định: -hệ thống-)</translation>
+    </message>
+    </context>
+<context>
+    <name>Intro</name>
+    <message>
+        <source>Welcome</source>
+        <translation>Chào mừng</translation>
+    </message>
+    <message>
+        <source>Use the default data directory</source>
+        <translation>Sử dụng vị trí dữ liệu mặc định</translation>
+    </message>
+    <message>
+        <source>Error</source>
+        <translation>Lỗi</translation>
+    </message>
+    </context>
+<context>
+    <name>OpenURIDialog</name>
+    <message>
+        <source>Open URI</source>
+        <translation>Mở URI</translation>
+    </message>
+    <message>
+        <source>URI:</source>
+        <translation>URI:</translation>
+    </message>
+    </context>
+<context>
+    <name>OptionsDialog</name>
+    <message>
+        <source>Options</source>
+        <translation>Lựa chọn</translation>
+    </message>
+    <message>
+        <source>&amp;Main</source>
+        <translation>&amp;Chính</translation>
+    </message>
+    <message>
+        <source>MB</source>
+        <translation>MB</translation>
+    </message>
+    <message>
+        <source>Accept connections from outside</source>
+        <translation>Chấp nhận các kết nối từ bên ngoài</translation>
+    </message>
+    <message>
+        <source>Allow incoming connections</source>
+        <translation>Cho phép nhận kết nối</translation>
+    </message>
+    <message>
+        <source>IP address of the proxy (e.g. IPv4: 127.0.0.1 / IPv6: ::1)</source>
+        <translation>Địa chỉ IP của proxy (ví dụ IPv4: 127.0.0.1 / IPv6: ::1)</translation>
+    </message>
+    <message>
+        <source>Third party transaction URLs</source>
+        <translation>Phần mềm giao dịch bên thứ ba URLs</translation>
+    </message>
+    <message>
+        <source>W&amp;allet</source>
+        <translation>Ví</translation>
+    </message>
+    <message>
+        <source>Connect to the Zetacoin network through a SOCKS5 proxy.</source>
+        <translation>Kết nối đến máy chủ Zetacoin thông qua SOCKS5 proxy.</translation>
+    </message>
+    <message>
+        <source>Proxy &amp;IP:</source>
+        <translation>Proxy &amp;IP:</translation>
+    </message>
+    <message>
+        <source>&amp;Port:</source>
+        <translation>&amp;Cổng:</translation>
+    </message>
+    <message>
+        <source>Port of the proxy (e.g. 9050)</source>
+        <translation>Cổng proxy (e.g. 9050) </translation>
+    </message>
+    <message>
+        <source>IPv4</source>
+        <translation>IPv4</translation>
+    </message>
+    <message>
+        <source>IPv6</source>
+        <translation>IPv6</translation>
+    </message>
+    <message>
+        <source>&amp;Display</source>
+        <translation>&amp;Hiển thị</translation>
+    </message>
+    <message>
+        <source>User Interface &amp;language:</source>
+        <translation>Giao diện người dùng &amp; ngôn ngữ</translation>
+    </message>
+    <message>
+        <source>&amp;OK</source>
+        <translation>&amp;OK</translation>
+    </message>
+    <message>
+        <source>&amp;Cancel</source>
+        <translation>&amp;Từ chối</translation>
+    </message>
+    <message>
+        <source>default</source>
+        <translation>mặc định</translation>
+    </message>
+    <message>
+        <source>none</source>
+        <translation>Trống</translation>
+    </message>
+    </context>
+<context>
+    <name>OverviewPage</name>
+    <message>
+        <source>Form</source>
+        <translation>Form</translation>
+    </message>
+    <message>
+        <source>Available:</source>
+        <translation>Khả dụng</translation>
+    </message>
+    <message>
+        <source>Pending:</source>
+        <translation>Đang chờ</translation>
+    </message>
+    <message>
+        <source>Total:</source>
+        <translation>Tổng:</translation>
+    </message>
+    </context>
+<context>
+    <name>PaymentServer</name>
+    </context>
+<context>
+    <name>PeerTableModel</name>
+    <message>
+        <source>User Agent</source>
+        <translation>User Agent</translation>
+    </message>
+    </context>
+<context>
+    <name>QObject</name>
+    <message>
+        <source>Amount</source>
+        <translation>Lượng</translation>
+    </message>
+    </context>
+<context>
+    <name>QRImageWidget</name>
+    <message>
+        <source>&amp;Save Image...</source>
+        <translation>$Lưu hình ảnh...</translation>
+    </message>
+    </context>
+<context>
+    <name>RPCConsole</name>
+    <message>
+        <source>&amp;Information</source>
+        <translation>Thông tin</translation>
+    </message>
+    <message>
+        <source>General</source>
+        <translation>Nhìn Chung</translation>
+    </message>
+    <message>
+        <source>Name</source>
+        <translation>Tên</translation>
+    </message>
+    <message>
+        <source>Block chain</source>
+        <translation>Block chain</translation>
+    </message>
+    <message>
+        <source>Sent</source>
+        <translation>Đã gửi</translation>
+    </message>
+    <message>
+        <source>User Agent</source>
+        <translation>User Agent</translation>
+    </message>
+    <message>
+        <source>1 &amp;hour</source>
+        <translation>1&amp;giờ</translation>
+    </message>
+    <message>
+        <source>1 &amp;day</source>
+        <translation>1&amp;ngày</translation>
+    </message>
+    <message>
+        <source>1 &amp;week</source>
+        <translation>1&amp;tuần</translation>
+    </message>
+    <message>
+        <source>1 &amp;year</source>
+        <translation>1&amp;năm</translation>
+    </message>
+    <message>
+        <source>Use up and down arrows to navigate history, and &lt;b&gt;Ctrl-L&lt;/b&gt; to clear screen.</source>
+        <translation>Sử dụng phím lên và xuống để di chuyển lịch sử, và &lt;b&gt;Ctrl-L&lt;/b&gt; để xóa màn hình</translation>
+    </message>
+    <message>
+        <source>Type &lt;b&gt;help&lt;/b&gt; for an overview of available commands.</source>
+        <translation>Gõ &lt;b&gt;help&lt;/b&gt; để xem nhưng câu lệnh có sẵn</translation>
+    </message>
+    <message>
+        <source>%1 B</source>
+        <translation>%1 B</translation>
+    </message>
+    <message>
+        <source>%1 KB</source>
+        <translation>%1 KB</translation>
+    </message>
+    <message>
+        <source>%1 MB</source>
+        <translation>%1 MB</translation>
+    </message>
+    <message>
+        <source>%1 GB</source>
+        <translation>%1 GB</translation>
+    </message>
+    <message>
+        <source>never</source>
+        <translation>không bao giờ</translation>
+    </message>
+    <message>
+        <source>Yes</source>
+        <translation>Đồng ý</translation>
+    </message>
+    <message>
+        <source>No</source>
+        <translation>Không</translation>
+    </message>
+    </context>
+<context>
+    <name>ReceiveCoinsDialog</name>
+    <message>
+        <source>&amp;Amount:</source>
+        <translation>Lượng:</translation>
+    </message>
+    <message>
+        <source>&amp;Label:</source>
+        <translation>&amp;Nhãn</translation>
+    </message>
+    <message>
+        <source>&amp;Message:</source>
+        <translation>&amp;Tin nhắn:</translation>
+    </message>
+    <message>
+        <source>Use this form to request payments. All fields are &lt;b&gt;optional&lt;/b&gt;.</source>
+        <translation>Sử dụng form này để yêu cầu thanh toán. Tất cả các trường &lt;b&gt;không bắt buộc&lt;b&gt;</translation>
+    </message>
+    <message>
+        <source>Clear all fields of the form.</source>
+        <translation>Xóa tất cả các trường trong biểu mẫu</translation>
+    </message>
+    <message>
+        <source>Clear</source>
+        <translation>Xóa</translation>
+    </message>
+    <message>
+        <source>Requested payments history</source>
+        <translation>Lịch sử yêu cầu thanh toán</translation>
+    </message>
+    <message>
+        <source>&amp;Request payment</source>
+        <translation>&amp;Yêu cầu thanh toán</translation>
+    </message>
+    <message>
+        <source>Show</source>
+        <translation>Hiển thị</translation>
+    </message>
+    <message>
+        <source>Remove the selected entries from the list</source>
+        <translation>Xóa khỏi danh sách</translation>
+    </message>
+    <message>
+        <source>Remove</source>
+        <translation>Xóa</translation>
+    </message>
+    <message>
+        <source>Copy message</source>
+        <translation>Copy tin nhắn</translation>
+    </message>
+    </context>
+<context>
+    <name>ReceiveRequestDialog</name>
+    <message>
+        <source>QR Code</source>
+        <translation>QR Code</translation>
+    </message>
+    <message>
+        <source>Copy &amp;URI</source>
+        <translation>Copy &amp;URI</translation>
+    </message>
+    <message>
+        <source>Copy &amp;Address</source>
+        <translation>&amp;Copy Địa Chỉ</translation>
+    </message>
+    <message>
+        <source>&amp;Save Image...</source>
+        <translation>$Lưu hình ảnh...</translation>
+    </message>
+    <message>
+        <source>Request payment to %1</source>
+        <translation>Yêu cầu thanh toán cho %1</translation>
+    </message>
+    <message>
+        <source>Payment information</source>
+        <translation>Thông tin thanh toán</translation>
+    </message>
+    <message>
+        <source>URI</source>
+        <translation>URI</translation>
+    </message>
+    <message>
+        <source>Message</source>
+        <translation>Tin nhắn</translation>
+    </message>
+    <message>
+        <source>Error encoding URI into QR Code.</source>
+        <translation>Lỗi khi encode từ URI thành QR Code</translation>
+    </message>
+</context>
+<context>
+    <name>RecentRequestsTableModel</name>
+    <message>
+        <source>Message</source>
+        <translation>Tin nhắn</translation>
+    </message>
+    <message>
+        <source>(no message)</source>
+        <translation>(không tin nhắn)</translation>
+    </message>
+    </context>
+<context>
+    <name>SendCoinsDialog</name>
+    <message>
+        <source>Send Coins</source>
+        <translation>Gửi Coins</translation>
+    </message>
+    <message>
+        <source>Coin Control Features</source>
+        <translation>Tính năng Control Coin</translation>
+    </message>
+    <message>
+        <source>Inputs...</source>
+        <translation>Nhập...</translation>
+    </message>
+    <message>
+        <source>automatically selected</source>
+        <translation>Tự động chọn</translation>
+    </message>
+    <message>
+        <source>Insufficient funds!</source>
+        <translation>Không đủ tiền</translation>
+    </message>
+    <message>
+        <source>Quantity:</source>
+        <translation>Lượng:</translation>
+    </message>
+    <message>
+        <source>Bytes:</source>
+        <translation>Bytes:</translation>
+    </message>
+    <message>
+        <source>Amount:</source>
+        <translation>Lượng:</translation>
+    </message>
+    <message>
+        <source>Priority:</source>
+        <translation>Tầm quan trọng:</translation>
+    </message>
+    <message>
+        <source>Fee:</source>
+        <translation>Phí:</translation>
+    </message>
+    <message>
+        <source>After Fee:</source>
+        <translation>Sau thuế, phí:</translation>
+    </message>
+    <message>
+        <source>Change:</source>
+        <translation>Thay đổi:</translation>
+    </message>
+    <message>
+        <source>Transaction Fee:</source>
+        <translation>Phí giao dịch</translation>
+    </message>
+    <message>
+        <source>Choose...</source>
+        <translation>Chọn...</translation>
+    </message>
+    <message>
+        <source>collapse fee-settings</source>
+        <translation>Thu gọn fee-settings</translation>
+    </message>
+    <message>
+        <source>per kilobyte</source>
+        <translation>trên KB</translation>
+    </message>
+    <message>
+        <source>Hide</source>
+        <translation>Ẩn</translation>
+    </message>
+    <message>
+        <source>total at least</source>
+        <translation>Tổng cộng ít nhất</translation>
+    </message>
+    <message>
+        <source>(read the tooltip)</source>
+        <translation>(Đọc hướng dẫn)</translation>
+    </message>
+    <message>
+        <source>Confirmation time:</source>
+        <translation>Thời gian xác nhận</translation>
+    </message>
+    <message>
+        <source>normal</source>
+        <translation>Bình thường</translation>
+    </message>
+    <message>
+        <source>fast</source>
+        <translation>Nhanh</translation>
+    </message>
+    <message>
+        <source>Send to multiple recipients at once</source>
+        <translation>Gửi đến nhiều người nhận trong một lần</translation>
+    </message>
+    <message>
+        <source>Add &amp;Recipient</source>
+        <translation>Thêm &amp;Người nhận</translation>
+    </message>
+    <message>
+        <source>Clear all fields of the form.</source>
+        <translation>Xóa tất cả các trường trong biểu mẫu</translation>
+    </message>
+    <message>
+        <source>Clear &amp;All</source>
+        <translation>Xóa &amp;Tất cả</translation>
+    </message>
+    <message>
+        <source>Balance:</source>
+        <translation>Tài khoản</translation>
+    </message>
+    <message>
+        <source>Confirm the send action</source>
+        <translation>Xác nhận sự gửi</translation>
+    </message>
+    <message>
+        <source>%1 to %2</source>
+        <translation>%1 đến %2</translation>
+    </message>
+    <message>
+        <source>Total Amount %1</source>
+        <translation>Tổng cộng %1</translation>
+    </message>
+    <message>
+        <source>or</source>
+        <translation>hoặc</translation>
+    </message>
+    <message>
+        <source>Confirm send coins</source>
+        <translation>Xác nhận gửi coins</translation>
+    </message>
+    </context>
+<context>
+    <name>SendCoinsEntry</name>
+    <message>
+        <source>A&amp;mount:</source>
+        <translation>Lượng:</translation>
+    </message>
+    <message>
+        <source>&amp;Label:</source>
+        <translation>&amp;Nhãn</translation>
+    </message>
+    </context>
+<context>
+    <name>SendConfirmationDialog</name>
+    <message>
+        <source>Yes</source>
+        <translation>Đồng ý</translation>
+    </message>
+</context>
+<context>
+    <name>ShutdownWindow</name>
+    </context>
+<context>
+    <name>SignVerifyMessageDialog</name>
+    <message>
+        <source>Clear &amp;All</source>
+        <translation>Xóa &amp;Tất cả</translation>
+    </message>
+    </context>
+<context>
+    <name>SplashScreen</name>
+    </context>
+<context>
+    <name>TrafficGraphWidget</name>
+    </context>
+<context>
+    <name>TransactionDesc</name>
+    <message>
+        <source>Message</source>
+        <translation>Tin nhắn</translation>
+    </message>
+    </context>
+<context>
+    <name>TransactionDescDialog</name>
+    </context>
+<context>
+    <name>TransactionTableModel</name>
+    </context>
+<context>
+    <name>TransactionView</name>
+    </context>
+<context>
+    <name>UnitDisplayStatusBarControl</name>
+    </context>
+<context>
+    <name>WalletFrame</name>
+    </context>
+<context>
+    <name>WalletModel</name>
+    <message>
+        <source>Send Coins</source>
+        <translation>Gửi Coins</translation>
+    </message>
+</context>
+<context>
+    <name>WalletView</name>
+    </context>
+<context>
+    <name>bitcoin-core</name>
+    <message>
+        <source>Options:</source>
+        <translation>Lựa chọn:</translation>
+    </message>
+    <message>
         <source>Zetacoin Core</source>
         <translation>Zetacoin Core</translation>
     </message>
     <message>
-=======
->>>>>>> 0d719145
-        <source>version</source>
-        <translation>version</translation>
-    </message>
-    <message>
-<<<<<<< HEAD
-        <source>About Zetacoin Core</source>
-        <translation>Về Zetacoin Core</translation>
-=======
-        <source>(%1-bit)</source>
-        <translation>(%1-bit)</translation>
-    </message>
-    <message>
-        <source>Command-line options</source>
-        <translation>&amp;Tùy chọn dòng lệnh</translation>
-    </message>
-    <message>
-        <source>Usage:</source>
-        <translation>Mức sử dụng</translation>
-    </message>
-    <message>
-        <source>command-line options</source>
-        <translation>tùy chọn dòng lệnh</translation>
-    </message>
-    <message>
-        <source>Set language, for example "de_DE" (default: system locale)</source>
-        <translation>Chọn ngôn ngữ, ví dụ "de_DE" (mặc định: Vị trí hệ thống)</translation>
-    </message>
-    <message>
-        <source>Set SSL root certificates for payment request (default: -system-)</source>
-        <translation>Đặt chứng nhận SSL gốc cho yêu cầu giao dịch (mặc định: -hệ thống-)</translation>
->>>>>>> 0d719145
-    </message>
-    </context>
-<context>
-    <name>Intro</name>
-    <message>
-        <source>Welcome</source>
-        <translation>Chào mừng</translation>
-    </message>
-    <message>
-<<<<<<< HEAD
-        <source>Zetacoin Core</source>
-        <translation>Zetacoin Core</translation>
-=======
-        <source>Use the default data directory</source>
-        <translation>Sử dụng vị trí dữ liệu mặc định</translation>
->>>>>>> 0d719145
+        <source>(default: %u)</source>
+        <translation>(mặc định: %u)</translation>
+    </message>
+    <message>
+        <source>Information</source>
+        <translation>Thông tin</translation>
+    </message>
+    <message>
+        <source>Transaction too large</source>
+        <translation>Giao dịch quá lớn</translation>
+    </message>
+    <message>
+        <source>Warning</source>
+        <translation>Chú ý</translation>
+    </message>
+    <message>
+        <source>Loading addresses...</source>
+        <translation>Đang đọc các địa chỉ...</translation>
+    </message>
+    <message>
+        <source>(default: %s)</source>
+        <translation>(mặc định: %s)</translation>
+    </message>
+    <message>
+        <source>Insufficient funds</source>
+        <translation>Không đủ tiền</translation>
+    </message>
+    <message>
+        <source>Loading block index...</source>
+        <translation>Đang đọc block index...</translation>
+    </message>
+    <message>
+        <source>Loading wallet...</source>
+        <translation>Đang đọc ví...</translation>
+    </message>
+    <message>
+        <source>Cannot downgrade wallet</source>
+        <translation>Không downgrade được ví</translation>
+    </message>
+    <message>
+        <source>Cannot write default address</source>
+        <translation>Không ghi được địa chỉ mặc định</translation>
+    </message>
+    <message>
+        <source>Rescanning...</source>
+        <translation>Đang quét lại...</translation>
+    </message>
+    <message>
+        <source>Done loading</source>
+        <translation>Đã nạp xong</translation>
     </message>
     <message>
         <source>Error</source>
         <translation>Lỗi</translation>
     </message>
-    </context>
-<context>
-    <name>OpenURIDialog</name>
-    <message>
-        <source>Open URI</source>
-        <translation>Mở URI</translation>
-    </message>
-    <message>
-        <source>URI:</source>
-        <translation>URI:</translation>
-    </message>
-    </context>
-<context>
-    <name>OptionsDialog</name>
-    <message>
-        <source>Options</source>
-        <translation>Lựa chọn</translation>
-    </message>
-    <message>
-        <source>&amp;Main</source>
-        <translation>&amp;Chính</translation>
-    </message>
-    <message>
-        <source>MB</source>
-        <translation>MB</translation>
-    </message>
-    <message>
-<<<<<<< HEAD
-=======
-        <source>Accept connections from outside</source>
-        <translation>Chấp nhận các kết nối từ bên ngoài</translation>
-    </message>
-    <message>
-        <source>Allow incoming connections</source>
-        <translation>Cho phép nhận kết nối</translation>
-    </message>
-    <message>
-        <source>IP address of the proxy (e.g. IPv4: 127.0.0.1 / IPv6: ::1)</source>
-        <translation>Địa chỉ IP của proxy (ví dụ IPv4: 127.0.0.1 / IPv6: ::1)</translation>
-    </message>
-    <message>
-        <source>Third party transaction URLs</source>
-        <translation>Phần mềm giao dịch bên thứ ba URLs</translation>
-    </message>
-    <message>
->>>>>>> 0d719145
-        <source>W&amp;allet</source>
-        <translation>Ví</translation>
-    </message>
-    <message>
-<<<<<<< HEAD
-=======
-        <source>Connect to the Bitcoin network through a SOCKS5 proxy.</source>
-        <translation>Kết nối đến máy chủ Bitcoin thông qua SOCKS5 proxy.</translation>
-    </message>
-    <message>
-        <source>Proxy &amp;IP:</source>
-        <translation>Proxy &amp;IP:</translation>
-    </message>
-    <message>
-        <source>&amp;Port:</source>
-        <translation>&amp;Cổng:</translation>
-    </message>
-    <message>
-        <source>Port of the proxy (e.g. 9050)</source>
-        <translation>Cổng proxy (e.g. 9050) </translation>
-    </message>
-    <message>
-        <source>IPv4</source>
-        <translation>IPv4</translation>
-    </message>
-    <message>
-        <source>IPv6</source>
-        <translation>IPv6</translation>
-    </message>
-    <message>
->>>>>>> 0d719145
-        <source>&amp;Display</source>
-        <translation>&amp;Hiển thị</translation>
-    </message>
-    <message>
-        <source>User Interface &amp;language:</source>
-        <translation>Giao diện người dùng &amp; ngôn ngữ</translation>
-    </message>
-    <message>
-        <source>&amp;OK</source>
-        <translation>&amp;OK</translation>
-    </message>
-    <message>
-        <source>&amp;Cancel</source>
-        <translation>&amp;Từ chối</translation>
-    </message>
-    <message>
-        <source>default</source>
-        <translation>mặc định</translation>
-    </message>
-    <message>
-        <source>none</source>
-        <translation>Trống</translation>
-    </message>
-    </context>
-<context>
-    <name>OverviewPage</name>
-    <message>
-        <source>Form</source>
-        <translation>Form</translation>
-    </message>
-    <message>
-        <source>Available:</source>
-        <translation>Khả dụng</translation>
-    </message>
-    <message>
-        <source>Pending:</source>
-        <translation>Đang chờ</translation>
-    </message>
-    <message>
-        <source>Total:</source>
-        <translation>Tổng:</translation>
-    </message>
-    </context>
-<context>
-    <name>PaymentServer</name>
-    </context>
-<context>
-    <name>PeerTableModel</name>
-    <message>
-        <source>User Agent</source>
-        <translation>User Agent</translation>
-    </message>
-    </context>
-<context>
-    <name>QObject</name>
-    <message>
-        <source>Amount</source>
-        <translation>Lượng</translation>
-    </message>
-    </context>
-<context>
-    <name>QRImageWidget</name>
-    <message>
-        <source>&amp;Save Image...</source>
-        <translation>$Lưu hình ảnh...</translation>
-    </message>
-    </context>
-<context>
-    <name>RPCConsole</name>
-    <message>
-        <source>&amp;Information</source>
-        <translation>Thông tin</translation>
-    </message>
-    <message>
-        <source>General</source>
-        <translation>Nhìn Chung</translation>
-    </message>
-    <message>
-        <source>Name</source>
-        <translation>Tên</translation>
-    </message>
-    <message>
-        <source>Block chain</source>
-        <translation>Block chain</translation>
-    </message>
-    <message>
-        <source>Sent</source>
-        <translation>Đã gửi</translation>
-    </message>
-    <message>
-        <source>User Agent</source>
-        <translation>User Agent</translation>
-    </message>
-    <message>
-        <source>1 &amp;hour</source>
-        <translation>1&amp;giờ</translation>
-    </message>
-    <message>
-        <source>1 &amp;day</source>
-        <translation>1&amp;ngày</translation>
-    </message>
-    <message>
-        <source>1 &amp;week</source>
-        <translation>1&amp;tuần</translation>
-    </message>
-    <message>
-        <source>1 &amp;year</source>
-        <translation>1&amp;năm</translation>
-    </message>
-    <message>
-        <source>Use up and down arrows to navigate history, and &lt;b&gt;Ctrl-L&lt;/b&gt; to clear screen.</source>
-        <translation>Sử dụng phím lên và xuống để di chuyển lịch sử, và &lt;b&gt;Ctrl-L&lt;/b&gt; để xóa màn hình</translation>
-    </message>
-    <message>
-        <source>Type &lt;b&gt;help&lt;/b&gt; for an overview of available commands.</source>
-        <translation>Gõ &lt;b&gt;help&lt;/b&gt; để xem nhưng câu lệnh có sẵn</translation>
-    </message>
-    <message>
-        <source>%1 B</source>
-        <translation>%1 B</translation>
-    </message>
-    <message>
-        <source>%1 KB</source>
-        <translation>%1 KB</translation>
-    </message>
-    <message>
-        <source>%1 MB</source>
-        <translation>%1 MB</translation>
-    </message>
-    <message>
-        <source>%1 GB</source>
-        <translation>%1 GB</translation>
-    </message>
-    <message>
-        <source>never</source>
-        <translation>không bao giờ</translation>
-    </message>
-    <message>
-        <source>Yes</source>
-        <translation>Đồng ý</translation>
-    </message>
-    <message>
-        <source>No</source>
-        <translation>Không</translation>
-    </message>
-    </context>
-<context>
-    <name>ReceiveCoinsDialog</name>
-    <message>
-        <source>&amp;Amount:</source>
-        <translation>Lượng:</translation>
-<<<<<<< HEAD
-    </message>
-    <message>
-        <source>Copy label</source>
-        <translation>Copy nhãn</translation>
-=======
->>>>>>> 0d719145
-    </message>
-    <message>
-        <source>&amp;Label:</source>
-        <translation>&amp;Nhãn</translation>
-    </message>
-    <message>
-<<<<<<< HEAD
-        <source>Copy &amp;Address</source>
-        <translation>&amp;Copy Địa Chỉ</translation>
-    </message>
-    <message>
-        <source>Address</source>
-        <translation>Địa chỉ</translation>
-=======
-        <source>&amp;Message:</source>
-        <translation>&amp;Tin nhắn:</translation>
->>>>>>> 0d719145
-    </message>
-    <message>
-        <source>Use this form to request payments. All fields are &lt;b&gt;optional&lt;/b&gt;.</source>
-        <translation>Sử dụng form này để yêu cầu thanh toán. Tất cả các trường &lt;b&gt;không bắt buộc&lt;b&gt;</translation>
-    </message>
-    <message>
-        <source>Clear all fields of the form.</source>
-        <translation>Xóa tất cả các trường trong biểu mẫu</translation>
-    </message>
-    <message>
-        <source>Clear</source>
-        <translation>Xóa</translation>
-    </message>
-    <message>
-        <source>Requested payments history</source>
-        <translation>Lịch sử yêu cầu thanh toán</translation>
-    </message>
-    <message>
-        <source>&amp;Request payment</source>
-        <translation>&amp;Yêu cầu thanh toán</translation>
-    </message>
-    <message>
-        <source>Show</source>
-        <translation>Hiển thị</translation>
-    </message>
-    <message>
-        <source>Remove the selected entries from the list</source>
-        <translation>Xóa khỏi danh sách</translation>
-    </message>
-    <message>
-        <source>Remove</source>
-        <translation>Xóa</translation>
-    </message>
-    <message>
-        <source>Copy message</source>
-        <translation>Copy tin nhắn</translation>
-    </message>
-    </context>
-<context>
-    <name>ReceiveRequestDialog</name>
-    <message>
-        <source>QR Code</source>
-        <translation>QR Code</translation>
-    </message>
-    <message>
-        <source>Copy &amp;URI</source>
-        <translation>Copy &amp;URI</translation>
-    </message>
-    <message>
-        <source>Copy &amp;Address</source>
-        <translation>&amp;Copy Địa Chỉ</translation>
-    </message>
-    <message>
-        <source>&amp;Save Image...</source>
-        <translation>$Lưu hình ảnh...</translation>
-    </message>
-    <message>
-        <source>Request payment to %1</source>
-        <translation>Yêu cầu thanh toán cho %1</translation>
-    </message>
-    <message>
-        <source>Payment information</source>
-        <translation>Thông tin thanh toán</translation>
-    </message>
-    <message>
-        <source>URI</source>
-        <translation>URI</translation>
-    </message>
-    <message>
-        <source>Message</source>
-        <translation>Tin nhắn</translation>
-    </message>
-    <message>
-        <source>Error encoding URI into QR Code.</source>
-        <translation>Lỗi khi encode từ URI thành QR Code</translation>
-    </message>
-</context>
-<context>
-    <name>RecentRequestsTableModel</name>
-    <message>
-        <source>Message</source>
-        <translation>Tin nhắn</translation>
-    </message>
-    <message>
-        <source>(no message)</source>
-        <translation>(không tin nhắn)</translation>
-    </message>
-    </context>
-<context>
-    <name>SendCoinsDialog</name>
-    <message>
-<<<<<<< HEAD
-=======
-        <source>Send Coins</source>
-        <translation>Gửi Coins</translation>
-    </message>
-    <message>
-        <source>Coin Control Features</source>
-        <translation>Tính năng Control Coin</translation>
-    </message>
-    <message>
-        <source>Inputs...</source>
-        <translation>Nhập...</translation>
-    </message>
-    <message>
-        <source>automatically selected</source>
-        <translation>Tự động chọn</translation>
-    </message>
-    <message>
->>>>>>> 0d719145
-        <source>Insufficient funds!</source>
-        <translation>Không đủ tiền</translation>
-    </message>
-    <message>
-        <source>Quantity:</source>
-        <translation>Lượng:</translation>
-    </message>
-    <message>
-        <source>Bytes:</source>
-        <translation>Bytes:</translation>
-    </message>
-    <message>
-        <source>Amount:</source>
-        <translation>Lượng:</translation>
-    </message>
-    <message>
-        <source>Priority:</source>
-        <translation>Tầm quan trọng:</translation>
-    </message>
-    <message>
-        <source>Fee:</source>
-        <translation>Phí:</translation>
-    </message>
-    <message>
-        <source>After Fee:</source>
-        <translation>Sau thuế, phí:</translation>
-    </message>
-    <message>
-        <source>Change:</source>
-        <translation>Thay đổi:</translation>
-    </message>
-    <message>
-        <source>Transaction Fee:</source>
-        <translation>Phí giao dịch</translation>
-    </message>
-    <message>
-        <source>Choose...</source>
-        <translation>Chọn...</translation>
-    </message>
-    <message>
-        <source>collapse fee-settings</source>
-        <translation>Thu gọn fee-settings</translation>
-    </message>
-    <message>
-        <source>per kilobyte</source>
-        <translation>trên KB</translation>
-    </message>
-    <message>
-        <source>Hide</source>
-        <translation>Ẩn</translation>
-    </message>
-    <message>
-        <source>total at least</source>
-        <translation>Tổng cộng ít nhất</translation>
-    </message>
-    <message>
-        <source>(read the tooltip)</source>
-        <translation>(Đọc hướng dẫn)</translation>
-    </message>
-    <message>
-        <source>Confirmation time:</source>
-        <translation>Thời gian xác nhận</translation>
-    </message>
-    <message>
-        <source>normal</source>
-        <translation>Bình thường</translation>
-    </message>
-    <message>
-        <source>fast</source>
-        <translation>Nhanh</translation>
-    </message>
-    <message>
-        <source>Send to multiple recipients at once</source>
-        <translation>Gửi đến nhiều người nhận trong một lần</translation>
-    </message>
-    <message>
-        <source>Add &amp;Recipient</source>
-        <translation>Thêm &amp;Người nhận</translation>
-    </message>
-    <message>
-        <source>Clear all fields of the form.</source>
-        <translation>Xóa tất cả các trường trong biểu mẫu</translation>
-    </message>
-    <message>
-        <source>Clear &amp;All</source>
-        <translation>Xóa &amp;Tất cả</translation>
-    </message>
-    <message>
-        <source>Balance:</source>
-        <translation>Tài khoản</translation>
-    </message>
-    <message>
-        <source>Confirm the send action</source>
-        <translation>Xác nhận sự gửi</translation>
-    </message>
-    <message>
-        <source>%1 to %2</source>
-        <translation>%1 đến %2</translation>
-    </message>
-    <message>
-        <source>Total Amount %1</source>
-        <translation>Tổng cộng %1</translation>
-    </message>
-    <message>
-        <source>or</source>
-        <translation>hoặc</translation>
-    </message>
-    <message>
-        <source>Confirm send coins</source>
-        <translation>Xác nhận gửi coins</translation>
-    </message>
-    </context>
-<context>
-    <name>SendCoinsEntry</name>
-    <message>
-        <source>A&amp;mount:</source>
-        <translation>Lượng:</translation>
-    </message>
-<<<<<<< HEAD
-=======
-    <message>
-        <source>&amp;Label:</source>
-        <translation>&amp;Nhãn</translation>
-    </message>
->>>>>>> 0d719145
-    </context>
-<context>
-    <name>SendConfirmationDialog</name>
-    <message>
-        <source>Yes</source>
-        <translation>Đồng ý</translation>
-    </message>
-</context>
-<context>
-    <name>ShutdownWindow</name>
-    </context>
-<context>
-    <name>SignVerifyMessageDialog</name>
-    <message>
-        <source>Clear &amp;All</source>
-        <translation>Xóa &amp;Tất cả</translation>
-    </message>
-    </context>
-<context>
-    <name>SplashScreen</name>
-<<<<<<< HEAD
-    <message>
-        <source>Zetacoin Core</source>
-        <translation>Zetacoin Core</translation>
-    </message>
-=======
->>>>>>> 0d719145
-    </context>
-<context>
-    <name>TrafficGraphWidget</name>
-    </context>
-<context>
-    <name>TransactionDesc</name>
-    <message>
-        <source>Message</source>
-        <translation>Tin nhắn</translation>
-    </message>
-    </context>
-<context>
-    <name>TransactionDescDialog</name>
-    </context>
-<context>
-    <name>TransactionTableModel</name>
-    </context>
-<context>
-    <name>TransactionView</name>
-    </context>
-<context>
-    <name>UnitDisplayStatusBarControl</name>
-    </context>
-<context>
-    <name>WalletFrame</name>
-    </context>
-<context>
-    <name>WalletModel</name>
-    <message>
-        <source>Send Coins</source>
-        <translation>Gửi Coins</translation>
-    </message>
-</context>
-<context>
-    <name>WalletView</name>
-    </context>
-<context>
-    <name>bitcoin-core</name>
-    <message>
-        <source>Options:</source>
-        <translation>Lựa chọn:</translation>
-    </message>
-    <message>
-        <source>Bitcoin Core</source>
-        <translation>Bitcoin Core</translation>
-    </message>
-    <message>
-        <source>(default: %u)</source>
-        <translation>(mặc định: %u)</translation>
-    </message>
-    <message>
-        <source>Options:</source>
-        <translation>Lựa chọn:</translation>
-    </message>
-    <message>
-        <source>(default: %u)</source>
-        <translation>(mặc định: %u)</translation>
-    </message>
-    <message>
-        <source>Information</source>
-        <translation>Thông tin</translation>
-    </message>
-    <message>
-        <source>Transaction too large</source>
-        <translation>Giao dịch quá lớn</translation>
-    </message>
-    <message>
-        <source>Warning</source>
-        <translation>Chú ý</translation>
-    </message>
-    <message>
-        <source>Loading addresses...</source>
-        <translation>Đang đọc các địa chỉ...</translation>
-    </message>
-    <message>
-        <source>(default: %s)</source>
-        <translation>(mặc định: %s)</translation>
-    </message>
-    <message>
-        <source>Insufficient funds</source>
-        <translation>Không đủ tiền</translation>
-    </message>
-    <message>
-        <source>Loading block index...</source>
-        <translation>Đang đọc block index...</translation>
-    </message>
-    <message>
-        <source>Loading wallet...</source>
-        <translation>Đang đọc ví...</translation>
-    </message>
-    <message>
-        <source>Cannot downgrade wallet</source>
-        <translation>Không downgrade được ví</translation>
-    </message>
-    <message>
-        <source>Cannot write default address</source>
-        <translation>Không ghi được địa chỉ mặc định</translation>
-    </message>
-    <message>
-        <source>Rescanning...</source>
-        <translation>Đang quét lại...</translation>
-    </message>
-    <message>
-        <source>Done loading</source>
-        <translation>Đã nạp xong</translation>
-    </message>
-    <message>
-        <source>Error</source>
-        <translation>Lỗi</translation>
-    </message>
 </context>
 </TS>