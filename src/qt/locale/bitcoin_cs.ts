--- conflicted
+++ resolved
@@ -3,11 +3,7 @@
     <name>AddressBookPage</name>
     <message>
         <source>Right-click to edit address or label</source>
-<<<<<<< HEAD
-        <translation>Pravým tlačítkem myši začneš upravovat označení adresy</translation>
-=======
         <translation>Pravým tlačítkem myši můžeš upravit označení adresy</translation>
->>>>>>> 9460771a
     </message>
     <message>
         <source>Create a new address</source>
@@ -254,13 +250,10 @@
         <translation>Není dostupný žádný zdroj bloků...</translation>
     </message>
     <message numerus="yes">
-<<<<<<< HEAD
-=======
         <source>Processed %n block(s) of transaction history.</source>
         <translation><numerusform>Zpracován %n blok transakční historie.</numerusform><numerusform>Zpracovány %n bloky transakční historie.</numerusform><numerusform>Zpracováno %n bloků transakční historie.</numerusform></translation>
     </message>
     <message numerus="yes">
->>>>>>> 9460771a
         <source>%n hour(s)</source>
         <translation><numerusform>%n hodinu</numerusform><numerusform>%n hodiny</numerusform><numerusform>%n hodin</numerusform></translation>
     </message>
@@ -307,10 +300,6 @@
     <message>
         <source>Up to date</source>
         <translation>Aktuální</translation>
-    </message>
-    <message numerus="yes">
-        <source>Processed %n blocks of transaction history.</source>
-        <translation><numerusform>Zpracován %n blok transakční historie.</numerusform><numerusform>Zpracovány %n bloky transakční historie.</numerusform><numerusform>Zpracováno %n bloků transakční historie.</numerusform></translation>
     </message>
     <message>
         <source>Catching up...</source>
@@ -370,10 +359,6 @@
         <translation>Výběr mincí</translation>
     </message>
     <message>
-        <source>Coin Selection</source>
-        <translation>Výběr mincí</translation>
-    </message>
-    <message>
         <source>Quantity:</source>
         <translation>Počet:</translation>
     </message>
@@ -844,11 +829,7 @@
     </message>
     <message>
         <source>Balances</source>
-<<<<<<< HEAD
-        <translation>Stavy účtů</translation>
-=======
         <translation>Stav účtů</translation>
->>>>>>> 9460771a
     </message>
     <message>
         <source>Total:</source>
@@ -885,99 +866,7 @@
 </context>
 <context>
     <name>PaymentServer</name>
-<<<<<<< HEAD
-    <message>
-        <source>URI handling</source>
-        <translation>Zpracování URI</translation>
-    </message>
-    <message>
-        <source>Invalid payment address %1</source>
-        <translation>Neplatná platební adresa %1</translation>
-    </message>
-    <message>
-        <source>Payment request rejected</source>
-        <translation>Platební požadavek byl odmítnut</translation>
-    </message>
-    <message>
-        <source>Payment request network doesn't match client network.</source>
-        <translation>Síť platebního požadavku neodpovídá síti klienta.</translation>
-    </message>
-    <message>
-        <source>Payment request has expired.</source>
-        <translation>Platební požadavek vypršel.</translation>
-    </message>
-    <message>
-        <source>Payment request is not initialized.</source>
-        <translation>Platební požadavek není zahájený.</translation>
-    </message>
-    <message>
-        <source>Requested payment amount of %1 is too small (considered dust).</source>
-        <translation>Požadovaná platební částka %1 je příliš malá (je považována za prach).</translation>
-    </message>
-    <message>
-        <source>Payment request error</source>
-        <translation>Chyba platebního požadavku</translation>
-    </message>
-    <message>
-        <source>Cannot start bitcoin: click-to-pay handler</source>
-        <translation>Nemůžu spustit bitcoin: obsluha click-to-pay</translation>
-    </message>
-    <message>
-        <source>Payment request fetch URL is invalid: %1</source>
-        <translation>Zdrojová URL platebního požadavku není platná: %1</translation>
-    </message>
-    <message>
-        <source>URI cannot be parsed! This can be caused by an invalid Bitcoin address or malformed URI parameters.</source>
-        <translation>Nepodařilo se analyzovat URI! Důvodem může být neplatná Bitcoinová adresa nebo poškozené parametry URI.</translation>
-    </message>
-    <message>
-        <source>Payment request file handling</source>
-        <translation>Zpracování souboru platebního požadavku</translation>
-    </message>
-    <message>
-        <source>Payment request file cannot be read! This can be caused by an invalid payment request file.</source>
-        <translation>Soubor platebního požadavku nejde přečíst nebo zpracovat! Příčinou může být špatný soubor platebního požadavku.</translation>
-    </message>
-    <message>
-        <source>Unverified payment requests to custom payment scripts are unsupported.</source>
-        <translation>Neověřené platební požadavky k uživatelským platebním skriptům nejsou podporované.</translation>
-    </message>
-    <message>
-        <source>Refund from %1</source>
-        <translation>Vrácení peněz od %1</translation>
-    </message>
-    <message>
-        <source>Payment request %1 is too large (%2 bytes, allowed %3 bytes).</source>
-        <translation>Platební požadavek %1 je moc velký (%2 bajtů, povoleno %3 bajtů).</translation>
-    </message>
-    <message>
-        <source>Payment request DoS protection</source>
-        <translation>DoS ochrana platebního požadavku</translation>
-    </message>
-    <message>
-        <source>Error communicating with %1: %2</source>
-        <translation>Chyba při komunikaci s %1: %2</translation>
-    </message>
-    <message>
-        <source>Payment request cannot be parsed!</source>
-        <translation>Platební požadavek je nečitelný!</translation>
-    </message>
-    <message>
-        <source>Bad response from server %1</source>
-        <translation>Chybná odpověď ze serveru %1</translation>
-    </message>
-    <message>
-        <source>Payment acknowledged</source>
-        <translation>Platba potvrzena</translation>
-    </message>
-    <message>
-        <source>Network request error</source>
-        <translation>Chyba síťového požadavku</translation>
-    </message>
-</context>
-=======
     </context>
->>>>>>> 9460771a
 <context>
     <name>PeerTableModel</name>
     <message>
@@ -1424,7 +1313,6 @@
     <message>
         <source>Transaction Fee:</source>
         <translation>Transakční poplatek:</translation>
-<<<<<<< HEAD
     </message>
     <message>
         <source>Choose...</source>
@@ -1435,14 +1323,6 @@
         <translation>sbal nastavení poplatků</translation>
     </message>
     <message>
-        <source>Minimize</source>
-        <translation>Skryj</translation>
-    </message>
-    <message>
-        <source>If the custom fee is set to 1000 satoshis and the transaction is only 250 bytes, then "per kilobyte" only pays 250 satoshis in fee, while "at least" pays 1000 satoshis. For transactions bigger than a kilobyte both pay by kilobyte.</source>
-        <translation>Pokud je vlastní poplatek nastavený na 1000 satoshi a transakce má pouze 250 bajtů, tak „za kilobajt“ zaplatí poplatek jen 250 satoshi, zatímco „přinejmenším“ zaplatí 1000 satoshi. Pro transakce větší než kilobajt obě možnosti platí za kilobajt.</translation>
-    </message>
-    <message>
         <source>per kilobyte</source>
         <translation>za kilobajt</translation>
     </message>
@@ -1451,6 +1331,10 @@
         <translation>Pokud je vlastní poplatek nastavený na 1000 satoshi a transakce má pouze 250 bajtů, tak „za kilobajt“ zaplatí poplatek jen 250 satoshi, zatímco „přinejmenším“ zaplatí 1000 satoshi. Pro transakce větší než kilobajt obě možnosti platí za kilobajt.</translation>
     </message>
     <message>
+        <source>Hide</source>
+        <translation>Skryj</translation>
+    </message>
+    <message>
         <source>total at least</source>
         <translation>přinejmenším</translation>
     </message>
@@ -1487,95 +1371,20 @@
         <translation>rychlá</translation>
     </message>
     <message>
-        <source>Send as zero-fee transaction if possible</source>
-        <translation>Pošli transakci pokud možno bez poplatku</translation>
-    </message>
-    <message>
-        <source>(confirmation may take longer)</source>
-        <translation>(potvrzení může trvat déle)</translation>
-    </message>
-    <message>
         <source>Send to multiple recipients at once</source>
         <translation>Pošli více příjemcům naráz</translation>
-=======
->>>>>>> 9460771a
-    </message>
-    <message>
-        <source>Choose...</source>
-        <translation>Zvol...</translation>
-    </message>
-    <message>
-        <source>collapse fee-settings</source>
-        <translation>sbal nastavení poplatků</translation>
-    </message>
-    <message>
-        <source>per kilobyte</source>
-        <translation>za kilobajt</translation>
-    </message>
-    <message>
-        <source>If the custom fee is set to 1000 satoshis and the transaction is only 250 bytes, then "per kilobyte" only pays 250 satoshis in fee, while "total at least" pays 1000 satoshis. For transactions bigger than a kilobyte both pay by kilobyte.</source>
-        <translation>Pokud je vlastní poplatek nastavený na 1000 satoshi a transakce má pouze 250 bajtů, tak „za kilobajt“ zaplatí poplatek jen 250 satoshi, zatímco „přinejmenším“ zaplatí 1000 satoshi. Pro transakce větší než kilobajt obě možnosti platí za kilobajt.</translation>
-    </message>
-    <message>
-        <source>Hide</source>
-        <translation>Skryj</translation>
-    </message>
-    <message>
-        <source>total at least</source>
-        <translation>přinejmenším</translation>
-    </message>
-    <message>
-        <source>Paying only the minimum fee is just fine as long as there is less transaction volume than space in the blocks. But be aware that this can end up in a never confirming transaction once there is more demand for bitcoin transactions than the network can process.</source>
-        <translation>Platit jen minimální poplatek je v pořádku, pokud je zrovna méně transakcí než místa v blocích. Ale počítej s tím, že to také může skončit transakcí, která nikdy nebude potvrzena, pokud je větší poptávka po bitcoinových transakcích, než síť zvládne zpracovat.</translation>
-    </message>
-    <message>
-        <source>(read the tooltip)</source>
-        <translation>(viz bublina)</translation>
-    </message>
-    <message>
-        <source>Recommended:</source>
-        <translation>Doporučený:</translation>
-    </message>
-    <message>
-        <source>Custom:</source>
-        <translation>Vlastní:</translation>
-    </message>
-    <message>
-        <source>(Smart fee not initialized yet. This usually takes a few blocks...)</source>
-        <translation>(Inteligentní poplatek ještě není inicializovaný. Obvykle mu to tak pár bloků trvá...)</translation>
-    </message>
-    <message>
-        <source>Confirmation time:</source>
-        <translation>Rychlost potvrzení:</translation>
-    </message>
-    <message>
-        <source>normal</source>
-        <translation>normální</translation>
-    </message>
-    <message>
-        <source>fast</source>
-        <translation>rychlá</translation>
-    </message>
-    <message>
-        <source>Send to multiple recipients at once</source>
-        <translation>Pošli více příjemcům naráz</translation>
     </message>
     <message>
         <source>Add &amp;Recipient</source>
         <translation>Při&amp;dej příjemce</translation>
     </message>
     <message>
-<<<<<<< HEAD
-        <source>or</source>
-        <translation>nebo</translation>
-=======
         <source>Clear all fields of the form.</source>
         <translation>Promaž obsah ze všech formulářových políček.</translation>
     </message>
     <message>
         <source>Dust:</source>
         <translation>Prach:</translation>
->>>>>>> 9460771a
     </message>
     <message>
         <source>Clear &amp;All</source>
@@ -1609,25 +1418,8 @@
         <translation>O&amp;značení:</translation>
     </message>
     <message>
-<<<<<<< HEAD
-        <source>A fee higher than %1 is considered an insanely high fee.</source>
-        <translation>Poplatek vyšší než %1 je považován za absurdně vysoký.</translation>
-    </message>
-    <message>
-        <source>Pay only the minimum fee of %1</source>
-        <translation>Zaplatit pouze minimální poplatek %1</translation>
-    </message>
-    <message>
-        <source>Estimated to begin confirmation within %1 block(s).</source>
-        <translation>Potvrzování by podle odhadu mělo začít během %1 bloků.</translation>
-    </message>
-    <message>
-        <source>Warning: Invalid Bitcoin address</source>
-        <translation>Upozornění: Neplatná Bitcoinová adresa</translation>
-=======
         <source>Choose previously used address</source>
         <translation>Vyber již použitou adresu</translation>
->>>>>>> 9460771a
     </message>
     <message>
         <source>This is a normal payment.</source>
@@ -1737,7 +1529,6 @@
     <message>
         <source>Enter the message you want to sign here</source>
         <translation>Sem vepiš zprávu, kterou chceš podepsat</translation>
-<<<<<<< HEAD
     </message>
     <message>
         <source>Signature</source>
@@ -1745,7 +1536,7 @@
     </message>
     <message>
         <source>Copy the current signature to the system clipboard</source>
-        <translation>Zkopíruj aktuálně vybraný podpis do systémové schránky</translation>
+        <translation>Zkopíruj tento podpis do schránky</translation>
     </message>
     <message>
         <source>Sign the message to prove you own this Bitcoin address</source>
@@ -1768,8 +1559,8 @@
         <translation>&amp;Ověř zprávu</translation>
     </message>
     <message>
-        <source>Enter the signing address, message (ensure you copy line breaks, spaces, tabs, etc. exactly) and signature below to verify the message. Be careful not to read more into the signature than what is in the signed message itself, to avoid being tricked by a man-in-the-middle attack.</source>
-        <translation>K ověření podpisu zprávy zadej podepisující adresu, zprávu (ověř si, že správně kopíruješ zalomení řádků, mezery, tabulátory apod.) a podpis. Dávej pozor na to, abys nezkopíroval do podpisu víc, než co je v samotné podepsané zprávě, abys nebyl napálen man-in-the-middle útokem.</translation>
+        <source>Enter the receiver's address, message (ensure you copy line breaks, spaces, tabs, etc. exactly) and signature below to verify the message. Be careful not to read more into the signature than what is in the signed message itself, to avoid being tricked by a man-in-the-middle attack. Note that this only proves the signing party receives with the address, it cannot prove sendership of any transaction!</source>
+        <translation>K ověření podpisu zprávy zadej adresu příjemce, zprávu (ověř si, že správně kopíruješ zalomení řádků, mezery, tabulátory apod.) a podpis. Dávej pozor na to, abys nezkopíroval do podpisu víc, než co je v samotné podepsané zprávě, abys nebyl napálen man-in-the-middle útokem. Poznamenejme však, že takto lze pouze prokázat, že podepisující je schopný na dané adrese přijmout platbu, ale není možnéprokázat, že odeslal jakoukoli transakci!</translation>
     </message>
     <message>
         <source>The Bitcoin address the message was signed with</source>
@@ -1787,643 +1578,148 @@
         <source>Reset all verify message fields</source>
         <translation>Vymaž všechna pole formuláře pro ověření zrávy</translation>
     </message>
-    <message>
-        <source>Click "Sign Message" to generate signature</source>
-        <translation>Kliknutím na "Podepiš zprávu" vygeneruješ podpis</translation>
-    </message>
-    <message>
-        <source>The entered address is invalid.</source>
-        <translation>Zadaná adresa je neplatná.</translation>
-    </message>
-    <message>
-        <source>Please check the address and try again.</source>
-        <translation>Zkontroluj ji prosím a zkus to pak znovu.</translation>
-    </message>
-    <message>
-        <source>The entered address does not refer to a key.</source>
-        <translation>Zadaná adresa nepasuje ke klíči.</translation>
-    </message>
-    <message>
-        <source>Wallet unlock was cancelled.</source>
-        <translation>Odemčení peněženky bylo zrušeno.</translation>
-    </message>
-    <message>
-        <source>Private key for the entered address is not available.</source>
-        <translation>Soukromý klíč pro zadanou adresu není dostupný.</translation>
-    </message>
-    <message>
-        <source>Message signing failed.</source>
-        <translation>Nepodařilo se podepsat zprávu.</translation>
-    </message>
-    <message>
-        <source>Message signed.</source>
-        <translation>Zpráv podepsána.</translation>
-    </message>
-    <message>
-        <source>The signature could not be decoded.</source>
-        <translation>Podpis nejde dekódovat.</translation>
-    </message>
-    <message>
-        <source>Please check the signature and try again.</source>
-        <translation>Zkontroluj ho prosím a zkus to pak znovu.</translation>
-    </message>
-    <message>
-        <source>The signature did not match the message digest.</source>
-        <translation>Podpis se neshoduje s hašem zprávy.</translation>
-    </message>
-    <message>
-        <source>Message verification failed.</source>
-        <translation>Nepodařilo se ověřit zprávu.</translation>
-    </message>
-    <message>
-        <source>Message verified.</source>
-        <translation>Zpráva ověřena.</translation>
+    </context>
+<context>
+    <name>SplashScreen</name>
+    <message>
+        <source>[testnet]</source>
+        <translation>[testnet]</translation>
     </message>
 </context>
 <context>
-    <name>SplashScreen</name>
+    <name>TrafficGraphWidget</name>
+    <message>
+        <source>KB/s</source>
+        <translation>kB/s</translation>
+    </message>
+</context>
+<context>
+    <name>TransactionDesc</name>
+    </context>
+<context>
+    <name>TransactionDescDialog</name>
+    <message>
+        <source>This pane shows a detailed description of the transaction</source>
+        <translation>Toto okno zobrazuje detailní popis transakce</translation>
+    </message>
+    </context>
+<context>
+    <name>TransactionTableModel</name>
+    </context>
+<context>
+    <name>TransactionView</name>
+    </context>
+<context>
+    <name>UnitDisplayStatusBarControl</name>
+    <message>
+        <source>Unit to show amounts in. Click to select another unit.</source>
+        <translation>Jednotka pro částky. Klikni pro výběr nějaké jiné.</translation>
+    </message>
+</context>
+<context>
+    <name>WalletFrame</name>
+    </context>
+<context>
+    <name>WalletModel</name>
+    </context>
+<context>
+    <name>WalletView</name>
+    </context>
+<context>
+    <name>bitcoin-core</name>
+    <message>
+        <source>Options:</source>
+        <translation>Možnosti:</translation>
+    </message>
+    <message>
+        <source>Specify data directory</source>
+        <translation>Adresář pro data</translation>
+    </message>
+    <message>
+        <source>Connect to a node to retrieve peer addresses, and disconnect</source>
+        <translation>Připojit se k uzlu, získat adresy jeho protějšků a odpojit se</translation>
+    </message>
+    <message>
+        <source>Specify your own public address</source>
+        <translation>Udej svou veřejnou adresu</translation>
+    </message>
+    <message>
+        <source>Accept command line and JSON-RPC commands</source>
+        <translation>Akceptovat příkazy z příkazové řádky a přes JSON-RPC</translation>
+    </message>
+    <message>
+        <source>If &lt;category&gt; is not supplied or if &lt;category&gt; = 1, output all debugging information.</source>
+        <translation>Pokud není &lt;category&gt; zadána nebo je &lt;category&gt; = 1, bude tisknout veškeré ladicí informace.</translation>
+    </message>
+    <message>
+        <source>Prune configured below the minimum of %d MiB.  Please use a higher number.</source>
+        <translation>Prořezávání je nastaveno pod minimum %d MiB.  Použij, prosím, nějaké vyšší číslo.</translation>
+    </message>
+    <message>
+        <source>Prune: last wallet synchronisation goes beyond pruned data. You need to -reindex (download the whole blockchain again in case of pruned node)</source>
+        <translation>Prořezávání: poslední synchronizace peněženky proběhla před už prořezanými daty. Je třeba provést -reindex (tedy v případě prořezávacího režimu stáhnout znovu celý řetězec bloků)</translation>
+    </message>
+    <message>
+        <source>Reduce storage requirements by pruning (deleting) old blocks. This mode is incompatible with -txindex and -rescan. Warning: Reverting this setting requires re-downloading the entire blockchain. (default: 0 = disable pruning blocks, &gt;%u = target size in MiB to use for block files)</source>
+        <translation>Omezit nároky na úložný prostor prořezáváním (mazáním) starých bloků. Tento režim není slučitelný s -txindex ani -rescan. Upozornění: opětovná změna tohoto nastavení bude vyžadovat nové stažení celého řetězce bloků. (výchozí: 0 = bloky neprořezávat, &gt;%u = cílová velikost souborů s bloky, v MiB)</translation>
+    </message>
+    <message>
+        <source>Rescans are not possible in pruned mode. You will need to use -reindex which will download the whole blockchain again.</source>
+        <translation>V prořezávacím režimu není možné přeskenovávat řetězec bloků. Musíš provést -reindex, což znovu stáhne celý řetězec bloků.</translation>
+    </message>
+    <message>
+        <source>Error: A fatal internal error occurred, see debug.log for details</source>
+        <translation>Chyba: Přihodila se závažná vnitřní chyba, podrobnosti viz v debug.log</translation>
+    </message>
+    <message>
+        <source>Fee (in %s/kB) to add to transactions you send (default: %s)</source>
+        <translation>Poplatek (v %s/kB), který se přidá ke každé odeslané transakci (výchozí: %s)</translation>
+    </message>
+    <message>
+        <source>Pruning blockstore...</source>
+        <translation>Prořezávám úložiště bloků...</translation>
+    </message>
+    <message>
+        <source>Run in the background as a daemon and accept commands</source>
+        <translation>Běžet na pozadí jako démon a přijímat příkazy</translation>
+    </message>
+    <message>
+        <source>Unable to start HTTP server. See debug log for details.</source>
+        <translation>Nemohu spustit HTTP server. Detaily viz v debug.log.</translation>
+    </message>
+    <message>
+        <source>Accept connections from outside (default: 1 if no -proxy or -connect)</source>
+        <translation>Přijímat spojení zvenčí (výchozí: 1, pokud není zadáno -proxy nebo -connect)</translation>
+    </message>
     <message>
         <source>Bitcoin Core</source>
         <translation>Bitcoin Core</translation>
     </message>
     <message>
-        <source>The Bitcoin Core developers</source>
-        <translation>Vývojáři Bitcoin Core</translation>
-    </message>
-    <message>
-        <source>[testnet]</source>
-        <translation>[testnet]</translation>
-    </message>
-</context>
-<context>
-    <name>TrafficGraphWidget</name>
-    <message>
-        <source>KB/s</source>
-        <translation>kB/s</translation>
-    </message>
-</context>
-<context>
-    <name>TransactionDesc</name>
-    <message>
-        <source>Open until %1</source>
-        <translation>Otřevřeno dokud %1</translation>
-    </message>
-    <message>
-        <source>conflicted</source>
-        <translation>kolidující</translation>
-    </message>
-    <message>
-        <source>%1/offline</source>
-        <translation>%1/offline</translation>
-    </message>
-    <message>
-        <source>%1/unconfirmed</source>
-        <translation>%1/nepotvrzeno</translation>
-    </message>
-    <message>
-        <source>%1 confirmations</source>
-        <translation>%1 potvrzení</translation>
-    </message>
-    <message>
-        <source>Status</source>
-        <translation>Stav</translation>
-    </message>
-    <message numerus="yes">
-        <source>, broadcast through %n node(s)</source>
-        <translation><numerusform>, rozesláno přes %n uzel</numerusform><numerusform>, rozesláno přes %n uzly</numerusform><numerusform>, rozesláno přes %n uzlů</numerusform></translation>
-    </message>
-    <message>
-        <source>Date</source>
-        <translation>Datum</translation>
-    </message>
-    <message>
-        <source>Source</source>
-        <translation>Zdroj</translation>
-    </message>
-    <message>
-        <source>Generated</source>
-        <translation>Vygenerováno</translation>
-    </message>
-    <message>
-        <source>From</source>
-        <translation>Od</translation>
-    </message>
-    <message>
-        <source>To</source>
-        <translation>Pro</translation>
-    </message>
-    <message>
-        <source>own address</source>
-        <translation>vlastní adresa</translation>
-    </message>
-    <message>
-        <source>watch-only</source>
-        <translation>sledovaná</translation>
-    </message>
-    <message>
-        <source>label</source>
-        <translation>označení</translation>
-    </message>
-    <message>
-        <source>Credit</source>
-        <translation>Příjem</translation>
-    </message>
-    <message numerus="yes">
-        <source>matures in %n more block(s)</source>
-        <translation><numerusform>dozraje po %n bloku</numerusform><numerusform>dozraje po %n blocích</numerusform><numerusform>dozraje po %n blocích</numerusform></translation>
-    </message>
-    <message>
-        <source>not accepted</source>
-        <translation>neakceptováno</translation>
-    </message>
-    <message>
-        <source>Debit</source>
-        <translation>Výdaj</translation>
-    </message>
-    <message>
-        <source>Total debit</source>
-        <translation>Celkové výdaje</translation>
-    </message>
-    <message>
-        <source>Total credit</source>
-        <translation>Celkové příjmy</translation>
-    </message>
-    <message>
-        <source>Transaction fee</source>
-        <translation>Transakční poplatek</translation>
-    </message>
-    <message>
-        <source>Net amount</source>
-        <translation>Čistá částka</translation>
-    </message>
-    <message>
-        <source>Message</source>
-        <translation>Zpráva</translation>
-    </message>
-    <message>
-        <source>Comment</source>
-        <translation>Komentář</translation>
-    </message>
-    <message>
-        <source>Transaction ID</source>
-        <translation>ID transakce</translation>
-    </message>
-    <message>
-        <source>Merchant</source>
-        <translation>Obchodník</translation>
-    </message>
-    <message>
-        <source>Generated coins must mature %1 blocks before they can be spent. When you generated this block, it was broadcast to the network to be added to the block chain. If it fails to get into the chain, its state will change to "not accepted" and it won't be spendable. This may occasionally happen if another node generates a block within a few seconds of yours.</source>
-        <translation>Vygenerované mince musí čekat %1 bloků, než mohou být utraceny. Když jsi vygeneroval tenhle blok, tak byl rozposlán do sítě, aby byl přidán do řetězce bloků. Pokud se mu nepodaří dostat se do řetězce, změní se na "neakceptovaný" a nepůjde utratit. To se občas může stát, pokud jiný uzel vygeneruje blok zhruba ve stejném okamžiku jako ty.</translation>
-    </message>
-    <message>
-        <source>Debug information</source>
-        <translation>Ladicí informace</translation>
-    </message>
-    <message>
-        <source>Transaction</source>
-        <translation>Transakce</translation>
-    </message>
-    <message>
-        <source>Inputs</source>
-        <translation>Vstupy</translation>
-    </message>
-    <message>
-        <source>Amount</source>
-        <translation>Částka</translation>
-    </message>
-    <message>
-        <source>true</source>
-        <translation>true</translation>
-    </message>
-    <message>
-        <source>false</source>
-        <translation>false</translation>
-    </message>
-    <message>
-        <source>, has not been successfully broadcast yet</source>
-        <translation>, ještě nebylo rozesláno</translation>
-    </message>
-    <message numerus="yes">
-        <source>Open for %n more block(s)</source>
-        <translation><numerusform>Otevřeno pro %n další blok</numerusform><numerusform>Otevřeno pro %n další bloky</numerusform><numerusform>Otevřeno pro %n dalších bloků</numerusform></translation>
-    </message>
-    <message>
-        <source>unknown</source>
-        <translation>neznámo</translation>
-    </message>
-</context>
-<context>
-    <name>TransactionDescDialog</name>
-    <message>
-        <source>Transaction details</source>
-        <translation>Detaily transakce</translation>
-    </message>
-    <message>
-        <source>This pane shows a detailed description of the transaction</source>
-        <translation>Toto okno zobrazuje detailní popis transakce</translation>
-    </message>
-</context>
-<context>
-    <name>TransactionTableModel</name>
-    <message>
-        <source>Date</source>
-        <translation>Datum</translation>
-    </message>
-    <message>
-        <source>Type</source>
-        <translation>Typ</translation>
-    </message>
-    <message>
-        <source>Address</source>
-        <translation>Adresa</translation>
-    </message>
-    <message>
-        <source>Immature (%1 confirmations, will be available after %2)</source>
-        <translation>Nedozráno (%1 potvrzení, bude k dispozici za %2)</translation>
-    </message>
-    <message numerus="yes">
-        <source>Open for %n more block(s)</source>
-        <translation><numerusform>Otevřeno pro %n další blok</numerusform><numerusform>Otevřeno pro %n další bloky</numerusform><numerusform>Otevřeno pro %n dalších bloků</numerusform></translation>
-    </message>
-    <message>
-        <source>Open until %1</source>
-        <translation>Otřevřeno dokud %1</translation>
-    </message>
-    <message>
-        <source>Confirmed (%1 confirmations)</source>
-        <translation>Potvrzeno (%1 potvrzení)</translation>
-    </message>
-    <message>
-        <source>This block was not received by any other nodes and will probably not be accepted!</source>
-        <translation>Tento blok nedostal žádný jiný uzel a pravděpodobně nebude akceptován!</translation>
-    </message>
-    <message>
-        <source>Generated but not accepted</source>
-        <translation>Vygenerováno, ale neakceptováno</translation>
-    </message>
-    <message>
-        <source>Offline</source>
-        <translation>Offline</translation>
-    </message>
-    <message>
-        <source>Unconfirmed</source>
-        <translation>Nepotvrzeno</translation>
-    </message>
-    <message>
-        <source>Confirming (%1 of %2 recommended confirmations)</source>
-        <translation>Potvrzuje se (%1 z %2 doporučených potvrzení)</translation>
-    </message>
-    <message>
-        <source>Conflicted</source>
-        <translation>V kolizi</translation>
-    </message>
-    <message>
-        <source>Received with</source>
-        <translation>Přijato do</translation>
-    </message>
-    <message>
-        <source>Received from</source>
-        <translation>Přijato od</translation>
-    </message>
-    <message>
-        <source>Sent to</source>
-        <translation>Posláno na</translation>
-    </message>
-    <message>
-        <source>Payment to yourself</source>
-        <translation>Platba sama sobě</translation>
-    </message>
-    <message>
-        <source>Mined</source>
-        <translation>Vytěženo</translation>
-    </message>
-    <message>
-        <source>watch-only</source>
-        <translation>sledovací</translation>
-    </message>
-    <message>
-        <source>(n/a)</source>
-        <translation>(n/a)</translation>
-    </message>
-    <message>
-        <source>Transaction status. Hover over this field to show number of confirmations.</source>
-        <translation>Stav transakce. Najetím myši na toto políčko si zobrazíš počet potvrzení.</translation>
-    </message>
-    <message>
-        <source>Date and time that the transaction was received.</source>
-        <translation>Datum a čas přijetí transakce.</translation>
-    </message>
-    <message>
-        <source>Type of transaction.</source>
-        <translation>Druh transakce.</translation>
-    </message>
-    <message>
-        <source>Whether or not a watch-only address is involved in this transaction.</source>
-        <translation>Zda tato transakce zahrnuje i některou sledovanou adresu.</translation>
-    </message>
-    <message>
-        <source>Destination address of transaction.</source>
-        <translation>Cílová adresa transakce.</translation>
-    </message>
-    <message>
-        <source>Amount removed from or added to balance.</source>
-        <translation>Částka odečtená z nebo přičtená k účtu.</translation>
-    </message>
-</context>
-<context>
-    <name>TransactionView</name>
-    <message>
-        <source>All</source>
-        <translation>Vše</translation>
-    </message>
-    <message>
-        <source>Today</source>
-        <translation>Dnes</translation>
-    </message>
-    <message>
-        <source>This week</source>
-        <translation>Tento týden</translation>
-    </message>
-    <message>
-        <source>This month</source>
-        <translation>Tento měsíc</translation>
-    </message>
-    <message>
-        <source>Last month</source>
-        <translation>Minulý měsíc</translation>
-    </message>
-    <message>
-        <source>This year</source>
-        <translation>Letos</translation>
-    </message>
-    <message>
-        <source>Range...</source>
-        <translation>Rozsah...</translation>
-    </message>
-    <message>
-        <source>Received with</source>
-        <translation>Přijato</translation>
-    </message>
-    <message>
-        <source>Sent to</source>
-        <translation>Posláno</translation>
-    </message>
-    <message>
-        <source>To yourself</source>
-        <translation>Sám sobě</translation>
-    </message>
-    <message>
-        <source>Mined</source>
-        <translation>Vytěženo</translation>
-    </message>
-    <message>
-        <source>Other</source>
-        <translation>Ostatní</translation>
-    </message>
-    <message>
-        <source>Enter address or label to search</source>
-        <translation>Zadej adresu nebo označení pro její vyhledání</translation>
-    </message>
-    <message>
-        <source>Min amount</source>
-        <translation>Minimální částka</translation>
-    </message>
-    <message>
-        <source>Copy address</source>
-        <translation>Kopíruj adresu</translation>
-    </message>
-    <message>
-        <source>Copy label</source>
-        <translation>Kopíruj její označení</translation>
-    </message>
-    <message>
-        <source>Copy amount</source>
-        <translation>Kopíruj částku</translation>
-    </message>
-    <message>
-        <source>Copy transaction ID</source>
-        <translation>Kopíruj ID transakce</translation>
-    </message>
-    <message>
-        <source>Edit label</source>
-        <translation>Uprav označení</translation>
-=======
->>>>>>> 9460771a
-    </message>
-    <message>
-        <source>Signature</source>
-        <translation>Podpis</translation>
-    </message>
-    <message>
-        <source>Copy the current signature to the system clipboard</source>
-        <translation>Zkopíruj tento podpis do schránky</translation>
-    </message>
-    <message>
-<<<<<<< HEAD
-        <source>Watch-only</source>
-        <translation>Sledovaná</translation>
-    </message>
-    <message>
-        <source>Exporting Failed</source>
-        <translation>Exportování selhalo</translation>
-=======
-        <source>Sign the message to prove you own this Bitcoin address</source>
-        <translation>Podepiš zprávu, čímž prokážeš, že jsi vlastníkem této Bitcoinové adresy</translation>
->>>>>>> 9460771a
-    </message>
-    <message>
-        <source>Sign &amp;Message</source>
-        <translation>Po&amp;depiš zprávu</translation>
-    </message>
-    <message>
-        <source>Reset all sign message fields</source>
-        <translation>Vymaž všechna pole formuláře pro podepsání zrávy</translation>
-    </message>
-    <message>
-        <source>Clear &amp;All</source>
-        <translation>Všechno &amp;smaž</translation>
-    </message>
-    <message>
-        <source>&amp;Verify Message</source>
-        <translation>&amp;Ověř zprávu</translation>
-    </message>
-    <message>
-        <source>Enter the receiver's address, message (ensure you copy line breaks, spaces, tabs, etc. exactly) and signature below to verify the message. Be careful not to read more into the signature than what is in the signed message itself, to avoid being tricked by a man-in-the-middle attack. Note that this only proves the signing party receives with the address, it cannot prove sendership of any transaction!</source>
-        <translation>K ověření podpisu zprávy zadej adresu příjemce, zprávu (ověř si, že správně kopíruješ zalomení řádků, mezery, tabulátory apod.) a podpis. Dávej pozor na to, abys nezkopíroval do podpisu víc, než co je v samotné podepsané zprávě, abys nebyl napálen man-in-the-middle útokem. Poznamenejme však, že takto lze pouze prokázat, že podepisující je schopný na dané adrese přijmout platbu, ale není možnéprokázat, že odeslal jakoukoli transakci!</translation>
-    </message>
-    <message>
-        <source>The Bitcoin address the message was signed with</source>
-        <translation>Bitcoinová adresa, kterou je zpráva podepsána</translation>
-    </message>
-    <message>
-        <source>Verify the message to ensure it was signed with the specified Bitcoin address</source>
-        <translation>Ověř zprávu, aby ses ujistil, že byla podepsána danou Bitcoinovou adresou</translation>
-    </message>
-    <message>
-        <source>Verify &amp;Message</source>
-        <translation>O&amp;věř zprávu</translation>
-    </message>
-    <message>
-        <source>Reset all verify message fields</source>
-        <translation>Vymaž všechna pole formuláře pro ověření zrávy</translation>
-    </message>
-    </context>
-<context>
-    <name>SplashScreen</name>
-    <message>
-        <source>[testnet]</source>
-        <translation>[testnet]</translation>
-    </message>
-</context>
-<context>
-    <name>TrafficGraphWidget</name>
-    <message>
-        <source>KB/s</source>
-        <translation>kB/s</translation>
-    </message>
-</context>
-<context>
-    <name>TransactionDesc</name>
-    </context>
-<context>
-    <name>TransactionDescDialog</name>
-    <message>
-        <source>This pane shows a detailed description of the transaction</source>
-        <translation>Toto okno zobrazuje detailní popis transakce</translation>
-    </message>
-    </context>
-<context>
-    <name>TransactionTableModel</name>
-    </context>
-<context>
-    <name>TransactionView</name>
-    </context>
-<context>
-    <name>UnitDisplayStatusBarControl</name>
-    <message>
-        <source>Unit to show amounts in. Click to select another unit.</source>
-        <translation>Jednotka pro částky. Klikni pro výběr nějaké jiné.</translation>
-    </message>
-</context>
-<context>
-    <name>WalletFrame</name>
-    </context>
-<context>
-    <name>WalletModel</name>
-    </context>
-<context>
-    <name>WalletView</name>
-    </context>
-<context>
-    <name>bitcoin-core</name>
-    <message>
-        <source>Options:</source>
-        <translation>Možnosti:</translation>
-    </message>
-    <message>
-        <source>Specify data directory</source>
-        <translation>Adresář pro data</translation>
-    </message>
-    <message>
-        <source>Connect to a node to retrieve peer addresses, and disconnect</source>
-        <translation>Připojit se k uzlu, získat adresy jeho protějšků a odpojit se</translation>
-    </message>
-    <message>
-        <source>Specify your own public address</source>
-        <translation>Udej svou veřejnou adresu</translation>
-    </message>
-    <message>
-        <source>Accept command line and JSON-RPC commands</source>
-        <translation>Akceptovat příkazy z příkazové řádky a přes JSON-RPC</translation>
-    </message>
-    <message>
-        <source>If &lt;category&gt; is not supplied or if &lt;category&gt; = 1, output all debugging information.</source>
-        <translation>Pokud není &lt;category&gt; zadána nebo je &lt;category&gt; = 1, bude tisknout veškeré ladicí informace.</translation>
-    </message>
-    <message>
-        <source>Prune configured below the minimum of %d MiB.  Please use a higher number.</source>
-        <translation>Prořezávání je nastaveno pod minimum %d MiB.  Použij, prosím, nějaké vyšší číslo.</translation>
-    </message>
-    <message>
-        <source>Prune: last wallet synchronisation goes beyond pruned data. You need to -reindex (download the whole blockchain again in case of pruned node)</source>
-        <translation>Prořezávání: poslední synchronizace peněženky proběhla před už prořezanými daty. Je třeba provést -reindex (tedy v případě prořezávacího režimu stáhnout znovu celý řetězec bloků)</translation>
-    </message>
-    <message>
-        <source>Reduce storage requirements by pruning (deleting) old blocks. This mode is incompatible with -txindex and -rescan. Warning: Reverting this setting requires re-downloading the entire blockchain. (default: 0 = disable pruning blocks, &gt;%u = target size in MiB to use for block files)</source>
-        <translation>Omezit nároky na úložný prostor prořezáváním (mazáním) starých bloků. Tento režim není slučitelný s -txindex ani -rescan. Upozornění: opětovná změna tohoto nastavení bude vyžadovat nové stažení celého řetězce bloků. (výchozí: 0 = bloky neprořezávat, &gt;%u = cílová velikost souborů s bloky, v MiB)</translation>
-    </message>
-    <message>
-        <source>Rescans are not possible in pruned mode. You will need to use -reindex which will download the whole blockchain again.</source>
-        <translation>V prořezávacím režimu není možné přeskenovávat řetězec bloků. Musíš provést -reindex, což znovu stáhne celý řetězec bloků.</translation>
-    </message>
-    <message>
-        <source>Error: A fatal internal error occurred, see debug.log for details</source>
-        <translation>Chyba: Přihodila se závažná vnitřní chyba, podrobnosti viz v debug.log</translation>
-    </message>
-    <message>
-        <source>Fee (in %s/kB) to add to transactions you send (default: %s)</source>
-        <translation>Poplatek (v %s/kB), který se přidá ke každé odeslané transakci (výchozí: %s)</translation>
-    </message>
-    <message>
-        <source>Pruning blockstore...</source>
-        <translation>Prořezávám úložiště bloků...</translation>
-    </message>
-    <message>
-        <source>Run in the background as a daemon and accept commands</source>
-        <translation>Běžet na pozadí jako démon a přijímat příkazy</translation>
-    </message>
-    <message>
-        <source>Unable to start HTTP server. See debug log for details.</source>
-        <translation>Nemohu spustit HTTP server. Detaily viz v debug.log.</translation>
-    </message>
-    <message>
-        <source>Accept connections from outside (default: 1 if no -proxy or -connect)</source>
-        <translation>Přijímat spojení zvenčí (výchozí: 1, pokud není zadáno -proxy nebo -connect)</translation>
-    </message>
-    <message>
-<<<<<<< HEAD
+        <source>-fallbackfee is set very high! This is the transaction fee you may pay when fee estimates are not available.</source>
+        <translation>-fallbackfee je nastaveno velmi vysoko! Toto je transakční poplatek, který bys platil, pokud nebude k dispozici odhad poplatků.</translation>
+    </message>
+    <message>
+        <source>A fee rate (in %s/kB) that will be used when fee estimation has insufficient data (default: %s)</source>
+        <translation>Sazba poplatku (v %s/kB), která se použije, pokud nebude k dispozici dostatek dat pro automatický odhad poplatku (výchozí: %s)</translation>
+    </message>
+    <message>
+        <source>Accept relayed transactions received from whitelisted peers even when not relaying transactions (default: %d)</source>
+        <translation>Přijímat přeposílané transakce obdržené od vždy vítaných protějšků, i když transakce nepřeposíláme (výchozí: %d)</translation>
+    </message>
+    <message>
         <source>Bind to given address and always listen on it. Use [host]:port notation for IPv6</source>
         <translation>Poslouchat na zadané adrese. Pro zápis IPv6 adresy použij notaci [adresa]:port</translation>
-=======
-        <source>Bitcoin Core</source>
-        <translation>Bitcoin Core</translation>
-    </message>
-    <message>
-        <source>-fallbackfee is set very high! This is the transaction fee you may pay when fee estimates are not available.</source>
-        <translation>-fallbackfee je nastaveno velmi vysoko! Toto je transakční poplatek, který bys platil, pokud nebude k dispozici odhad poplatků.</translation>
->>>>>>> 9460771a
-    </message>
-    <message>
-        <source>A fee rate (in %s/kB) that will be used when fee estimation has insufficient data (default: %s)</source>
-        <translation>Sazba poplatku (v %s/kB), která se použije, pokud nebude k dispozici dostatek dat pro automatický odhad poplatku (výchozí: %s)</translation>
-    </message>
-    <message>
-<<<<<<< HEAD
+    </message>
+    <message>
+        <source>Delete all wallet transactions and only recover those parts of the blockchain through -rescan on startup</source>
+        <translation>Smazat všechny transakce peněženky a při startu obnovit pouze relevantní části řetězce bloků pomocí -rescan</translation>
+    </message>
+    <message>
         <source>Distributed under the MIT software license, see the accompanying file COPYING or &lt;http://www.opensource.org/licenses/mit-license.php&gt;.</source>
         <translation>Šířen pod softwarovou licencí MIT, viz přiložený soubor COPYING nebo &lt;http://www.opensource.org/licenses/mit-license.php&gt;.</translation>
     </message>
     <message>
-        <source>Enter regression test mode, which uses a special chain in which blocks can be solved instantly.</source>
-        <translation>Přepnout do módu testování regresí, který používá speciální řetězec, ve kterém mohou být bloky okamžitě vyřešeny.</translation>
-=======
-        <source>Accept relayed transactions received from whitelisted peers even when not relaying transactions (default: %d)</source>
-        <translation>Přijímat přeposílané transakce obdržené od vždy vítaných protějšků, i když transakce nepřeposíláme (výchozí: %d)</translation>
-    </message>
-    <message>
-        <source>Bind to given address and always listen on it. Use [host]:port notation for IPv6</source>
-        <translation>Poslouchat na zadané adrese. Pro zápis IPv6 adresy použij notaci [adresa]:port</translation>
-    </message>
-    <message>
-        <source>Delete all wallet transactions and only recover those parts of the blockchain through -rescan on startup</source>
-        <translation>Smazat všechny transakce peněženky a při startu obnovit pouze relevantní části řetězce bloků pomocí -rescan</translation>
->>>>>>> 9460771a
-    </message>
-    <message>
-        <source>Distributed under the MIT software license, see the accompanying file COPYING or &lt;http://www.opensource.org/licenses/mit-license.php&gt;.</source>
-        <translation>Šířen pod softwarovou licencí MIT, viz přiložený soubor COPYING nebo &lt;http://www.opensource.org/licenses/mit-license.php&gt;.</translation>
-    </message>
-    <message>
         <source>Execute command when a wallet transaction changes (%s in cmd is replaced by TxID)</source>
         <translation>Spustit příkaz, když se objeví transakce týkající se peněženky (%s se v příkazu nahradí za TxID)</translation>
     </message>
@@ -2456,17 +1752,8 @@
         <translation>Vždy vítat protějšky připojující se z dané podsítě či IP adresy. Lze zadat i vícekrát.</translation>
     </message>
     <message>
-<<<<<<< HEAD
-        <source>Whitelist peers connecting from the given netmask or IP address. Can be specified multiple times.</source>
-        <translation>Umístit na bílou listinu protějšky připojující se z dané podsítě či IP adresy. Lze zadat i vícekrát.</translation>
-    </message>
-    <message>
-        <source>(default: 1)</source>
-        <translation>(výchozí: 1)</translation>
-=======
         <source>-maxmempool must be at least %d MB</source>
         <translation>-maxmempool musí být alespoň %d MB</translation>
->>>>>>> 9460771a
     </message>
     <message>
         <source>&lt;category&gt; can be:</source>
@@ -2561,10 +1848,6 @@
         <translation>Připojovat se pouze k uzlům v &lt;net&gt; síti (ipv4, ipv6 nebo onion)</translation>
     </message>
     <message>
-<<<<<<< HEAD
-        <source>Rebuild block chain index from current blk000??.dat files</source>
-        <translation>Znovu vytvořit index řetězce bloků z aktuálních blk000??.dat souborů</translation>
-=======
         <source>Print version and exit</source>
         <translation>Vypsat verzi a skončit</translation>
     </message>
@@ -2575,7 +1858,6 @@
     <message>
         <source>Prune mode is incompatible with -txindex.</source>
         <translation>Prořezávací režim není kompatibilní s -txindex.</translation>
->>>>>>> 9460771a
     </message>
     <message>
         <source>Set database cache size in megabytes (%d to %d, default: %d)</source>
@@ -2610,10 +1892,6 @@
         <translation>Komentář u typu klienta (%s) obsahuje riskantní znaky.</translation>
     </message>
     <message>
-        <source>Use UPnP to map the listening port (default: %u)</source>
-        <translation>Použít UPnP k namapování naslouchacího portu (výchozí: %u)</translation>
-    </message>
-    <message>
         <source>Verifying blocks...</source>
         <translation>Ověřuji bloky...</translation>
     </message>
@@ -2642,17 +1920,6 @@
         <translation>Čekat na zadané adrese na JSON-RPC spojení. Pro zápis IPv6 adresy použij notaci [adresa]:port. Tuto volbu lze použít i vícekrát (výchozí: poslouchat na všech rozhraních)</translation>
     </message>
     <message>
-<<<<<<< HEAD
-        <source>Cannot obtain a lock on data directory %s. Bitcoin Core is probably already running.</source>
-        <translation>Nedaří se mi získat zámek na datový adresář %s. Bitcoin Core pravděpodobně už jednou běží.</translation>
-    </message>
-    <message>
-        <source>Continuously rate-limit free transactions to &lt;n&gt;*1000 bytes per minute (default:%u)</source>
-        <translation>Kontinuálně omezovat bezpoplatkové transakce na &lt;n&gt;*1000 bajtů za minutu (výchozí: %u)</translation>
-    </message>
-    <message>
-=======
->>>>>>> 9460771a
         <source>Create new files with system default permissions, instead of umask 077 (only effective with disabled wallet functionality)</source>
         <translation>Vytvářet nové soubory s výchozími systémovými právy namísto umask 077 (uplatní se, pouze pokud je vypnutá funkce peněženky)</translation>
     </message>
@@ -2685,113 +1952,42 @@
         <translation>Maximální velikost dat v transakcích nesoucích data, se kterou jsme ochotni je ještě přeposílat a těžit (výchozí: %u)</translation>
     </message>
     <message>
-        <source>If paytxfee is not set, include enough fee so transactions begin confirmation on average within n blocks (default: %u)</source>
-        <translation>Pokud paytxfee není nastaveno, platit dostatečný poplatek na to, aby začaly být transakce potvrzovány v průměru během n bloků (výchozí: %u)</translation>
-    </message>
-    <message>
-        <source>Invalid amount for -maxtxfee=&lt;amount&gt;: '%s' (must be at least the minrelay fee of %s to prevent stuck transactions)</source>
-        <translation>Neplatná částka pro -maxtxfee=&lt;amount&gt;: '%s' (musí být alespoň jako poplatek minrelay %s, aby transakce nezůstávaly trčet)</translation>
-    </message>
-    <message>
-        <source>Maximum size of data in data carrier transactions we relay and mine (default: %u)</source>
-        <translation>Maximální velikost dat v transakcích nesoucích data, se kterou jsme ochotni je ještě přeposílat a těžit (výchozí: %u)</translation>
-    </message>
-    <message>
-        <source>Maximum total fees to use in a single wallet transaction, setting too low may abort large transactions (default: %s)</source>
-        <translation>Horní hranice pro celkový poplatek za jednu transakci z peněženky; příliš nízká hodnota může zmařit velké transakce (výchozí: %s)</translation>
-    </message>
-    <message>
         <source>Query for peer addresses via DNS lookup, if low on addresses (default: 1 unless -connect)</source>
         <translation>Při nedostatku adres získat další protějšky z DNS (výchozí: 1, pokud není použito -connect)</translation>
     </message>
     <message>
-<<<<<<< HEAD
-        <source>Require high priority for relaying free or low-fee transactions (default:%u)</source>
-        <translation>Vyžadovat vysokou prioritu pro přeposílání bezplatných nebo nízkopoplatkových transakcí (výchozí: %u)</translation>
-=======
         <source>Randomize credentials for every proxy connection. This enables Tor stream isolation (default: %u)</source>
         <translation>Použít náhodné údaje pro každé proxy spojení. To umožní izolovat nesouvisející datové toky v Toru (výchozí: %u)</translation>
->>>>>>> 9460771a
     </message>
     <message>
         <source>Set maximum size of high-priority/low-fee transactions in bytes (default: %d)</source>
         <translation>Nastavit maximální velikost prioritních/nízkopoplatkových transakcí v bajtech (výchozí: %d)</translation>
     </message>
     <message>
-<<<<<<< HEAD
-        <source>Set the number of threads for coin generation if enabled (-1 = all cores, default: %d)</source>
-        <translation>Nastavení počtu vláken pro těžení, je-li zapnuté (-1 = všechna jádra, výchozí: %d)</translation>
+        <source>The transaction amount is too small to send after the fee has been deducted</source>
+        <translation>Částka v transakci po odečtení poplatku je příliš malá na odeslání</translation>
     </message>
     <message>
         <source>This product includes software developed by the OpenSSL Project for use in the OpenSSL Toolkit &lt;https://www.openssl.org/&gt; and cryptographic software written by Eric Young and UPnP software written by Thomas Bernard.</source>
         <translation>Tento produkt zahrnuje programy vyvinuté OpenSSL Projektem pro použití v OpenSSL Toolkitu &lt;https://www.openssl.org/&gt; a kryptografický program od Erika Younga a program UPnP od Thomase Bernarda.</translation>
     </message>
     <message>
-        <source>To use bitcoind, or the -server option to bitcoin-qt, you must set an rpcpassword in the configuration file:
-%s
-It is recommended you use the following random password:
-rpcuser=bitcoinrpc
-rpcpassword=%s
-(you do not need to remember this password)
-The username and password MUST NOT be the same.
-If the file does not exist, create it with owner-readable-only file permissions.
-It is also recommended to set alertnotify so you are notified of problems;
-for example: alertnotify=echo %%s | mail -s "Bitcoin Alert" admin@foo.com
-</source>
-        <translation>K používání bitcoind nebo volby -server u bitcoin-qt musíš nastavit rpcpassword v konfiguračním souboru:
-%s
-Je vhodné použít následující náhodné heslo:
-rpcuser=bitcoinrpc
-rpcpassword=%s
-(není potřeba si ho pamatovat)
-rpcuser a rpcpassword NESMÍ být stejné.
-Pokud konfigurační soubor ještě neexistuje, vytvoř ho tak, aby ho mohl číst pouze vlastník.
-Je také doporučeno si nastavit alertnotify, abys byl upozorněn na případné problémy;
-například: alertnotify=echo %%s | mail -s "Bitcoin Alert" admin@foo.com
-</translation>
-    </message>
-    <message>
-        <source>Warning: -maxtxfee is set very high! Fees this large could be paid on a single transaction.</source>
-        <translation>Upozornění: -maxtxfee je nastaveno velmi vysoko! Takto vysoký poplatek může být zaplacen v jednotlivé transakci.</translation>
-    </message>
-    <message>
-        <source>Warning: Please check that your computer's date and time are correct! If your clock is wrong Bitcoin Core will not work properly.</source>
-        <translation>Upozornění: Zkontroluj, že máš v počítači správně nastavený datum a čas! Pokud jsou nastaveny špatně, Bitcoin Core nebude fungovat správně.</translation>
-=======
-        <source>The transaction amount is too small to send after the fee has been deducted</source>
-        <translation>Částka v transakci po odečtení poplatku je příliš malá na odeslání</translation>
-    </message>
-    <message>
-        <source>This product includes software developed by the OpenSSL Project for use in the OpenSSL Toolkit &lt;https://www.openssl.org/&gt; and cryptographic software written by Eric Young and UPnP software written by Thomas Bernard.</source>
-        <translation>Tento produkt zahrnuje programy vyvinuté OpenSSL Projektem pro použití v OpenSSL Toolkitu &lt;https://www.openssl.org/&gt; a kryptografický program od Erika Younga a program UPnP od Thomase Bernarda.</translation>
->>>>>>> 9460771a
-    </message>
-    <message>
         <source>Whitelisted peers cannot be DoS banned and their transactions are always relayed, even if they are already in the mempool, useful e.g. for a gateway</source>
         <translation>Na vždy vítané protějšky se nevztahuje DoS klatba a jejich transakce jsou vždy přeposílány, i když už třeba jsou v transakčním zásobníku, což je užitečné např. pro bránu</translation>
     </message>
     <message>
-<<<<<<< HEAD
+        <source>You need to rebuild the database using -reindex to go back to unpruned mode.  This will redownload the entire blockchain</source>
+        <translation>K návratu k neprořezávacímu režimu je potřeba přestavět databázi použitím -reindex.  Také se znovu stáhne celý řetězec bloků</translation>
+    </message>
+    <message>
+        <source>(default: %u)</source>
+        <translation>(výchozí: %u)</translation>
+    </message>
+    <message>
         <source>Accept public REST requests (default: %u)</source>
         <translation>Přijímat veřejné REST požadavky (výchozí: %u)</translation>
     </message>
     <message>
-        <source>Cannot resolve -whitebind address: '%s'</source>
-        <translation>Nemohu přeložit -whitebind adresu: '%s'</translation>
-=======
-        <source>You need to rebuild the database using -reindex to go back to unpruned mode.  This will redownload the entire blockchain</source>
-        <translation>K návratu k neprořezávacímu režimu je potřeba přestavět databázi použitím -reindex.  Také se znovu stáhne celý řetězec bloků</translation>
->>>>>>> 9460771a
-    </message>
-    <message>
-        <source>(default: %u)</source>
-        <translation>(výchozí: %u)</translation>
-    </message>
-    <message>
-        <source>Accept public REST requests (default: %u)</source>
-        <translation>Přijímat veřejné REST požadavky (výchozí: %u)</translation>
-    </message>
-    <message>
         <source>Automatically create Tor hidden service (default: %d)</source>
         <translation>Automaticky v Toru vytvářet skryté služby (výchozí: %d)</translation>
     </message>
@@ -2802,13 +1998,6 @@
     <message>
         <source>Error reading from database, shutting down.</source>
         <translation>Chyba při čtení z databáze, ukončuji se.</translation>
-<<<<<<< HEAD
-    </message>
-    <message>
-        <source>Error: Unsupported argument -tor found, use -onion.</source>
-        <translation>Chyba: Argument -tor již není podporovaný, použij -onion.</translation>
-=======
->>>>>>> 9460771a
     </message>
     <message>
         <source>Imports blocks from external blk000??.dat file on startup</source>
@@ -2819,25 +2008,6 @@
         <translation>Informace</translation>
     </message>
     <message>
-<<<<<<< HEAD
-        <source>Initialization sanity check failed. Bitcoin Core is shutting down.</source>
-        <translation>Selhala úvodní zevrubná prověrka. Bitcoin Core se ukončuje.</translation>
-    </message>
-    <message>
-        <source>Invalid amount for -maxtxfee=&lt;amount&gt;: '%s'</source>
-        <translation>Neplatná částka pro -maxtxfee=&lt;amount&gt;: '%s'</translation>
-    </message>
-    <message>
-        <source>Invalid amount for -minrelaytxfee=&lt;amount&gt;: '%s'</source>
-        <translation>Neplatná částka pro -minrelaytxfee=&lt;částka&gt;: '%s'</translation>
-    </message>
-    <message>
-        <source>Invalid amount for -mintxfee=&lt;amount&gt;: '%s'</source>
-        <translation>Neplatná částka pro -mintxfee=&lt;částka&gt;: '%s'</translation>
-    </message>
-    <message>
-=======
->>>>>>> 9460771a
         <source>Invalid amount for -paytxfee=&lt;amount&gt;: '%s' (must be at least %s)</source>
         <translation>Neplatná částka pro -paytxfee=&lt;částka&gt;: '%s' (musí být alespoň %s)</translation>
     </message>
@@ -2858,28 +2028,12 @@
         <translation>Možnosti přeposílání:</translation>
     </message>
     <message>
-<<<<<<< HEAD
-        <source>RPC SSL options: (see the Bitcoin Wiki for SSL setup instructions)</source>
-        <translation>Možnosti SSL pro RPC: (viz instrukce nastavení SSL na Bitcoin Wiki)</translation>
-    </message>
-    <message>
-=======
->>>>>>> 9460771a
         <source>RPC server options:</source>
         <translation>Možnosti RPC serveru:</translation>
     </message>
     <message>
-<<<<<<< HEAD
-        <source>RPC support for HTTP persistent connections (default: %d)</source>
-        <translation>Podpora RPC pro perzistentní HTTP spojení (výchozí: %d)</translation>
-    </message>
-    <message>
-        <source>Randomly drop 1 of every &lt;n&gt; network messages</source>
-        <translation>Náhodně zahazovat jednu z každých &lt;n&gt; síťových zpráv</translation>
-=======
         <source>Reducing -maxconnections from %d to %d, because of system limitations.</source>
         <translation>Omezuji -maxconnections z %d na %d kvůli systémovým omezením.</translation>
->>>>>>> 9460771a
     </message>
     <message>
         <source>Rescan the block chain for missing wallet transactions on startup</source>
@@ -3050,97 +2204,22 @@
         <translation>(výchozí: %s)</translation>
     </message>
     <message>
-<<<<<<< HEAD
-        <source>(1 = keep tx meta data e.g. account owner and payment request information, 2 = drop tx meta data)</source>
-        <translation>(1 = ukládat transakční metadata, např. majitele účtu a informace o platebním požadavku, 2 = mazat transakční metadata)</translation>
-    </message>
-    <message>
-        <source>Flush database activity from memory pool to disk log every &lt;n&gt; megabytes (default: %u)</source>
-        <translation>Promítnout databázovou aktivitu z paměťového prostoru do záznamu na disku každých &lt;n&gt; megabajtů (výchozí: %u)</translation>
-    </message>
-    <message>
-        <source>How thorough the block verification of -checkblocks is (0-4, default: %u)</source>
-        <translation>Jak moc důkladná má být verifikace bloků -checkblocks (0-4, výchozí: %u)</translation>
-    </message>
-    <message>
-        <source>Log transaction priority and fee per kB when mining blocks (default: %u)</source>
-        <translation>Zaznamenávat během těžení bloků prioritu transakce a poplatek za kB (výchozí: %u)</translation>
-    </message>
-    <message>
-        <source>Maintain a full transaction index, used by the getrawtransaction rpc call (default: %u)</source>
-        <translation>Spravovat úplný index transakcí, který je využíván rpc voláním getrawtransaction (výchozí: %u)</translation>
-    </message>
-    <message>
-        <source>Number of seconds to keep misbehaving peers from reconnecting (default: %u)</source>
-        <translation>Doba ve vteřinách, po kterou se nebudou moci zlobivé protějšky znovu připojit (výchozí: %u)</translation>
-    </message>
-    <message>
-        <source>Output debugging information (default: %u, supplying &lt;category&gt; is optional)</source>
-        <translation>Tisknout ladicí informace (výchozí: %u, zadání &lt;category&gt; je volitelné)</translation>
-    </message>
-    <message>
-        <source>Use separate SOCKS5 proxy to reach peers via Tor hidden services (default: %s)</source>
-        <translation>Použít samostatnou SOCKS5 proxy ke spojení s protějšky přes skryté služby v Toru (výchozí: %s)</translation>
-    </message>
-    <message>
-        <source>(default: %s)</source>
-        <translation>(výchozí: %s)</translation>
-    </message>
-    <message>
-        <source>Acceptable ciphers (default: %s)</source>
-        <translation>Akceptovatelné šifry (výchozí: %s)</translation>
-    </message>
-    <message>
-=======
->>>>>>> 9460771a
         <source>Always query for peer addresses via DNS lookup (default: %u)</source>
         <translation>Vždy získávat adresy dalších protějšků přes DNS (výchozí: %u)</translation>
     </message>
     <message>
-<<<<<<< HEAD
-        <source>Disable safemode, override a real safe mode event (default: %u)</source>
-        <translation>Vypnout bezpečný režim (safemode), překrýt skutečnou událost bezpečného režimu (výchozí: %u)</translation>
-    </message>
-    <message>
-        <source>Error loading wallet.dat</source>
-        <translation>Chyba při načítání wallet.dat</translation>
-=======
         <source>How many blocks to check at startup (default: %u, 0 = all)</source>
         <translation>Kolik bloků při startu zkontrolovat (výchozí: %u, 0 = všechny)</translation>
     </message>
     <message>
         <source>Include IP addresses in debug output (default: %u)</source>
         <translation>Zaznamenávat do ladicích výstupů i IP adresy (výchozí: %u)</translation>
->>>>>>> 9460771a
-    </message>
-    <message>
-        <source>Force safe mode (default: %u)</source>
-        <translation>Vynutit bezpečný mód (výchozí: %u)</translation>
-    </message>
-    <message>
-        <source>Generate coins (default: %u)</source>
-        <translation>Těžit (výchozí: %u)</translation>
-    </message>
-    <message>
-        <source>How many blocks to check at startup (default: %u, 0 = all)</source>
-        <translation>Kolik bloků při startu zkontrolovat (výchozí: %u, 0 = všechny)</translation>
-    </message>
-    <message>
-        <source>Include IP addresses in debug output (default: %u)</source>
-        <translation>Zaznamenávat do ladicích výstupů i IP adresy (výchozí: %u)</translation>
     </message>
     <message>
         <source>Invalid -proxy address: '%s'</source>
         <translation>Neplatná -proxy adresa: '%s'</translation>
     </message>
     <message>
-<<<<<<< HEAD
-        <source>Limit size of signature cache to &lt;n&gt; entries (default: %u)</source>
-        <translation>Omezit velikost vyrovnávací paměti pro podpisy na &lt;n&gt; položek (výchozí: %u)</translation>
-    </message>
-    <message>
-=======
->>>>>>> 9460771a
         <source>Listen for JSON-RPC connections on &lt;port&gt; (default: %u or testnet: %u)</source>
         <translation>Čekat na JSON-RPC spojení na &lt;portu&gt; (výchozí: %u nebo testnet: %u)</translation>
     </message>
@@ -3153,24 +2232,16 @@
         <translation>Povolit nejvýše &lt;n&gt; protějšků (výchozí: %u)</translation>
     </message>
     <message>
-<<<<<<< HEAD
-=======
         <source>Make the wallet broadcast transactions</source>
         <translation>Transakce z peněženky rozesílat</translation>
     </message>
     <message>
->>>>>>> 9460771a
         <source>Maximum per-connection receive buffer, &lt;n&gt;*1000 bytes (default: %u)</source>
         <translation>Maximální velikost přijímacího bufferu pro každé spojení, &lt;n&gt;*1000 bajtů (výchozí: %u)</translation>
     </message>
     <message>
         <source>Maximum per-connection send buffer, &lt;n&gt;*1000 bytes (default: %u)</source>
         <translation>Maximální velikost odesílacího bufferu pro každé spojení, &lt;n&gt;*1000 bajtů (výchozí: %u)</translation>
-<<<<<<< HEAD
-    </message>
-    <message>
-        <source>Only accept block chain matching built-in checkpoints (default: %u)</source>
-        <translation>Uznávat pouze řetězec bloků, který odpovídá vnitřním kontrolním bodům (výchozí: %u)</translation>
     </message>
     <message>
         <source>Prepend debug output with timestamp (default: %u)</source>
@@ -3185,34 +2256,14 @@
         <translation>Přeposílat ne-P2SH multisig (výchozí: %u)</translation>
     </message>
     <message>
-        <source>Run a thread to flush wallet periodically (default: %u)</source>
-        <translation>Spustit vlákno pročišťující periodicky peněženku (výchozí: %u)</translation>
-    </message>
-    <message>
-        <source>Server certificate file (default: %s)</source>
-        <translation>Soubor se serverovým certifikátem (výchozí: %s)</translation>
-    </message>
-    <message>
-        <source>Server private key (default: %s)</source>
-        <translation>Soubor se serverovým soukromým klíčem (výchozí: %s)</translation>
-    </message>
-    <message>
         <source>Set key pool size to &lt;n&gt; (default: %u)</source>
         <translation>Nastavit zásobník klíčů na velikost &lt;n&gt; (výchozí: %u)</translation>
     </message>
     <message>
-        <source>Set minimum block size in bytes (default: %u)</source>
-        <translation>Nastavit minimální velikost bloku v bajtech (výchozí: %u)</translation>
-    </message>
-    <message>
         <source>Set the number of threads to service RPC calls (default: %d)</source>
         <translation>Nastavení počtu vláken pro servisní RPC volání (výchozí: %d)</translation>
     </message>
     <message>
-        <source>Sets the DB_PRIVATE flag in the wallet db environment (default: %u)</source>
-        <translation>Nastavit příznak DB_PRIVATE v databázovém prostředí peněženky (výchozí: %u)</translation>
-    </message>
-    <message>
         <source>Specify configuration file (default: %s)</source>
         <translation>Konfigurační soubor (výchozí: %s)</translation>
     </message>
@@ -3225,63 +2276,14 @@
         <translation>Utrácet i ještě nepotvrzené drobné při posílání transakcí (výchozí: %u)</translation>
     </message>
     <message>
-        <source>Stop running after importing blocks from disk (default: %u)</source>
-        <translation>Ukončit se po importu bloků z disku (výchozí: %u)</translation>
-    </message>
-    <message>
         <source>Threshold for disconnecting misbehaving peers (default: %u)</source>
         <translation>Práh pro odpojování zlobivých protějšků (výchozí: %u)</translation>
     </message>
     <message>
         <source>Unknown network specified in -onlynet: '%s'</source>
         <translation>V -onlynet byla uvedena neznámá síť: '%s'</translation>
-=======
->>>>>>> 9460771a
-    </message>
-    <message>
-        <source>Prepend debug output with timestamp (default: %u)</source>
-        <translation>Připojit před ladicí výstup časové razítko (výchozí: %u)</translation>
-    </message>
-    <message>
-        <source>Relay and mine data carrier transactions (default: %u)</source>
-        <translation>Přeposílat a těžit transakce nesoucí data (výchozí: %u)</translation>
-    </message>
-    <message>
-        <source>Relay non-P2SH multisig (default: %u)</source>
-        <translation>Přeposílat ne-P2SH multisig (výchozí: %u)</translation>
-    </message>
-    <message>
-<<<<<<< HEAD
-=======
-        <source>Set key pool size to &lt;n&gt; (default: %u)</source>
-        <translation>Nastavit zásobník klíčů na velikost &lt;n&gt; (výchozí: %u)</translation>
-    </message>
-    <message>
-        <source>Set the number of threads to service RPC calls (default: %d)</source>
-        <translation>Nastavení počtu vláken pro servisní RPC volání (výchozí: %d)</translation>
-    </message>
-    <message>
-        <source>Specify configuration file (default: %s)</source>
-        <translation>Konfigurační soubor (výchozí: %s)</translation>
-    </message>
-    <message>
-        <source>Specify connection timeout in milliseconds (minimum: 1, default: %d)</source>
-        <translation>Zadej časový limit spojení v milivteřinách (minimum: 1, výchozí: %d)</translation>
-    </message>
-    <message>
-        <source>Spend unconfirmed change when sending transactions (default: %u)</source>
-        <translation>Utrácet i ještě nepotvrzené drobné při posílání transakcí (výchozí: %u)</translation>
-    </message>
-    <message>
-        <source>Threshold for disconnecting misbehaving peers (default: %u)</source>
-        <translation>Práh pro odpojování zlobivých protějšků (výchozí: %u)</translation>
-    </message>
-    <message>
-        <source>Unknown network specified in -onlynet: '%s'</source>
-        <translation>V -onlynet byla uvedena neznámá síť: '%s'</translation>
-    </message>
-    <message>
->>>>>>> 9460771a
+    </message>
+    <message>
         <source>Insufficient funds</source>
         <translation>Nedostatek prostředků</translation>
     </message>
