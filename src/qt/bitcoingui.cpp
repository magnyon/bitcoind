--- conflicted
+++ resolved
@@ -1317,12 +1317,8 @@
 
 void BitcoinGUI::checkUpdate(bool askedToCheck)
 {
-<<<<<<< HEAD
     UpdateDialog::GetInstance()->setParent(this, Qt::Dialog);
-    if (updater.GetStatus() != boost::none && updater.GetStatus())
-=======
     try
->>>>>>> f5acb151
     {
         if (!askedToCheck && updateChecked)
         {
@@ -1330,7 +1326,7 @@
             return;
         }
         updateChecked = true;
-        bool hasUpdate = updater.Check();
+        bool hasUpdate = updater.GetStatus();
         if (hasUpdate)
         {
             UpdateDialog::GetInstance()->exec();
