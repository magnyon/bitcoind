<?xml version="1.0" encoding="UTF-8"?>
<ui version="4.0">
 <class>SignVerifyMessageDialog</class>
 <widget class="QDialog" name="SignVerifyMessageDialog">
  <property name="geometry">
   <rect>
    <x>0</x>
    <y>0</y>
    <width>700</width>
    <height>380</height>
   </rect>
  </property>
  <property name="windowTitle">
   <string>Signatures - Sign / Verify a Message</string>
  </property>
  <property name="modal">
   <bool>true</bool>
  </property>
  <layout class="QVBoxLayout" name="verticalLayout">
   <item>
    <widget class="QTabWidget" name="tabWidget">
     <property name="currentIndex">
      <number>0</number>
     </property>
     <widget class="QWidget" name="tabSignMessage">
      <attribute name="title">
       <string>&amp;Sign Message</string>
      </attribute>
      <layout class="QVBoxLayout" name="verticalLayout_SM">
       <item>
        <widget class="QLabel" name="infoLabel_SM">
         <property name="text">
          <string>You can sign messages with your addresses to prove you own them. Be careful not to sign anything vague, as phishing attacks may try to trick you into signing your identity over to them. Only sign fully-detailed statements you agree to.</string>
         </property>
         <property name="textFormat">
          <enum>Qt::PlainText</enum>
         </property>
         <property name="wordWrap">
          <bool>true</bool>
         </property>
        </widget>
       </item>
       <item>
        <layout class="QHBoxLayout" name="horizontalLayout_1_SM">
         <property name="spacing">
          <number>0</number>
         </property>
         <item>
          <widget class="QValidatedLineEdit" name="addressIn_SM">
           <property name="toolTip">
<<<<<<< HEAD
            <string>The address to sign the message with (e.g. XwnLY9Tf7Zsef8gMGL2fhWA9ZmMjt4KPwg)</string>
=======
            <string>The Bitcoin address to sign the message with</string>
>>>>>>> 69570148
           </property>
          </widget>
         </item>
         <item>
          <widget class="QPushButton" name="addressBookButton_SM">
           <property name="toolTip">
            <string>Choose previously used address</string>
           </property>
           <property name="text">
            <string/>
           </property>
           <property name="icon">
            <iconset resource="../dash.qrc">
             <normaloff>:/icons/address-book</normaloff>:/icons/address-book</iconset>
           </property>
           <property name="shortcut">
            <string>Alt+A</string>
           </property>
           <property name="autoDefault">
            <bool>false</bool>
           </property>
          </widget>
         </item>
         <item>
          <widget class="QPushButton" name="pasteButton_SM">
           <property name="toolTip">
            <string>Paste address from clipboard</string>
           </property>
           <property name="text">
            <string/>
           </property>
           <property name="icon">
            <iconset resource="../dash.qrc">
             <normaloff>:/icons/editpaste</normaloff>:/icons/editpaste</iconset>
           </property>
           <property name="shortcut">
            <string>Alt+P</string>
           </property>
           <property name="autoDefault">
            <bool>false</bool>
           </property>
          </widget>
         </item>
        </layout>
       </item>
       <item>
        <widget class="QPlainTextEdit" name="messageIn_SM">
         <property name="toolTip">
          <string>Enter the message you want to sign here</string>
         </property>
        </widget>
       </item>
       <item>
        <widget class="QLabel" name="signatureLabel_SM">
         <property name="text">
          <string>Signature</string>
         </property>
         <property name="textFormat">
          <enum>Qt::PlainText</enum>
         </property>
        </widget>
       </item>
       <item>
        <layout class="QHBoxLayout" name="horizontalLayout_2_SM">
         <property name="spacing">
          <number>0</number>
         </property>
         <item>
          <widget class="QLineEdit" name="signatureOut_SM">
           <property name="font">
            <font>
             <italic>true</italic>
            </font>
           </property>
           <property name="readOnly">
            <bool>true</bool>
           </property>
          </widget>
         </item>
         <item>
          <widget class="QPushButton" name="copySignatureButton_SM">
           <property name="toolTip">
            <string>Copy the current signature to the system clipboard</string>
           </property>
           <property name="text">
            <string/>
           </property>
           <property name="icon">
            <iconset resource="../dash.qrc">
             <normaloff>:/icons/editcopy</normaloff>:/icons/editcopy</iconset>
           </property>
           <property name="autoDefault">
            <bool>false</bool>
           </property>
          </widget>
         </item>
        </layout>
       </item>
       <item>
        <layout class="QHBoxLayout" name="horizontalLayout_3_SM">
         <item>
          <widget class="QPushButton" name="signMessageButton_SM">
           <property name="toolTip">
            <string>Sign the message to prove you own this Dash address</string>
           </property>
           <property name="text">
            <string>Sign &amp;Message</string>
           </property>
           <property name="icon">
            <iconset resource="../dash.qrc">
             <normaloff>:/icons/edit</normaloff>:/icons/edit</iconset>
           </property>
           <property name="autoDefault">
            <bool>false</bool>
           </property>
          </widget>
         </item>
         <item>
          <widget class="QPushButton" name="clearButton_SM">
           <property name="toolTip">
            <string>Reset all sign message fields</string>
           </property>
           <property name="text">
            <string>Clear &amp;All</string>
           </property>
           <property name="icon">
            <iconset resource="../dash.qrc">
             <normaloff>:/icons/remove</normaloff>:/icons/remove</iconset>
           </property>
           <property name="autoDefault">
            <bool>false</bool>
           </property>
          </widget>
         </item>
         <item>
          <spacer name="horizontalSpacer_1_SM">
           <property name="orientation">
            <enum>Qt::Horizontal</enum>
           </property>
           <property name="sizeHint" stdset="0">
            <size>
             <width>40</width>
             <height>48</height>
            </size>
           </property>
          </spacer>
         </item>
         <item>
          <widget class="QLabel" name="statusLabel_SM">
           <property name="font">
            <font>
             <weight>75</weight>
             <bold>true</bold>
            </font>
           </property>
           <property name="text">
            <string/>
           </property>
           <property name="wordWrap">
            <bool>true</bool>
           </property>
          </widget>
         </item>
         <item>
          <spacer name="horizontalSpacer_2_SM">
           <property name="orientation">
            <enum>Qt::Horizontal</enum>
           </property>
           <property name="sizeHint" stdset="0">
            <size>
             <width>40</width>
             <height>48</height>
            </size>
           </property>
          </spacer>
         </item>
        </layout>
       </item>
      </layout>
     </widget>
     <widget class="QWidget" name="tabVerifyMessage">
      <attribute name="title">
       <string>&amp;Verify Message</string>
      </attribute>
      <layout class="QVBoxLayout" name="verticalLayout_VM">
       <item>
        <widget class="QLabel" name="infoLabel_VM">
         <property name="text">
          <string>Enter the signing address, message (ensure you copy line breaks, spaces, tabs, etc. exactly) and signature below to verify the message. Be careful not to read more into the signature than what is in the signed message itself, to avoid being tricked by a man-in-the-middle attack.</string>
         </property>
         <property name="textFormat">
          <enum>Qt::PlainText</enum>
         </property>
         <property name="alignment">
          <set>Qt::AlignLeading|Qt::AlignLeft|Qt::AlignTop</set>
         </property>
         <property name="wordWrap">
          <bool>true</bool>
         </property>
        </widget>
       </item>
       <item>
        <layout class="QHBoxLayout" name="horizontalLayout_1_VM">
         <property name="spacing">
          <number>0</number>
         </property>
         <item>
          <widget class="QValidatedLineEdit" name="addressIn_VM">
           <property name="toolTip">
<<<<<<< HEAD
            <string>The address the message was signed with (e.g. XwnLY9Tf7Zsef8gMGL2fhWA9ZmMjt4KPwg)</string>
=======
            <string>The Bitcoin address the message was signed with</string>
>>>>>>> 69570148
           </property>
          </widget>
         </item>
         <item>
          <widget class="QPushButton" name="addressBookButton_VM">
           <property name="toolTip">
            <string>Choose previously used address</string>
           </property>
           <property name="text">
            <string/>
           </property>
           <property name="icon">
            <iconset resource="../dash.qrc">
             <normaloff>:/icons/address-book</normaloff>:/icons/address-book</iconset>
           </property>
           <property name="shortcut">
            <string>Alt+A</string>
           </property>
           <property name="autoDefault">
            <bool>false</bool>
           </property>
          </widget>
         </item>
        </layout>
       </item>
       <item>
        <widget class="QPlainTextEdit" name="messageIn_VM"/>
       </item>
       <item>
        <widget class="QValidatedLineEdit" name="signatureIn_VM"/>
       </item>
       <item>
        <layout class="QHBoxLayout" name="horizontalLayout_2_VM">
         <item>
          <widget class="QPushButton" name="verifyMessageButton_VM">
           <property name="toolTip">
            <string>Verify the message to ensure it was signed with the specified Dash address</string>
           </property>
           <property name="text">
            <string>Verify &amp;Message</string>
           </property>
           <property name="icon">
            <iconset resource="../dash.qrc">
             <normaloff>:/icons/transaction_0</normaloff>:/icons/transaction_0</iconset>
           </property>
           <property name="autoDefault">
            <bool>false</bool>
           </property>
          </widget>
         </item>
         <item>
          <widget class="QPushButton" name="clearButton_VM">
           <property name="toolTip">
            <string>Reset all verify message fields</string>
           </property>
           <property name="text">
            <string>Clear &amp;All</string>
           </property>
           <property name="icon">
            <iconset resource="../dash.qrc">
             <normaloff>:/icons/remove</normaloff>:/icons/remove</iconset>
           </property>
           <property name="autoDefault">
            <bool>false</bool>
           </property>
          </widget>
         </item>
         <item>
          <spacer name="horizontalSpacer_1_VM">
           <property name="orientation">
            <enum>Qt::Horizontal</enum>
           </property>
           <property name="sizeHint" stdset="0">
            <size>
             <width>40</width>
             <height>48</height>
            </size>
           </property>
          </spacer>
         </item>
         <item>
          <widget class="QLabel" name="statusLabel_VM">
           <property name="font">
            <font>
             <weight>75</weight>
             <bold>true</bold>
            </font>
           </property>
           <property name="text">
            <string/>
           </property>
           <property name="wordWrap">
            <bool>true</bool>
           </property>
          </widget>
         </item>
         <item>
          <spacer name="horizontalSpacer_2_VM">
           <property name="orientation">
            <enum>Qt::Horizontal</enum>
           </property>
           <property name="sizeHint" stdset="0">
            <size>
             <width>40</width>
             <height>48</height>
            </size>
           </property>
          </spacer>
         </item>
        </layout>
       </item>
      </layout>
     </widget>
    </widget>
   </item>
  </layout>
 </widget>
 <customwidgets>
  <customwidget>
   <class>QValidatedLineEdit</class>
   <extends>QLineEdit</extends>
   <header>qvalidatedlineedit.h</header>
  </customwidget>
 </customwidgets>
 <resources>
  <include location="../dash.qrc"/>
 </resources>
 <connections/>
</ui><|MERGE_RESOLUTION|>--- conflicted
+++ resolved
@@ -48,11 +48,7 @@
          <item>
           <widget class="QValidatedLineEdit" name="addressIn_SM">
            <property name="toolTip">
-<<<<<<< HEAD
-            <string>The address to sign the message with (e.g. XwnLY9Tf7Zsef8gMGL2fhWA9ZmMjt4KPwg)</string>
-=======
-            <string>The Bitcoin address to sign the message with</string>
->>>>>>> 69570148
+            <string>The Dash address to sign the message with</string>
            </property>
           </widget>
          </item>
@@ -262,11 +258,7 @@
          <item>
           <widget class="QValidatedLineEdit" name="addressIn_VM">
            <property name="toolTip">
-<<<<<<< HEAD
-            <string>The address the message was signed with (e.g. XwnLY9Tf7Zsef8gMGL2fhWA9ZmMjt4KPwg)</string>
-=======
-            <string>The Bitcoin address the message was signed with</string>
->>>>>>> 69570148
+            <string>The Dash address the message was signed with</string>
            </property>
           </widget>
          </item>
