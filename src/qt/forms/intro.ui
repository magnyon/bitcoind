<?xml version="1.0" encoding="UTF-8"?>
<ui version="4.0">
 <class>Intro</class>
 <widget class="QDialog" name="Intro">
  <property name="geometry">
   <rect>
    <x>0</x>
    <y>0</y>
    <width>674</width>
    <height>363</height>
   </rect>
  </property>
  <property name="windowTitle">
   <string>Welcome</string>
  </property>
  <layout class="QVBoxLayout" name="verticalLayout">
   <item>
    <widget class="QLabel" name="welcomeLabel">
     <property name="styleSheet">
      <string notr="true">QLabel { font-style:italic; }</string>
     </property>
     <property name="text">
<<<<<<< HEAD
      <string>Welcome to Zetacoin Core.</string>
=======
      <string>Welcome to %1.</string>
>>>>>>> 0d719145
     </property>
     <property name="wordWrap">
      <bool>true</bool>
     </property>
    </widget>
   </item>
   <item>
    <spacer name="verticalSpacer_4">
     <property name="orientation">
      <enum>Qt::Vertical</enum>
     </property>
     <property name="sizeType">
      <enum>QSizePolicy::Minimum</enum>
     </property>
     <property name="sizeHint" stdset="0">
      <size>
       <width>20</width>
       <height>15</height>
      </size>
     </property>
    </spacer>
   </item>
   <item>
    <widget class="QLabel" name="storageLabel">
     <property name="text">
<<<<<<< HEAD
      <string>As this is the first time the program is launched, you can choose where Zetacoin Core will store its data.</string>
=======
      <string>As this is the first time the program is launched, you can choose where %1 will store its data.</string>
>>>>>>> 0d719145
     </property>
     <property name="wordWrap">
      <bool>true</bool>
     </property>
    </widget>
   </item>
   <item>
    <widget class="QLabel" name="sizeWarningLabel">
     <property name="text">
<<<<<<< HEAD
      <string>Zetacoin Core will download and store a copy of the Zetacoin block chain. At least %1GB of data will be stored in this directory, and it will grow over time. The wallet will also be stored in this directory.</string>
=======
      <string>%1 will download and store a copy of the Bitcoin block chain. At least %2GB of data will be stored in this directory, and it will grow over time. The wallet will also be stored in this directory.</string>
>>>>>>> 0d719145
     </property>
     <property name="wordWrap">
      <bool>true</bool>
     </property>
    </widget>
   </item>
   <item>
    <widget class="QRadioButton" name="dataDirDefault">
     <property name="text">
      <string>Use the default data directory</string>
     </property>
    </widget>
   </item>
   <item>
    <widget class="QRadioButton" name="dataDirCustom">
     <property name="text">
      <string>Use a custom data directory:</string>
     </property>
    </widget>
   </item>
   <item>
    <layout class="QHBoxLayout" name="horizontalLayout">
     <property name="spacing">
      <number>0</number>
     </property>
     <property name="sizeConstraint">
      <enum>QLayout::SetDefaultConstraint</enum>
     </property>
     <item>
      <spacer name="horizontalSpacer">
       <property name="orientation">
        <enum>Qt::Horizontal</enum>
       </property>
       <property name="sizeType">
        <enum>QSizePolicy::Fixed</enum>
       </property>
       <property name="sizeHint" stdset="0">
        <size>
         <width>60</width>
         <height>20</height>
        </size>
       </property>
      </spacer>
     </item>
     <item>
      <layout class="QVBoxLayout" name="verticalLayout_2">
       <property name="sizeConstraint">
        <enum>QLayout::SetDefaultConstraint</enum>
       </property>
       <item>
        <layout class="QHBoxLayout" name="horizontalLayout_2">
         <item>
          <widget class="QLineEdit" name="dataDirectory"/>
         </item>
         <item>
          <widget class="QPushButton" name="ellipsisButton">
           <property name="sizePolicy">
            <sizepolicy hsizetype="Minimum" vsizetype="Fixed">
             <horstretch>0</horstretch>
             <verstretch>0</verstretch>
            </sizepolicy>
           </property>
           <property name="maximumSize">
            <size>
             <width>30</width>
             <height>16777215</height>
            </size>
           </property>
           <property name="text">
            <string notr="true">…</string>
           </property>
           <property name="autoDefault">
            <bool>false</bool>
           </property>
          </widget>
         </item>
        </layout>
       </item>
       <item>
        <spacer name="verticalSpacer_3">
         <property name="orientation">
          <enum>Qt::Vertical</enum>
         </property>
         <property name="sizeType">
          <enum>QSizePolicy::Fixed</enum>
         </property>
         <property name="sizeHint" stdset="0">
          <size>
           <width>20</width>
           <height>5</height>
          </size>
         </property>
        </spacer>
       </item>
       <item>
        <widget class="QLabel" name="freeSpace">
         <property name="sizePolicy">
          <sizepolicy hsizetype="Preferred" vsizetype="Expanding">
           <horstretch>1</horstretch>
           <verstretch>0</verstretch>
          </sizepolicy>
         </property>
         <property name="text">
          <string/>
         </property>
         <property name="wordWrap">
          <bool>true</bool>
         </property>
        </widget>
       </item>
       <item>
        <spacer name="verticalSpacer_2">
         <property name="orientation">
          <enum>Qt::Vertical</enum>
         </property>
         <property name="sizeType">
          <enum>QSizePolicy::Fixed</enum>
         </property>
         <property name="sizeHint" stdset="0">
          <size>
           <width>20</width>
           <height>5</height>
          </size>
         </property>
        </spacer>
       </item>
       <item>
        <widget class="QLabel" name="errorMessage">
         <property name="sizePolicy">
          <sizepolicy hsizetype="Preferred" vsizetype="Expanding">
           <horstretch>0</horstretch>
           <verstretch>0</verstretch>
          </sizepolicy>
         </property>
         <property name="textFormat">
          <enum>Qt::RichText</enum>
         </property>
         <property name="wordWrap">
          <bool>true</bool>
         </property>
        </widget>
       </item>
      </layout>
     </item>
    </layout>
   </item>
   <item>
    <spacer name="verticalSpacer">
     <property name="orientation">
      <enum>Qt::Vertical</enum>
     </property>
     <property name="sizeHint" stdset="0">
      <size>
       <width>20</width>
       <height>40</height>
      </size>
     </property>
    </spacer>
   </item>
   <item>
    <widget class="QDialogButtonBox" name="buttonBox">
     <property name="orientation">
      <enum>Qt::Horizontal</enum>
     </property>
     <property name="standardButtons">
      <set>QDialogButtonBox::Cancel|QDialogButtonBox::Ok</set>
     </property>
    </widget>
   </item>
  </layout>
 </widget>
 <resources/>
 <connections>
  <connection>
   <sender>buttonBox</sender>
   <signal>accepted()</signal>
   <receiver>Intro</receiver>
   <slot>accept()</slot>
   <hints>
    <hint type="sourcelabel">
     <x>20</x>
     <y>20</y>
    </hint>
    <hint type="destinationlabel">
     <x>20</x>
     <y>20</y>
    </hint>
   </hints>
  </connection>
  <connection>
   <sender>buttonBox</sender>
   <signal>rejected()</signal>
   <receiver>Intro</receiver>
   <slot>reject()</slot>
   <hints>
    <hint type="sourcelabel">
     <x>20</x>
     <y>20</y>
    </hint>
    <hint type="destinationlabel">
     <x>20</x>
     <y>20</y>
    </hint>
   </hints>
  </connection>
 </connections>
</ui><|MERGE_RESOLUTION|>--- conflicted
+++ resolved
@@ -20,11 +20,7 @@
       <string notr="true">QLabel { font-style:italic; }</string>
      </property>
      <property name="text">
-<<<<<<< HEAD
-      <string>Welcome to Zetacoin Core.</string>
-=======
       <string>Welcome to %1.</string>
->>>>>>> 0d719145
      </property>
      <property name="wordWrap">
       <bool>true</bool>
@@ -50,11 +46,7 @@
    <item>
     <widget class="QLabel" name="storageLabel">
      <property name="text">
-<<<<<<< HEAD
-      <string>As this is the first time the program is launched, you can choose where Zetacoin Core will store its data.</string>
-=======
       <string>As this is the first time the program is launched, you can choose where %1 will store its data.</string>
->>>>>>> 0d719145
      </property>
      <property name="wordWrap">
       <bool>true</bool>
@@ -64,11 +56,7 @@
    <item>
     <widget class="QLabel" name="sizeWarningLabel">
      <property name="text">
-<<<<<<< HEAD
-      <string>Zetacoin Core will download and store a copy of the Zetacoin block chain. At least %1GB of data will be stored in this directory, and it will grow over time. The wallet will also be stored in this directory.</string>
-=======
-      <string>%1 will download and store a copy of the Bitcoin block chain. At least %2GB of data will be stored in this directory, and it will grow over time. The wallet will also be stored in this directory.</string>
->>>>>>> 0d719145
+      <string>%1 will download and store a copy of the Zetacoin block chain. At least %2GB of data will be stored in this directory, and it will grow over time. The wallet will also be stored in this directory.</string>
      </property>
      <property name="wordWrap">
       <bool>true</bool>
