// Copyright (c) 2011-2015 The Bitcoin Core developers
// Distributed under the MIT software license, see the accompanying
// file COPYING or http://www.opensource.org/licenses/mit-license.php.

#include "guiutil.h"

#include "bitcoinaddressvalidator.h"
#include "bitcoinunits.h"
#include "qvalidatedlineedit.h"
#include "walletmodel.h"

#include "primitives/transaction.h"
#include "init.h"
#include "main.h" // For minRelayTxFee
#include "protocol.h"
#include "script/script.h"
#include "script/standard.h"
#include "util.h"

#ifdef WIN32
#ifdef _WIN32_WINNT
#undef _WIN32_WINNT
#endif
#define _WIN32_WINNT 0x0501
#ifdef _WIN32_IE
#undef _WIN32_IE
#endif
#define _WIN32_IE 0x0501
#define WIN32_LEAN_AND_MEAN 1
#ifndef NOMINMAX
#define NOMINMAX
#endif
#include "shellapi.h"
#include "shlobj.h"
#include "shlwapi.h"
#endif

#include <boost/filesystem.hpp>
#include <boost/filesystem/fstream.hpp>
#if BOOST_FILESYSTEM_VERSION >= 3
#include <boost/filesystem/detail/utf8_codecvt_facet.hpp>
#endif
#include <boost/scoped_array.hpp>

#include <QAbstractItemView>
#include <QApplication>
#include <QClipboard>
#include <QDateTime>
#include <QDesktopServices>
#include <QDesktopWidget>
#include <QDoubleValidator>
#include <QFileDialog>
#include <QFont>
#include <QLineEdit>
#include <QSettings>
#include <QTextDocument> // for Qt::mightBeRichText
#include <QThread>

#if QT_VERSION < 0x050000
#include <QUrl>
#else
#include <QUrlQuery>
#endif

#if QT_VERSION >= 0x50200
#include <QFontDatabase>
#endif

#if BOOST_FILESYSTEM_VERSION >= 3
static boost::filesystem::detail::utf8_codecvt_facet utf8;
#endif

#if defined(Q_OS_MAC)
extern double NSAppKitVersionNumber;
#if !defined(NSAppKitVersionNumber10_8)
#define NSAppKitVersionNumber10_8 1187
#endif
#if !defined(NSAppKitVersionNumber10_9)
#define NSAppKitVersionNumber10_9 1265
#endif
#endif

namespace GUIUtil {

QString dateTimeStr(const QDateTime &date)
{
    return date.date().toString(Qt::SystemLocaleShortDate) + QString(" ") + date.toString("hh:mm");
}

QString dateTimeStr(qint64 nTime)
{
    return dateTimeStr(QDateTime::fromTime_t((qint32)nTime));
}

QFont fixedPitchFont()
{
#if QT_VERSION >= 0x50200
    return QFontDatabase::systemFont(QFontDatabase::FixedFont);
#else
    QFont font("Monospace");
#if QT_VERSION >= 0x040800
    font.setStyleHint(QFont::Monospace);
#else
    font.setStyleHint(QFont::TypeWriter);
#endif
    return font;
#endif
}

// Just some dummy data to generate an convincing random-looking (but consistent) address
static const uint8_t dummydata[] = {0xeb,0x15,0x23,0x1d,0xfc,0xeb,0x60,0x92,0x58,0x86,0xb6,0x7d,0x06,0x52,0x99,0x92,0x59,0x15,0xae,0xb1,0x72,0xc0,0x66,0x47};

// Generate a dummy address with invalid CRC, starting with the network prefix.
static std::string DummyAddress(const CChainParams &params)
{
    std::vector<unsigned char> sourcedata = params.Base58Prefix(CChainParams::PUBKEY_ADDRESS);
    sourcedata.insert(sourcedata.end(), dummydata, dummydata + sizeof(dummydata));
    for(int i=0; i<256; ++i) { // Try every trailing byte
        std::string s = EncodeBase58(begin_ptr(sourcedata), end_ptr(sourcedata));
        if (!CBitcoinAddress(s).IsValid())
            return s;
        sourcedata[sourcedata.size()-1] += 1;
    }
    return "";
}

void setupAddressWidget(QValidatedLineEdit *widget, QWidget *parent)
{
    parent->setFocusProxy(widget);

    widget->setFont(fixedPitchFont());
#if QT_VERSION >= 0x040700
    // We don't want translators to use own addresses in translations
    // and this is the only place, where this address is supplied.
    widget->setPlaceholderText(QObject::tr("Enter a Bitcoin address (e.g. %1)").arg(
        QString::fromStdString(DummyAddress(Params()))));
#endif
    widget->setValidator(new BitcoinAddressEntryValidator(parent));
    widget->setCheckValidator(new BitcoinAddressCheckValidator(parent));
}

void setupAmountWidget(QLineEdit *widget, QWidget *parent)
{
    QDoubleValidator *amountValidator = new QDoubleValidator(parent);
    amountValidator->setDecimals(8);
    amountValidator->setBottom(0.0);
    widget->setValidator(amountValidator);
    widget->setAlignment(Qt::AlignRight|Qt::AlignVCenter);
}

bool parseBitcoinURI(const QUrl &uri, SendCoinsRecipient *out)
{
    // return if URI is not valid or is no bitcoin: URI
    if(!uri.isValid() || uri.scheme() != QString("bitcoin"))
        return false;

    SendCoinsRecipient rv;
    rv.address = uri.path();
    // Trim any following forward slash which may have been added by the OS
    if (rv.address.endsWith("/")) {
        rv.address.truncate(rv.address.length() - 1);
    }
    rv.amount = 0;

#if QT_VERSION < 0x050000
    QList<QPair<QString, QString> > items = uri.queryItems();
#else
    QUrlQuery uriQuery(uri);
    QList<QPair<QString, QString> > items = uriQuery.queryItems();
#endif
    for (QList<QPair<QString, QString> >::iterator i = items.begin(); i != items.end(); i++)
    {
        bool fShouldReturnFalse = false;
        if (i->first.startsWith("req-"))
        {
            i->first.remove(0, 4);
            fShouldReturnFalse = true;
        }

        if (i->first == "label")
        {
            rv.label = i->second;
            fShouldReturnFalse = false;
        }
        if (i->first == "message")
        {
            rv.message = i->second;
            fShouldReturnFalse = false;
        }
        else if (i->first == "amount")
        {
            if(!i->second.isEmpty())
            {
                if(!BitcoinUnits::parse(BitcoinUnits::BTC, i->second, &rv.amount))
                {
                    return false;
                }
            }
            fShouldReturnFalse = false;
        }

        if (fShouldReturnFalse)
            return false;
    }
    if(out)
    {
        *out = rv;
    }
    return true;
}

bool parseBitcoinURI(QString uri, SendCoinsRecipient *out)
{
    // Convert bitcoin:// to bitcoin:
    //
    //    Cannot handle this later, because bitcoin:// will cause Qt to see the part after // as host,
    //    which will lower-case it (and thus invalidate the address).
    if(uri.startsWith("bitcoin://", Qt::CaseInsensitive))
    {
        uri.replace(0, 10, "bitcoin:");
    }
    QUrl uriInstance(uri);
    return parseBitcoinURI(uriInstance, out);
}

QString formatBitcoinURI(const SendCoinsRecipient &info)
{
    QString ret = QString("bitcoin:%1").arg(info.address);
    int paramCount = 0;

    if (info.amount)
    {
        ret += QString("?amount=%1").arg(BitcoinUnits::format(BitcoinUnits::BTC, info.amount, false, BitcoinUnits::separatorNever));
        paramCount++;
    }

    if (!info.label.isEmpty())
    {
        QString lbl(QUrl::toPercentEncoding(info.label));
        ret += QString("%1label=%2").arg(paramCount == 0 ? "?" : "&").arg(lbl);
        paramCount++;
    }

    if (!info.message.isEmpty())
    {
        QString msg(QUrl::toPercentEncoding(info.message));
        ret += QString("%1message=%2").arg(paramCount == 0 ? "?" : "&").arg(msg);
        paramCount++;
    }

    return ret;
}

bool isDust(const QString& address, const CAmount& amount)
{
    CTxDestination dest = CBitcoinAddress(address.toStdString()).Get();
    CScript script = GetScriptForDestination(dest);
    CTxOut txOut(amount, script);
    return txOut.IsDust(::minRelayTxFee);
}

QString HtmlEscape(const QString& str, bool fMultiLine)
{
#if QT_VERSION < 0x050000
    QString escaped = Qt::escape(str);
#else
    QString escaped = str.toHtmlEscaped();
#endif
    if(fMultiLine)
    {
        escaped = escaped.replace("\n", "<br>\n");
    }
    return escaped;
}

QString HtmlEscape(const std::string& str, bool fMultiLine)
{
    return HtmlEscape(QString::fromStdString(str), fMultiLine);
}

void copyEntryData(QAbstractItemView *view, int column, int role)
{
    if(!view || !view->selectionModel())
        return;
    QModelIndexList selection = view->selectionModel()->selectedRows(column);

    if(!selection.isEmpty())
    {
        // Copy first item
        setClipboard(selection.at(0).data(role).toString());
    }
}

QString getEntryData(QAbstractItemView *view, int column, int role)
{
    if(!view || !view->selectionModel())
        return QString();
    QModelIndexList selection = view->selectionModel()->selectedRows(column);

    if(!selection.isEmpty()) {
        // Return first item
        return (selection.at(0).data(role).toString());
    }
    return QString();
}

QString getSaveFileName(QWidget *parent, const QString &caption, const QString &dir,
    const QString &filter,
    QString *selectedSuffixOut)
{
    QString selectedFilter;
    QString myDir;
    if(dir.isEmpty()) // Default to user documents location
    {
#if QT_VERSION < 0x050000
        myDir = QDesktopServices::storageLocation(QDesktopServices::DocumentsLocation);
#else
        myDir = QStandardPaths::writableLocation(QStandardPaths::DocumentsLocation);
#endif
    }
    else
    {
        myDir = dir;
    }
    /* Directly convert path to native OS path separators */
    QString result = QDir::toNativeSeparators(QFileDialog::getSaveFileName(parent, caption, myDir, filter, &selectedFilter));

    /* Extract first suffix from filter pattern "Description (*.foo)" or "Description (*.foo *.bar ...) */
    QRegExp filter_re(".* \\(\\*\\.(.*)[ \\)]");
    QString selectedSuffix;
    if(filter_re.exactMatch(selectedFilter))
    {
        selectedSuffix = filter_re.cap(1);
    }

    /* Add suffix if needed */
    QFileInfo info(result);
    if(!result.isEmpty())
    {
        if(info.suffix().isEmpty() && !selectedSuffix.isEmpty())
        {
            /* No suffix specified, add selected suffix */
            if(!result.endsWith("."))
                result.append(".");
            result.append(selectedSuffix);
        }
    }

    /* Return selected suffix if asked to */
    if(selectedSuffixOut)
    {
        *selectedSuffixOut = selectedSuffix;
    }
    return result;
}

QString getOpenFileName(QWidget *parent, const QString &caption, const QString &dir,
    const QString &filter,
    QString *selectedSuffixOut)
{
    QString selectedFilter;
    QString myDir;
    if(dir.isEmpty()) // Default to user documents location
    {
#if QT_VERSION < 0x050000
        myDir = QDesktopServices::storageLocation(QDesktopServices::DocumentsLocation);
#else
        myDir = QStandardPaths::writableLocation(QStandardPaths::DocumentsLocation);
#endif
    }
    else
    {
        myDir = dir;
    }
    /* Directly convert path to native OS path separators */
    QString result = QDir::toNativeSeparators(QFileDialog::getOpenFileName(parent, caption, myDir, filter, &selectedFilter));

    if(selectedSuffixOut)
    {
        /* Extract first suffix from filter pattern "Description (*.foo)" or "Description (*.foo *.bar ...) */
        QRegExp filter_re(".* \\(\\*\\.(.*)[ \\)]");
        QString selectedSuffix;
        if(filter_re.exactMatch(selectedFilter))
        {
            selectedSuffix = filter_re.cap(1);
        }
        *selectedSuffixOut = selectedSuffix;
    }
    return result;
}

Qt::ConnectionType blockingGUIThreadConnection()
{
    if(QThread::currentThread() != qApp->thread())
    {
        return Qt::BlockingQueuedConnection;
    }
    else
    {
        return Qt::DirectConnection;
    }
}

bool checkPoint(const QPoint &p, const QWidget *w)
{
    QWidget *atW = QApplication::widgetAt(w->mapToGlobal(p));
    if (!atW) return false;
    return atW->topLevelWidget() == w;
}

bool isObscured(QWidget *w)
{
    return !(checkPoint(QPoint(0, 0), w)
        && checkPoint(QPoint(w->width() - 1, 0), w)
        && checkPoint(QPoint(0, w->height() - 1), w)
        && checkPoint(QPoint(w->width() - 1, w->height() - 1), w)
        && checkPoint(QPoint(w->width() / 2, w->height() / 2), w));
}

void openDebugLogfile()
{
    boost::filesystem::path pathDebug = GetDataDir() / "debug.log";

    /* Open debug.log with the associated application */
    if (boost::filesystem::exists(pathDebug))
        QDesktopServices::openUrl(QUrl::fromLocalFile(boostPathToQString(pathDebug)));
}

void SubstituteFonts(const QString& language)
{
#if defined(Q_OS_MAC)
// Background:
// OSX's default font changed in 10.9 and Qt is unable to find it with its
// usual fallback methods when building against the 10.7 sdk or lower.
// The 10.8 SDK added a function to let it find the correct fallback font.
// If this fallback is not properly loaded, some characters may fail to
// render correctly.
//
// The same thing happened with 10.10. .Helvetica Neue DeskInterface is now default.
//
// Solution: If building with the 10.7 SDK or lower and the user's platform
// is 10.9 or higher at runtime, substitute the correct font. This needs to
// happen before the QApplication is created.
#if defined(MAC_OS_X_VERSION_MAX_ALLOWED) && MAC_OS_X_VERSION_MAX_ALLOWED < MAC_OS_X_VERSION_10_8
    if (floor(NSAppKitVersionNumber) > NSAppKitVersionNumber10_8)
    {
        if (floor(NSAppKitVersionNumber) <= NSAppKitVersionNumber10_9)
            /* On a 10.9 - 10.9.x system */
            QFont::insertSubstitution(".Lucida Grande UI", "Lucida Grande");
        else
        {
            /* 10.10 or later system */
            if (language == "zh_CN" || language == "zh_TW" || language == "zh_HK") // traditional or simplified Chinese
              QFont::insertSubstitution(".Helvetica Neue DeskInterface", "Heiti SC");
            else if (language == "ja") // Japanesee
              QFont::insertSubstitution(".Helvetica Neue DeskInterface", "Songti SC");
            else
              QFont::insertSubstitution(".Helvetica Neue DeskInterface", "Lucida Grande");
        }
    }
#endif
#endif
}

ToolTipToRichTextFilter::ToolTipToRichTextFilter(int size_threshold, QObject *parent) :
    QObject(parent),
    size_threshold(size_threshold)
{

}

bool ToolTipToRichTextFilter::eventFilter(QObject *obj, QEvent *evt)
{
    if(evt->type() == QEvent::ToolTipChange)
    {
        QWidget *widget = static_cast<QWidget*>(obj);
        QString tooltip = widget->toolTip();
        if(tooltip.size() > size_threshold && !tooltip.startsWith("<qt") && !Qt::mightBeRichText(tooltip))
        {
            // Envelop with <qt></qt> to make sure Qt detects this as rich text
            // Escape the current message as HTML and replace \n by <br>
            tooltip = "<qt>" + HtmlEscape(tooltip, true) + "</qt>";
            widget->setToolTip(tooltip);
            return true;
        }
    }
    return QObject::eventFilter(obj, evt);
}

void TableViewLastColumnResizingFixer::connectViewHeadersSignals()
{
    connect(tableView->horizontalHeader(), SIGNAL(sectionResized(int,int,int)), this, SLOT(on_sectionResized(int,int,int)));
    connect(tableView->horizontalHeader(), SIGNAL(geometriesChanged()), this, SLOT(on_geometriesChanged()));
}

// We need to disconnect these while handling the resize events, otherwise we can enter infinite loops.
void TableViewLastColumnResizingFixer::disconnectViewHeadersSignals()
{
    disconnect(tableView->horizontalHeader(), SIGNAL(sectionResized(int,int,int)), this, SLOT(on_sectionResized(int,int,int)));
    disconnect(tableView->horizontalHeader(), SIGNAL(geometriesChanged()), this, SLOT(on_geometriesChanged()));
}

// Setup the resize mode, handles compatibility for Qt5 and below as the method signatures changed.
// Refactored here for readability.
void TableViewLastColumnResizingFixer::setViewHeaderResizeMode(int logicalIndex, QHeaderView::ResizeMode resizeMode)
{
#if QT_VERSION < 0x050000
    tableView->horizontalHeader()->setResizeMode(logicalIndex, resizeMode);
#else
    tableView->horizontalHeader()->setSectionResizeMode(logicalIndex, resizeMode);
#endif
}

void TableViewLastColumnResizingFixer::resizeColumn(int nColumnIndex, int width)
{
    tableView->setColumnWidth(nColumnIndex, width);
    tableView->horizontalHeader()->resizeSection(nColumnIndex, width);
}

int TableViewLastColumnResizingFixer::getColumnsWidth()
{
    int nColumnsWidthSum = 0;
    for (int i = 0; i < columnCount; i++)
    {
        nColumnsWidthSum += tableView->horizontalHeader()->sectionSize(i);
    }
    return nColumnsWidthSum;
}

int TableViewLastColumnResizingFixer::getAvailableWidthForColumn(int column)
{
    int nResult = lastColumnMinimumWidth;
    int nTableWidth = tableView->horizontalHeader()->width();

    if (nTableWidth > 0)
    {
        int nOtherColsWidth = getColumnsWidth() - tableView->horizontalHeader()->sectionSize(column);
        nResult = std::max(nResult, nTableWidth - nOtherColsWidth);
    }

    return nResult;
}

// Make sure we don't make the columns wider than the tables viewport width.
void TableViewLastColumnResizingFixer::adjustTableColumnsWidth()
{
    disconnectViewHeadersSignals();
    resizeColumn(lastColumnIndex, getAvailableWidthForColumn(lastColumnIndex));
    connectViewHeadersSignals();

    int nTableWidth = tableView->horizontalHeader()->width();
    int nColsWidth = getColumnsWidth();
    if (nColsWidth > nTableWidth)
    {
        resizeColumn(secondToLastColumnIndex,getAvailableWidthForColumn(secondToLastColumnIndex));
    }
}

// Make column use all the space available, useful during window resizing.
void TableViewLastColumnResizingFixer::stretchColumnWidth(int column)
{
    disconnectViewHeadersSignals();
    resizeColumn(column, getAvailableWidthForColumn(column));
    connectViewHeadersSignals();
}

// When a section is resized this is a slot-proxy for ajustAmountColumnWidth().
void TableViewLastColumnResizingFixer::on_sectionResized(int logicalIndex, int oldSize, int newSize)
{
    adjustTableColumnsWidth();
    int remainingWidth = getAvailableWidthForColumn(logicalIndex);
    if (newSize > remainingWidth)
    {
       resizeColumn(logicalIndex, remainingWidth);
    }
}


// When the tabless geometry is ready, we manually perform the stretch of the "Message" column,
// as the "Stretch" resize mode does not allow for interactive resizing.
// Since we've borrowed TableViewLastColumnResizingFixer for some of the Omni tables too, we need to
// watch for this action and override it for Omni tables to avoid making a mess of the wrong column widths.
void TableViewLastColumnResizingFixer::on_geometriesChanged()
{
    if ((getColumnsWidth() - this->tableView->horizontalHeader()->width()) != 0)
    {
        disconnectViewHeadersSignals(); // must disconnect signalling here
        // evaluate whether this is an Omni layout
        QAbstractItemModel* abstractModel = this->tableView->model();
        bool omniLayout = false;
        bool omniBalanceLayout = false;
        bool omniTradeHistoryLayout = false;
        if (abstractModel->columnCount() > 3) { // ensure the columns are there before we try to reference them
            if (abstractModel->headerData(2, Qt::Horizontal).toString()=="Reserved") { omniLayout = true; omniBalanceLayout = true; }
            if (abstractModel->headerData(3, Qt::Horizontal).toString()=="Date") { omniLayout = true; omniTradeHistoryLayout = true; }
        }
        if (omniLayout) { // this is an Omni balance or trade layout, override column resize
            if (omniBalanceLayout) resizeColumn(omniBalanceOverrideColumnIndex, getAvailableWidthForColumn(omniBalanceOverrideColumnIndex));
            if (omniTradeHistoryLayout) resizeColumn(omniTradeHistoryOverrideColumnIndex, getAvailableWidthForColumn(omniTradeHistoryOverrideColumnIndex));
        } else { // else it's an original Bitcoin layout or Omni tx history layout, leave as is
            resizeColumn(secondToLastColumnIndex, getAvailableWidthForColumn(secondToLastColumnIndex));
        }
        connectViewHeadersSignals();
    }
}

/**
 * Initializes all internal variables and prepares the
 * the resize modes of the last 2 columns of the table and
 */
TableViewLastColumnResizingFixer::TableViewLastColumnResizingFixer(QTableView* table, int lastColMinimumWidth, int allColsMinimumWidth) :
    tableView(table),
    lastColumnMinimumWidth(lastColMinimumWidth),
    allColumnsMinimumWidth(allColsMinimumWidth)
{
    columnCount = tableView->horizontalHeader()->count();
    lastColumnIndex = columnCount - 1;
    secondToLastColumnIndex = columnCount - 2;
    omniBalanceOverrideColumnIndex = 1; // we can safely hardcode this for now
    omniTradeHistoryOverrideColumnIndex = 5; // as above
    tableView->horizontalHeader()->setMinimumSectionSize(allColumnsMinimumWidth);
    setViewHeaderResizeMode(secondToLastColumnIndex, QHeaderView::Interactive);
    setViewHeaderResizeMode(lastColumnIndex, QHeaderView::Interactive);
}

#ifdef WIN32
boost::filesystem::path static StartupShortcutPath()
{
<<<<<<< HEAD
    return GetSpecialFolderPath(CSIDL_STARTUP) / "Omni Core.lnk";
=======
    std::string chain = ChainNameFromCommandLine();
    if (chain == CBaseChainParams::MAIN)
        return GetSpecialFolderPath(CSIDL_STARTUP) / "Bitcoin.lnk";
    if (chain == CBaseChainParams::TESTNET) // Remove this special case when CBaseChainParams::TESTNET = "testnet4"
        return GetSpecialFolderPath(CSIDL_STARTUP) / "Bitcoin (testnet).lnk";
    return GetSpecialFolderPath(CSIDL_STARTUP) / strprintf("Bitcoin (%s).lnk", chain);
>>>>>>> 9460771a
}

bool GetStartOnSystemStartup()
{
    // check for Bitcoin*.lnk
    return boost::filesystem::exists(StartupShortcutPath());
}

bool SetStartOnSystemStartup(bool fAutoStart)
{
    // If the shortcut exists already, remove it for updating
    boost::filesystem::remove(StartupShortcutPath());

    if (fAutoStart)
    {
        CoInitialize(NULL);

        // Get a pointer to the IShellLink interface.
        IShellLink* psl = NULL;
        HRESULT hres = CoCreateInstance(CLSID_ShellLink, NULL,
            CLSCTX_INPROC_SERVER, IID_IShellLink,
            reinterpret_cast<void**>(&psl));

        if (SUCCEEDED(hres))
        {
            // Get the current executable path
            TCHAR pszExePath[MAX_PATH];
            GetModuleFileName(NULL, pszExePath, sizeof(pszExePath));

            // Start client minimized
            QString strArgs = "-min";
            // Set -testnet /-regtest options
            strArgs += QString::fromStdString(strprintf(" -testnet=%d -regtest=%d", GetBoolArg("-testnet", false), GetBoolArg("-regtest", false)));

#ifdef UNICODE
            boost::scoped_array<TCHAR> args(new TCHAR[strArgs.length() + 1]);
            // Convert the QString to TCHAR*
            strArgs.toWCharArray(args.get());
            // Add missing '\0'-termination to string
            args[strArgs.length()] = '\0';
#endif

            // Set the path to the shortcut target
            psl->SetPath(pszExePath);
            PathRemoveFileSpec(pszExePath);
            psl->SetWorkingDirectory(pszExePath);
            psl->SetShowCmd(SW_SHOWMINNOACTIVE);
#ifndef UNICODE
            psl->SetArguments(strArgs.toStdString().c_str());
#else
            psl->SetArguments(args.get());
#endif

            // Query IShellLink for the IPersistFile interface for
            // saving the shortcut in persistent storage.
            IPersistFile* ppf = NULL;
            hres = psl->QueryInterface(IID_IPersistFile, reinterpret_cast<void**>(&ppf));
            if (SUCCEEDED(hres))
            {
                WCHAR pwsz[MAX_PATH];
                // Ensure that the string is ANSI.
                MultiByteToWideChar(CP_ACP, 0, StartupShortcutPath().string().c_str(), -1, pwsz, MAX_PATH);
                // Save the link by calling IPersistFile::Save.
                hres = ppf->Save(pwsz, TRUE);
                ppf->Release();
                psl->Release();
                CoUninitialize();
                return true;
            }
            psl->Release();
        }
        CoUninitialize();
        return false;
    }
    return true;
}
#elif defined(Q_OS_LINUX)

// Follow the Desktop Application Autostart Spec:
// http://standards.freedesktop.org/autostart-spec/autostart-spec-latest.html

boost::filesystem::path static GetAutostartDir()
{
    namespace fs = boost::filesystem;

    char* pszConfigHome = getenv("XDG_CONFIG_HOME");
    if (pszConfigHome) return fs::path(pszConfigHome) / "autostart";
    char* pszHome = getenv("HOME");
    if (pszHome) return fs::path(pszHome) / ".config" / "autostart";
    return fs::path();
}

boost::filesystem::path static GetAutostartFilePath()
{
<<<<<<< HEAD
    return GetAutostartDir() / "omnicore.desktop";
=======
    std::string chain = ChainNameFromCommandLine();
    if (chain == CBaseChainParams::MAIN)
        return GetAutostartDir() / "bitcoin.desktop";
    return GetAutostartDir() / strprintf("bitcoin-%s.lnk", chain);
>>>>>>> 9460771a
}

bool GetStartOnSystemStartup()
{
    boost::filesystem::ifstream optionFile(GetAutostartFilePath());
    if (!optionFile.good())
        return false;
    // Scan through file for "Hidden=true":
    std::string line;
    while (!optionFile.eof())
    {
        getline(optionFile, line);
        if (line.find("Hidden") != std::string::npos &&
            line.find("true") != std::string::npos)
            return false;
    }
    optionFile.close();

    return true;
}

bool SetStartOnSystemStartup(bool fAutoStart)
{
    if (!fAutoStart)
        boost::filesystem::remove(GetAutostartFilePath());
    else
    {
        char pszExePath[MAX_PATH+1];
        memset(pszExePath, 0, sizeof(pszExePath));
        if (readlink("/proc/self/exe", pszExePath, sizeof(pszExePath)-1) == -1)
            return false;

        boost::filesystem::create_directories(GetAutostartDir());

        boost::filesystem::ofstream optionFile(GetAutostartFilePath(), std::ios_base::out|std::ios_base::trunc);
        if (!optionFile.good())
            return false;
        std::string chain = ChainNameFromCommandLine();
        // Write a bitcoin.desktop file to the autostart directory:
        optionFile << "[Desktop Entry]\n";
        optionFile << "Type=Application\n";
<<<<<<< HEAD
        optionFile << "Name=Omni Core\n";
        optionFile << "Exec=" << pszExePath << " -min\n";
=======
        if (chain == CBaseChainParams::MAIN)
            optionFile << "Name=Bitcoin\n";
        else
            optionFile << strprintf("Name=Bitcoin (%s)\n", chain);
        optionFile << "Exec=" << pszExePath << strprintf(" -min -testnet=%d -regtest=%d\n", GetBoolArg("-testnet", false), GetBoolArg("-regtest", false));
>>>>>>> 9460771a
        optionFile << "Terminal=false\n";
        optionFile << "Hidden=false\n";
        optionFile.close();
    }
    return true;
}


#elif defined(Q_OS_MAC)
// based on: https://github.com/Mozketo/LaunchAtLoginController/blob/master/LaunchAtLoginController.m

#include <CoreFoundation/CoreFoundation.h>
#include <CoreServices/CoreServices.h>

LSSharedFileListItemRef findStartupItemInList(LSSharedFileListRef list, CFURLRef findUrl);
LSSharedFileListItemRef findStartupItemInList(LSSharedFileListRef list, CFURLRef findUrl)
{
    // loop through the list of startup items and try to find the bitcoin app
    CFArrayRef listSnapshot = LSSharedFileListCopySnapshot(list, NULL);
    for(int i = 0; i < CFArrayGetCount(listSnapshot); i++) {
        LSSharedFileListItemRef item = (LSSharedFileListItemRef)CFArrayGetValueAtIndex(listSnapshot, i);
        UInt32 resolutionFlags = kLSSharedFileListNoUserInteraction | kLSSharedFileListDoNotMountVolumes;
        CFURLRef currentItemURL = NULL;

#if defined(MAC_OS_X_VERSION_MAX_ALLOWED) && MAC_OS_X_VERSION_MAX_ALLOWED >= 10100
    if(&LSSharedFileListItemCopyResolvedURL)
        currentItemURL = LSSharedFileListItemCopyResolvedURL(item, resolutionFlags, NULL);
#if defined(MAC_OS_X_VERSION_MIN_REQUIRED) && MAC_OS_X_VERSION_MIN_REQUIRED < 10100
    else
        LSSharedFileListItemResolve(item, resolutionFlags, &currentItemURL, NULL);
#endif
#else
    LSSharedFileListItemResolve(item, resolutionFlags, &currentItemURL, NULL);
#endif

        if(currentItemURL && CFEqual(currentItemURL, findUrl)) {
            // found
            CFRelease(currentItemURL);
            return item;
        }
        if(currentItemURL) {
            CFRelease(currentItemURL);
        }
    }
    return NULL;
}

bool GetStartOnSystemStartup()
{
    CFURLRef bitcoinAppUrl = CFBundleCopyBundleURL(CFBundleGetMainBundle());
    LSSharedFileListRef loginItems = LSSharedFileListCreate(NULL, kLSSharedFileListSessionLoginItems, NULL);
    LSSharedFileListItemRef foundItem = findStartupItemInList(loginItems, bitcoinAppUrl);
    return !!foundItem; // return boolified object
}

bool SetStartOnSystemStartup(bool fAutoStart)
{
    CFURLRef bitcoinAppUrl = CFBundleCopyBundleURL(CFBundleGetMainBundle());
    LSSharedFileListRef loginItems = LSSharedFileListCreate(NULL, kLSSharedFileListSessionLoginItems, NULL);
    LSSharedFileListItemRef foundItem = findStartupItemInList(loginItems, bitcoinAppUrl);

    if(fAutoStart && !foundItem) {
        // add bitcoin app to startup item list
        LSSharedFileListInsertItemURL(loginItems, kLSSharedFileListItemBeforeFirst, NULL, NULL, bitcoinAppUrl, NULL, NULL);
    }
    else if(!fAutoStart && foundItem) {
        // remove item
        LSSharedFileListItemRemove(loginItems, foundItem);
    }
    return true;
}
#else

bool GetStartOnSystemStartup() { return false; }
bool SetStartOnSystemStartup(bool fAutoStart) { return false; }

#endif

void saveWindowGeometry(const QString& strSetting, QWidget *parent)
{
    QSettings settings;
    settings.setValue(strSetting + "Pos", parent->pos());
    settings.setValue(strSetting + "Size", parent->size());
}

void restoreWindowGeometry(const QString& strSetting, const QSize& defaultSize, QWidget *parent)
{
    QSettings settings;
    QPoint pos = settings.value(strSetting + "Pos").toPoint();
    QSize size = settings.value(strSetting + "Size", defaultSize).toSize();

    if (!pos.x() && !pos.y()) {
        QRect screen = QApplication::desktop()->screenGeometry();
        pos.setX((screen.width() - size.width()) / 2);
        pos.setY((screen.height() - size.height()) / 2);
    }

    parent->resize(size);
    parent->move(pos);
}

void setClipboard(const QString& str)
{
    QApplication::clipboard()->setText(str, QClipboard::Clipboard);
    QApplication::clipboard()->setText(str, QClipboard::Selection);
}

#if BOOST_FILESYSTEM_VERSION >= 3
boost::filesystem::path qstringToBoostPath(const QString &path)
{
    return boost::filesystem::path(path.toStdString(), utf8);
}

QString boostPathToQString(const boost::filesystem::path &path)
{
    return QString::fromStdString(path.string(utf8));
}
#else
#warning Conversion between boost path and QString can use invalid character encoding with boost_filesystem v2 and older
boost::filesystem::path qstringToBoostPath(const QString &path)
{
    return boost::filesystem::path(path.toStdString());
}

QString boostPathToQString(const boost::filesystem::path &path)
{
    return QString::fromStdString(path.string());
}
#endif

QString formatDurationStr(int secs)
{
    QStringList strList;
    int days = secs / 86400;
    int hours = (secs % 86400) / 3600;
    int mins = (secs % 3600) / 60;
    int seconds = secs % 60;

    if (days)
        strList.append(QString(QObject::tr("%1 d")).arg(days));
    if (hours)
        strList.append(QString(QObject::tr("%1 h")).arg(hours));
    if (mins)
        strList.append(QString(QObject::tr("%1 m")).arg(mins));
    if (seconds || (!days && !hours && !mins))
        strList.append(QString(QObject::tr("%1 s")).arg(seconds));

    return strList.join(" ");
}

QString formatServicesStr(quint64 mask)
{
    QStringList strList;

    // Just scan the last 8 bits for now.
    for (int i = 0; i < 8; i++) {
        uint64_t check = 1 << i;
        if (mask & check)
        {
            switch (check)
            {
            case NODE_NETWORK:
                strList.append("NETWORK");
                break;
            case NODE_GETUTXO:
                strList.append("GETUTXO");
                break;
            case NODE_BLOOM:
                strList.append("BLOOM");
                break;
            case NODE_WITNESS:
                strList.append("WITNESS");
                break;
            default:
                strList.append(QString("%1[%2]").arg("UNKNOWN").arg(check));
            }
        }
    }

    if (strList.size())
        return strList.join(" & ");
    else
        return QObject::tr("None");
}

QString formatPingTime(double dPingTime)
{
    return dPingTime == 0 ? QObject::tr("N/A") : QString(QObject::tr("%1 ms")).arg(QString::number((int)(dPingTime * 1000), 10));
}

QString formatTimeOffset(int64_t nTimeOffset)
{
  return QString(QObject::tr("%1 s")).arg(QString::number((int)nTimeOffset, 10));
}

} // namespace GUIUtil<|MERGE_RESOLUTION|>--- conflicted
+++ resolved
@@ -575,31 +575,14 @@
     }
 }
 
-
 // When the tabless geometry is ready, we manually perform the stretch of the "Message" column,
 // as the "Stretch" resize mode does not allow for interactive resizing.
-// Since we've borrowed TableViewLastColumnResizingFixer for some of the Omni tables too, we need to
-// watch for this action and override it for Omni tables to avoid making a mess of the wrong column widths.
 void TableViewLastColumnResizingFixer::on_geometriesChanged()
 {
     if ((getColumnsWidth() - this->tableView->horizontalHeader()->width()) != 0)
     {
-        disconnectViewHeadersSignals(); // must disconnect signalling here
-        // evaluate whether this is an Omni layout
-        QAbstractItemModel* abstractModel = this->tableView->model();
-        bool omniLayout = false;
-        bool omniBalanceLayout = false;
-        bool omniTradeHistoryLayout = false;
-        if (abstractModel->columnCount() > 3) { // ensure the columns are there before we try to reference them
-            if (abstractModel->headerData(2, Qt::Horizontal).toString()=="Reserved") { omniLayout = true; omniBalanceLayout = true; }
-            if (abstractModel->headerData(3, Qt::Horizontal).toString()=="Date") { omniLayout = true; omniTradeHistoryLayout = true; }
-        }
-        if (omniLayout) { // this is an Omni balance or trade layout, override column resize
-            if (omniBalanceLayout) resizeColumn(omniBalanceOverrideColumnIndex, getAvailableWidthForColumn(omniBalanceOverrideColumnIndex));
-            if (omniTradeHistoryLayout) resizeColumn(omniTradeHistoryOverrideColumnIndex, getAvailableWidthForColumn(omniTradeHistoryOverrideColumnIndex));
-        } else { // else it's an original Bitcoin layout or Omni tx history layout, leave as is
-            resizeColumn(secondToLastColumnIndex, getAvailableWidthForColumn(secondToLastColumnIndex));
-        }
+        disconnectViewHeadersSignals();
+        resizeColumn(secondToLastColumnIndex, getAvailableWidthForColumn(secondToLastColumnIndex));
         connectViewHeadersSignals();
     }
 }
@@ -616,8 +599,6 @@
     columnCount = tableView->horizontalHeader()->count();
     lastColumnIndex = columnCount - 1;
     secondToLastColumnIndex = columnCount - 2;
-    omniBalanceOverrideColumnIndex = 1; // we can safely hardcode this for now
-    omniTradeHistoryOverrideColumnIndex = 5; // as above
     tableView->horizontalHeader()->setMinimumSectionSize(allColumnsMinimumWidth);
     setViewHeaderResizeMode(secondToLastColumnIndex, QHeaderView::Interactive);
     setViewHeaderResizeMode(lastColumnIndex, QHeaderView::Interactive);
@@ -626,16 +607,12 @@
 #ifdef WIN32
 boost::filesystem::path static StartupShortcutPath()
 {
-<<<<<<< HEAD
-    return GetSpecialFolderPath(CSIDL_STARTUP) / "Omni Core.lnk";
-=======
     std::string chain = ChainNameFromCommandLine();
     if (chain == CBaseChainParams::MAIN)
-        return GetSpecialFolderPath(CSIDL_STARTUP) / "Bitcoin.lnk";
+        return GetSpecialFolderPath(CSIDL_STARTUP) / "Omni Core.lnk";
     if (chain == CBaseChainParams::TESTNET) // Remove this special case when CBaseChainParams::TESTNET = "testnet4"
-        return GetSpecialFolderPath(CSIDL_STARTUP) / "Bitcoin (testnet).lnk";
-    return GetSpecialFolderPath(CSIDL_STARTUP) / strprintf("Bitcoin (%s).lnk", chain);
->>>>>>> 9460771a
+        return GetSpecialFolderPath(CSIDL_STARTUP) / "Omni Core (testnet).lnk";
+    return GetSpecialFolderPath(CSIDL_STARTUP) / strprintf("Omni Core (%s).lnk", chain);
 }
 
 bool GetStartOnSystemStartup()
@@ -730,14 +707,10 @@
 
 boost::filesystem::path static GetAutostartFilePath()
 {
-<<<<<<< HEAD
-    return GetAutostartDir() / "omnicore.desktop";
-=======
     std::string chain = ChainNameFromCommandLine();
     if (chain == CBaseChainParams::MAIN)
-        return GetAutostartDir() / "bitcoin.desktop";
-    return GetAutostartDir() / strprintf("bitcoin-%s.lnk", chain);
->>>>>>> 9460771a
+        return GetAutostartDir() / "omnicore.desktop";
+    return GetAutostartDir() / strprintf("omnicore-%s.lnk", chain);
 }
 
 bool GetStartOnSystemStartup()
@@ -779,16 +752,11 @@
         // Write a bitcoin.desktop file to the autostart directory:
         optionFile << "[Desktop Entry]\n";
         optionFile << "Type=Application\n";
-<<<<<<< HEAD
-        optionFile << "Name=Omni Core\n";
-        optionFile << "Exec=" << pszExePath << " -min\n";
-=======
         if (chain == CBaseChainParams::MAIN)
-            optionFile << "Name=Bitcoin\n";
+            optionFile << "Name=Omni Core\n";
         else
-            optionFile << strprintf("Name=Bitcoin (%s)\n", chain);
+            optionFile << strprintf("Name=Omni Core (%s)\n", chain);
         optionFile << "Exec=" << pszExePath << strprintf(" -min -testnet=%d -regtest=%d\n", GetBoolArg("-testnet", false), GetBoolArg("-regtest", false));
->>>>>>> 9460771a
         optionFile << "Terminal=false\n";
         optionFile << "Hidden=false\n";
         optionFile.close();
