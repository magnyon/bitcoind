// Copyright (c) 2011-2017 The Bitcoin Core developers
// Distributed under the MIT software license, see the accompanying
// file COPYING or http://www.opensource.org/licenses/mit-license.php.

#include <qt/walletmodel.h>

#include <qt/addresstablemodel.h>
#include <qt/guiconstants.h>
#include <qt/optionsmodel.h>
#include <qt/paymentserver.h>
#include <qt/recentrequeststablemodel.h>
#include <qt/sendcoinsdialog.h>
#include <qt/transactiontablemodel.h>

#include <interfaces/handler.h>
#include <interfaces/node.h>
#include <key_io.h>
#include <ui_interface.h>
#include <util.h> // for GetBoolArg
#include <wallet/coincontrol.h>
#include <wallet/wallet.h>
#include <wallet/hdwallet.h>
#include <rpc/rpcutil.h>
#include <util.h>
#include <univalue.h>


#include <stdint.h>

#include <QDebug>
#include <QMessageBox>
#include <QSet>
#include <QTimer>


WalletModel::WalletModel(std::unique_ptr<interfaces::Wallet> wallet, interfaces::Node& node, const PlatformStyle *platformStyle, OptionsModel *_optionsModel, QObject *parent) :
    QObject(parent), m_wallet(std::move(wallet)), m_node(node), optionsModel(_optionsModel), addressTableModel(0),
    transactionTableModel(0),
    recentRequestsTableModel(0),
    cachedEncryptionStatus(Unencrypted),
    cachedNumBlocks(0)
{
    fHaveWatchOnly = m_wallet->haveWatchOnly();
    fForceCheckBalanceChanged = false;

    addressTableModel = new AddressTableModel(this);
    transactionTableModel = new TransactionTableModel(platformStyle, this);
    recentRequestsTableModel = new RecentRequestsTableModel(this);

    // This timer will be fired repeatedly to update the balance
    pollTimer = new QTimer(this);
    connect(pollTimer, SIGNAL(timeout()), this, SLOT(pollBalanceChanged()));
    pollTimer->start(MODEL_UPDATE_DELAY);



    connect(getOptionsModel(), SIGNAL(reserveBalanceChanged(CAmount)), this, SLOT(reserveBalanceChanged(CAmount)));

    subscribeToCoreSignals();
}

WalletModel::~WalletModel()
{
    unsubscribeFromCoreSignals();
}

void WalletModel::updateStatus()
{
    EncryptionStatus newEncryptionStatus = getEncryptionStatus();

    if(cachedEncryptionStatus != newEncryptionStatus) {
        Q_EMIT encryptionStatusChanged();
    }
}

void WalletModel::pollBalanceChanged()
{
    // Try to get balances and return early if locks can't be acquired. This
    // avoids the GUI from getting stuck on periodical polls if the core is
    // holding the locks for a longer time - for example, during a wallet
    // rescan.
    interfaces::WalletBalances new_balances;
    int numBlocks = -1;
    if (!m_wallet->tryGetBalances(new_balances, numBlocks)) {
        return;
    }

    if(fForceCheckBalanceChanged || m_node.getNumBlocks() != cachedNumBlocks)
    {
        fForceCheckBalanceChanged = false;

        // Balance and number of transactions might have changed
        cachedNumBlocks = m_node.getNumBlocks();

        checkBalanceChanged(new_balances);
        if(transactionTableModel)
            transactionTableModel->updateConfirmations();
    }
}

<<<<<<< HEAD
void WalletModel::reserveBalanceChanged(CAmount nReserveBalanceNew)
{
    m_wallet->setReserveBalance(nReserveBalanceNew);
};

void WalletModel::waitingForDevice(bool fComplete)
{
    if (!fComplete)
    {
        mbDevice.setText("Waiting for device.");
        mbDevice.show();
    } else
    {
         if (mbDevice.isVisible())
            mbDevice.hide();
    };
};
void WalletModel::checkBalanceChanged(const interface::WalletBalances& new_balances)
=======
void WalletModel::checkBalanceChanged(const interfaces::WalletBalances& new_balances)
>>>>>>> 048ac832
{
    if(new_balances.balanceChanged(m_cached_balances)) {
        m_cached_balances = new_balances;
        Q_EMIT balanceChanged(new_balances);
    }
}

void WalletModel::updateTransaction()
{
    // Balance and number of transactions might have changed
    fForceCheckBalanceChanged = true;
}

void WalletModel::updateAddressBook(const QString &address, const QString &label,
        bool isMine, const QString &purpose, int status)
{
    if(addressTableModel)
        addressTableModel->updateEntry(address, label, isMine, purpose, status);
}

void WalletModel::updateWatchOnlyFlag(bool fHaveWatchonly)
{
    fHaveWatchOnly = fHaveWatchonly;
    Q_EMIT notifyWatchonlyChanged(fHaveWatchonly);
}

bool WalletModel::validateAddress(const QString &address)
{
    return IsValidDestinationString(address.toStdString());
}

WalletModel::SendCoinsReturn WalletModel::prepareTransaction(WalletModelTransaction &transaction, const CCoinControl& coinControl)
{
    CAmount total = 0;
    QList<SendCoinsRecipient> recipients = transaction.getRecipients();
    std::vector<CRecipient> vecSend;

    if(recipients.empty())
    {
        return OK;
    }

    QSet<QString> setAddress; // Used to detect duplicates
    int nAddresses = 0;

    // Pre-check input data for validity
    for (const SendCoinsRecipient &rcp : recipients)
    {

        if (rcp.paymentRequest.IsInitialized())
        {   // PaymentRequest...
            CAmount subtotal = 0;
            const payments::PaymentDetails& details = rcp.paymentRequest.getDetails();
            for (int i = 0; i < details.outputs_size(); i++)
            {
                const payments::Output& out = details.outputs(i);
                if (out.amount() <= 0) continue;
                subtotal += out.amount();
                const unsigned char* scriptStr = (const unsigned char*)out.script().data();
                CScript scriptPubKey(scriptStr, scriptStr+out.script().size());
                CAmount nAmount = out.amount();
                CRecipient recipient = {scriptPubKey, nAmount, rcp.fSubtractFeeFromAmount};
                vecSend.push_back(recipient);
            }
            if (subtotal <= 0)
            {
                return InvalidAmount;
            }
            total += subtotal;
        }
        else
        {   // User-entered bitcoin address / amount:
            if(!validateAddress(rcp.address))
            {
                return InvalidAddress;
            }
            if(rcp.amount <= 0)
            {
                return InvalidAmount;
            }
            setAddress.insert(rcp.address);
            ++nAddresses;

            CScript scriptPubKey = GetScriptForDestination(DecodeDestination(rcp.address.toStdString()));
            CRecipient recipient = {scriptPubKey, rcp.amount, rcp.fSubtractFeeFromAmount};
            vecSend.push_back(recipient);

            total += rcp.amount;
        }
    }
    if(setAddress.size() != nAddresses)
    {
        return DuplicateAddress;
    }

    /*
    CAmount nBalance = m_wallet->getAvailableBalance(coinControl);

    if(total > nBalance)
    {
        return AmountExceedsBalance;
    }


    {
        CAmount nFeeRequired = 0;
        int nChangePosRet = -1;
        std::string strFailReason;

        auto& newTx = transaction.getWtx();
        newTx = m_wallet->createTransaction(vecSend, coinControl, true / sign /, nChangePosRet, nFeeRequired, strFailReason);
        transaction.setTransactionFee(nFeeRequired);
        if (fSubtractFeeFromAmount && newTx)
            transaction.reassignAmounts(nChangePosRet);

        if(!newTx)
        {
            if(!fSubtractFeeFromAmount && (total + nFeeRequired) > nBalance)
            {
                return SendCoinsReturn(AmountWithFeeExceedsBalance);
            }
            Q_EMIT message(tr("Send Coins"), QString::fromStdString(strFailReason),
                         CClientUIInterface::MSG_ERROR);
            return TransactionCreationFailed;
        }

        // reject absurdly high fee. (This can never happen because the
        // wallet caps the fee at maxTxFee. This merely serves as a
        // belt-and-suspenders check)
        if (nFeeRequired > m_node.getMaxTxFee())
            return AbsurdFee;
    }
    */
    return SendCoinsReturn(OK);
}

WalletModel::SendCoinsReturn WalletModel::sendCoins(WalletModelTransaction &transaction)
{
    QByteArray transaction_array; /* store serialized transaction */

    {
        std::vector<std::pair<std::string, std::string>> vOrderForm;
        for (const SendCoinsRecipient &rcp : transaction.getRecipients())
        {
            if (rcp.paymentRequest.IsInitialized())
            {
                // Make sure any payment requests involved are still valid.
                if (PaymentServer::verifyExpired(rcp.paymentRequest.getDetails())) {
                    return PaymentRequestExpired;
                }

                // Store PaymentRequests in wtx.vOrderForm in wallet.
                std::string value;
                rcp.paymentRequest.SerializeToString(&value);
                vOrderForm.emplace_back("PaymentRequest", std::move(value));
            }
            else if (!rcp.message.isEmpty()) // Message from normal bitcoin:URI (bitcoin:123...?message=example)
                vOrderForm.emplace_back("Message", rcp.message.toStdString());
        }

        auto& newTx = transaction.getWtx();
        std::string rejectReason;
        if (!newTx->commit({} /* mapValue */, std::move(vOrderForm), {} /* fromAccount */, rejectReason))
            return SendCoinsReturn(TransactionCommitFailed, QString::fromStdString(rejectReason));

        CDataStream ssTx(SER_NETWORK, PROTOCOL_VERSION);
        ssTx << newTx->get();
        transaction_array.append(&(ssTx[0]), ssTx.size());
    }

    // Add addresses / update labels that we've sent to the address book,
    // and emit coinsSent signal for each recipient
    for (const SendCoinsRecipient &rcp : transaction.getRecipients())
    {
        // Don't touch the address book when we have a payment request
        if (!rcp.paymentRequest.IsInitialized())
        {
            std::string strAddress = rcp.address.toStdString();
            CTxDestination dest = DecodeDestination(strAddress);
            std::string strLabel = rcp.label.toStdString();
            {
                // Check if we have a new address or an updated label
                std::string name;
                if (!m_wallet->getAddress(dest, &name))
                {
                    m_wallet->setAddressBook(dest, strLabel, "send");
                }
                else if (name != strLabel)
                {
                    m_wallet->setAddressBook(dest, strLabel, ""); // "" means don't change purpose
                }
            }
        }
        Q_EMIT coinsSent(this, rcp, transaction_array);
    }

    checkBalanceChanged(m_wallet->getBalances()); // update balance immediately, otherwise there could be a short noticeable delay until pollBalanceChanged hits

    return SendCoinsReturn(OK);
}

OptionsModel *WalletModel::getOptionsModel()
{
    return optionsModel;
}

AddressTableModel *WalletModel::getAddressTableModel()
{
    return addressTableModel;
}

TransactionTableModel *WalletModel::getTransactionTableModel()
{
    return transactionTableModel;
}

RecentRequestsTableModel *WalletModel::getRecentRequestsTableModel()
{
    return recentRequestsTableModel;
}

WalletModel::EncryptionStatus WalletModel::getEncryptionStatus() const
{
    if(!m_wallet->isCrypted())
    {
        return Unencrypted;
    }
    else if(m_wallet->isLocked())
    {
        return Locked;
    }
    else
    {
        if (m_wallet->isUnlockForStakingOnlySet())
            return UnlockedForStaking;

        return Unlocked;
    }
}

bool WalletModel::setWalletEncrypted(bool encrypted, const SecureString &passphrase)
{
    if(encrypted)
    {
        // Encrypt
        return m_wallet->encryptWallet(passphrase);
    }
    else
    {
        // Decrypt -- TODO; not supported yet
        return false;
    }
}

bool WalletModel::setWalletLocked(bool locked, const SecureString &passPhrase, bool stakingOnly)
{
    if(locked)
    {
        // Lock
        return m_wallet->lock();
    }
    else
    {
        // Unlock
        return m_wallet->unlock(passPhrase, stakingOnly);
    }
}

bool WalletModel::changePassphrase(const SecureString &oldPass, const SecureString &newPass)
{
    m_wallet->lock(); // Make sure wallet is locked before attempting pass change
    return m_wallet->changeWalletPassphrase(oldPass, newPass);
}

// Handlers for core signals
static void NotifyKeyStoreStatusChanged(WalletModel *walletmodel)
{
    qDebug() << "NotifyKeyStoreStatusChanged";
    QMetaObject::invokeMethod(walletmodel, "updateStatus", Qt::QueuedConnection);
}

static void NotifyAddressBookChanged(WalletModel *walletmodel,
        const CTxDestination &address, const std::string &label, bool isMine,
        const std::string &purpose, ChangeType status)
{
    QString strAddress = QString::fromStdString(EncodeDestination(address));
    QString strLabel = QString::fromStdString(label);
    QString strPurpose = QString::fromStdString(purpose);

    qDebug() << "NotifyAddressBookChanged: " + strAddress + " " + strLabel + " isMine=" + QString::number(isMine) + " purpose=" + strPurpose + " status=" + QString::number(status);
    QMetaObject::invokeMethod(walletmodel, "updateAddressBook", Qt::QueuedConnection,
                              Q_ARG(QString, strAddress),
                              Q_ARG(QString, strLabel),
                              Q_ARG(bool, isMine),
                              Q_ARG(QString, strPurpose),
                              Q_ARG(int, status));
}

static void NotifyTransactionChanged(WalletModel *walletmodel, const uint256 &hash, ChangeType status)
{
    Q_UNUSED(hash);
    Q_UNUSED(status);
    QMetaObject::invokeMethod(walletmodel, "updateTransaction", Qt::QueuedConnection);
}

static void ShowProgress(WalletModel *walletmodel, const std::string &title, int nProgress)
{
    // emits signal "showProgress"
    QMetaObject::invokeMethod(walletmodel, "showProgress", Qt::QueuedConnection,
                              Q_ARG(QString, QString::fromStdString(title)),
                              Q_ARG(int, nProgress));
}

static void NotifyWatchonlyChanged(WalletModel *walletmodel, bool fHaveWatchonly)
{
    QMetaObject::invokeMethod(walletmodel, "updateWatchOnlyFlag", Qt::QueuedConnection,
                              Q_ARG(bool, fHaveWatchonly));
}

static void NotifyWaitingForDevice(WalletModel *walletmodel, bool fCompleted)
{
    QMetaObject::invokeMethod(walletmodel, "waitingForDevice", Qt::QueuedConnection,
                              Q_ARG(bool, fCompleted));
}

void WalletModel::subscribeToCoreSignals()
{
    // Connect signals to wallet

    m_handler_status_changed = m_wallet->handleStatusChanged(boost::bind(&NotifyKeyStoreStatusChanged, this));
    m_handler_address_book_changed = m_wallet->handleAddressBookChanged(boost::bind(NotifyAddressBookChanged, this, _1, _2, _3, _4, _5));
    m_handler_transaction_changed = m_wallet->handleTransactionChanged(boost::bind(NotifyTransactionChanged, this, _1, _2));
    m_handler_show_progress = m_wallet->handleShowProgress(boost::bind(ShowProgress, this, _1, _2));
    m_handler_watch_only_changed = m_wallet->handleWatchOnlyChanged(boost::bind(NotifyWatchonlyChanged, this, _1));

    if (m_wallet->IsParticlWallet())
        m_handler_waiting_for_device = m_wallet->handleWaitingForDevice(boost::bind(NotifyWaitingForDevice, this, _1));
}

void WalletModel::unsubscribeFromCoreSignals()
{
    // Disconnect signals from wallet
    m_handler_status_changed->disconnect();
    m_handler_address_book_changed->disconnect();
    m_handler_transaction_changed->disconnect();
    m_handler_show_progress->disconnect();
    m_handler_watch_only_changed->disconnect();

    if (m_wallet->IsParticlWallet())
        m_handler_waiting_for_device->disconnect();
}

// WalletModel::UnlockContext implementation
WalletModel::UnlockContext WalletModel::requestUnlock()
{
    bool was_locked = getEncryptionStatus() == Locked || getEncryptionStatus() == UnlockedForStaking;
    if(was_locked)
    {
        // Request UI to unlock wallet
        Q_EMIT requireUnlock();
    }
    // If wallet is still locked, unlock was failed or cancelled, mark context as invalid
    //bool valid = getEncryptionStatus() != Locked;
    EncryptionStatus newStatus = getEncryptionStatus();
    bool valid = newStatus == Unlocked || newStatus == Unencrypted;

    return UnlockContext(this, valid, was_locked);
}

WalletModel::UnlockContext::UnlockContext(WalletModel *_wallet, bool _valid, bool _relock):
        wallet(_wallet),
        valid(_valid),
        relock(_relock)
{
}

WalletModel::UnlockContext::~UnlockContext()
{
    if(valid && relock)
    {
        wallet->setWalletLocked(true);
    }
}

void WalletModel::UnlockContext::CopyFrom(const UnlockContext& rhs)
{
    // Transfer context; old object no longer relocks wallet
    *this = rhs;
    rhs.relock = false;
}


bool WalletModel::tryCallRpc(const QString &sCommand, UniValue &rv) const
{
    try {
        rv = CallRPC(sCommand.toStdString(), m_wallet->getWalletName());
    } catch (UniValue& objError)
    {
        try { // Nice formatting for standard-format error
            int code = find_value(objError, "code").get_int();
            std::string message = find_value(objError, "message").get_str();
            warningBox(tr("Wallet Model"), QString::fromStdString(message) + " (code " + QString::number(code) + ")");
            return false;
        } catch (const std::runtime_error&) // raised when converting to invalid type, i.e. missing code or message
        {   // Show raw JSON object
            warningBox(tr("Wallet Model"), QString::fromStdString(objError.write()));
            return false;
        };
    } catch (const std::exception& e)
    {
        warningBox(tr("Wallet Model"), QString::fromStdString(e.what()));
        return false;
    };

    return true;
};

void WalletModel::warningBox(QString heading, QString msg) const
{
    qWarning() << msg;
    QPair<QString, CClientUIInterface::MessageBoxFlags> msgParams;
    msgParams.second = CClientUIInterface::MSG_WARNING;
    msgParams.first = msg;

    Q_EMIT message(heading, msgParams.first, msgParams.second);
};

void WalletModel::loadReceiveRequests(std::vector<std::string>& vReceiveRequests)
{
    vReceiveRequests = m_wallet->getDestValues("rr"); // receive request
}

bool WalletModel::saveReceiveRequest(const std::string &sAddress, const int64_t nId, const std::string &sRequest)
{
    CTxDestination dest = DecodeDestination(sAddress);

    std::stringstream ss;
    ss << nId;
    std::string key = "rr" + ss.str(); // "rr" prefix = "receive request" in destdata

    if (sRequest.empty())
        return m_wallet->eraseDestData(dest, key);
    else
        return m_wallet->addDestData(dest, key, sRequest);
}

bool WalletModel::bumpFee(uint256 hash)
{
    CCoinControl coin_control;
    coin_control.signalRbf = true;
    std::vector<std::string> errors;
    CAmount old_fee;
    CAmount new_fee;
    CMutableTransaction mtx;
    if (!m_wallet->createBumpTransaction(hash, coin_control, 0 /* totalFee */, errors, old_fee, new_fee, mtx)) {
        QMessageBox::critical(0, tr("Fee bump error"), tr("Increasing transaction fee failed") + "<br />(" +
            (errors.size() ? QString::fromStdString(errors[0]) : "") +")");
         return false;
    }

    // allow a user based fee verification
    QString questionString = tr("Do you want to increase the fee?");
    questionString.append("<br />");
    questionString.append("<table style=\"text-align: left;\">");
    questionString.append("<tr><td>");
    questionString.append(tr("Current fee:"));
    questionString.append("</td><td>");
    questionString.append(BitcoinUnits::formatHtmlWithUnit(getOptionsModel()->getDisplayUnit(), old_fee));
    questionString.append("</td></tr><tr><td>");
    questionString.append(tr("Increase:"));
    questionString.append("</td><td>");
    questionString.append(BitcoinUnits::formatHtmlWithUnit(getOptionsModel()->getDisplayUnit(), new_fee - old_fee));
    questionString.append("</td></tr><tr><td>");
    questionString.append(tr("New fee:"));
    questionString.append("</td><td>");
    questionString.append(BitcoinUnits::formatHtmlWithUnit(getOptionsModel()->getDisplayUnit(), new_fee));
    questionString.append("</td></tr></table>");
    SendConfirmationDialog confirmationDialog(tr("Confirm fee bump"), questionString);
    confirmationDialog.exec();
    QMessageBox::StandardButton retval = static_cast<QMessageBox::StandardButton>(confirmationDialog.result());

    // cancel sign&broadcast if user doesn't want to bump the fee
    if (retval != QMessageBox::Yes) {
        return false;
    }

    WalletModel::UnlockContext ctx(requestUnlock());
    if(!ctx.isValid())
    {
        return false;
    }

    // sign bumped transaction
    if (!m_wallet->signBumpTransaction(mtx)) {
        QMessageBox::critical(0, tr("Fee bump error"), tr("Can't sign transaction."));
        return false;
    }
    // commit the bumped transaction
    uint256 txid;
    if(!m_wallet->commitBumpTransaction(hash, std::move(mtx), errors, txid)) {
        QMessageBox::critical(0, tr("Fee bump error"), tr("Could not commit transaction") + "<br />(" +
            QString::fromStdString(errors[0])+")");
         return false;
    }
    return true;
}

bool WalletModel::isWalletEnabled()
{
   return !gArgs.GetBoolArg("-disablewallet", DEFAULT_DISABLE_WALLET);
}

void WalletModel::lockWallet()
{
    m_wallet->lockWallet();
};


QString WalletModel::getWalletName() const
{
    return QString::fromStdString(m_wallet->getWalletName());
}

bool WalletModel::isMultiwallet()
{
    return m_node.getWallets().size() > 1;
}<|MERGE_RESOLUTION|>--- conflicted
+++ resolved
@@ -98,7 +98,6 @@
     }
 }
 
-<<<<<<< HEAD
 void WalletModel::reserveBalanceChanged(CAmount nReserveBalanceNew)
 {
     m_wallet->setReserveBalance(nReserveBalanceNew);
@@ -116,10 +115,8 @@
             mbDevice.hide();
     };
 };
-void WalletModel::checkBalanceChanged(const interface::WalletBalances& new_balances)
-=======
+
 void WalletModel::checkBalanceChanged(const interfaces::WalletBalances& new_balances)
->>>>>>> 048ac832
 {
     if(new_balances.balanceChanged(m_cached_balances)) {
         m_cached_balances = new_balances;
