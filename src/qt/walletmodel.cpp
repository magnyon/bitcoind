// Copyright (c) 2011-2014 The Bitcoin developers
// Copyright (c) 2014-2015 The Dash developers
// Distributed under the MIT/X11 software license, see the accompanying
// file COPYING or http://www.opensource.org/licenses/mit-license.php.

#include "walletmodel.h"

#include "addresstablemodel.h"
#include "guiconstants.h"
#include "recentrequeststablemodel.h"
#include "transactiontablemodel.h"

#include "base58.h"
#include "db.h"
#include "keystore.h"
#include "main.h"
#include "sync.h"
#include "ui_interface.h"
#include "wallet.h"
#include "walletdb.h" // for BackupWallet
#include "spork.h"

#include <stdint.h>

#include <QDebug>
#include <QSet>
#include <QTimer>

using namespace std;

WalletModel::WalletModel(CWallet *wallet, OptionsModel *optionsModel, QObject *parent) :
    QObject(parent), wallet(wallet), optionsModel(optionsModel), addressTableModel(0),
    transactionTableModel(0),
    recentRequestsTableModel(0),
    cachedBalance(0), cachedUnconfirmedBalance(0), cachedImmatureBalance(0),
    cachedEncryptionStatus(Unencrypted),
    cachedNumBlocks(0)
{
<<<<<<< HEAD
=======
    fHaveWatchOnly = wallet->HaveWatchOnly();
>>>>>>> 69570148
    fForceCheckBalanceChanged = false;

    addressTableModel = new AddressTableModel(wallet, this);
    transactionTableModel = new TransactionTableModel(wallet, this);
    recentRequestsTableModel = new RecentRequestsTableModel(wallet, this);

    // This timer will be fired repeatedly to update the balance
    pollTimer = new QTimer(this);
    connect(pollTimer, SIGNAL(timeout()), this, SLOT(pollBalanceChanged()));
    pollTimer->start(MODEL_UPDATE_DELAY);

    subscribeToCoreSignals();
}

WalletModel::~WalletModel()
{
    unsubscribeFromCoreSignals();
}

CAmount WalletModel::getBalance(const CCoinControl *coinControl) const
{
    if (coinControl)
    {
        CAmount nBalance = 0;
        std::vector<COutput> vCoins;
        wallet->AvailableCoins(vCoins, true, coinControl);
        BOOST_FOREACH(const COutput& out, vCoins)
            if(out.fSpendable)
                nBalance += out.tx->vout[out.i].nValue;

        return nBalance;
    }

    return wallet->GetBalance();
}

<<<<<<< HEAD

qint64 WalletModel::getAnonymizedBalance() const
{
    return wallet->GetAnonymizedBalance();
}

qint64 WalletModel::getUnconfirmedBalance() const
=======
CAmount WalletModel::getUnconfirmedBalance() const
>>>>>>> 69570148
{
    return wallet->GetUnconfirmedBalance();
}

CAmount WalletModel::getImmatureBalance() const
{
    return wallet->GetImmatureBalance();
}

bool WalletModel::haveWatchOnly() const
{
    return fHaveWatchOnly;
}

CAmount WalletModel::getWatchBalance() const
{
    return wallet->GetWatchOnlyBalance();
}

CAmount WalletModel::getWatchUnconfirmedBalance() const
{
    return wallet->GetUnconfirmedWatchOnlyBalance();
}

CAmount WalletModel::getWatchImmatureBalance() const
{
    return wallet->GetImmatureWatchOnlyBalance();
}

void WalletModel::updateStatus()
{
    EncryptionStatus newEncryptionStatus = getEncryptionStatus();

    if(cachedEncryptionStatus != newEncryptionStatus)
        emit encryptionStatusChanged(newEncryptionStatus);
}

void WalletModel::pollBalanceChanged()
{
    // Get required locks upfront. This avoids the GUI from getting stuck on
    // periodical polls if the core is holding the locks for a longer time -
    // for example, during a wallet rescan.
    TRY_LOCK(cs_main, lockMain);
    if(!lockMain)
        return;
    TRY_LOCK(wallet->cs_wallet, lockWallet);
    if(!lockWallet)
        return;

<<<<<<< HEAD
    if(chainActive.Height() != cachedNumBlocks || nDarksendRounds != cachedDarksendRounds || cachedTxLocks != nCompleteTXLocks)
=======
    if(fForceCheckBalanceChanged || chainActive.Height() != cachedNumBlocks)
>>>>>>> 69570148
    {
        fForceCheckBalanceChanged = false;

        // Balance and number of transactions might have changed
        cachedNumBlocks = chainActive.Height();
        cachedDarksendRounds = nDarksendRounds;

        checkBalanceChanged();
        if(transactionTableModel){
            transactionTableModel->updateConfirmations();
        }
    }
}

void WalletModel::checkBalanceChanged()
{
<<<<<<< HEAD
    qint64 newBalance = getBalance();
    qint64 newUnconfirmedBalance = getUnconfirmedBalance();
    qint64 newImmatureBalance = getImmatureBalance();
    qint64 newAnonymizedBalance = getAnonymizedBalance();

    if(cachedBalance != newBalance || cachedUnconfirmedBalance != newUnconfirmedBalance || cachedImmatureBalance != newImmatureBalance|| cachedAnonymizedBalance != newAnonymizedBalance || cachedTxLocks != nCompleteTXLocks)
=======
    CAmount newBalance = getBalance();
    CAmount newUnconfirmedBalance = getUnconfirmedBalance();
    CAmount newImmatureBalance = getImmatureBalance();
    CAmount newWatchOnlyBalance = 0;
    CAmount newWatchUnconfBalance = 0;
    CAmount newWatchImmatureBalance = 0;
    if (haveWatchOnly())
    {
        newWatchOnlyBalance = getWatchBalance();
        newWatchUnconfBalance = getWatchUnconfirmedBalance();
        newWatchImmatureBalance = getWatchImmatureBalance();
    }

    if(cachedBalance != newBalance || cachedUnconfirmedBalance != newUnconfirmedBalance || cachedImmatureBalance != newImmatureBalance ||
        cachedWatchOnlyBalance != newWatchOnlyBalance || cachedWatchUnconfBalance != newWatchUnconfBalance || cachedWatchImmatureBalance != newWatchImmatureBalance)
>>>>>>> 69570148
    {
        cachedBalance = newBalance;
        cachedUnconfirmedBalance = newUnconfirmedBalance;
        cachedImmatureBalance = newImmatureBalance;
<<<<<<< HEAD
        cachedAnonymizedBalance = newAnonymizedBalance;
        cachedTxLocks = nCompleteTXLocks;

        emit balanceChanged(newBalance, newUnconfirmedBalance, newImmatureBalance, newAnonymizedBalance);
=======
        cachedWatchOnlyBalance = newWatchOnlyBalance;
        cachedWatchUnconfBalance = newWatchUnconfBalance;
        cachedWatchImmatureBalance = newWatchImmatureBalance;
        emit balanceChanged(newBalance, newUnconfirmedBalance, newImmatureBalance,
                            newWatchOnlyBalance, newWatchUnconfBalance, newWatchImmatureBalance);
>>>>>>> 69570148
    }
}

void WalletModel::updateTransaction()
{
    // Balance and number of transactions might have changed
    fForceCheckBalanceChanged = true;
}

void WalletModel::updateAddressBook(const QString &address, const QString &label,
        bool isMine, const QString &purpose, int status)
{
    if(addressTableModel)
        addressTableModel->updateEntry(address, label, isMine, purpose, status);
}

void WalletModel::updateWatchOnlyFlag(bool fHaveWatchonly)
{
    fHaveWatchOnly = fHaveWatchonly;
    emit notifyWatchonlyChanged(fHaveWatchonly);
}

bool WalletModel::validateAddress(const QString &address)
{
    CBitcoinAddress addressParsed(address.toStdString());
    return addressParsed.IsValid();
}

WalletModel::SendCoinsReturn WalletModel::prepareTransaction(WalletModelTransaction &transaction, const CCoinControl *coinControl)
{
    CAmount total = 0;
    QList<SendCoinsRecipient> recipients = transaction.getRecipients();
    std::vector<std::pair<CScript, CAmount> > vecSend;

    if(recipients.empty())
    {
        return OK;
    }

    if(isAnonymizeOnlyUnlocked())
    {
        return AnonymizeOnlyUnlocked;
    }

    QSet<QString> setAddress; // Used to detect duplicates
    int nAddresses = 0;

    // Pre-check input data for validity
    foreach(const SendCoinsRecipient &rcp, recipients)
    {
        if (rcp.paymentRequest.IsInitialized())
        {   // PaymentRequest...
            CAmount subtotal = 0;
            const payments::PaymentDetails& details = rcp.paymentRequest.getDetails();
            for (int i = 0; i < details.outputs_size(); i++)
            {
                const payments::Output& out = details.outputs(i);
                if (out.amount() <= 0) continue;
                subtotal += out.amount();
                const unsigned char* scriptStr = (const unsigned char*)out.script().data();
                CScript scriptPubKey(scriptStr, scriptStr+out.script().size());
                vecSend.push_back(std::pair<CScript, CAmount>(scriptPubKey, out.amount()));
            }
            if (subtotal <= 0)
            {
                return InvalidAmount;
            }
            total += subtotal;
        }
        else
        {   // User-entered dash address / amount:
            if(!validateAddress(rcp.address))
            {
                return InvalidAddress;
            }
            if(rcp.amount <= 0)
            {
                return InvalidAmount;
            }
            setAddress.insert(rcp.address);
            ++nAddresses;

            CScript scriptPubKey = GetScriptForDestination(CBitcoinAddress(rcp.address.toStdString()).Get());
            vecSend.push_back(std::pair<CScript, CAmount>(scriptPubKey, rcp.amount));

            total += rcp.amount;
        }
    }
    if(setAddress.size() != nAddresses)
    {
        return DuplicateAddress;
    }

    CAmount nBalance = getBalance(coinControl);

    if(total > nBalance)
    {
        return AmountExceedsBalance;
    }

    {
        LOCK2(cs_main, wallet->cs_wallet);

        transaction.newPossibleKeyChange(wallet);
        CAmount nFeeRequired = 0;
        std::string strFailReason;

        CWalletTx *newTx = transaction.getTransaction();
        CReserveKey *keyChange = transaction.getPossibleKeyChange();


        if(recipients[0].useInstantX && total > GetSporkValue(SPORK_5_MAX_VALUE)*COIN){
            emit message(tr("Send Coins"), tr("InstantX doesn't support sending values that high yet. Transactions are currently limited to %n DASH.", "", GetSporkValue(SPORK_5_MAX_VALUE)),
                         CClientUIInterface::MSG_ERROR);
            return TransactionCreationFailed;
        }

        bool fCreated = wallet->CreateTransaction(vecSend, *newTx, *keyChange, nFeeRequired, strFailReason, coinControl, recipients[0].inputType, recipients[0].useInstantX);
        transaction.setTransactionFee(nFeeRequired);

        if(!fCreated)
        {
            if((total + nFeeRequired) > nBalance)
            {
                return SendCoinsReturn(AmountWithFeeExceedsBalance);
            }
            emit message(tr("Send Coins"), QString::fromStdString(strFailReason),
                         CClientUIInterface::MSG_ERROR);
            return TransactionCreationFailed;
        }

        // reject insane fee > 0.1 bitcoin
        if (nFeeRequired > 10000000)
            return InsaneFee;
    }

    return SendCoinsReturn(OK);
}

WalletModel::SendCoinsReturn WalletModel::sendCoins(WalletModelTransaction &transaction)
{
    QByteArray transaction_array; /* store serialized transaction */

    if(isAnonymizeOnlyUnlocked())
    {
        return AnonymizeOnlyUnlocked;
    }

    {
        LOCK2(cs_main, wallet->cs_wallet);
        CWalletTx *newTx = transaction.getTransaction();
        QList<SendCoinsRecipient> recipients = transaction.getRecipients();

        // Store PaymentRequests in wtx.vOrderForm in wallet.
        foreach(const SendCoinsRecipient &rcp, recipients)
        {
            if (rcp.paymentRequest.IsInitialized())
            {
                std::string key("PaymentRequest");
                std::string value;
                rcp.paymentRequest.SerializeToString(&value);
                newTx->vOrderForm.push_back(make_pair(key, value));
            }
            else if (!rcp.message.isEmpty()) // Message from normal dash:URI (dash:XyZ...?message=example)
            {
                newTx->vOrderForm.push_back(make_pair("Message", rcp.message.toStdString()));
            }
        }

        CReserveKey *keyChange = transaction.getPossibleKeyChange();

        transaction.getRecipients();

        if(!wallet->CommitTransaction(*newTx, *keyChange, (recipients[0].useInstantX) ? "txlreq" : "tx"))
            return TransactionCommitFailed;

        CTransaction* t = (CTransaction*)newTx;
        CDataStream ssTx(SER_NETWORK, PROTOCOL_VERSION);
        ssTx << *t;
        transaction_array.append(&(ssTx[0]), ssTx.size());
    }

    // Add addresses / update labels that we've sent to to the address book,
    // and emit coinsSent signal for each recipient
    foreach(const SendCoinsRecipient &rcp, transaction.getRecipients())
    {
        // Don't touch the address book when we have a payment request
        if (!rcp.paymentRequest.IsInitialized())
        {
            std::string strAddress = rcp.address.toStdString();
            CTxDestination dest = CBitcoinAddress(strAddress).Get();
            std::string strLabel = rcp.label.toStdString();
            {
                LOCK(wallet->cs_wallet);

                std::map<CTxDestination, CAddressBookData>::iterator mi = wallet->mapAddressBook.find(dest);

                // Check if we have a new address or an updated label
                if (mi == wallet->mapAddressBook.end())
                {
                    wallet->SetAddressBook(dest, strLabel, "send");
                }
                else if (mi->second.name != strLabel)
                {
                    wallet->SetAddressBook(dest, strLabel, ""); // "" means don't change purpose
                }
            }
        }
        emit coinsSent(wallet, rcp, transaction_array);
    }
    checkBalanceChanged(); // update balance immediately, otherwise there could be a short noticeable delay until pollBalanceChanged hits

    return SendCoinsReturn(OK);
}

OptionsModel *WalletModel::getOptionsModel()
{
    return optionsModel;
}

AddressTableModel *WalletModel::getAddressTableModel()
{
    return addressTableModel;
}

TransactionTableModel *WalletModel::getTransactionTableModel()
{
    return transactionTableModel;
}

RecentRequestsTableModel *WalletModel::getRecentRequestsTableModel()
{
    return recentRequestsTableModel;
}

WalletModel::EncryptionStatus WalletModel::getEncryptionStatus() const
{
    if(!wallet->IsCrypted())
    {
        return Unencrypted;
    }
    else if(wallet->IsLocked())
    {
        return Locked;
    }
    else if (wallet->fWalletUnlockAnonymizeOnly)
    {
        return UnlockedForAnonymizationOnly;
    }
    else
    {
        return Unlocked;
    }
}

bool WalletModel::setWalletEncrypted(bool encrypted, const SecureString &passphrase)
{
    if(encrypted)
    {
        // Encrypt
        return wallet->EncryptWallet(passphrase);
    }
    else
    {
        // Decrypt -- TODO; not supported yet
        return false;
    }
}

bool WalletModel::setWalletLocked(bool locked, const SecureString &passPhrase, bool anonymizeOnly)
{
    if(locked)
    {
        // Lock
        return wallet->Lock();
    }
    else
    {
        // Unlock
        return wallet->Unlock(passPhrase, anonymizeOnly);
    }
}

bool WalletModel::isAnonymizeOnlyUnlocked()
{
    return wallet->fWalletUnlockAnonymizeOnly;
}

bool WalletModel::changePassphrase(const SecureString &oldPass, const SecureString &newPass)
{
    bool retval;
    {
        LOCK(wallet->cs_wallet);
        wallet->Lock(); // Make sure wallet is locked before attempting pass change
        retval = wallet->ChangeWalletPassphrase(oldPass, newPass);
    }
    return retval;
}

bool WalletModel::backupWallet(const QString &filename)
{
    return BackupWallet(*wallet, filename.toLocal8Bit().data());
}

// Handlers for core signals
static void NotifyKeyStoreStatusChanged(WalletModel *walletmodel, CCryptoKeyStore *wallet)
{
    qDebug() << "NotifyKeyStoreStatusChanged";
    QMetaObject::invokeMethod(walletmodel, "updateStatus", Qt::QueuedConnection);
}

static void NotifyAddressBookChanged(WalletModel *walletmodel, CWallet *wallet,
        const CTxDestination &address, const std::string &label, bool isMine,
        const std::string &purpose, ChangeType status)
{
    QString strAddress = QString::fromStdString(CBitcoinAddress(address).ToString());
    QString strLabel = QString::fromStdString(label);
    QString strPurpose = QString::fromStdString(purpose);

    qDebug() << "NotifyAddressBookChanged : " + strAddress + " " + strLabel + " isMine=" + QString::number(isMine) + " purpose=" + strPurpose + " status=" + QString::number(status);
    QMetaObject::invokeMethod(walletmodel, "updateAddressBook", Qt::QueuedConnection,
                              Q_ARG(QString, strAddress),
                              Q_ARG(QString, strLabel),
                              Q_ARG(bool, isMine),
                              Q_ARG(QString, strPurpose),
                              Q_ARG(int, status));
}

static void NotifyTransactionChanged(WalletModel *walletmodel, CWallet *wallet, const uint256 &hash, ChangeType status)
{
    Q_UNUSED(wallet);
    Q_UNUSED(hash);
    Q_UNUSED(status);
    QMetaObject::invokeMethod(walletmodel, "updateTransaction", Qt::QueuedConnection);
}

static void ShowProgress(WalletModel *walletmodel, const std::string &title, int nProgress)
{
    // emits signal "showProgress"
    QMetaObject::invokeMethod(walletmodel, "showProgress", Qt::QueuedConnection,
                              Q_ARG(QString, QString::fromStdString(title)),
                              Q_ARG(int, nProgress));
<<<<<<< HEAD
=======
}

static void NotifyWatchonlyChanged(WalletModel *walletmodel, bool fHaveWatchonly)
{
    QMetaObject::invokeMethod(walletmodel, "updateWatchOnlyFlag", Qt::QueuedConnection,
                              Q_ARG(bool, fHaveWatchonly));
>>>>>>> 69570148
}

void WalletModel::subscribeToCoreSignals()
{
    // Connect signals to wallet
    wallet->NotifyStatusChanged.connect(boost::bind(&NotifyKeyStoreStatusChanged, this, _1));
    wallet->NotifyAddressBookChanged.connect(boost::bind(NotifyAddressBookChanged, this, _1, _2, _3, _4, _5, _6));
    wallet->NotifyTransactionChanged.connect(boost::bind(NotifyTransactionChanged, this, _1, _2, _3));
    wallet->ShowProgress.connect(boost::bind(ShowProgress, this, _1, _2));
    wallet->NotifyWatchonlyChanged.connect(boost::bind(NotifyWatchonlyChanged, this, _1));
}

void WalletModel::unsubscribeFromCoreSignals()
{
    // Disconnect signals from wallet
    wallet->NotifyStatusChanged.disconnect(boost::bind(&NotifyKeyStoreStatusChanged, this, _1));
    wallet->NotifyAddressBookChanged.disconnect(boost::bind(NotifyAddressBookChanged, this, _1, _2, _3, _4, _5, _6));
    wallet->NotifyTransactionChanged.disconnect(boost::bind(NotifyTransactionChanged, this, _1, _2, _3));
    wallet->ShowProgress.disconnect(boost::bind(ShowProgress, this, _1, _2));
    wallet->NotifyWatchonlyChanged.disconnect(boost::bind(NotifyWatchonlyChanged, this, _1));
}

// WalletModel::UnlockContext implementation
WalletModel::UnlockContext WalletModel::requestUnlock(bool relock)
{
    bool was_locked = getEncryptionStatus() == Locked;

    if (!was_locked && isAnonymizeOnlyUnlocked())
    {
       setWalletLocked(true);
       was_locked = getEncryptionStatus() == Locked;
    }

    if(was_locked)
    {
        // Request UI to unlock wallet
        emit requireUnlock();
    }
    // If wallet is still locked, unlock was failed or cancelled, mark context as invalid
    bool valid = getEncryptionStatus() != Locked;

    return UnlockContext(this, valid, relock);
//    return UnlockContext(this, valid, was_locked && !isAnonymizeOnlyUnlocked());
}

WalletModel::UnlockContext::UnlockContext(WalletModel *wallet, bool valid, bool relock):
        wallet(wallet),
        valid(valid),
        relock(relock)
{
}

WalletModel::UnlockContext::~UnlockContext()
{
    if(valid && relock)
    {
        wallet->setWalletLocked(true);
    }
}

void WalletModel::UnlockContext::CopyFrom(const UnlockContext& rhs)
{
    // Transfer context; old object no longer relocks wallet
    *this = rhs;
    rhs.relock = false;
}

bool WalletModel::getPubKey(const CKeyID &address, CPubKey& vchPubKeyOut) const
{
    return wallet->GetPubKey(address, vchPubKeyOut);
}

// returns a list of COutputs from COutPoints
void WalletModel::getOutputs(const std::vector<COutPoint>& vOutpoints, std::vector<COutput>& vOutputs)
{
    LOCK2(cs_main, wallet->cs_wallet);
    BOOST_FOREACH(const COutPoint& outpoint, vOutpoints)
    {
        if (!wallet->mapWallet.count(outpoint.hash)) continue;
        int nDepth = wallet->mapWallet[outpoint.hash].GetDepthInMainChain();
        if (nDepth < 0) continue;
        COutput out(&wallet->mapWallet[outpoint.hash], outpoint.n, nDepth, true);
        vOutputs.push_back(out);
    }
}

bool WalletModel::isSpent(const COutPoint& outpoint) const
{
    LOCK2(cs_main, wallet->cs_wallet);
    return wallet->IsSpent(outpoint.hash, outpoint.n);
}

// AvailableCoins + LockedCoins grouped by wallet address (put change in one group with wallet address)
void WalletModel::listCoins(std::map<QString, std::vector<COutput> >& mapCoins) const
{
    std::vector<COutput> vCoins;
    wallet->AvailableCoins(vCoins);

    LOCK2(cs_main, wallet->cs_wallet); // ListLockedCoins, mapWallet
    std::vector<COutPoint> vLockedCoins;
    wallet->ListLockedCoins(vLockedCoins);

    // add locked coins
    BOOST_FOREACH(const COutPoint& outpoint, vLockedCoins)
    {
        if (!wallet->mapWallet.count(outpoint.hash)) continue;
        int nDepth = wallet->mapWallet[outpoint.hash].GetDepthInMainChain();
        if (nDepth < 0) continue;
        COutput out(&wallet->mapWallet[outpoint.hash], outpoint.n, nDepth, true);
        if (outpoint.n < out.tx->vout.size() && wallet->IsMine(out.tx->vout[outpoint.n]) == ISMINE_SPENDABLE)
            vCoins.push_back(out);
    }

    BOOST_FOREACH(const COutput& out, vCoins)
    {
        COutput cout = out;

        while (wallet->IsChange(cout.tx->vout[cout.i]) && cout.tx->vin.size() > 0 && wallet->IsMine(cout.tx->vin[0]))
        {
            if (!wallet->mapWallet.count(cout.tx->vin[0].prevout.hash)) break;
            cout = COutput(&wallet->mapWallet[cout.tx->vin[0].prevout.hash], cout.tx->vin[0].prevout.n, 0, true);
        }

        CTxDestination address;
        if(!out.fSpendable || !ExtractDestination(cout.tx->vout[cout.i].scriptPubKey, address))
            continue;
        mapCoins[QString::fromStdString(CBitcoinAddress(address).ToString())].push_back(out);
    }
}

bool WalletModel::isLockedCoin(uint256 hash, unsigned int n) const
{
    LOCK2(cs_main, wallet->cs_wallet);
    return wallet->IsLockedCoin(hash, n);
}

void WalletModel::lockCoin(COutPoint& output)
{
    LOCK2(cs_main, wallet->cs_wallet);
    wallet->LockCoin(output);
}

void WalletModel::unlockCoin(COutPoint& output)
{
    LOCK2(cs_main, wallet->cs_wallet);
    wallet->UnlockCoin(output);
}

void WalletModel::listLockedCoins(std::vector<COutPoint>& vOutpts)
{
    LOCK2(cs_main, wallet->cs_wallet);
    wallet->ListLockedCoins(vOutpts);
}

void WalletModel::loadReceiveRequests(std::vector<std::string>& vReceiveRequests)
{
    LOCK(wallet->cs_wallet);
    BOOST_FOREACH(const PAIRTYPE(CTxDestination, CAddressBookData)& item, wallet->mapAddressBook)
        BOOST_FOREACH(const PAIRTYPE(std::string, std::string)& item2, item.second.destdata)
            if (item2.first.size() > 2 && item2.first.substr(0,2) == "rr") // receive request
                vReceiveRequests.push_back(item2.second);
}

bool WalletModel::saveReceiveRequest(const std::string &sAddress, const int64_t nId, const std::string &sRequest)
{
    CTxDestination dest = CBitcoinAddress(sAddress).Get();

    std::stringstream ss;
    ss << nId;
    std::string key = "rr" + ss.str(); // "rr" prefix = "receive request" in destdata

    LOCK(wallet->cs_wallet);
    if (sRequest.empty())
        return wallet->EraseDestData(dest, key);
    else
        return wallet->AddDestData(dest, key, sRequest);
}<|MERGE_RESOLUTION|>--- conflicted
+++ resolved
@@ -36,10 +36,7 @@
     cachedEncryptionStatus(Unencrypted),
     cachedNumBlocks(0)
 {
-<<<<<<< HEAD
-=======
     fHaveWatchOnly = wallet->HaveWatchOnly();
->>>>>>> 69570148
     fForceCheckBalanceChanged = false;
 
     addressTableModel = new AddressTableModel(wallet, this);
@@ -76,17 +73,13 @@
     return wallet->GetBalance();
 }
 
-<<<<<<< HEAD
 
 qint64 WalletModel::getAnonymizedBalance() const
 {
     return wallet->GetAnonymizedBalance();
 }
 
-qint64 WalletModel::getUnconfirmedBalance() const
-=======
 CAmount WalletModel::getUnconfirmedBalance() const
->>>>>>> 69570148
 {
     return wallet->GetUnconfirmedBalance();
 }
@@ -136,11 +129,7 @@
     if(!lockWallet)
         return;
 
-<<<<<<< HEAD
-    if(chainActive.Height() != cachedNumBlocks || nDarksendRounds != cachedDarksendRounds || cachedTxLocks != nCompleteTXLocks)
-=======
-    if(fForceCheckBalanceChanged || chainActive.Height() != cachedNumBlocks)
->>>>>>> 69570148
+    if(fForceCheckBalanceChanged || chainActive.Height() != cachedNumBlocks || nDarksendRounds != cachedDarksendRounds || cachedTxLocks != nCompleteTXLocks)
     {
         fForceCheckBalanceChanged = false;
 
@@ -157,17 +146,10 @@
 
 void WalletModel::checkBalanceChanged()
 {
-<<<<<<< HEAD
-    qint64 newBalance = getBalance();
-    qint64 newUnconfirmedBalance = getUnconfirmedBalance();
-    qint64 newImmatureBalance = getImmatureBalance();
-    qint64 newAnonymizedBalance = getAnonymizedBalance();
-
-    if(cachedBalance != newBalance || cachedUnconfirmedBalance != newUnconfirmedBalance || cachedImmatureBalance != newImmatureBalance|| cachedAnonymizedBalance != newAnonymizedBalance || cachedTxLocks != nCompleteTXLocks)
-=======
     CAmount newBalance = getBalance();
     CAmount newUnconfirmedBalance = getUnconfirmedBalance();
     CAmount newImmatureBalance = getImmatureBalance();
+    CAmount newAnonymizedBalance = getAnonymizedBalance();
     CAmount newWatchOnlyBalance = 0;
     CAmount newWatchUnconfBalance = 0;
     CAmount newWatchImmatureBalance = 0;
@@ -179,24 +161,19 @@
     }
 
     if(cachedBalance != newBalance || cachedUnconfirmedBalance != newUnconfirmedBalance || cachedImmatureBalance != newImmatureBalance ||
+        cachedAnonymizedBalance != newAnonymizedBalance || cachedTxLocks != nCompleteTXLocks ||
         cachedWatchOnlyBalance != newWatchOnlyBalance || cachedWatchUnconfBalance != newWatchUnconfBalance || cachedWatchImmatureBalance != newWatchImmatureBalance)
->>>>>>> 69570148
     {
         cachedBalance = newBalance;
         cachedUnconfirmedBalance = newUnconfirmedBalance;
         cachedImmatureBalance = newImmatureBalance;
-<<<<<<< HEAD
         cachedAnonymizedBalance = newAnonymizedBalance;
         cachedTxLocks = nCompleteTXLocks;
-
-        emit balanceChanged(newBalance, newUnconfirmedBalance, newImmatureBalance, newAnonymizedBalance);
-=======
         cachedWatchOnlyBalance = newWatchOnlyBalance;
         cachedWatchUnconfBalance = newWatchUnconfBalance;
         cachedWatchImmatureBalance = newWatchImmatureBalance;
-        emit balanceChanged(newBalance, newUnconfirmedBalance, newImmatureBalance,
+        emit balanceChanged(newBalance, newUnconfirmedBalance, newImmatureBalance, newAnonymizedBalance,
                             newWatchOnlyBalance, newWatchUnconfBalance, newWatchImmatureBalance);
->>>>>>> 69570148
     }
 }
 
@@ -525,12 +502,23 @@
                               Q_ARG(int, status));
 }
 
+// queue notifications to show a non freezing progress dialog e.g. for rescan
+static bool fQueueNotifications = false;
+static std::vector<std::pair<uint256, ChangeType> > vQueueNotifications;
 static void NotifyTransactionChanged(WalletModel *walletmodel, CWallet *wallet, const uint256 &hash, ChangeType status)
 {
-    Q_UNUSED(wallet);
-    Q_UNUSED(hash);
-    Q_UNUSED(status);
-    QMetaObject::invokeMethod(walletmodel, "updateTransaction", Qt::QueuedConnection);
+    if (fQueueNotifications)
+    {
+        vQueueNotifications.push_back(make_pair(hash, status));
+        return;
+    }
+
+    QString strHash = QString::fromStdString(hash.GetHex());
+
+    qDebug() << "NotifyTransactionChanged : " + strHash + " status= " + QString::number(status);
+    QMetaObject::invokeMethod(walletmodel, "updateTransaction", Qt::QueuedConnection/*,
+                              Q_ARG(QString, strHash),
+                              Q_ARG(int, status)*/);
 }
 
 static void ShowProgress(WalletModel *walletmodel, const std::string &title, int nProgress)
@@ -539,15 +527,12 @@
     QMetaObject::invokeMethod(walletmodel, "showProgress", Qt::QueuedConnection,
                               Q_ARG(QString, QString::fromStdString(title)),
                               Q_ARG(int, nProgress));
-<<<<<<< HEAD
-=======
 }
 
 static void NotifyWatchonlyChanged(WalletModel *walletmodel, bool fHaveWatchonly)
 {
     QMetaObject::invokeMethod(walletmodel, "updateWatchOnlyFlag", Qt::QueuedConnection,
                               Q_ARG(bool, fHaveWatchonly));
->>>>>>> 69570148
 }
 
 void WalletModel::subscribeToCoreSignals()
