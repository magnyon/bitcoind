--- conflicted
+++ resolved
@@ -107,13 +107,8 @@
         // Pass through transaction notifications
         connect(this, SIGNAL(incomingTransaction(QString,int,CAmount,QString,QString,QString,QString)), gui, SLOT(incomingTransaction(QString,int,CAmount,QString,QString,QString,QString)));
 
-<<<<<<< HEAD
         // Connect HD enabled state signal
-        connect(this, SIGNAL(hdEnabledStatusChanged(int)), gui, SLOT(setHDStatus(int)));
-=======
-        // Connect HD enabled state signal 
         connect(this, SIGNAL(hdEnabledStatusChanged()), gui, SLOT(updateWalletStatus()));
->>>>>>> 243c9bb7
     }
 }
 
@@ -178,15 +173,11 @@
     QString address = ttm->data(index, TransactionTableModel::AddressRole).toString();
     QString label = ttm->data(index, TransactionTableModel::LabelRole).toString();
 
-<<<<<<< HEAD
     if (!clientModel->getOptionsModel()->getShowIncomingStakeNotifications()
         && ttm->data(index, TransactionTableModel::TypeRole) == TransactionRecord::Staked)
         return;
 
-    Q_EMIT incomingTransaction(date, walletModel->getOptionsModel()->getDisplayUnit(), amount, type, address, label);
-=======
     Q_EMIT incomingTransaction(date, walletModel->getOptionsModel()->getDisplayUnit(), amount, type, address, label, walletModel->getWalletName());
->>>>>>> 243c9bb7
 }
 
 void WalletView::gotoOverviewPage()
