--- conflicted
+++ resolved
@@ -19,24 +19,14 @@
     BEGIN
         BLOCK "040904E4" // U.S. English - multilingual (hex)
         BEGIN
-<<<<<<< HEAD
             VALUE "CompanyName",        "Zetacoin"
-            VALUE "FileDescription",    "Zetacoin Core (GUI node for Zetacoin)"
-=======
-            VALUE "CompanyName",        "Bitcoin"
-            VALUE "FileDescription",    PACKAGE_NAME " (GUI node for Bitcoin)"
->>>>>>> 0d719145
+            VALUE "FileDescription",    PACKAGE_NAME " (GUI node for Zetacoin)"
             VALUE "FileVersion",        VER_FILEVERSION_STR
             VALUE "InternalName",       "zetacoin-qt"
             VALUE "LegalCopyright",     COPYRIGHT_STR
             VALUE "LegalTrademarks1",   "Distributed under the MIT software license, see the accompanying file COPYING or http://www.opensource.org/licenses/mit-license.php."
-<<<<<<< HEAD
             VALUE "OriginalFilename",   "zetacoin-qt.exe"
-            VALUE "ProductName",        "Zetacoin Core"
-=======
-            VALUE "OriginalFilename",   "bitcoin-qt.exe"
             VALUE "ProductName",        PACKAGE_NAME
->>>>>>> 0d719145
             VALUE "ProductVersion",     VER_PRODUCTVERSION_STR
         END
     END
