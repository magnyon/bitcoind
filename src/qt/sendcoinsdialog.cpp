--- conflicted
+++ resolved
@@ -935,13 +935,10 @@
         }
         else // Valid address
         {
-<<<<<<< HEAD
+            const CTxDestination dest = addr.Get();
+            //if (!model->IsSpendable(dest)) {
             if (!model->ownAddress(addr)) // Unknown change address
             {
-=======
-            const CTxDestination dest = addr.Get();
-            if (!model->IsSpendable(dest)) {
->>>>>>> 7b57bc99
                 ui->labelCoinControlChangeLabel->setText(tr("Warning: Unknown change address"));
 
                 // confirmation dialog
