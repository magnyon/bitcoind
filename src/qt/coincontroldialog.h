// Copyright (c) 2011-2018 The Bitcoin Core developers
// Distributed under the MIT software license, see the accompanying
// file COPYING or http://www.opensource.org/licenses/mit-license.php.

#ifndef BITCOIN_QT_COINCONTROLDIALOG_H
#define BITCOIN_QT_COINCONTROLDIALOG_H

#include <amount.h>

#include <QAbstractButton>
#include <QAction>
#include <QDialog>
#include <QList>
#include <QMenu>
#include <QPoint>
#include <QString>
#include <QTreeWidgetItem>

class PlatformStyle;
class WalletModel;

class CCoinControl;

namespace Ui {
    class CoinControlDialog;
}

#define ASYMP_UTF8 "\xE2\x89\x88"

class CCoinControlWidgetItem : public QTreeWidgetItem
{
public:
<<<<<<< HEAD
    CCoinControlWidgetItem(QTreeWidget *parent, int type = Type) : QTreeWidgetItem(parent, type) {}
    CCoinControlWidgetItem(int type = Type) : QTreeWidgetItem(type) {}
    CCoinControlWidgetItem(QTreeWidgetItem *parent, int type = Type) : QTreeWidgetItem(parent, type) {}
=======
    explicit CCoinControlWidgetItem(QTreeWidget *parent, int type = Type) : QTreeWidgetItem(parent, type) {}
    explicit CCoinControlWidgetItem(int type = Type) : QTreeWidgetItem(type) {}
    explicit CCoinControlWidgetItem(QTreeWidgetItem *parent, int type = Type) : QTreeWidgetItem(parent, type) {}
>>>>>>> be92be56

    bool operator<(const QTreeWidgetItem &other) const;
};


class CoinControlDialog : public QDialog
{
    Q_OBJECT

public:
    explicit CoinControlDialog(const PlatformStyle *platformStyle, QWidget *parent = nullptr);
    ~CoinControlDialog();

    void setModel(WalletModel *model);

    // static because also called from sendcoinsdialog
    static void updateLabels(WalletModel*, QDialog*);

    static QList<CAmount> payAmounts;
    static CCoinControl *coinControl();
    static bool fSubtractFeeFromAmount;

private:
    Ui::CoinControlDialog *ui;
    WalletModel *model;
    int sortColumn;
    Qt::SortOrder sortOrder;

    QMenu *contextMenu;
    QTreeWidgetItem *contextMenuItem;
    QAction *copyTransactionHashAction;
    QAction *lockAction;
    QAction *unlockAction;

    const PlatformStyle *platformStyle;

    void sortView(int, Qt::SortOrder);
    void updateView();

    enum
    {
        COLUMN_CHECKBOX = 0,
        COLUMN_AMOUNT,
        COLUMN_LABEL,
        COLUMN_ADDRESS,
        COLUMN_DATE,
        COLUMN_CONFIRMATIONS,
<<<<<<< HEAD
        COLUMN_PRIORITY,
        COLUMN_TXHASH,
        COLUMN_VOUT_INDEX,
    };
=======
    };

    enum
    {
        TxHashRole = Qt::UserRole,
        VOutRole
    };

>>>>>>> be92be56
    friend class CCoinControlWidgetItem;

private Q_SLOTS:
    void showMenu(const QPoint &);
    void copyAmount();
    void copyLabel();
    void copyAddress();
    void copyTransactionHash();
    void lockCoin();
    void unlockCoin();
    void clipboardQuantity();
    void clipboardAmount();
    void clipboardFee();
    void clipboardAfterFee();
    void clipboardBytes();
    void clipboardLowOutput();
    void clipboardChange();
    void radioTreeMode(bool);
    void radioListMode(bool);
    void viewItemChanged(QTreeWidgetItem*, int);
    void headerSectionClicked(int);
    void buttonBoxClicked(QAbstractButton*);
    void buttonSelectAllClicked();
    void updateLabelLocked();
};

#endif // BITCOIN_QT_COINCONTROLDIALOG_H<|MERGE_RESOLUTION|>--- conflicted
+++ resolved
@@ -30,15 +30,9 @@
 class CCoinControlWidgetItem : public QTreeWidgetItem
 {
 public:
-<<<<<<< HEAD
-    CCoinControlWidgetItem(QTreeWidget *parent, int type = Type) : QTreeWidgetItem(parent, type) {}
-    CCoinControlWidgetItem(int type = Type) : QTreeWidgetItem(type) {}
-    CCoinControlWidgetItem(QTreeWidgetItem *parent, int type = Type) : QTreeWidgetItem(parent, type) {}
-=======
     explicit CCoinControlWidgetItem(QTreeWidget *parent, int type = Type) : QTreeWidgetItem(parent, type) {}
     explicit CCoinControlWidgetItem(int type = Type) : QTreeWidgetItem(type) {}
     explicit CCoinControlWidgetItem(QTreeWidgetItem *parent, int type = Type) : QTreeWidgetItem(parent, type) {}
->>>>>>> be92be56
 
     bool operator<(const QTreeWidgetItem &other) const;
 };
@@ -86,12 +80,6 @@
         COLUMN_ADDRESS,
         COLUMN_DATE,
         COLUMN_CONFIRMATIONS,
-<<<<<<< HEAD
-        COLUMN_PRIORITY,
-        COLUMN_TXHASH,
-        COLUMN_VOUT_INDEX,
-    };
-=======
     };
 
     enum
@@ -100,7 +88,6 @@
         VOutRole
     };
 
->>>>>>> be92be56
     friend class CCoinControlWidgetItem;
 
 private Q_SLOTS:
