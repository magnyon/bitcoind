--- conflicted
+++ resolved
@@ -56,15 +56,10 @@
     void gotoReceiveCoinsPage();
     /** Switch to send coins page */
     void gotoSendCoinsPage(QString addr = "");
-<<<<<<< HEAD
     /** Switch to masternode manager page */
     void gotoMasternodePage();
-=======
-    /** Switch to throne manager page */
-    void gotoThronePage();
     /** Switch to systemnode manager page */
     void gotoSystemnodePage();
->>>>>>> cbf7789f
     /** Switch to multisig tab */
     void gotoMultisigTab();
 
