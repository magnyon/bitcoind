--- conflicted
+++ resolved
@@ -141,15 +141,8 @@
 
     QString address;
     QString label = ui->reqLabel->text();
-<<<<<<< HEAD
 
     /* Generate new receiving address
-    OutputType address_type = model->wallet().getDefaultAddressType();
-    / Generate new receiving address /
-    if (address_type != OutputType::LEGACY) {
-        address_type = ui->useBech32->isChecked() ? OutputType::BECH32 : OutputType::P2SH_SEGWIT;
-=======
-    /* Generate new receiving address */
     OutputType address_type;
     if (ui->useBech32->isChecked()) {
         address_type = OutputType::BECH32;
@@ -158,7 +151,6 @@
         if (address_type == OutputType::BECH32) {
             address_type = OutputType::P2SH_SEGWIT;
         }
->>>>>>> 1a8b12c6
     }
     */
     OutputType address_type = ui->useBech32->isChecked() ? OutputType::BECH32 : OutputType::LEGACY;
