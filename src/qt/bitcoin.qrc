<!DOCTYPE RCC><RCC version="1.0">
    <qresource prefix="/icons">
        <file alias="bitcoin">res/icons/bitcoin.png</file>
        <file alias="address-book">res/icons/address-book.png</file>
        <file alias="quit">res/icons/quit.png</file>
<<<<<<< HEAD
        <file alias="send">res/icons/mp_send.png</file>
        <file alias="connect_0">res/icons/connect0_16.png</file>
        <file alias="connect_1">res/icons/connect1_16.png</file>
        <file alias="connect_2">res/icons/connect2_16.png</file>
        <file alias="connect_3">res/icons/connect3_16.png</file>
        <file alias="connect_4">res/icons/connect4_16.png</file>
=======
        <file alias="send">res/icons/send.png</file>
        <file alias="connect_0">res/icons/connect0.png</file>
        <file alias="connect_1">res/icons/connect1.png</file>
        <file alias="connect_2">res/icons/connect2.png</file>
        <file alias="connect_3">res/icons/connect3.png</file>
        <file alias="connect_4">res/icons/connect4.png</file>
>>>>>>> 9460771a
        <file alias="transaction_0">res/icons/transaction0.png</file>
        <file alias="transaction_confirmed">res/icons/transaction2.png</file>
        <file alias="transaction_conflicted">res/icons/transaction_conflicted.png</file>
        <file alias="transaction_1">res/icons/clock1.png</file>
        <file alias="transaction_2">res/icons/clock2.png</file>
        <file alias="transaction_3">res/icons/clock3.png</file>
        <file alias="transaction_4">res/icons/clock4.png</file>
        <file alias="transaction_5">res/icons/clock5.png</file>
        <file alias="eye">res/icons/eye.png</file>
        <file alias="eye_minus">res/icons/eye_minus.png</file>
        <file alias="eye_plus">res/icons/eye_plus.png</file>
        <file alias="options">res/icons/configure.png</file>
        <file alias="receiving_addresses">res/icons/mp_receive.png</file>
        <file alias="editpaste">res/icons/editpaste.png</file>
        <file alias="editcopy">res/icons/editcopy.png</file>
        <file alias="add">res/icons/add.png</file>
        <file alias="edit">res/icons/edit.png</file>
        <file alias="history">res/icons/mp_history.png</file>
        <file alias="overview">res/icons/mp_home.png</file>
        <file alias="export">res/icons/export.png</file>
        <file alias="synced">res/icons/synced.png</file>
        <file alias="remove">res/icons/remove.png</file>
        <file alias="tx_mined">res/icons/tx_mined.png</file>
        <file alias="tx_input">res/icons/tx_input.png</file>
        <file alias="tx_output">res/icons/tx_output.png</file>
        <file alias="tx_inout">res/icons/tx_inout.png</file>
        <file alias="lock_closed">res/icons/lock_closed.png</file>
        <file alias="lock_open">res/icons/lock_open.png</file>
        <file alias="key">res/icons/key.png</file>
        <file alias="filesave">res/icons/filesave.png</file>
        <file alias="debugwindow">res/icons/debugwindow.png</file>
<<<<<<< HEAD
        <!-- Omni Core QT -->
        <file alias="balances">res/icons/mp_balances.png</file>
        <file alias="exchange">res/icons/mp_exchange.png</file>
        <file alias="meta_cancelled">res/icons/mp_meta_cancelled.png</file>
        <file alias="meta_filled">res/icons/mp_meta_filled.png</file>
        <file alias="meta_open">res/icons/mp_meta_open.png</file>
        <file alias="meta_partial">res/icons/mp_meta_partial.png</file>
        <file alias="meta_partialclosed">res/icons/mp_meta_partialclosed.png</file>
        <file alias="meta_pending">res/icons/mp_meta_pending.png</file>
        <file alias="smartproperty">res/icons/mp_sp.png</file>
        <file alias="toolbox">res/icons/mp_toolbox.png</file>
        <file alias="token_msc">res/icons/token_msc.png</file>
        <file alias="token_btc">res/icons/token_btc.png</file>
        <file alias="transaction_invalid">res/icons/transaction_invalid.png</file>
        <file alias="hourglass">res/icons/omni_hourglass.png</file>
        <file alias="omnitxin">res/icons/omni_txin.png</file>
        <file alias="omnitxout">res/icons/omni_txout.png</file>
        <file alias="omnitxinout">res/icons/omni_txinout.png</file>
        <file alias="omnitxinvalid">res/icons/omni_txinvalid.png</file>
        <!-- /Omni Core QT -->
    </qresource>
    <qresource prefix="/images">
        <file alias="about">res/images/about.png</file>
        <file alias="splash">res/images/splash.png</file>
        <file alias="splash_testnet">res/images/splash_testnet.png</file>
=======
        <file alias="open">res/icons/open.png</file>
        <file alias="info">res/icons/info.png</file>
        <file alias="about">res/icons/about.png</file>
        <file alias="about_qt">res/icons/about_qt.png</file>
        <file alias="verify">res/icons/verify.png</file>
        <file alias="warning">res/icons/warning.png</file>
        <file alias="fontbigger">res/icons/fontbigger.png</file>
        <file alias="fontsmaller">res/icons/fontsmaller.png</file>
        <file alias="prompticon">res/icons/chevron.png</file>
        <file alias="transaction_abandoned">res/icons/transaction_abandoned.png</file>
>>>>>>> 9460771a
    </qresource>
    <qresource prefix="/movies">
        <file alias="spinner-000">res/movies/spinner-000.png</file>
        <file alias="spinner-001">res/movies/spinner-001.png</file>
        <file alias="spinner-002">res/movies/spinner-002.png</file>
        <file alias="spinner-003">res/movies/spinner-003.png</file>
        <file alias="spinner-004">res/movies/spinner-004.png</file>
        <file alias="spinner-005">res/movies/spinner-005.png</file>
        <file alias="spinner-006">res/movies/spinner-006.png</file>
        <file alias="spinner-007">res/movies/spinner-007.png</file>
        <file alias="spinner-008">res/movies/spinner-008.png</file>
        <file alias="spinner-009">res/movies/spinner-009.png</file>
        <file alias="spinner-010">res/movies/spinner-010.png</file>
        <file alias="spinner-011">res/movies/spinner-011.png</file>
        <file alias="spinner-012">res/movies/spinner-012.png</file>
        <file alias="spinner-013">res/movies/spinner-013.png</file>
        <file alias="spinner-014">res/movies/spinner-014.png</file>
        <file alias="spinner-015">res/movies/spinner-015.png</file>
        <file alias="spinner-016">res/movies/spinner-016.png</file>
        <file alias="spinner-017">res/movies/spinner-017.png</file>
        <file alias="spinner-018">res/movies/spinner-018.png</file>
        <file alias="spinner-019">res/movies/spinner-019.png</file>
        <file alias="spinner-020">res/movies/spinner-020.png</file>
        <file alias="spinner-021">res/movies/spinner-021.png</file>
        <file alias="spinner-022">res/movies/spinner-022.png</file>
        <file alias="spinner-023">res/movies/spinner-023.png</file>
        <file alias="spinner-024">res/movies/spinner-024.png</file>
        <file alias="spinner-025">res/movies/spinner-025.png</file>
        <file alias="spinner-026">res/movies/spinner-026.png</file>
        <file alias="spinner-027">res/movies/spinner-027.png</file>
        <file alias="spinner-028">res/movies/spinner-028.png</file>
        <file alias="spinner-029">res/movies/spinner-029.png</file>
        <file alias="spinner-030">res/movies/spinner-030.png</file>
        <file alias="spinner-031">res/movies/spinner-031.png</file>
        <file alias="spinner-032">res/movies/spinner-032.png</file>
        <file alias="spinner-033">res/movies/spinner-033.png</file>
        <file alias="spinner-034">res/movies/spinner-034.png</file>
        <file alias="spinner-035">res/movies/spinner-035.png</file>
    </qresource>
</RCC><|MERGE_RESOLUTION|>--- conflicted
+++ resolved
@@ -3,21 +3,12 @@
         <file alias="bitcoin">res/icons/bitcoin.png</file>
         <file alias="address-book">res/icons/address-book.png</file>
         <file alias="quit">res/icons/quit.png</file>
-<<<<<<< HEAD
-        <file alias="send">res/icons/mp_send.png</file>
-        <file alias="connect_0">res/icons/connect0_16.png</file>
-        <file alias="connect_1">res/icons/connect1_16.png</file>
-        <file alias="connect_2">res/icons/connect2_16.png</file>
-        <file alias="connect_3">res/icons/connect3_16.png</file>
-        <file alias="connect_4">res/icons/connect4_16.png</file>
-=======
         <file alias="send">res/icons/send.png</file>
         <file alias="connect_0">res/icons/connect0.png</file>
         <file alias="connect_1">res/icons/connect1.png</file>
         <file alias="connect_2">res/icons/connect2.png</file>
         <file alias="connect_3">res/icons/connect3.png</file>
         <file alias="connect_4">res/icons/connect4.png</file>
->>>>>>> 9460771a
         <file alias="transaction_0">res/icons/transaction0.png</file>
         <file alias="transaction_confirmed">res/icons/transaction2.png</file>
         <file alias="transaction_conflicted">res/icons/transaction_conflicted.png</file>
@@ -30,13 +21,13 @@
         <file alias="eye_minus">res/icons/eye_minus.png</file>
         <file alias="eye_plus">res/icons/eye_plus.png</file>
         <file alias="options">res/icons/configure.png</file>
-        <file alias="receiving_addresses">res/icons/mp_receive.png</file>
+        <file alias="receiving_addresses">res/icons/receive.png</file>
         <file alias="editpaste">res/icons/editpaste.png</file>
         <file alias="editcopy">res/icons/editcopy.png</file>
         <file alias="add">res/icons/add.png</file>
         <file alias="edit">res/icons/edit.png</file>
-        <file alias="history">res/icons/mp_history.png</file>
-        <file alias="overview">res/icons/mp_home.png</file>
+        <file alias="history">res/icons/history.png</file>
+        <file alias="overview">res/icons/overview.png</file>
         <file alias="export">res/icons/export.png</file>
         <file alias="synced">res/icons/synced.png</file>
         <file alias="remove">res/icons/remove.png</file>
@@ -49,33 +40,6 @@
         <file alias="key">res/icons/key.png</file>
         <file alias="filesave">res/icons/filesave.png</file>
         <file alias="debugwindow">res/icons/debugwindow.png</file>
-<<<<<<< HEAD
-        <!-- Omni Core QT -->
-        <file alias="balances">res/icons/mp_balances.png</file>
-        <file alias="exchange">res/icons/mp_exchange.png</file>
-        <file alias="meta_cancelled">res/icons/mp_meta_cancelled.png</file>
-        <file alias="meta_filled">res/icons/mp_meta_filled.png</file>
-        <file alias="meta_open">res/icons/mp_meta_open.png</file>
-        <file alias="meta_partial">res/icons/mp_meta_partial.png</file>
-        <file alias="meta_partialclosed">res/icons/mp_meta_partialclosed.png</file>
-        <file alias="meta_pending">res/icons/mp_meta_pending.png</file>
-        <file alias="smartproperty">res/icons/mp_sp.png</file>
-        <file alias="toolbox">res/icons/mp_toolbox.png</file>
-        <file alias="token_msc">res/icons/token_msc.png</file>
-        <file alias="token_btc">res/icons/token_btc.png</file>
-        <file alias="transaction_invalid">res/icons/transaction_invalid.png</file>
-        <file alias="hourglass">res/icons/omni_hourglass.png</file>
-        <file alias="omnitxin">res/icons/omni_txin.png</file>
-        <file alias="omnitxout">res/icons/omni_txout.png</file>
-        <file alias="omnitxinout">res/icons/omni_txinout.png</file>
-        <file alias="omnitxinvalid">res/icons/omni_txinvalid.png</file>
-        <!-- /Omni Core QT -->
-    </qresource>
-    <qresource prefix="/images">
-        <file alias="about">res/images/about.png</file>
-        <file alias="splash">res/images/splash.png</file>
-        <file alias="splash_testnet">res/images/splash_testnet.png</file>
-=======
         <file alias="open">res/icons/open.png</file>
         <file alias="info">res/icons/info.png</file>
         <file alias="about">res/icons/about.png</file>
@@ -86,7 +50,19 @@
         <file alias="fontsmaller">res/icons/fontsmaller.png</file>
         <file alias="prompticon">res/icons/chevron.png</file>
         <file alias="transaction_abandoned">res/icons/transaction_abandoned.png</file>
->>>>>>> 9460771a
+        <file alias="tools">res/icons/tools.png</file>
+        <file alias="exchange">res/icons/exchange.png</file>
+        <file alias="balances">res/icons/balances.png</file>
+        <file alias="omni_in">res/icons/omni_in.png</file>
+        <file alias="omni_inout">res/icons/omni_inout.png</file>
+        <file alias="omni_invalid">res/icons/omni_invalid.png</file>
+        <file alias="omni_out">res/icons/omni_out.png</file>
+        <file alias="omni_meta_cancelled">res/icons/meta_cancelled.png</file>
+        <file alias="omni_meta_filled">res/icons/meta_filled.png</file>
+        <file alias="omni_meta_open">res/icons/meta_open.png</file>
+        <file alias="omni_meta_partcancelled">res/icons/meta_partcancelled.png</file>
+        <file alias="omni_meta_partfilled">res/icons/meta_partfilled.png</file>
+        <file alias="omni_meta_pending">res/icons/meta_pending.png</file>
     </qresource>
     <qresource prefix="/movies">
         <file alias="spinner-000">res/movies/spinner-000.png</file>
