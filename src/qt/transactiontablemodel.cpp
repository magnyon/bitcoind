// Copyright (c) 2011-2014 The Bitcoin developers
// Distributed under the MIT/X11 software license, see the accompanying
// file COPYING or http://www.opensource.org/licenses/mit-license.php.

#include "transactiontablemodel.h"

#include "addresstablemodel.h"
#include "guiconstants.h"
#include "guiutil.h"
#include "optionsmodel.h"
#include "transactiondesc.h"
#include "transactionrecord.h"
#include "walletmodel.h"

#include "main.h"
#include "sync.h"
#include "uint256.h"
#include "util.h"
#include "wallet.h"

#include <QColor>
#include <QDateTime>
#include <QDebug>
#include <QIcon>
#include <QList>

// Amount column is right-aligned it contains numbers
static int column_alignments[] = {
        Qt::AlignLeft|Qt::AlignVCenter, /* status */
        Qt::AlignLeft|Qt::AlignVCenter, /* watchonly */
        Qt::AlignLeft|Qt::AlignVCenter, /* date */
        Qt::AlignLeft|Qt::AlignVCenter, /* type */
        Qt::AlignLeft|Qt::AlignVCenter, /* address */
        Qt::AlignRight|Qt::AlignVCenter /* amount */
    };

// Comparison operator for sort/binary search of model tx list
struct TxLessThan
{
    bool operator()(const TransactionRecord &a, const TransactionRecord &b) const
    {
        return a.hash < b.hash;
    }
    bool operator()(const TransactionRecord &a, const uint256 &b) const
    {
        return a.hash < b;
    }
    bool operator()(const uint256 &a, const TransactionRecord &b) const
    {
        return a < b.hash;
    }
};

// Private implementation
class TransactionTablePriv
{
public:
    TransactionTablePriv(CWallet *wallet, TransactionTableModel *parent) :
        wallet(wallet),
        parent(parent)
    {
    }

    CWallet *wallet;
    TransactionTableModel *parent;

    /* Local cache of wallet.
     * As it is in the same order as the CWallet, by definition
     * this is sorted by sha256.
     */
    QList<TransactionRecord> cachedWallet;

    /* Query entire wallet anew from core.
     */
    void refreshWallet()
    {
        qDebug() << "TransactionTablePriv::refreshWallet";
        cachedWallet.clear();
        {
            LOCK2(cs_main, wallet->cs_wallet);
            for(std::map<uint256, CWalletTx>::iterator it = wallet->mapWallet.begin(); it != wallet->mapWallet.end(); ++it)
            {
                if(TransactionRecord::showTransaction(it->second))
                    cachedWallet.append(TransactionRecord::decomposeTransaction(wallet, it->second));
            }
        }
    }

    /* Update our model of the wallet incrementally, to synchronize our model of the wallet
       with that of the core.

       Call with transaction that was added, removed or changed.
     */
    void updateWallet(const uint256 &hash, int status, bool showTransaction)
    {

        qDebug() << "TransactionTablePriv::updateWallet : " + QString::fromStdString(hash.ToString()) + " " + QString::number(status);

        // Find bounds of this transaction in model
        QList<TransactionRecord>::iterator lower = qLowerBound(
            cachedWallet.begin(), cachedWallet.end(), hash, TxLessThan());
        QList<TransactionRecord>::iterator upper = qUpperBound(
            cachedWallet.begin(), cachedWallet.end(), hash, TxLessThan());
        int lowerIndex = (lower - cachedWallet.begin());
        int upperIndex = (upper - cachedWallet.begin());
        bool inModel = (lower != upper);

        if(status == CT_UPDATED)
        {
            if(showTransaction && !inModel)
                status = CT_NEW; /* Not in model, but want to show, treat as new */
            if(!showTransaction && inModel)
                status = CT_DELETED; /* In model, but want to hide, treat as deleted */
        }

        qDebug() << "    inModel=" + QString::number(inModel) +
                    " Index=" + QString::number(lowerIndex) + "-" + QString::number(upperIndex) +
                    " showTransaction=" + QString::number(showTransaction) + " derivedStatus=" + QString::number(status);

        switch(status)
        {
        case CT_NEW:
            if(inModel)
            {
                qWarning() << "TransactionTablePriv::updateWallet : Warning: Got CT_NEW, but transaction is already in model";
                break;
            }
            if(showTransaction)
            {
                LOCK2(cs_main, wallet->cs_wallet);
                // Find transaction in wallet
                std::map<uint256, CWalletTx>::iterator mi = wallet->mapWallet.find(hash);
                if(mi == wallet->mapWallet.end())
                {
                    qWarning() << "TransactionTablePriv::updateWallet : Warning: Got CT_NEW, but transaction is not in wallet";
                    break;
                }
                // Added -- insert at the right position
                QList<TransactionRecord> toInsert =
                        TransactionRecord::decomposeTransaction(wallet, mi->second);
                if(!toInsert.isEmpty()) /* only if something to insert */
                {
                    parent->beginInsertRows(QModelIndex(), lowerIndex, lowerIndex+toInsert.size()-1);
                    int insert_idx = lowerIndex;
                    foreach(const TransactionRecord &rec, toInsert)
                    {
                        cachedWallet.insert(insert_idx, rec);
                        insert_idx += 1;
                    }
                    parent->endInsertRows();
                }
            }
            break;
        case CT_DELETED:
            if(!inModel)
            {
                qWarning() << "TransactionTablePriv::updateWallet : Warning: Got CT_DELETED, but transaction is not in model";
                break;
            }
            // Removed -- remove entire transaction from table
            parent->beginRemoveRows(QModelIndex(), lowerIndex, upperIndex-1);
            cachedWallet.erase(lower, upper);
            parent->endRemoveRows();
            break;
        case CT_UPDATED:
            // Miscellaneous updates -- nothing to do, status update will take care of this, and is only computed for
            // visible transactions.
            break;
        }
    }

    int size()
    {
        return cachedWallet.size();
    }

    TransactionRecord *index(int idx)
    {
        if(idx >= 0 && idx < cachedWallet.size())
        {
            TransactionRecord *rec = &cachedWallet[idx];

            // Get required locks upfront. This avoids the GUI from getting
            // stuck if the core is holding the locks for a longer time - for
            // example, during a wallet rescan.
            //
            // If a status update is needed (blocks came in since last check),
            //  update the status of this transaction from the wallet. Otherwise,
            // simply re-use the cached status.
            TRY_LOCK(cs_main, lockMain);
            if(lockMain)
            {
                TRY_LOCK(wallet->cs_wallet, lockWallet);
                if(lockWallet && rec->statusUpdateNeeded())
                {
                    std::map<uint256, CWalletTx>::iterator mi = wallet->mapWallet.find(rec->hash);

                    if(mi != wallet->mapWallet.end())
                    {
                        rec->updateStatus(mi->second);
                    }
                }
            }
            return rec;
        }
        return 0;
    }

    QString describe(TransactionRecord *rec, int unit)
    {
        {
            LOCK2(cs_main, wallet->cs_wallet);
            std::map<uint256, CWalletTx>::iterator mi = wallet->mapWallet.find(rec->hash);
            if(mi != wallet->mapWallet.end())
            {
                return TransactionDesc::toHTML(wallet, mi->second, rec, unit);
            }
        }
        return QString();
    }
};

TransactionTableModel::TransactionTableModel(CWallet* wallet, WalletModel *parent):
        QAbstractTableModel(parent),
        wallet(wallet),
        walletModel(parent),
        priv(new TransactionTablePriv(wallet, this)),
        fProcessingQueuedTransactions(false)
{
    columns << QString() << QString() << tr("Date") << tr("Type") << tr("Address") << BitcoinUnits::getAmountColumnTitle(walletModel->getOptionsModel()->getDisplayUnit());
    priv->refreshWallet();

    connect(walletModel->getOptionsModel(), SIGNAL(displayUnitChanged(int)), this, SLOT(updateDisplayUnit()));

    subscribeToCoreSignals();
}

TransactionTableModel::~TransactionTableModel()
{
    unsubscribeFromCoreSignals();
    delete priv;
}

<<<<<<< HEAD
=======
/** Updates the column title to "Amount (DisplayUnit)" and emits headerDataChanged() signal for table headers to react. */
void TransactionTableModel::updateAmountColumnTitle()
{
    columns[Amount] = BitcoinUnits::getAmountColumnTitle(walletModel->getOptionsModel()->getDisplayUnit());
    emit headerDataChanged(Qt::Horizontal,Amount,Amount);
}

>>>>>>> 4635a4c4
void TransactionTableModel::updateTransaction(const QString &hash, int status, bool showTransaction)
{
    uint256 updated;
    updated.SetHex(hash.toStdString());

    priv->updateWallet(updated, status, showTransaction);
}

void TransactionTableModel::updateConfirmations()
{
    // Blocks came in since last poll.
    // Invalidate status (number of confirmations) and (possibly) description
    //  for all rows. Qt is smart enough to only actually request the data for the
    //  visible rows.
    emit dataChanged(index(0, Status), index(priv->size()-1, Status));
    emit dataChanged(index(0, ToAddress), index(priv->size()-1, ToAddress));
}

int TransactionTableModel::rowCount(const QModelIndex &parent) const
{
    Q_UNUSED(parent);
    return priv->size();
}

int TransactionTableModel::columnCount(const QModelIndex &parent) const
{
    Q_UNUSED(parent);
    return columns.length();
}

QString TransactionTableModel::formatTxStatus(const TransactionRecord *wtx) const
{
    QString status;

    switch(wtx->status.status)
    {
    case TransactionStatus::OpenUntilBlock:
        status = tr("Open for %n more block(s)","",wtx->status.open_for);
        break;
    case TransactionStatus::OpenUntilDate:
        status = tr("Open until %1").arg(GUIUtil::dateTimeStr(wtx->status.open_for));
        break;
    case TransactionStatus::Offline:
        status = tr("Offline");
        break;
    case TransactionStatus::Unconfirmed:
        status = tr("Unconfirmed");
        break;
    case TransactionStatus::Confirming:
        status = tr("Confirming (%1 of %2 recommended confirmations)").arg(wtx->status.depth).arg(TransactionRecord::RecommendedNumConfirmations);
        break;
    case TransactionStatus::Confirmed:
        status = tr("Confirmed (%1 confirmations)").arg(wtx->status.depth);
        break;
    case TransactionStatus::Conflicted:
        status = tr("Conflicted");
        break;
    case TransactionStatus::Immature:
        status = tr("Immature (%1 confirmations, will be available after %2)").arg(wtx->status.depth).arg(wtx->status.depth + wtx->status.matures_in);
        break;
    case TransactionStatus::MaturesWarning:
        status = tr("This block was not received by any other nodes and will probably not be accepted!");
        break;
    case TransactionStatus::NotAccepted:
        status = tr("Generated but not accepted");
        break;
    }

    return status;
}

QString TransactionTableModel::formatTxDate(const TransactionRecord *wtx) const
{
    if(wtx->time)
    {
        return GUIUtil::dateTimeStr(wtx->time);
    }
    return QString();
}

/* Look up address in address book, if found return label (address)
   otherwise just return (address)
 */
QString TransactionTableModel::lookupAddress(const std::string &address, bool tooltip) const
{
    QString label = walletModel->getAddressTableModel()->labelForAddress(QString::fromStdString(address));
    QString description;
    if(!label.isEmpty())
    {
        description += label;
    }
    if(label.isEmpty() || tooltip)
    {
        description += QString(" (") + QString::fromStdString(address) + QString(")");
    }
    return description;
}

QString TransactionTableModel::formatTxType(const TransactionRecord *wtx) const
{
    switch(wtx->type)
    {
    case TransactionRecord::RecvWithAddress:
        return tr("Received with");
    case TransactionRecord::RecvFromOther:
        return tr("Received from");
    case TransactionRecord::RecvWithDarksend:
        return tr("Received via Darksend");
    case TransactionRecord::SendToAddress:
    case TransactionRecord::SendToOther:
        return tr("Sent to");
    case TransactionRecord::SendToSelf:
        return tr("Payment to yourself");
    case TransactionRecord::Generated:
        return tr("Mined");

    case TransactionRecord::DarksendDenominate:
        return tr("Darksend Denominate");
    case TransactionRecord::DarksendCollateralPayment:
        return tr("Darksend Collateral Payment");
    case TransactionRecord::DarksendMakeCollaterals:
        return tr("Darksend Make Collateral Inputs");
    case TransactionRecord::DarksendCreateDenominations:
        return tr("Darksend Create Denominations");
    case TransactionRecord::Darksent:
        return tr("Darksent");

    default:
        return QString();
    }
}

QVariant TransactionTableModel::txAddressDecoration(const TransactionRecord *wtx) const
{
    switch(wtx->type)
    {
    case TransactionRecord::Generated:
        return QIcon(":/icons/tx_mined");
    case TransactionRecord::RecvWithDarksend:
    case TransactionRecord::RecvWithAddress:
    case TransactionRecord::RecvFromOther:
        return QIcon(":/icons/tx_input");
    case TransactionRecord::SendToAddress:
    case TransactionRecord::SendToOther:
        return QIcon(":/icons/tx_output");
    default:
        return QIcon(":/icons/tx_inout");
    }
}

QString TransactionTableModel::formatTxToAddress(const TransactionRecord *wtx, bool tooltip) const
{
    QString watchAddress;
    if (tooltip) {
        // Mark transactions involving watch-only addresses by adding " (watch-only)"
        watchAddress = wtx->involvesWatchAddress ? QString(" (") + tr("watch-only") + QString(")") : "";
    }

    switch(wtx->type)
    {
    case TransactionRecord::RecvFromOther:
        return QString::fromStdString(wtx->address) + watchAddress;
    case TransactionRecord::RecvWithAddress:
    case TransactionRecord::RecvWithDarksend:
    case TransactionRecord::SendToAddress:
    case TransactionRecord::Generated:
<<<<<<< HEAD
    case TransactionRecord::Darksent:
        return lookupAddress(wtx->address, tooltip);
=======
        return lookupAddress(wtx->address, tooltip) + watchAddress;
>>>>>>> 4635a4c4
    case TransactionRecord::SendToOther:
        return QString::fromStdString(wtx->address) + watchAddress;
    case TransactionRecord::SendToSelf:
    default:
        return tr("(n/a)") + watchAddress;
    }
}

QVariant TransactionTableModel::addressColor(const TransactionRecord *wtx) const
{
    // Show addresses without label in a less visible color
    switch(wtx->type)
    {
    case TransactionRecord::RecvWithAddress:
    case TransactionRecord::SendToAddress:
    case TransactionRecord::Generated:
        {
        QString label = walletModel->getAddressTableModel()->labelForAddress(QString::fromStdString(wtx->address));
        if(label.isEmpty())
            return COLOR_BAREADDRESS;
        } break;
    case TransactionRecord::SendToSelf:
        return COLOR_BAREADDRESS;
    default:
        break;
    }
    return QVariant();
}

QString TransactionTableModel::formatTxAmount(const TransactionRecord *wtx, bool showUnconfirmed, BitcoinUnits::SeparatorStyle separators) const
{
    QString str = BitcoinUnits::format(walletModel->getOptionsModel()->getDisplayUnit(), wtx->credit + wtx->debit, false, separators);
    if(showUnconfirmed)
    {
        if(!wtx->status.countsForBalance)
        {
            str = QString("[") + str + QString("]");
        }
    }
    return QString(str);
}

QVariant TransactionTableModel::txStatusDecoration(const TransactionRecord *wtx) const
{
    switch(wtx->status.status)
    {
    case TransactionStatus::OpenUntilBlock:
    case TransactionStatus::OpenUntilDate:
        return COLOR_TX_STATUS_OPENUNTILDATE;
    case TransactionStatus::Offline:
        return COLOR_TX_STATUS_OFFLINE;
    case TransactionStatus::Unconfirmed:
        return QIcon(":/icons/transaction_0");
    case TransactionStatus::Confirming:
        switch(wtx->status.depth)
        {
        case 1: return QIcon(":/icons/transaction_1");
        case 2: return QIcon(":/icons/transaction_2");
        case 3: return QIcon(":/icons/transaction_3");
        case 4: return QIcon(":/icons/transaction_4");
        default: return QIcon(":/icons/transaction_5");
        };
    case TransactionStatus::Confirmed:
        return QIcon(":/icons/transaction_confirmed");
    case TransactionStatus::Conflicted:
        return QIcon(":/icons/transaction_conflicted");
    case TransactionStatus::Immature: {
        int total = wtx->status.depth + wtx->status.matures_in;
        int part = (wtx->status.depth * 4 / total) + 1;
        return QIcon(QString(":/icons/transaction_%1").arg(part));
        }
    case TransactionStatus::MaturesWarning:
    case TransactionStatus::NotAccepted:
        return QIcon(":/icons/transaction_0");
    default:
        return COLOR_BLACK;
    }
}

QVariant TransactionTableModel::txWatchonlyDecoration(const TransactionRecord *wtx) const
{
    if (wtx->involvesWatchAddress)
        return QIcon(":/icons/eye");
    else
        return QVariant();
}

QString TransactionTableModel::formatTooltip(const TransactionRecord *rec) const
{
    QString tooltip = formatTxStatus(rec) + QString("\n") + formatTxType(rec);
    if(rec->type==TransactionRecord::RecvFromOther || rec->type==TransactionRecord::SendToOther ||
       rec->type==TransactionRecord::SendToAddress || rec->type==TransactionRecord::RecvWithAddress)
    {
        tooltip += QString(" ") + formatTxToAddress(rec, true);
    }
    return tooltip;
}

QVariant TransactionTableModel::data(const QModelIndex &index, int role) const
{
    if(!index.isValid())
        return QVariant();
    TransactionRecord *rec = static_cast<TransactionRecord*>(index.internalPointer());

    switch(role)
    {
    case Qt::DecorationRole:
        switch(index.column())
        {
        case Status:
            return txStatusDecoration(rec);
        case Watchonly:
            return txWatchonlyDecoration(rec);
        case ToAddress:
            return txAddressDecoration(rec);
        }
        break;
    case Qt::DisplayRole:
        switch(index.column())
        {
        case Date:
            return formatTxDate(rec);
        case Type:
            return formatTxType(rec);
        case ToAddress:
            return formatTxToAddress(rec, false);
        case Amount:
            return formatTxAmount(rec, true, BitcoinUnits::separatorAlways);
        }
        break;
    case Qt::EditRole:
        // Edit role is used for sorting, so return the unformatted values
        switch(index.column())
        {
        case Status:
            return QString::fromStdString(rec->status.sortKey);
        case Date:
            return rec->time;
        case Type:
            return formatTxType(rec);
        case Watchonly:
            return (rec->involvesWatchAddress ? 1 : 0);
        case ToAddress:
            return formatTxToAddress(rec, true);
        case Amount:
            return qint64(rec->credit + rec->debit);
        }
        break;
    case Qt::ToolTipRole:
        return formatTooltip(rec);
    case Qt::TextAlignmentRole:
        return column_alignments[index.column()];
    case Qt::ForegroundRole:
        // Non-confirmed (but not immature) as transactions are grey
        if(!rec->status.countsForBalance && rec->status.status != TransactionStatus::Immature)
        {
            return COLOR_UNCONFIRMED;
        }
        if(index.column() == Amount && (rec->credit+rec->debit) < 0)
        {
            return COLOR_NEGATIVE;
        }
        if(index.column() == ToAddress)
        {
            return addressColor(rec);
        }
        break;
    case TypeRole:
        return rec->type;
    case DateRole:
        return QDateTime::fromTime_t(static_cast<uint>(rec->time));
    case WatchonlyRole:
        return rec->involvesWatchAddress;
    case WatchonlyDecorationRole:
        return txWatchonlyDecoration(rec);
    case LongDescriptionRole:
        return priv->describe(rec, walletModel->getOptionsModel()->getDisplayUnit());
    case AddressRole:
        return QString::fromStdString(rec->address);
    case LabelRole:
        return walletModel->getAddressTableModel()->labelForAddress(QString::fromStdString(rec->address));
    case AmountRole:
        return qint64(rec->credit + rec->debit);
    case TxIDRole:
        return rec->getTxID();
    case TxHashRole:
        return QString::fromStdString(rec->hash.ToString());
    case ConfirmedRole:
        return rec->status.countsForBalance;
    case FormattedAmountRole:
        // Used for copy/export, so don't include separators
        return formatTxAmount(rec, false, BitcoinUnits::separatorNever);
    case StatusRole:
        return rec->status.status;
    }
    return QVariant();
}

QVariant TransactionTableModel::headerData(int section, Qt::Orientation orientation, int role) const
{
    if(orientation == Qt::Horizontal)
    {
        if(role == Qt::DisplayRole)
        {
            return columns[section];
        }
        else if (role == Qt::TextAlignmentRole)
        {
            return column_alignments[section];
        } else if (role == Qt::ToolTipRole)
        {
            switch(section)
            {
            case Status:
                return tr("Transaction status. Hover over this field to show number of confirmations.");
            case Date:
                return tr("Date and time that the transaction was received.");
            case Type:
                return tr("Type of transaction.");
            case Watchonly:
                return tr("Whether or not a watch-only address is involved in this transaction.");
            case ToAddress:
                return tr("Destination address of transaction.");
            case Amount:
                return tr("Amount removed from or added to balance.");
            }
        }
    }
    return QVariant();
}

QModelIndex TransactionTableModel::index(int row, int column, const QModelIndex &parent) const
{
    Q_UNUSED(parent);
    TransactionRecord *data = priv->index(row);
    if(data)
    {
        return createIndex(row, column, priv->index(row));
    }
    return QModelIndex();
}

void TransactionTableModel::updateDisplayUnit()
{
    // emit dataChanged to update Amount column with the current unit
    updateAmountColumnTitle();
    emit dataChanged(index(0, Amount), index(priv->size()-1, Amount));
}

// queue notifications to show a non freezing progress dialog e.g. for rescan
struct TransactionNotification
{
public:
    TransactionNotification() {}
    TransactionNotification(uint256 hash, ChangeType status, bool showTransaction):
        hash(hash), status(status), showTransaction(showTransaction) {}

    void invoke(QObject *ttm)
    {
        QString strHash = QString::fromStdString(hash.GetHex());
        qDebug() << "NotifyTransactionChanged : " + strHash + " status= " + QString::number(status);
        QMetaObject::invokeMethod(ttm, "updateTransaction", Qt::QueuedConnection,
                                  Q_ARG(QString, strHash),
                                  Q_ARG(int, status),
                                  Q_ARG(bool, showTransaction));
    }
private:
    uint256 hash;
    ChangeType status;
    bool showTransaction;
};

static bool fQueueNotifications = false;
static std::vector< TransactionNotification > vQueueNotifications;

static void NotifyTransactionChanged(TransactionTableModel *ttm, CWallet *wallet, const uint256 &hash, ChangeType status)
{
    // Find transaction in wallet
    std::map<uint256, CWalletTx>::iterator mi = wallet->mapWallet.find(hash);
    // Determine whether to show transaction or not (determine this here so that no relocking is needed in GUI thread)
    bool inWallet = mi != wallet->mapWallet.end();
    bool showTransaction = (inWallet && TransactionRecord::showTransaction(mi->second));

    TransactionNotification notification(hash, status, showTransaction);

    if (fQueueNotifications)
    {
        vQueueNotifications.push_back(notification);
        return;
    }
    notification.invoke(ttm);
}

static void ShowProgress(TransactionTableModel *ttm, const std::string &title, int nProgress)
{
    if (nProgress == 0)
        fQueueNotifications = true;

    if (nProgress == 100)
    {
        fQueueNotifications = false;
        if (vQueueNotifications.size() > 10) // prevent balloon spam, show maximum 10 balloons
            QMetaObject::invokeMethod(ttm, "setProcessingQueuedTransactions", Qt::QueuedConnection, Q_ARG(bool, true));
        for (unsigned int i = 0; i < vQueueNotifications.size(); ++i)
        {
            if (vQueueNotifications.size() - i <= 10)
                QMetaObject::invokeMethod(ttm, "setProcessingQueuedTransactions", Qt::QueuedConnection, Q_ARG(bool, false));

            vQueueNotifications[i].invoke(ttm);
        }
        std::vector<TransactionNotification >().swap(vQueueNotifications); // clear
    }
}

void TransactionTableModel::subscribeToCoreSignals()
{
    // Connect signals to wallet
    wallet->NotifyTransactionChanged.connect(boost::bind(NotifyTransactionChanged, this, _1, _2, _3));
    wallet->ShowProgress.connect(boost::bind(ShowProgress, this, _1, _2));
}

void TransactionTableModel::unsubscribeFromCoreSignals()
{
    // Disconnect signals from wallet
    wallet->NotifyTransactionChanged.disconnect(boost::bind(NotifyTransactionChanged, this, _1, _2, _3));
    wallet->ShowProgress.disconnect(boost::bind(ShowProgress, this, _1, _2));
}<|MERGE_RESOLUTION|>--- conflicted
+++ resolved
@@ -93,7 +93,6 @@
      */
     void updateWallet(const uint256 &hash, int status, bool showTransaction)
     {
-
         qDebug() << "TransactionTablePriv::updateWallet : " + QString::fromStdString(hash.ToString()) + " " + QString::number(status);
 
         // Find bounds of this transaction in model
@@ -241,8 +240,6 @@
     delete priv;
 }
 
-<<<<<<< HEAD
-=======
 /** Updates the column title to "Amount (DisplayUnit)" and emits headerDataChanged() signal for table headers to react. */
 void TransactionTableModel::updateAmountColumnTitle()
 {
@@ -250,7 +247,6 @@
     emit headerDataChanged(Qt::Horizontal,Amount,Amount);
 }
 
->>>>>>> 4635a4c4
 void TransactionTableModel::updateTransaction(const QString &hash, int status, bool showTransaction)
 {
     uint256 updated;
@@ -417,12 +413,8 @@
     case TransactionRecord::RecvWithDarksend:
     case TransactionRecord::SendToAddress:
     case TransactionRecord::Generated:
-<<<<<<< HEAD
     case TransactionRecord::Darksent:
-        return lookupAddress(wtx->address, tooltip);
-=======
         return lookupAddress(wtx->address, tooltip) + watchAddress;
->>>>>>> 4635a4c4
     case TransactionRecord::SendToOther:
         return QString::fromStdString(wtx->address) + watchAddress;
     case TransactionRecord::SendToSelf:
