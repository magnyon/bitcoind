--- conflicted
+++ resolved
@@ -178,12 +178,7 @@
             if(id == propertyId) { includeAddress=true; break; }
         }
         if (!includeAddress) continue; //ignore this address, has never transacted in this propertyId
-<<<<<<< HEAD
         if (IsMyAddress(address) != ISMINE_SPENDABLE) continue; // ignore this address, it's not spendable
-        if ((address.substr(0,1)=="2") || (address.substr(0,3)=="3")) continue; //quick hack to not show P2SH addresses in from selector (can't be sent from UI)
-=======
-        if (!IsMyAddress(address)) continue; //ignore this address, it's not ours
->>>>>>> 6b0b6174
         ui->sendFromComboBox->addItem(QString::fromStdString(address + " \t" + FormatMP(propertyId, getUserAvailableMPbalance(address, propertyId)) + getTokenLabel(propertyId)));
     }
 
