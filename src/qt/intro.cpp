--- conflicted
+++ resolved
@@ -1,11 +1,6 @@
-<<<<<<< HEAD
-// Copyright (c) 2011-2014 The Bitcoin developers
-// Copyright (c) 2014-2015 The Dash developers
-// Distributed under the MIT/X11 software license, see the accompanying
-=======
 // Copyright (c) 2011-2015 The Bitcoin Core developers
+// Copyright (c) 2014-2016 The Dash Core developers
 // Distributed under the MIT software license, see the accompanying
->>>>>>> 86755bc8
 // file COPYING or http://www.opensource.org/licenses/mit-license.php.
 
 #include "intro.h"
@@ -24,16 +19,12 @@
 #include <cmath>
 
 static const uint64_t GB_BYTES = 1000000000LL;
-<<<<<<< HEAD
-static const uint64_t BLOCK_CHAIN_SIZE = 1LL * GB_BYTES;
-=======
 /* Minimum free space (in GB) needed for data directory */
-static const uint64_t BLOCK_CHAIN_SIZE = 80;
+static const uint64_t BLOCK_CHAIN_SIZE = 1;
 /* Minimum free space (in GB) needed for data directory when pruned; Does not include prune target */
-static const uint64_t CHAIN_STATE_SIZE = 2;
+static const uint64_t CHAIN_STATE_SIZE = 1;
 /* Total required space (in GB) depending on user choice (prune, not prune) */
 static uint64_t requiredSpace;
->>>>>>> 86755bc8
 
 /* Check free space asynchronously to prevent hanging the UI thread.
 
@@ -200,13 +191,8 @@
             try {
                 TryCreateDirectory(GUIUtil::qstringToBoostPath(dataDir));
                 break;
-<<<<<<< HEAD
-            } catch(fs::filesystem_error &e) {
+            } catch (const fs::filesystem_error&) {
                 QMessageBox::critical(0, tr("Dash Core"),
-=======
-            } catch (const fs::filesystem_error&) {
-                QMessageBox::critical(0, tr("Bitcoin Core"),
->>>>>>> 86755bc8
                     tr("Error: Specified data directory \"%1\" cannot be created.").arg(dataDir));
                 /* fall through, back to choosing screen */
             }
@@ -240,17 +226,10 @@
     {
         ui->freeSpace->setText("");
     } else {
-<<<<<<< HEAD
         QString freeString = tr("%1 GB of free space available").arg(bytesAvailable/GB_BYTES);
-        if(bytesAvailable < BLOCK_CHAIN_SIZE)
-        {
-            freeString += " " + tr("(of %1 GB needed)").arg(BLOCK_CHAIN_SIZE/GB_BYTES);
-=======
-        QString freeString = tr("%n GB of free space available", "", bytesAvailable/GB_BYTES);
         if(bytesAvailable < requiredSpace * GB_BYTES)
         {
-            freeString += " " + tr("(of %n GB needed)", "", requiredSpace);
->>>>>>> 86755bc8
+            freeString += " " + tr("(of %1 GB needed)").arg(requiredSpace);
             ui->freeSpace->setStyleSheet("QLabel { color: #800000 }");
         } else {
             ui->freeSpace->setStyleSheet("");
