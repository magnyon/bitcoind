--- conflicted
+++ resolved
@@ -7,18 +7,13 @@
 #include <qt/guiutil.h>
 #include <qt/walletmodel.h>
 
-<<<<<<< HEAD
-#include "base58.h"
-#include "wallet/wallet.h"
-#include "wallet/hdwallet.h"
-#include "wallet/rpchdwallet.h"
-#include "rpc/rpcutil.h"
-#include "util.h"
-#include "univalue.h"
-=======
 #include <base58.h>
 #include <wallet/wallet.h>
->>>>>>> f17942a3
+#include <wallet/hdwallet.h>
+#include <wallet/rpchdwallet.h>
+#include <rpc/rpcutil.h>
+#include <util.h>
+#include <univalue.h>
 
 
 #include <QMessageBox>
@@ -93,20 +88,16 @@
             LOCK(wallet->cs_wallet);
             for (const std::pair<CTxDestination, CAddressBookData>& item : wallet->mapAddressBook)
             {
-<<<<<<< HEAD
                 const CBitcoinAddress address(item.first, item.second.fBech32);
                 bool fMine = IsMine(*wallet, item.first);
-=======
-                const CTxDestination& address = item.first;
-                bool fMine = IsMine(*wallet, address);
->>>>>>> f17942a3
                 AddressTableEntry::Type addressType = translateTransactionType(
                         QString::fromStdString(item.second.purpose), fMine);
                 const std::string& strName = item.second.name;
 
                 cachedAddressTable.append(AddressTableEntry(addressType,
                                   QString::fromStdString(strName),
-                                  QString::fromStdString(EncodeDestination(address))));
+                                  //QString::fromStdString(EncodeDestination(address))));
+                                  QString::fromStdString(address.ToString())));
             }
         }
         // qLowerBound() and qUpperBound() require our cachedAddressTable list to be sorted in asc order
@@ -359,11 +350,7 @@
     priv->updateEntry(address, label, isMine, purpose, status);
 }
 
-<<<<<<< HEAD
-QString AddressTableModel::addRow(const QString &type, const QString &label, const QString &address, int addrType)
-=======
-QString AddressTableModel::addRow(const QString &type, const QString &label, const QString &address, const OutputType address_type)
->>>>>>> f17942a3
+QString AddressTableModel::addRow(const QString &type, const QString &label, const QString &address, const OutputType address_type, AddrType addrType)
 {
     std::string strLabel = label.toStdString();
     std::string strAddress = address.toStdString();
@@ -394,42 +381,34 @@
         QString sCommand;
         switch (addrType)
         {
-<<<<<<< HEAD
             case ADDR_STEALTH:
-                sCommand = "getnewstealthaddress ";     break;
+                sCommand = "getnewstealthaddress ";
+                sCommand += "\""+label+ "\" ";
+                sCommand += " 0 ";
+                sCommand += " 0 ";
+                sCommand += (address_type == OUTPUT_TYPE_BECH32) ? " true " : " false ";
+                break;
             case ADDR_EXT:
-                sCommand = "getnewextaddress ";         break;
+                sCommand = "getnewextaddress ";
+                sCommand += "\""+label+ "\" ";
+                break;
             default:
-                sCommand = "getnewaddress ";            break;
+                sCommand = "getnewaddress ";
+                sCommand += "\""+label+ "\" ";
+                sCommand += (address_type == OUTPUT_TYPE_BECH32) ? " true " : " false ";
+                sCommand += " false ";
+                sCommand += (addrType == ADDR_STANDARD256) ? " true " : " false ";
+                break;
         };
 
-        sCommand += "\""+label+ "\"";
-
-        if (addrType == ADDR_STANDARD256)
-            sCommand += " false false true"; // "account", "bech32", "hardened", "256bit"
+        // "account", "bech32", "hardened", "256bit"
+
+
 
         UniValue rv;
         if (!walletModel->tryCallRpc(sCommand, rv))
             return QString();
-
         return QString::fromStdString(rv.get_str());
-=======
-            WalletModel::UnlockContext ctx(walletModel->requestUnlock());
-            if(!ctx.isValid())
-            {
-                // Unlock wallet failed or was cancelled
-                editStatus = WALLET_UNLOCK_FAILURE;
-                return QString();
-            }
-            if(!wallet->GetKeyFromPool(newKey))
-            {
-                editStatus = KEY_GENERATION_FAILURE;
-                return QString();
-            }
-        }
-        wallet->LearnRelatedScripts(newKey, address_type);
-        strAddress = EncodeDestination(GetDestinationForKey(newKey, address_type));
->>>>>>> f17942a3
     }
     else
     {
