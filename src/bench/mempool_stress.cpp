// Copyright (c) 2011-2022 The Bitcoin Core developers
// Distributed under the MIT software license, see the accompanying
// file COPYING or http://www.opensource.org/licenses/mit-license.php.

#include <bench/bench.h>
#include <kernel/mempool_entry.h>
#include <policy/policy.h>
#include <random.h>
#include <test/util/setup_common.h>
#include <txmempool.h>
#include <util/chaintype.h>
#include <validation.h>

#include <vector>

static void AddTx(const CTransactionRef& tx, CTxMemPool& pool) EXCLUSIVE_LOCKS_REQUIRED(cs_main, pool.cs)
{
    int64_t nTime = 0;
    int64_t nEmbargo = 0;
    unsigned int nHeight = 1;
    uint64_t sequence = 0;
    bool spendsCoinbase = false;
    unsigned int sigOpCost = 4;
    LockPoints lp;
<<<<<<< HEAD
    pool.addUnchecked(CTxMemPoolEntry(tx, 1000, nTime, nEmbargo, nHeight, spendsCoinbase, sigOpCost, lp));
=======
    pool.addUnchecked(CTxMemPoolEntry(tx, 1000, nTime, nHeight, sequence, spendsCoinbase, sigOpCost, lp));
>>>>>>> 3e691258
}

struct Available {
    CTransactionRef ref;
    size_t vin_left{0};
    size_t tx_count;
    Available(CTransactionRef& ref, size_t tx_count) : ref(ref), tx_count(tx_count){}
};

static std::vector<CTransactionRef> CreateOrderedCoins(FastRandomContext& det_rand, int childTxs, int min_ancestors)
{
    std::vector<Available> available_coins;
    std::vector<CTransactionRef> ordered_coins;
    // Create some base transactions
    size_t tx_counter = 1;
    for (auto x = 0; x < 100; ++x) {
        CMutableTransaction tx = CMutableTransaction();
        tx.vin.resize(1);
        tx.vin[0].scriptSig = CScript() << CScriptNum(tx_counter);
        tx.vin[0].scriptWitness.stack.push_back(CScriptNum(x).getvch());
        tx.vout.resize(det_rand.randrange(10)+2);
        for (auto& out : tx.vout) {
            out.scriptPubKey = CScript() << CScriptNum(tx_counter) << OP_EQUAL;
            out.nValue = 10 * COIN;
        }
        ordered_coins.emplace_back(MakeTransactionRef(tx));
        available_coins.emplace_back(ordered_coins.back(), tx_counter++);
    }
    for (auto x = 0; x < childTxs && !available_coins.empty(); ++x) {
        CMutableTransaction tx = CMutableTransaction();
        size_t n_ancestors = det_rand.randrange(10)+1;
        for (size_t ancestor = 0; ancestor < n_ancestors && !available_coins.empty(); ++ancestor){
            size_t idx = det_rand.randrange(available_coins.size());
            Available coin = available_coins[idx];
            Txid hash = coin.ref->GetHash();
            // biased towards taking min_ancestors parents, but maybe more
            size_t n_to_take = det_rand.randrange(2) == 0 ?
                               min_ancestors :
                               min_ancestors + det_rand.randrange(coin.ref->vout.size() - coin.vin_left);
            for (size_t i = 0; i < n_to_take; ++i) {
                tx.vin.emplace_back();
                tx.vin.back().prevout = COutPoint(hash, coin.vin_left++);
                tx.vin.back().scriptSig = CScript() << coin.tx_count;
                tx.vin.back().scriptWitness.stack.push_back(CScriptNum(coin.tx_count).getvch());
            }
            if (coin.vin_left == coin.ref->vin.size()) {
                coin = available_coins.back();
                available_coins.pop_back();
            }
            tx.vout.resize(det_rand.randrange(10)+2);
            for (auto& out : tx.vout) {
                out.scriptPubKey = CScript() << CScriptNum(tx_counter) << OP_EQUAL;
                out.nValue = 10 * COIN;
            }
        }
        ordered_coins.emplace_back(MakeTransactionRef(tx));
        available_coins.emplace_back(ordered_coins.back(), tx_counter++);
    }
    return ordered_coins;
}

static void ComplexMemPool(benchmark::Bench& bench)
{
    FastRandomContext det_rand{true};
    int childTxs = 800;
    if (bench.complexityN() > 1) {
        childTxs = static_cast<int>(bench.complexityN());
    }
    std::vector<CTransactionRef> ordered_coins = CreateOrderedCoins(det_rand, childTxs, /*min_ancestors=*/1);
    const auto testing_setup = MakeNoLogFileContext<const TestingSetup>(ChainType::MAIN);
    CTxMemPool& pool = *testing_setup.get()->m_node.mempool;
    LOCK2(cs_main, pool.cs);
    bench.run([&]() NO_THREAD_SAFETY_ANALYSIS {
        for (auto& tx : ordered_coins) {
            AddTx(tx, pool);
        }
        pool.TrimToSize(pool.DynamicMemoryUsage() * 3 / 4);
        pool.TrimToSize(GetVirtualTransactionSize(*ordered_coins.front()));
    });
}

static void MempoolCheck(benchmark::Bench& bench)
{
    FastRandomContext det_rand{true};
    auto testing_setup = MakeNoLogFileContext<TestChain100Setup>(ChainType::REGTEST, {"-checkmempool=1"});
    CTxMemPool& pool = *testing_setup.get()->m_node.mempool;
    LOCK2(cs_main, pool.cs);
    testing_setup->PopulateMempool(det_rand, 400, true);
    const CCoinsViewCache& coins_tip = testing_setup.get()->m_node.chainman->ActiveChainstate().CoinsTip();

    bench.run([&]() NO_THREAD_SAFETY_ANALYSIS {
        // Bump up the spendheight so we don't hit premature coinbase spend errors.
        pool.check(coins_tip, /*spendheight=*/300);
    });
}

BENCHMARK(ComplexMemPool, benchmark::PriorityLevel::HIGH);
BENCHMARK(MempoolCheck, benchmark::PriorityLevel::HIGH);<|MERGE_RESOLUTION|>--- conflicted
+++ resolved
@@ -22,11 +22,7 @@
     bool spendsCoinbase = false;
     unsigned int sigOpCost = 4;
     LockPoints lp;
-<<<<<<< HEAD
-    pool.addUnchecked(CTxMemPoolEntry(tx, 1000, nTime, nEmbargo, nHeight, spendsCoinbase, sigOpCost, lp));
-=======
-    pool.addUnchecked(CTxMemPoolEntry(tx, 1000, nTime, nHeight, sequence, spendsCoinbase, sigOpCost, lp));
->>>>>>> 3e691258
+    pool.addUnchecked(CTxMemPoolEntry(tx, 1000, nTime, nEmbargo, nHeight, sequence, spendsCoinbase, sigOpCost, lp));
 }
 
 struct Available {
