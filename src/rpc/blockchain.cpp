// Copyright (c) 2010 Satoshi Nakamoto
// Copyright (c) 2009-2017 The Bitcoin Core developers
// Distributed under the MIT software license, see the accompanying
// file COPYING or http://www.opensource.org/licenses/mit-license.php.

#include <rpc/blockchain.h>

#include <amount.h>
#include <chain.h>
#include <chainparams.h>
#include <checkpoints.h>
#include <coins.h>
#include <consensus/validation.h>
#include <validation.h>
#include <core_io.h>
#include <policy/feerate.h>
#include <policy/policy.h>
#include <primitives/transaction.h>
#include <rpc/server.h>
#include <streams.h>
#include <sync.h>
#include <txdb.h>
#include <txmempool.h>
#include <util.h>
#include <utilstrencodings.h>
#include <hash.h>
#include <validationinterface.h>
#include <warnings.h>

#include <stdint.h>

#include <univalue.h>

#include <miner.h>

#include <boost/thread/thread.hpp> // boost::thread::interrupt

#include <memory>
#include <mutex>
#include <condition_variable>

struct CUpdatedBlock
{
    uint256 hash;
    int height;
};

static std::mutex cs_blockchange;
static std::condition_variable cond_blockchange;
static CUpdatedBlock latestblock;

extern void TxToJSON(const CTransaction& tx, const uint256 hashBlock, UniValue& entry);

/* Calculate the difficulty for a given block index,
 * or the block index of the given chain.
 */
double GetDifficulty(const CChain& chain, const CBlockIndex* blockindex)
{
    if (blockindex == nullptr)
    {
        if (chain.Tip() == nullptr)
            return 1.0;
        else
            blockindex = GetLastBlockIndex(chain.Tip(), false);
    }

    return blockindex->GetBlockDifficulty();
}

double GetDifficulty(const CBlockIndex* blockindex)
{
    return GetDifficulty(chainActive, blockindex);
}

UniValue blockheaderToJSON(const CBlockIndex* blockindex)
{
    AssertLockHeld(cs_main);
    UniValue result(UniValue::VOBJ);
    result.push_back(Pair("hash", blockindex->GetBlockHash().GetHex()));
    int confirmations = -1;
    // Only report confirmations if the block is on the main chain
    if (chainActive.Contains(blockindex))
        confirmations = chainActive.Height() - blockindex->nHeight + 1;
    result.push_back(Pair("confirmations", confirmations));
    result.push_back(Pair("height", blockindex->nHeight));
    result.push_back(Pair("version", blockindex->nVersion));
    result.push_back(Pair("versionHex", strprintf("%08x", blockindex->nVersion)));
    result.push_back(Pair("merkleroot", blockindex->hashMerkleRoot.GetHex()));
    result.push_back(Pair("time", (int64_t)blockindex->nTime));
    result.push_back(Pair("mediantime", (int64_t)blockindex->GetMedianTimePast()));
    result.push_back(Pair("nonce", (uint64_t)blockindex->nNonce));
    result.push_back(Pair("bits", strprintf("%08x", blockindex->nBits)));
    result.push_back(Pair("difficulty", GetDifficulty(blockindex)));
<<<<<<< HEAD
    result.push_back(Pair("chainwork", blockindex->nChainTrust.GetHex()));
=======
    result.push_back(Pair("chainwork", blockindex->nChainWork.GetHex()));
    result.push_back(Pair("nTx", (uint64_t)blockindex->nTx));
>>>>>>> f56c00b2

    if (blockindex->pprev)
        result.push_back(Pair("previousblockhash", blockindex->pprev->GetBlockHash().GetHex()));
    CBlockIndex *pnext = chainActive.Next(blockindex);
    if (pnext)
        result.push_back(Pair("nextblockhash", pnext->GetBlockHash().GetHex()));
    return result;
}

UniValue blockToJSON(const CBlock& block, const CBlockIndex* blockindex, bool txDetails)
{
    AssertLockHeld(cs_main);
    UniValue result(UniValue::VOBJ);
    result.push_back(Pair("hash", blockindex->GetBlockHash().GetHex()));
    int confirmations = -1;
    // Only report confirmations if the block is on the main chain
    if (chainActive.Contains(blockindex))
        confirmations = chainActive.Height() - blockindex->nHeight + 1;
    result.push_back(Pair("confirmations", confirmations));
    result.push_back(Pair("strippedsize", (int)::GetSerializeSize(block, SER_NETWORK, PROTOCOL_VERSION | SERIALIZE_TRANSACTION_NO_WITNESS)));
    result.push_back(Pair("size", (int)::GetSerializeSize(block, SER_NETWORK, PROTOCOL_VERSION)));
    result.push_back(Pair("weight", (int)::GetBlockWeight(block)));
    result.push_back(Pair("height", blockindex->nHeight));
    result.push_back(Pair("version", block.nVersion));
    result.push_back(Pair("versionHex", strprintf("%08x", block.nVersion)));
    result.push_back(Pair("merkleroot", block.hashMerkleRoot.GetHex()));
    result.push_back(Pair("time", (boost::uint64_t)block.GetBlockTime()));
    result.push_back(Pair("mediantime", (int64_t)blockindex->GetMedianTimePast()));
    result.push_back(Pair("nonce", (uint64_t)block.nNonce));
    result.push_back(Pair("bits", strprintf("%08x", block.nBits)));
    result.push_back(Pair("difficulty", GetDifficulty(blockindex)));
    result.push_back(Pair("mint", ValueFromAmount(blockindex->nMint)));
    result.push_back(Pair("chainwork", blockindex->nChainTrust.GetHex()));

    if (blockindex->pprev)
        result.push_back(Pair("previousblockhash", blockindex->pprev->GetBlockHash().GetHex()));
    CBlockIndex *pnext = chainActive.Next(blockindex);
    if (pnext)
        result.push_back(Pair("nextblockhash", pnext->GetBlockHash().GetHex()));

    result.push_back(Pair("flags", strprintf("%s%s", blockindex->IsProofOfStake()? "proof-of-stake" : "proof-of-work", blockindex->GeneratedStakeModifier()? " stake-modifier": "")));
    result.push_back(Pair("proofhash", blockindex->IsProofOfStake()? blockindex->hashProofOfStake.GetHex() : blockindex->GetBlockHash().GetHex()));
    result.push_back(Pair("entropybit", (int)blockindex->GetStakeEntropyBit()));
    result.push_back(Pair("modifier", strprintf("%016llx", blockindex->nStakeModifier)));
    result.push_back(Pair("modifierchecksum", strprintf("%08x", blockindex->nStakeModifierChecksum)));

    UniValue txs(UniValue::VARR);
    for (const auto& tx : block.vtx)
    {
        if(txDetails)
        {
            UniValue objTx(UniValue::VOBJ);
            TxToJSON(*tx, uint256(), objTx);
            txs.push_back(objTx);
        }
        else
            txs.push_back(tx->GetHash().GetHex());
    }
    result.push_back(Pair("tx", txs));
<<<<<<< HEAD
=======
    result.push_back(Pair("time", block.GetBlockTime()));
    result.push_back(Pair("mediantime", (int64_t)blockindex->GetMedianTimePast()));
    result.push_back(Pair("nonce", (uint64_t)block.nNonce));
    result.push_back(Pair("bits", strprintf("%08x", block.nBits)));
    result.push_back(Pair("difficulty", GetDifficulty(blockindex)));
    result.push_back(Pair("chainwork", blockindex->nChainWork.GetHex()));
    result.push_back(Pair("nTx", (uint64_t)blockindex->nTx));
>>>>>>> f56c00b2

    return result;
}

UniValue getblockcount(const JSONRPCRequest& request)
{
    if (request.fHelp || request.params.size() != 0)
        throw std::runtime_error(
            "getblockcount\n"
            "\nReturns the number of blocks in the longest blockchain.\n"
            "\nResult:\n"
            "n    (numeric) The current block count\n"
            "\nExamples:\n"
            + HelpExampleCli("getblockcount", "")
            + HelpExampleRpc("getblockcount", "")
        );

    LOCK(cs_main);
    return chainActive.Height();
}

UniValue getbestblockhash(const JSONRPCRequest& request)
{
    if (request.fHelp || request.params.size() != 0)
        throw std::runtime_error(
            "getbestblockhash\n"
            "\nReturns the hash of the best (tip) block in the longest blockchain.\n"
            "\nResult:\n"
            "\"hex\"      (string) the block hash hex encoded\n"
            "\nExamples:\n"
            + HelpExampleCli("getbestblockhash", "")
            + HelpExampleRpc("getbestblockhash", "")
        );

    LOCK(cs_main);
    return chainActive.Tip()->GetBlockHash().GetHex();
}

void RPCNotifyBlockChange(bool ibd, const CBlockIndex * pindex)
{
    if(pindex) {
        std::lock_guard<std::mutex> lock(cs_blockchange);
        latestblock.hash = pindex->GetBlockHash();
        latestblock.height = pindex->nHeight;
    }
    cond_blockchange.notify_all();
}

UniValue waitfornewblock(const JSONRPCRequest& request)
{
    if (request.fHelp || request.params.size() > 1)
        throw std::runtime_error(
            "waitfornewblock (timeout)\n"
            "\nWaits for a specific new block and returns useful info about it.\n"
            "\nReturns the current block on timeout or exit.\n"
            "\nArguments:\n"
            "1. timeout (int, optional, default=0) Time in milliseconds to wait for a response. 0 indicates no timeout.\n"
            "\nResult:\n"
            "{                           (json object)\n"
            "  \"hash\" : {       (string) The blockhash\n"
            "  \"height\" : {     (int) Block height\n"
            "}\n"
            "\nExamples:\n"
            + HelpExampleCli("waitfornewblock", "1000")
            + HelpExampleRpc("waitfornewblock", "1000")
        );
    int timeout = 0;
    if (!request.params[0].isNull())
        timeout = request.params[0].get_int();

    CUpdatedBlock block;
    {
        std::unique_lock<std::mutex> lock(cs_blockchange);
        block = latestblock;
        if(timeout)
            cond_blockchange.wait_for(lock, std::chrono::milliseconds(timeout), [&block]{return latestblock.height != block.height || latestblock.hash != block.hash || !IsRPCRunning(); });
        else
            cond_blockchange.wait(lock, [&block]{return latestblock.height != block.height || latestblock.hash != block.hash || !IsRPCRunning(); });
        block = latestblock;
    }
    UniValue ret(UniValue::VOBJ);
    ret.push_back(Pair("hash", block.hash.GetHex()));
    ret.push_back(Pair("height", block.height));
    return ret;
}

UniValue waitforblock(const JSONRPCRequest& request)
{
    if (request.fHelp || request.params.size() < 1 || request.params.size() > 2)
        throw std::runtime_error(
            "waitforblock <blockhash> (timeout)\n"
            "\nWaits for a specific new block and returns useful info about it.\n"
            "\nReturns the current block on timeout or exit.\n"
            "\nArguments:\n"
            "1. \"blockhash\" (required, string) Block hash to wait for.\n"
            "2. timeout       (int, optional, default=0) Time in milliseconds to wait for a response. 0 indicates no timeout.\n"
            "\nResult:\n"
            "{                           (json object)\n"
            "  \"hash\" : {       (string) The blockhash\n"
            "  \"height\" : {     (int) Block height\n"
            "}\n"
            "\nExamples:\n"
            + HelpExampleCli("waitforblock", "\"0000000000079f8ef3d2c688c244eb7a4570b24c9ed7b4a8c619eb02596f8862\", 1000")
            + HelpExampleRpc("waitforblock", "\"0000000000079f8ef3d2c688c244eb7a4570b24c9ed7b4a8c619eb02596f8862\", 1000")
        );
    int timeout = 0;

    uint256 hash = uint256S(request.params[0].get_str());

    if (!request.params[1].isNull())
        timeout = request.params[1].get_int();

    CUpdatedBlock block;
    {
        std::unique_lock<std::mutex> lock(cs_blockchange);
        if(timeout)
            cond_blockchange.wait_for(lock, std::chrono::milliseconds(timeout), [&hash]{return latestblock.hash == hash || !IsRPCRunning();});
        else
            cond_blockchange.wait(lock, [&hash]{return latestblock.hash == hash || !IsRPCRunning(); });
        block = latestblock;
    }

    UniValue ret(UniValue::VOBJ);
    ret.push_back(Pair("hash", block.hash.GetHex()));
    ret.push_back(Pair("height", block.height));
    return ret;
}

UniValue waitforblockheight(const JSONRPCRequest& request)
{
    if (request.fHelp || request.params.size() < 1 || request.params.size() > 2)
        throw std::runtime_error(
            "waitforblockheight <height> (timeout)\n"
            "\nWaits for (at least) block height and returns the height and hash\n"
            "of the current tip.\n"
            "\nReturns the current block on timeout or exit.\n"
            "\nArguments:\n"
            "1. height  (required, int) Block height to wait for (int)\n"
            "2. timeout (int, optional, default=0) Time in milliseconds to wait for a response. 0 indicates no timeout.\n"
            "\nResult:\n"
            "{                           (json object)\n"
            "  \"hash\" : {       (string) The blockhash\n"
            "  \"height\" : {     (int) Block height\n"
            "}\n"
            "\nExamples:\n"
            + HelpExampleCli("waitforblockheight", "\"100\", 1000")
            + HelpExampleRpc("waitforblockheight", "\"100\", 1000")
        );
    int timeout = 0;

    int height = request.params[0].get_int();

    if (!request.params[1].isNull())
        timeout = request.params[1].get_int();

    CUpdatedBlock block;
    {
        std::unique_lock<std::mutex> lock(cs_blockchange);
        if(timeout)
            cond_blockchange.wait_for(lock, std::chrono::milliseconds(timeout), [&height]{return latestblock.height >= height || !IsRPCRunning();});
        else
            cond_blockchange.wait(lock, [&height]{return latestblock.height >= height || !IsRPCRunning(); });
        block = latestblock;
    }
    UniValue ret(UniValue::VOBJ);
    ret.push_back(Pair("hash", block.hash.GetHex()));
    ret.push_back(Pair("height", block.height));
    return ret;
}

UniValue syncwithvalidationinterfacequeue(const JSONRPCRequest& request)
{
    if (request.fHelp || request.params.size() > 0) {
        throw std::runtime_error(
            "syncwithvalidationinterfacequeue\n"
            "\nWaits for the validation interface queue to catch up on everything that was there when we entered this function.\n"
            "\nExamples:\n"
            + HelpExampleCli("syncwithvalidationinterfacequeue","")
            + HelpExampleRpc("syncwithvalidationinterfacequeue","")
        );
    }
    SyncWithValidationInterfaceQueue();
    return NullUniValue;
}

UniValue getdifficulty(const JSONRPCRequest& request)
{
    if (request.fHelp || request.params.size() != 0)
        throw std::runtime_error(
            "getdifficulty\n"
            "\nReturns the difficulty as a multiple of the minimum difficulty.\n"
            "\nResult:\n"
            "n.nnn       (numeric) the difficulty as a multiple of the minimum difficulty.\n"
            "\nExamples:\n"
            + HelpExampleCli("getdifficulty", "")
            + HelpExampleRpc("getdifficulty", "")
        );

    LOCK(cs_main);
    UniValue obj(UniValue::VOBJ);
    obj.push_back(Pair("proof-of-work",        GetDifficulty(NULL)));
    obj.push_back(Pair("proof-of-stake",       GetDifficulty(GetLastBlockIndex(chainActive.Tip(), true))));
    obj.push_back(Pair("search-interval",      (int)nLastCoinStakeSearchInterval));
    return obj;
}

std::string EntryDescriptionString()
{
    return "    \"size\" : n,             (numeric) virtual transaction size as defined in BIP 141. This is different from actual serialized size for witness transactions as witness data is discounted.\n"
           "    \"fee\" : n,              (numeric) transaction fee in " + CURRENCY_UNIT + "\n"
           "    \"modifiedfee\" : n,      (numeric) transaction fee with fee deltas used for mining priority\n"
           "    \"time\" : n,             (numeric) local time transaction entered pool in seconds since 1 Jan 1970 GMT\n"
           "    \"height\" : n,           (numeric) block height when transaction entered pool\n"
           "    \"descendantcount\" : n,  (numeric) number of in-mempool descendant transactions (including this one)\n"
           "    \"descendantsize\" : n,   (numeric) virtual transaction size of in-mempool descendants (including this one)\n"
           "    \"descendantfees\" : n,   (numeric) modified fees (see above) of in-mempool descendants (including this one)\n"
           "    \"ancestorcount\" : n,    (numeric) number of in-mempool ancestor transactions (including this one)\n"
           "    \"ancestorsize\" : n,     (numeric) virtual transaction size of in-mempool ancestors (including this one)\n"
           "    \"ancestorfees\" : n,     (numeric) modified fees (see above) of in-mempool ancestors (including this one)\n"
           "    \"wtxid\" : hash,         (string) hash of serialized transaction, including witness data\n"
           "    \"depends\" : [           (array) unconfirmed transactions used as inputs for this transaction\n"
           "        \"transactionid\",    (string) parent transaction id\n"
           "       ... ]\n";
}

void entryToJSON(UniValue &info, const CTxMemPoolEntry &e)
{
    AssertLockHeld(mempool.cs);

    info.push_back(Pair("size", (int)e.GetTxSize()));
    info.push_back(Pair("fee", ValueFromAmount(e.GetFee())));
    info.push_back(Pair("modifiedfee", ValueFromAmount(e.GetModifiedFee())));
    info.push_back(Pair("time", e.GetTime()));
    info.push_back(Pair("height", (int)e.GetHeight()));
    info.push_back(Pair("descendantcount", e.GetCountWithDescendants()));
    info.push_back(Pair("descendantsize", e.GetSizeWithDescendants()));
    info.push_back(Pair("descendantfees", e.GetModFeesWithDescendants()));
    info.push_back(Pair("ancestorcount", e.GetCountWithAncestors()));
    info.push_back(Pair("ancestorsize", e.GetSizeWithAncestors()));
    info.push_back(Pair("ancestorfees", e.GetModFeesWithAncestors()));
    info.push_back(Pair("wtxid", mempool.vTxHashes[e.vTxHashesIdx].first.ToString()));
    const CTransaction& tx = e.GetTx();
    std::set<std::string> setDepends;
    for (const CTxIn& txin : tx.vin)
    {
        if (mempool.exists(txin.prevout.hash))
            setDepends.insert(txin.prevout.hash.ToString());
    }

    UniValue depends(UniValue::VARR);
    for (const std::string& dep : setDepends)
    {
        depends.push_back(dep);
    }

    info.push_back(Pair("depends", depends));
}

UniValue mempoolToJSON(bool fVerbose)
{
    if (fVerbose)
    {
        LOCK(mempool.cs);
        UniValue o(UniValue::VOBJ);
        for (const CTxMemPoolEntry& e : mempool.mapTx)
        {
            const uint256& hash = e.GetTx().GetHash();
            UniValue info(UniValue::VOBJ);
            entryToJSON(info, e);
            o.push_back(Pair(hash.ToString(), info));
        }
        return o;
    }
    else
    {
        std::vector<uint256> vtxid;
        mempool.queryHashes(vtxid);

        UniValue a(UniValue::VARR);
        for (const uint256& hash : vtxid)
            a.push_back(hash.ToString());

        return a;
    }
}

UniValue getrawmempool(const JSONRPCRequest& request)
{
    if (request.fHelp || request.params.size() > 1)
        throw std::runtime_error(
            "getrawmempool ( verbose )\n"
            "\nReturns all transaction ids in memory pool as a json array of string transaction ids.\n"
            "\nHint: use getmempoolentry to fetch a specific transaction from the mempool.\n"
            "\nArguments:\n"
            "1. verbose (boolean, optional, default=false) True for a json object, false for array of transaction ids\n"
            "\nResult: (for verbose = false):\n"
            "[                     (json array of string)\n"
            "  \"transactionid\"     (string) The transaction id\n"
            "  ,...\n"
            "]\n"
            "\nResult: (for verbose = true):\n"
            "{                           (json object)\n"
            "  \"transactionid\" : {       (json object)\n"
            + EntryDescriptionString()
            + "  }, ...\n"
            "}\n"
            "\nExamples:\n"
            + HelpExampleCli("getrawmempool", "true")
            + HelpExampleRpc("getrawmempool", "true")
        );

    bool fVerbose = false;
    if (!request.params[0].isNull())
        fVerbose = request.params[0].get_bool();

    return mempoolToJSON(fVerbose);
}

UniValue getmempoolancestors(const JSONRPCRequest& request)
{
    if (request.fHelp || request.params.size() < 1 || request.params.size() > 2) {
        throw std::runtime_error(
            "getmempoolancestors txid (verbose)\n"
            "\nIf txid is in the mempool, returns all in-mempool ancestors.\n"
            "\nArguments:\n"
            "1. \"txid\"                 (string, required) The transaction id (must be in mempool)\n"
            "2. verbose                  (boolean, optional, default=false) True for a json object, false for array of transaction ids\n"
            "\nResult (for verbose=false):\n"
            "[                       (json array of strings)\n"
            "  \"transactionid\"           (string) The transaction id of an in-mempool ancestor transaction\n"
            "  ,...\n"
            "]\n"
            "\nResult (for verbose=true):\n"
            "{                           (json object)\n"
            "  \"transactionid\" : {       (json object)\n"
            + EntryDescriptionString()
            + "  }, ...\n"
            "}\n"
            "\nExamples:\n"
            + HelpExampleCli("getmempoolancestors", "\"mytxid\"")
            + HelpExampleRpc("getmempoolancestors", "\"mytxid\"")
            );
    }

    bool fVerbose = false;
    if (!request.params[1].isNull())
        fVerbose = request.params[1].get_bool();

    uint256 hash = ParseHashV(request.params[0], "parameter 1");

    LOCK(mempool.cs);

    CTxMemPool::txiter it = mempool.mapTx.find(hash);
    if (it == mempool.mapTx.end()) {
        throw JSONRPCError(RPC_INVALID_ADDRESS_OR_KEY, "Transaction not in mempool");
    }

    CTxMemPool::setEntries setAncestors;
    uint64_t noLimit = std::numeric_limits<uint64_t>::max();
    std::string dummy;
    mempool.CalculateMemPoolAncestors(*it, setAncestors, noLimit, noLimit, noLimit, noLimit, dummy, false);

    if (!fVerbose) {
        UniValue o(UniValue::VARR);
        for (CTxMemPool::txiter ancestorIt : setAncestors) {
            o.push_back(ancestorIt->GetTx().GetHash().ToString());
        }

        return o;
    } else {
        UniValue o(UniValue::VOBJ);
        for (CTxMemPool::txiter ancestorIt : setAncestors) {
            const CTxMemPoolEntry &e = *ancestorIt;
            const uint256& _hash = e.GetTx().GetHash();
            UniValue info(UniValue::VOBJ);
            entryToJSON(info, e);
            o.push_back(Pair(_hash.ToString(), info));
        }
        return o;
    }
}

UniValue getmempooldescendants(const JSONRPCRequest& request)
{
    if (request.fHelp || request.params.size() < 1 || request.params.size() > 2) {
        throw std::runtime_error(
            "getmempooldescendants txid (verbose)\n"
            "\nIf txid is in the mempool, returns all in-mempool descendants.\n"
            "\nArguments:\n"
            "1. \"txid\"                 (string, required) The transaction id (must be in mempool)\n"
            "2. verbose                  (boolean, optional, default=false) True for a json object, false for array of transaction ids\n"
            "\nResult (for verbose=false):\n"
            "[                       (json array of strings)\n"
            "  \"transactionid\"           (string) The transaction id of an in-mempool descendant transaction\n"
            "  ,...\n"
            "]\n"
            "\nResult (for verbose=true):\n"
            "{                           (json object)\n"
            "  \"transactionid\" : {       (json object)\n"
            + EntryDescriptionString()
            + "  }, ...\n"
            "}\n"
            "\nExamples:\n"
            + HelpExampleCli("getmempooldescendants", "\"mytxid\"")
            + HelpExampleRpc("getmempooldescendants", "\"mytxid\"")
            );
    }

    bool fVerbose = false;
    if (!request.params[1].isNull())
        fVerbose = request.params[1].get_bool();

    uint256 hash = ParseHashV(request.params[0], "parameter 1");

    LOCK(mempool.cs);

    CTxMemPool::txiter it = mempool.mapTx.find(hash);
    if (it == mempool.mapTx.end()) {
        throw JSONRPCError(RPC_INVALID_ADDRESS_OR_KEY, "Transaction not in mempool");
    }

    CTxMemPool::setEntries setDescendants;
    mempool.CalculateDescendants(it, setDescendants);
    // CTxMemPool::CalculateDescendants will include the given tx
    setDescendants.erase(it);

    if (!fVerbose) {
        UniValue o(UniValue::VARR);
        for (CTxMemPool::txiter descendantIt : setDescendants) {
            o.push_back(descendantIt->GetTx().GetHash().ToString());
        }

        return o;
    } else {
        UniValue o(UniValue::VOBJ);
        for (CTxMemPool::txiter descendantIt : setDescendants) {
            const CTxMemPoolEntry &e = *descendantIt;
            const uint256& _hash = e.GetTx().GetHash();
            UniValue info(UniValue::VOBJ);
            entryToJSON(info, e);
            o.push_back(Pair(_hash.ToString(), info));
        }
        return o;
    }
}

UniValue getmempoolentry(const JSONRPCRequest& request)
{
    if (request.fHelp || request.params.size() != 1) {
        throw std::runtime_error(
            "getmempoolentry txid\n"
            "\nReturns mempool data for given transaction\n"
            "\nArguments:\n"
            "1. \"txid\"                   (string, required) The transaction id (must be in mempool)\n"
            "\nResult:\n"
            "{                           (json object)\n"
            + EntryDescriptionString()
            + "}\n"
            "\nExamples:\n"
            + HelpExampleCli("getmempoolentry", "\"mytxid\"")
            + HelpExampleRpc("getmempoolentry", "\"mytxid\"")
        );
    }

    uint256 hash = ParseHashV(request.params[0], "parameter 1");

    LOCK(mempool.cs);

    CTxMemPool::txiter it = mempool.mapTx.find(hash);
    if (it == mempool.mapTx.end()) {
        throw JSONRPCError(RPC_INVALID_ADDRESS_OR_KEY, "Transaction not in mempool");
    }

    const CTxMemPoolEntry &e = *it;
    UniValue info(UniValue::VOBJ);
    entryToJSON(info, e);
    return info;
}

UniValue getblockhash(const JSONRPCRequest& request)
{
    if (request.fHelp || request.params.size() != 1)
        throw std::runtime_error(
            "getblockhash height\n"
            "\nReturns hash of block in best-block-chain at height provided.\n"
            "\nArguments:\n"
            "1. height         (numeric, required) The height index\n"
            "\nResult:\n"
            "\"hash\"         (string) The block hash\n"
            "\nExamples:\n"
            + HelpExampleCli("getblockhash", "1000")
            + HelpExampleRpc("getblockhash", "1000")
        );

    LOCK(cs_main);

    int nHeight = request.params[0].get_int();
    if (nHeight < 0 || nHeight > chainActive.Height())
        throw JSONRPCError(RPC_INVALID_PARAMETER, "Block height out of range");

    CBlockIndex* pblockindex = chainActive[nHeight];
    return pblockindex->GetBlockHash().GetHex();
}

UniValue getblockheader(const JSONRPCRequest& request)
{
    if (request.fHelp || request.params.size() < 1 || request.params.size() > 2)
        throw std::runtime_error(
            "getblockheader \"hash\" ( verbose )\n"
            "\nIf verbose is false, returns a string that is serialized, hex-encoded data for blockheader 'hash'.\n"
            "If verbose is true, returns an Object with information about blockheader <hash>.\n"
            "\nArguments:\n"
            "1. \"hash\"          (string, required) The block hash\n"
            "2. verbose           (boolean, optional, default=true) true for a json object, false for the hex encoded data\n"
            "\nResult (for verbose = true):\n"
            "{\n"
            "  \"hash\" : \"hash\",     (string) the block hash (same as provided)\n"
            "  \"confirmations\" : n,   (numeric) The number of confirmations, or -1 if the block is not on the main chain\n"
            "  \"height\" : n,          (numeric) The block height or index\n"
            "  \"version\" : n,         (numeric) The block version\n"
            "  \"versionHex\" : \"00000000\", (string) The block version formatted in hexadecimal\n"
            "  \"merkleroot\" : \"xxxx\", (string) The merkle root\n"
            "  \"time\" : ttt,          (numeric) The block time in seconds since epoch (Jan 1 1970 GMT)\n"
            "  \"mediantime\" : ttt,    (numeric) The median block time in seconds since epoch (Jan 1 1970 GMT)\n"
            "  \"nonce\" : n,           (numeric) The nonce\n"
            "  \"bits\" : \"1d00ffff\", (string) The bits\n"
            "  \"difficulty\" : x.xxx,  (numeric) The difficulty\n"
            "  \"chainwork\" : \"0000...1f3\"     (string) Expected number of hashes required to produce the current chain (in hex)\n"
            "  \"nTx\" : n,             (numeric) The number of transactions in the block.\n"
            "  \"previousblockhash\" : \"hash\",  (string) The hash of the previous block\n"
            "  \"nextblockhash\" : \"hash\",      (string) The hash of the next block\n"
            "}\n"
            "\nResult (for verbose=false):\n"
            "\"data\"             (string) A string that is serialized, hex-encoded data for block 'hash'.\n"
            "\nExamples:\n"
            + HelpExampleCli("getblockheader", "\"00000000c937983704a73af28acdec37b049d214adbda81d7e2a3dd146f6ed09\"")
            + HelpExampleRpc("getblockheader", "\"00000000c937983704a73af28acdec37b049d214adbda81d7e2a3dd146f6ed09\"")
        );

    LOCK(cs_main);

    std::string strHash = request.params[0].get_str();
    uint256 hash(uint256S(strHash));

    bool fVerbose = true;
    if (!request.params[1].isNull())
        fVerbose = request.params[1].get_bool();

    if (mapBlockIndex.count(hash) == 0)
        throw JSONRPCError(RPC_INVALID_ADDRESS_OR_KEY, "Block not found");

    CBlockIndex* pblockindex = mapBlockIndex[hash];

    if (!fVerbose)
    {
        CDataStream ssBlock(SER_NETWORK, PROTOCOL_VERSION);
        ssBlock << pblockindex->GetBlockHeader();
        std::string strHex = HexStr(ssBlock.begin(), ssBlock.end());
        return strHex;
    }

    return blockheaderToJSON(pblockindex);
}

UniValue getblock(const JSONRPCRequest& request)
{
    if (request.fHelp || request.params.size() < 1 || request.params.size() > 2)
        throw std::runtime_error(
            "getblock \"blockhash\" ( verbosity ) \n"
            "\nIf verbosity is 0, returns a string that is serialized, hex-encoded data for block 'hash'.\n"
            "If verbosity is 1, returns an Object with information about block <hash>.\n"
            "If verbosity is 2, returns an Object with information about block <hash> and information about each transaction. \n"
            "\nArguments:\n"
            "1. \"blockhash\"          (string, required) The block hash\n"
            "2. verbosity              (numeric, optional, default=1) 0 for hex encoded data, 1 for a json object, and 2 for json object with transaction data\n"
            "\nResult (for verbosity = 0):\n"
            "\"data\"             (string) A string that is serialized, hex-encoded data for block 'hash'.\n"
            "\nResult (for verbosity = 1):\n"
            "{\n"
            "  \"hash\" : \"hash\",     (string) the block hash (same as provided)\n"
            "  \"confirmations\" : n,   (numeric) The number of confirmations, or -1 if the block is not on the main chain\n"
            "  \"size\" : n,            (numeric) The block size\n"
            "  \"strippedsize\" : n,    (numeric) The block size excluding witness data\n"
            "  \"weight\" : n           (numeric) The block weight as defined in BIP 141\n"
            "  \"height\" : n,          (numeric) The block height or index\n"
            "  \"version\" : n,         (numeric) The block version\n"
            "  \"versionHex\" : \"00000000\", (string) The block version formatted in hexadecimal\n"
            "  \"merkleroot\" : \"xxxx\", (string) The merkle root\n"
            "  \"tx\" : [               (array of string) The transaction ids\n"
            "     \"transactionid\"     (string) The transaction id\n"
            "     ,...\n"
            "  ],\n"
            "  \"time\" : ttt,          (numeric) The block time in seconds since epoch (Jan 1 1970 GMT)\n"
            "  \"mediantime\" : ttt,    (numeric) The median block time in seconds since epoch (Jan 1 1970 GMT)\n"
            "  \"nonce\" : n,           (numeric) The nonce\n"
            "  \"bits\" : \"1d00ffff\", (string) The bits\n"
            "  \"difficulty\" : x.xxx,  (numeric) The difficulty\n"
            "  \"chainwork\" : \"xxxx\",  (string) Expected number of hashes required to produce the chain up to this block (in hex)\n"
            "  \"nTx\" : n,             (numeric) The number of transactions in the block.\n"
            "  \"previousblockhash\" : \"hash\",  (string) The hash of the previous block\n"
            "  \"nextblockhash\" : \"hash\"       (string) The hash of the next block\n"
            "}\n"
            "\nResult (for verbosity = 2):\n"
            "{\n"
            "  ...,                     Same output as verbosity = 1.\n"
            "  \"tx\" : [               (array of Objects) The transactions in the format of the getrawtransaction RPC. Different from verbosity = 1 \"tx\" result.\n"
            "         ,...\n"
            "  ],\n"
            "  ,...                     Same output as verbosity = 1.\n"
            "}\n"
            "\nExamples:\n"
            + HelpExampleCli("getblock", "\"00000000c937983704a73af28acdec37b049d214adbda81d7e2a3dd146f6ed09\"")
            + HelpExampleRpc("getblock", "\"00000000c937983704a73af28acdec37b049d214adbda81d7e2a3dd146f6ed09\"")
        );

    LOCK(cs_main);

    std::string strHash = request.params[0].get_str();
    uint256 hash(uint256S(strHash));

    int verbosity = 1;
    if (!request.params[1].isNull()) {
        if(request.params[1].isNum())
            verbosity = request.params[1].get_int();
        else
            verbosity = request.params[1].get_bool() ? 1 : 0;
    }

    if (mapBlockIndex.count(hash) == 0)
        throw JSONRPCError(RPC_INVALID_ADDRESS_OR_KEY, "Block not found");

    CBlock block;
    CBlockIndex* pblockindex = mapBlockIndex[hash];

    if (fHavePruned && !(pblockindex->nStatus & BLOCK_HAVE_DATA) && pblockindex->nTx > 0)
        throw JSONRPCError(RPC_MISC_ERROR, "Block not available (pruned data)");

    if (!ReadBlockFromDisk(block, pblockindex, Params().GetConsensus()))
        // Block not found on disk. This could be because we have the block
        // header in our index but don't have the block (for example if a
        // non-whitelisted node sends us an unrequested long chain of valid
        // blocks, we add the headers to our index, but don't accept the
        // block).
        throw JSONRPCError(RPC_MISC_ERROR, "Block not found on disk");

    if (verbosity <= 0)
    {
        CDataStream ssBlock(SER_NETWORK, PROTOCOL_VERSION | RPCSerializationFlags());
        ssBlock << block;
        std::string strHex = HexStr(ssBlock.begin(), ssBlock.end());
        return strHex;
    }

    return blockToJSON(block, pblockindex, verbosity >= 2);
}

struct CCoinsStats
{
    int nHeight;
    uint256 hashBlock;
    uint64_t nTransactions;
    uint64_t nTransactionOutputs;
    uint64_t nBogoSize;
    uint256 hashSerialized;
    uint64_t nDiskSize;
    CAmount nTotalAmount;

    CCoinsStats() : nHeight(0), nTransactions(0), nTransactionOutputs(0), nBogoSize(0), nDiskSize(0), nTotalAmount(0) {}
};

static void ApplyStats(CCoinsStats &stats, CHashWriter& ss, const uint256& hash, const std::map<uint32_t, Coin>& outputs)
{
    assert(!outputs.empty());
    ss << hash;
    ss << VARINT(outputs.begin()->second.nHeight * 2 + outputs.begin()->second.fCoinBase);
    stats.nTransactions++;
    for (const auto output : outputs) {
        ss << VARINT(output.first + 1);
        ss << output.second.out.scriptPubKey;
        ss << VARINT(output.second.out.nValue);
        stats.nTransactionOutputs++;
        stats.nTotalAmount += output.second.out.nValue;
        stats.nBogoSize += 32 /* txid */ + 4 /* vout index */ + 4 /* height + coinbase */ + 8 /* amount */ +
                           2 /* scriptPubKey len */ + output.second.out.scriptPubKey.size() /* scriptPubKey */;
    }
    ss << VARINT(0);
}

//! Calculate statistics about the unspent transaction output set
static bool GetUTXOStats(CCoinsView *view, CCoinsStats &stats)
{
    std::unique_ptr<CCoinsViewCursor> pcursor(view->Cursor());
    assert(pcursor);

    CHashWriter ss(SER_GETHASH, PROTOCOL_VERSION);
    stats.hashBlock = pcursor->GetBestBlock();
    {
        LOCK(cs_main);
        stats.nHeight = mapBlockIndex.find(stats.hashBlock)->second->nHeight;
    }
    ss << stats.hashBlock;
    uint256 prevkey;
    std::map<uint32_t, Coin> outputs;
    while (pcursor->Valid()) {
        boost::this_thread::interruption_point();
        COutPoint key;
        Coin coin;
        if (pcursor->GetKey(key) && pcursor->GetValue(coin)) {
            if (!outputs.empty() && key.hash != prevkey) {
                ApplyStats(stats, ss, prevkey, outputs);
                outputs.clear();
            }
            prevkey = key.hash;
            outputs[key.n] = std::move(coin);
        } else {
            return error("%s: unable to read value", __func__);
        }
        pcursor->Next();
    }
    if (!outputs.empty()) {
        ApplyStats(stats, ss, prevkey, outputs);
    }
    stats.hashSerialized = ss.GetHash();
    stats.nDiskSize = view->EstimateSize();
    return true;
}

UniValue pruneblockchain(const JSONRPCRequest& request)
{
    if (request.fHelp || request.params.size() != 1)
        throw std::runtime_error(
            "pruneblockchain\n"
            "\nArguments:\n"
            "1. \"height\"       (numeric, required) The block height to prune up to. May be set to a discrete height, or a unix timestamp\n"
            "                  to prune blocks whose block time is at least 2 hours older than the provided timestamp.\n"
            "\nResult:\n"
            "n    (numeric) Height of the last block pruned.\n"
            "\nExamples:\n"
            + HelpExampleCli("pruneblockchain", "1000")
            + HelpExampleRpc("pruneblockchain", "1000"));

    if (!fPruneMode)
        throw JSONRPCError(RPC_MISC_ERROR, "Cannot prune blocks because node is not in prune mode.");

    LOCK(cs_main);

    int heightParam = request.params[0].get_int();
    if (heightParam < 0)
        throw JSONRPCError(RPC_INVALID_PARAMETER, "Negative block height.");

    // Height value more than a billion is too high to be a block height, and
    // too low to be a block time (corresponds to timestamp from Sep 2001).
    if (heightParam > 1000000000) {
        // Add a 2 hour buffer to include blocks which might have had old timestamps
        CBlockIndex* pindex = chainActive.FindEarliestAtLeast(heightParam - TIMESTAMP_WINDOW);
        if (!pindex) {
            throw JSONRPCError(RPC_INVALID_PARAMETER, "Could not find block with at least the specified timestamp.");
        }
        heightParam = pindex->nHeight;
    }

    unsigned int height = (unsigned int) heightParam;
    unsigned int chainHeight = (unsigned int) chainActive.Height();
    if (chainHeight < Params().PruneAfterHeight())
        throw JSONRPCError(RPC_MISC_ERROR, "Blockchain is too short for pruning.");
    else if (height > chainHeight)
        throw JSONRPCError(RPC_INVALID_PARAMETER, "Blockchain is shorter than the attempted prune height.");
    else if (height > chainHeight - MIN_BLOCKS_TO_KEEP) {
        LogPrint(BCLog::RPC, "Attempt to prune blocks close to the tip.  Retaining the minimum number of blocks.");
        height = chainHeight - MIN_BLOCKS_TO_KEEP;
    }

    PruneBlockFilesManual(height);
    return uint64_t(height);
}

UniValue gettxoutsetinfo(const JSONRPCRequest& request)
{
    if (request.fHelp || request.params.size() != 0)
        throw std::runtime_error(
            "gettxoutsetinfo\n"
            "\nReturns statistics about the unspent transaction output set.\n"
            "Note this call may take some time.\n"
            "\nResult:\n"
            "{\n"
            "  \"height\":n,     (numeric) The current block height (index)\n"
            "  \"bestblock\": \"hex\",   (string) The hash of the block at the tip of the chain\n"
            "  \"transactions\": n,      (numeric) The number of transactions with unspent outputs\n"
            "  \"txouts\": n,            (numeric) The number of unspent transaction outputs\n"
            "  \"bogosize\": n,          (numeric) A meaningless metric for UTXO set size\n"
            "  \"hash_serialized_2\": \"hash\", (string) The serialized hash\n"
            "  \"disk_size\": n,         (numeric) The estimated size of the chainstate on disk\n"
            "  \"total_amount\": x.xxx          (numeric) The total amount\n"
            "}\n"
            "\nExamples:\n"
            + HelpExampleCli("gettxoutsetinfo", "")
            + HelpExampleRpc("gettxoutsetinfo", "")
        );

    UniValue ret(UniValue::VOBJ);

    CCoinsStats stats;
    FlushStateToDisk();
    if (GetUTXOStats(pcoinsdbview.get(), stats)) {
        ret.push_back(Pair("height", (int64_t)stats.nHeight));
        ret.push_back(Pair("bestblock", stats.hashBlock.GetHex()));
        ret.push_back(Pair("transactions", (int64_t)stats.nTransactions));
        ret.push_back(Pair("txouts", (int64_t)stats.nTransactionOutputs));
        ret.push_back(Pair("bogosize", (int64_t)stats.nBogoSize));
        ret.push_back(Pair("hash_serialized_2", stats.hashSerialized.GetHex()));
        ret.push_back(Pair("disk_size", stats.nDiskSize));
        ret.push_back(Pair("total_amount", ValueFromAmount(stats.nTotalAmount)));
    } else {
        throw JSONRPCError(RPC_INTERNAL_ERROR, "Unable to read UTXO set");
    }
    return ret;
}

UniValue gettxout(const JSONRPCRequest& request)
{
    if (request.fHelp || request.params.size() < 2 || request.params.size() > 3)
        throw std::runtime_error(
            "gettxout \"txid\" n ( include_mempool )\n"
            "\nReturns details about an unspent transaction output.\n"
            "\nArguments:\n"
            "1. \"txid\"             (string, required) The transaction id\n"
            "2. \"n\"                (numeric, required) vout number\n"
            "3. \"include_mempool\"  (boolean, optional) Whether to include the mempool. Default: true."
            "     Note that an unspent output that is spent in the mempool won't appear.\n"
            "\nResult:\n"
            "{\n"
            "  \"bestblock\":  \"hash\",    (string) The hash of the block at the tip of the chain\n"
            "  \"confirmations\" : n,       (numeric) The number of confirmations\n"
            "  \"value\" : x.xxx,           (numeric) The transaction value in " + CURRENCY_UNIT + "\n"
            "  \"scriptPubKey\" : {         (json object)\n"
            "     \"asm\" : \"code\",       (string) \n"
            "     \"hex\" : \"hex\",        (string) \n"
            "     \"reqSigs\" : n,          (numeric) Number of required signatures\n"
            "     \"type\" : \"pubkeyhash\", (string) The type, eg pubkeyhash\n"
            "     \"addresses\" : [          (array of string) array of peercoin addresses\n"
            "        \"address\"     (string) peercoin address\n"
            "        ,...\n"
            "     ]\n"
            "  },\n"
            "  \"coinbase\" : true|false   (boolean) Coinbase or not\n"
            "}\n"

            "\nExamples:\n"
            "\nGet unspent transactions\n"
            + HelpExampleCli("listunspent", "") +
            "\nView the details\n"
            + HelpExampleCli("gettxout", "\"txid\" 1") +
            "\nAs a json rpc call\n"
            + HelpExampleRpc("gettxout", "\"txid\", 1")
        );

    LOCK(cs_main);

    UniValue ret(UniValue::VOBJ);

    std::string strHash = request.params[0].get_str();
    uint256 hash(uint256S(strHash));
    int n = request.params[1].get_int();
    COutPoint out(hash, n);
    bool fMempool = true;
    if (!request.params[2].isNull())
        fMempool = request.params[2].get_bool();

    Coin coin;
    if (fMempool) {
        LOCK(mempool.cs);
        CCoinsViewMemPool view(pcoinsTip.get(), mempool);
        if (!view.GetCoin(out, coin) || mempool.isSpent(out)) {
            return NullUniValue;
        }
    } else {
        if (!pcoinsTip->GetCoin(out, coin)) {
            return NullUniValue;
        }
    }

    BlockMap::iterator it = mapBlockIndex.find(pcoinsTip->GetBestBlock());
    CBlockIndex *pindex = it->second;
    ret.push_back(Pair("bestblock", pindex->GetBlockHash().GetHex()));
    if (coin.nHeight == MEMPOOL_HEIGHT) {
        ret.push_back(Pair("confirmations", 0));
    } else {
        ret.push_back(Pair("confirmations", (int64_t)(pindex->nHeight - coin.nHeight + 1)));
    }
    ret.push_back(Pair("value", ValueFromAmount(coin.out.nValue)));
    UniValue o(UniValue::VOBJ);
    ScriptPubKeyToUniv(coin.out.scriptPubKey, o, true);
    ret.push_back(Pair("scriptPubKey", o));
    ret.push_back(Pair("coinbase", (bool)coin.fCoinBase));

    return ret;
}

UniValue verifychain(const JSONRPCRequest& request)
{
    int nCheckLevel = gArgs.GetArg("-checklevel", DEFAULT_CHECKLEVEL);
    int nCheckDepth = gArgs.GetArg("-checkblocks", DEFAULT_CHECKBLOCKS);
    if (request.fHelp || request.params.size() > 2)
        throw std::runtime_error(
            "verifychain ( checklevel nblocks )\n"
            "\nVerifies blockchain database.\n"
            "\nArguments:\n"
            "1. checklevel   (numeric, optional, 0-4, default=" + strprintf("%d", nCheckLevel) + ") How thorough the block verification is.\n"
            "2. nblocks      (numeric, optional, default=" + strprintf("%d", nCheckDepth) + ", 0=all) The number of blocks to check.\n"
            "\nResult:\n"
            "true|false       (boolean) Verified or not\n"
            "\nExamples:\n"
            + HelpExampleCli("verifychain", "")
            + HelpExampleRpc("verifychain", "")
        );

    LOCK(cs_main);

    if (!request.params[0].isNull())
        nCheckLevel = request.params[0].get_int();
    if (!request.params[1].isNull())
        nCheckDepth = request.params[1].get_int();

    return CVerifyDB().VerifyDB(Params(), pcoinsTip.get(), nCheckLevel, nCheckDepth);
}

/** Implementation of IsSuperMajority with better feedback */
static UniValue SoftForkMajorityDesc(int version, CBlockIndex* pindex, const Consensus::Params& consensusParams)
{
    UniValue rv(UniValue::VOBJ);
    bool activated = false;
    switch(version)
    {
        case 2:
            activated = pindex->nHeight >= consensusParams.BIP34Height;
            break;
        case 3:
            activated = pindex->nHeight >= consensusParams.BIP66Height;
            break;
        case 4:
            activated = pindex->nHeight >= consensusParams.BIP65Height;
            break;
    }
    rv.push_back(Pair("status", activated));
    return rv;
}

static UniValue SoftForkDesc(const std::string &name, int version, CBlockIndex* pindex, const Consensus::Params& consensusParams)
{
    UniValue rv(UniValue::VOBJ);
    rv.push_back(Pair("id", name));
    rv.push_back(Pair("version", version));
    rv.push_back(Pair("reject", SoftForkMajorityDesc(version, pindex, consensusParams)));
    return rv;
}

static UniValue BIP9SoftForkDesc(const Consensus::Params& consensusParams, Consensus::DeploymentPos id)
{
    UniValue rv(UniValue::VOBJ);
    const ThresholdState thresholdState = VersionBitsTipState(consensusParams, id);
    switch (thresholdState) {
    case THRESHOLD_DEFINED: rv.push_back(Pair("status", "defined")); break;
    case THRESHOLD_STARTED: rv.push_back(Pair("status", "started")); break;
    case THRESHOLD_LOCKED_IN: rv.push_back(Pair("status", "locked_in")); break;
    case THRESHOLD_ACTIVE: rv.push_back(Pair("status", "active")); break;
    case THRESHOLD_FAILED: rv.push_back(Pair("status", "failed")); break;
    }
    if (THRESHOLD_STARTED == thresholdState)
    {
        rv.push_back(Pair("bit", consensusParams.vDeployments[id].bit));
    }
    rv.push_back(Pair("startTime", consensusParams.vDeployments[id].nStartTime));
    rv.push_back(Pair("timeout", consensusParams.vDeployments[id].nTimeout));
    rv.push_back(Pair("since", VersionBitsTipStateSinceHeight(consensusParams, id)));
    if (THRESHOLD_STARTED == thresholdState)
    {
        UniValue statsUV(UniValue::VOBJ);
        BIP9Stats statsStruct = VersionBitsTipStatistics(consensusParams, id);
        statsUV.push_back(Pair("period", statsStruct.period));
        statsUV.push_back(Pair("threshold", statsStruct.threshold));
        statsUV.push_back(Pair("elapsed", statsStruct.elapsed));
        statsUV.push_back(Pair("count", statsStruct.count));
        statsUV.push_back(Pair("possible", statsStruct.possible));
        rv.push_back(Pair("statistics", statsUV));
    }
    return rv;
}

void BIP9SoftForkDescPushBack(UniValue& bip9_softforks, const Consensus::Params& consensusParams, Consensus::DeploymentPos id)
{
    // Deployments with timeout value of 0 are hidden.
    // A timeout value of 0 guarantees a softfork will never be activated.
    // This is used when softfork codes are merged without specifying the deployment schedule.
    if (consensusParams.vDeployments[id].nTimeout > 0)
        bip9_softforks.push_back(Pair(VersionBitsDeploymentInfo[id].name, BIP9SoftForkDesc(consensusParams, id)));
}

UniValue getblockchaininfo(const JSONRPCRequest& request)
{
    if (request.fHelp || request.params.size() != 0)
        throw std::runtime_error(
            "getblockchaininfo\n"
            "Returns an object containing various state info regarding blockchain processing.\n"
            "\nResult:\n"
            "{\n"
            "  \"chain\": \"xxxx\",              (string) current network name as defined in BIP70 (main, test, regtest)\n"
            "  \"blocks\": xxxxxx,             (numeric) the current number of blocks processed in the server\n"
            "  \"headers\": xxxxxx,            (numeric) the current number of headers we have validated\n"
            "  \"bestblockhash\": \"...\",       (string) the hash of the currently best block\n"
            "  \"difficulty\": xxxxxx,         (numeric) the current difficulty\n"
            "  \"mediantime\": xxxxxx,         (numeric) median time for the current best block\n"
            "  \"verificationprogress\": xxxx, (numeric) estimate of verification progress [0..1]\n"
            "  \"initialblockdownload\": xxxx, (bool) (debug information) estimate of whether this node is in Initial Block Download mode.\n"
            "  \"chainwork\": \"xxxx\"           (string) total amount of work in active chain, in hexadecimal\n"
            "  \"size_on_disk\": xxxxxx,       (numeric) the estimated size of the block and undo files on disk\n"
            "  \"pruned\": xx,                 (boolean) if the blocks are subject to pruning\n"
            "  \"pruneheight\": xxxxxx,        (numeric) lowest-height complete block stored (only present if pruning is enabled)\n"
            "  \"automatic_pruning\": xx,      (boolean) whether automatic pruning is enabled (only present if pruning is enabled)\n"
            "  \"prune_target_size\": xxxxxx,  (numeric) the target size used by pruning (only present if automatic pruning is enabled)\n"
            "  \"softforks\": [                (array) status of softforks in progress\n"
            "     {\n"
            "        \"id\": \"xxxx\",           (string) name of softfork\n"
            "        \"version\": xx,          (numeric) block version\n"
            "        \"reject\": {             (object) progress toward rejecting pre-softfork blocks\n"
            "           \"status\": xx,        (boolean) true if threshold reached\n"
            "        },\n"
            "     }, ...\n"
            "  ],\n"
            "  \"bip9_softforks\": {           (object) status of BIP9 softforks in progress\n"
            "     \"xxxx\" : {                 (string) name of the softfork\n"
            "        \"status\": \"xxxx\",       (string) one of \"defined\", \"started\", \"locked_in\", \"active\", \"failed\"\n"
            "        \"bit\": xx,              (numeric) the bit (0-28) in the block version field used to signal this softfork (only for \"started\" status)\n"
            "        \"startTime\": xx,        (numeric) the minimum median time past of a block at which the bit gains its meaning\n"
            "        \"timeout\": xx,          (numeric) the median time past of a block at which the deployment is considered failed if not yet locked in\n"
            "        \"since\": xx,            (numeric) height of the first block to which the status applies\n"
            "        \"statistics\": {         (object) numeric statistics about BIP9 signalling for a softfork (only for \"started\" status)\n"
            "           \"period\": xx,        (numeric) the length in blocks of the BIP9 signalling period \n"
            "           \"threshold\": xx,     (numeric) the number of blocks with the version bit set required to activate the feature \n"
            "           \"elapsed\": xx,       (numeric) the number of blocks elapsed since the beginning of the current period \n"
            "           \"count\": xx,         (numeric) the number of blocks with the version bit set in the current period \n"
            "           \"possible\": xx       (boolean) returns false if there are not enough blocks left in this period to pass activation threshold \n"
            "        }\n"
            "     }\n"
            "  }\n"
            "  \"warnings\" : \"...\",           (string) any network and blockchain warnings.\n"
            "}\n"
            "\nExamples:\n"
            + HelpExampleCli("getblockchaininfo", "")
            + HelpExampleRpc("getblockchaininfo", "")
        );

    LOCK(cs_main);

    UniValue obj(UniValue::VOBJ);
    obj.push_back(Pair("chain",                 Params().NetworkIDString()));
    obj.push_back(Pair("blocks",                (int)chainActive.Height()));
    obj.push_back(Pair("headers",               pindexBestHeader ? pindexBestHeader->nHeight : -1));
    obj.push_back(Pair("bestblockhash",         chainActive.Tip()->GetBlockHash().GetHex()));
    obj.push_back(Pair("difficulty",            (double)GetDifficulty()));
    obj.push_back(Pair("mediantime",            (int64_t)chainActive.Tip()->GetMedianTimePast()));
    obj.push_back(Pair("verificationprogress",  GuessVerificationProgress(Params().TxData(), chainActive.Tip())));
    obj.push_back(Pair("initialblockdownload",  IsInitialBlockDownload()));
    obj.push_back(Pair("chainwork",             chainActive.Tip()->nChainTrust.GetHex()));
    obj.push_back(Pair("size_on_disk",          CalculateCurrentUsage()));
    obj.push_back(Pair("pruned",                fPruneMode));
    if (fPruneMode) {
        CBlockIndex* block = chainActive.Tip();
        assert(block);
        while (block->pprev && (block->pprev->nStatus & BLOCK_HAVE_DATA)) {
            block = block->pprev;
        }

        obj.push_back(Pair("pruneheight",        block->nHeight));

        // if 0, execution bypasses the whole if block.
        bool automatic_pruning = (gArgs.GetArg("-prune", 0) != 1);
        obj.push_back(Pair("automatic_pruning",  automatic_pruning));
        if (automatic_pruning) {
            obj.push_back(Pair("prune_target_size",  nPruneTarget));
        }
    }

    const Consensus::Params& consensusParams = Params().GetConsensus();
    CBlockIndex* tip = chainActive.Tip();
    UniValue softforks(UniValue::VARR);
    UniValue bip9_softforks(UniValue::VOBJ);
    softforks.push_back(SoftForkDesc("bip34", 2, tip, consensusParams));
    softforks.push_back(SoftForkDesc("bip66", 3, tip, consensusParams));
    softforks.push_back(SoftForkDesc("bip65", 4, tip, consensusParams));
    for (int pos = Consensus::DEPLOYMENT_CSV; pos != Consensus::MAX_VERSION_BITS_DEPLOYMENTS; ++pos) {
        BIP9SoftForkDescPushBack(bip9_softforks, consensusParams, static_cast<Consensus::DeploymentPos>(pos));
    }
    obj.push_back(Pair("softforks",             softforks));
    obj.push_back(Pair("bip9_softforks", bip9_softforks));

    obj.push_back(Pair("warnings", GetWarnings("statusbar")));
    return obj;
}

/** Comparison function for sorting the getchaintips heads.  */
struct CompareBlocksByHeight
{
    bool operator()(const CBlockIndex* a, const CBlockIndex* b) const
    {
        /* Make sure that unequal blocks with the same height do not compare
           equal. Use the pointers themselves to make a distinction. */

        if (a->nHeight != b->nHeight)
          return (a->nHeight > b->nHeight);

        return a < b;
    }
};

UniValue getchaintips(const JSONRPCRequest& request)
{
    if (request.fHelp || request.params.size() != 0)
        throw std::runtime_error(
            "getchaintips\n"
            "Return information about all known tips in the block tree,"
            " including the main chain as well as orphaned branches.\n"
            "\nResult:\n"
            "[\n"
            "  {\n"
            "    \"height\": xxxx,         (numeric) height of the chain tip\n"
            "    \"hash\": \"xxxx\",         (string) block hash of the tip\n"
            "    \"branchlen\": 0          (numeric) zero for main chain\n"
            "    \"status\": \"active\"      (string) \"active\" for the main chain\n"
            "  },\n"
            "  {\n"
            "    \"height\": xxxx,\n"
            "    \"hash\": \"xxxx\",\n"
            "    \"branchlen\": 1          (numeric) length of branch connecting the tip to the main chain\n"
            "    \"status\": \"xxxx\"        (string) status of the chain (active, valid-fork, valid-headers, headers-only, invalid)\n"
            "  }\n"
            "]\n"
            "Possible values for status:\n"
            "1.  \"invalid\"               This branch contains at least one invalid block\n"
            "2.  \"headers-only\"          Not all blocks for this branch are available, but the headers are valid\n"
            "3.  \"valid-headers\"         All blocks are available for this branch, but they were never fully validated\n"
            "4.  \"valid-fork\"            This branch is not part of the active chain, but is fully validated\n"
            "5.  \"active\"                This is the tip of the active main chain, which is certainly valid\n"
            "\nExamples:\n"
            + HelpExampleCli("getchaintips", "")
            + HelpExampleRpc("getchaintips", "")
        );

    LOCK(cs_main);

    /*
     * Idea:  the set of chain tips is chainActive.tip, plus orphan blocks which do not have another orphan building off of them.
     * Algorithm:
     *  - Make one pass through mapBlockIndex, picking out the orphan blocks, and also storing a set of the orphan block's pprev pointers.
     *  - Iterate through the orphan blocks. If the block isn't pointed to by another orphan, it is a chain tip.
     *  - add chainActive.Tip()
     */
    std::set<const CBlockIndex*, CompareBlocksByHeight> setTips;
    std::set<const CBlockIndex*> setOrphans;
    std::set<const CBlockIndex*> setPrevs;

    for (const std::pair<const uint256, CBlockIndex*>& item : mapBlockIndex)
    {
        if (!chainActive.Contains(item.second)) {
            setOrphans.insert(item.second);
            setPrevs.insert(item.second->pprev);
        }
    }

    for (std::set<const CBlockIndex*>::iterator it = setOrphans.begin(); it != setOrphans.end(); ++it)
    {
        if (setPrevs.erase(*it) == 0) {
            setTips.insert(*it);
        }
    }

    // Always report the currently active tip.
    setTips.insert(chainActive.Tip());

    /* Construct the output array.  */
    UniValue res(UniValue::VARR);
    for (const CBlockIndex* block : setTips)
    {
        UniValue obj(UniValue::VOBJ);
        obj.push_back(Pair("height", block->nHeight));
        obj.push_back(Pair("hash", block->phashBlock->GetHex()));

        const int branchLen = block->nHeight - chainActive.FindFork(block)->nHeight;
        obj.push_back(Pair("branchlen", branchLen));

        std::string status;
        if (chainActive.Contains(block)) {
            // This block is part of the currently active chain.
            status = "active";
        } else if (block->nStatus & BLOCK_FAILED_MASK) {
            // This block or one of its ancestors is invalid.
            status = "invalid";
        } else if (block->nChainTx == 0) {
            // This block cannot be connected because full block data for it or one of its parents is missing.
            status = "headers-only";
        } else if (block->IsValid(BLOCK_VALID_SCRIPTS)) {
            // This block is fully validated, but no longer part of the active chain. It was probably the active block once, but was reorganized.
            status = "valid-fork";
        } else if (block->IsValid(BLOCK_VALID_TREE)) {
            // The headers for this block are valid, but it has not been validated. It was probably never part of the most-work chain.
            status = "valid-headers";
        } else {
            // No clue.
            status = "unknown";
        }
        obj.push_back(Pair("status", status));

        res.push_back(obj);
    }

    return res;
}

UniValue mempoolInfoToJSON()
{
    UniValue ret(UniValue::VOBJ);
    ret.push_back(Pair("size", (int64_t) mempool.size()));
    ret.push_back(Pair("bytes", (int64_t) mempool.GetTotalTxSize()));
    ret.push_back(Pair("usage", (int64_t) mempool.DynamicMemoryUsage()));
    size_t maxmempool = gArgs.GetArg("-maxmempool", DEFAULT_MAX_MEMPOOL_SIZE) * 1000000;
    ret.push_back(Pair("maxmempool", (int64_t) maxmempool));
    ret.push_back(Pair("mempoolminfee", ValueFromAmount(std::max(mempool.GetMinFee(maxmempool), ::minRelayTxFee).GetFeePerK())));
    ret.push_back(Pair("minrelaytxfee", ValueFromAmount(::minRelayTxFee.GetFeePerK())));

    return ret;
}

UniValue getmempoolinfo(const JSONRPCRequest& request)
{
    if (request.fHelp || request.params.size() != 0)
        throw std::runtime_error(
            "getmempoolinfo\n"
            "\nReturns details on the active state of the TX memory pool.\n"
            "\nResult:\n"
            "{\n"
            "  \"size\": xxxxx,               (numeric) Current tx count\n"
            "  \"bytes\": xxxxx,              (numeric) Sum of all virtual transaction sizes as defined in BIP 141. Differs from actual serialized size because witness data is discounted\n"
            "  \"usage\": xxxxx,              (numeric) Total memory usage for the mempool\n"
            "  \"maxmempool\": xxxxx,         (numeric) Maximum memory usage for the mempool\n"
            "  \"mempoolminfee\": xxxxx       (numeric) Minimum fee rate in " + CURRENCY_UNIT + "/kB for tx to be accepted. Is the maximum of minrelaytxfee and minimum mempool fee\n"
            "  \"minrelaytxfee\": xxxxx       (numeric) Current minimum relay fee for transactions\n"
            "}\n"
            "\nExamples:\n"
            + HelpExampleCli("getmempoolinfo", "")
            + HelpExampleRpc("getmempoolinfo", "")
        );

    return mempoolInfoToJSON();
}

UniValue preciousblock(const JSONRPCRequest& request)
{
    if (request.fHelp || request.params.size() != 1)
        throw std::runtime_error(
            "preciousblock \"blockhash\"\n"
            "\nTreats a block as if it were received before others with the same work.\n"
            "\nA later preciousblock call can override the effect of an earlier one.\n"
            "\nThe effects of preciousblock are not retained across restarts.\n"
            "\nArguments:\n"
            "1. \"blockhash\"   (string, required) the hash of the block to mark as precious\n"
            "\nResult:\n"
            "\nExamples:\n"
            + HelpExampleCli("preciousblock", "\"blockhash\"")
            + HelpExampleRpc("preciousblock", "\"blockhash\"")
        );

    std::string strHash = request.params[0].get_str();
    uint256 hash(uint256S(strHash));
    CBlockIndex* pblockindex;

    {
        LOCK(cs_main);
        if (mapBlockIndex.count(hash) == 0)
            throw JSONRPCError(RPC_INVALID_ADDRESS_OR_KEY, "Block not found");

        pblockindex = mapBlockIndex[hash];
    }

    CValidationState state;
    PreciousBlock(state, Params(), pblockindex);

    if (!state.IsValid()) {
        throw JSONRPCError(RPC_DATABASE_ERROR, state.GetRejectReason());
    }

    return NullUniValue;
}

UniValue invalidateblock(const JSONRPCRequest& request)
{
    if (request.fHelp || request.params.size() != 1)
        throw std::runtime_error(
            "invalidateblock \"blockhash\"\n"
            "\nPermanently marks a block as invalid, as if it violated a consensus rule.\n"
            "\nArguments:\n"
            "1. \"blockhash\"   (string, required) the hash of the block to mark as invalid\n"
            "\nResult:\n"
            "\nExamples:\n"
            + HelpExampleCli("invalidateblock", "\"blockhash\"")
            + HelpExampleRpc("invalidateblock", "\"blockhash\"")
        );

    std::string strHash = request.params[0].get_str();
    uint256 hash(uint256S(strHash));
    CValidationState state;

    {
        LOCK(cs_main);
        if (mapBlockIndex.count(hash) == 0)
            throw JSONRPCError(RPC_INVALID_ADDRESS_OR_KEY, "Block not found");

        CBlockIndex* pblockindex = mapBlockIndex[hash];
        InvalidateBlock(state, Params(), pblockindex);
    }

    if (state.IsValid()) {
        ActivateBestChain(state, Params());
    }

    if (!state.IsValid()) {
        throw JSONRPCError(RPC_DATABASE_ERROR, state.GetRejectReason());
    }

    return NullUniValue;
}

UniValue reconsiderblock(const JSONRPCRequest& request)
{
    if (request.fHelp || request.params.size() != 1)
        throw std::runtime_error(
            "reconsiderblock \"blockhash\"\n"
            "\nRemoves invalidity status of a block and its descendants, reconsider them for activation.\n"
            "This can be used to undo the effects of invalidateblock.\n"
            "\nArguments:\n"
            "1. \"blockhash\"   (string, required) the hash of the block to reconsider\n"
            "\nResult:\n"
            "\nExamples:\n"
            + HelpExampleCli("reconsiderblock", "\"blockhash\"")
            + HelpExampleRpc("reconsiderblock", "\"blockhash\"")
        );

    std::string strHash = request.params[0].get_str();
    uint256 hash(uint256S(strHash));

    {
        LOCK(cs_main);
        if (mapBlockIndex.count(hash) == 0)
            throw JSONRPCError(RPC_INVALID_ADDRESS_OR_KEY, "Block not found");

        CBlockIndex* pblockindex = mapBlockIndex[hash];
        ResetBlockFailureFlags(pblockindex);
    }

    CValidationState state;
    ActivateBestChain(state, Params());

    if (!state.IsValid()) {
        throw JSONRPCError(RPC_DATABASE_ERROR, state.GetRejectReason());
    }

    return NullUniValue;
}

UniValue getchaintxstats(const JSONRPCRequest& request)
{
    if (request.fHelp || request.params.size() > 2)
        throw std::runtime_error(
            "getchaintxstats ( nblocks blockhash )\n"
            "\nCompute statistics about the total number and rate of transactions in the chain.\n"
            "\nArguments:\n"
            "1. nblocks      (numeric, optional) Size of the window in number of blocks (default: one month).\n"
            "2. \"blockhash\"  (string, optional) The hash of the block that ends the window.\n"
            "\nResult:\n"
            "{\n"
            "  \"time\": xxxxx,                (numeric) The timestamp for the final block in the window in UNIX format.\n"
            "  \"txcount\": xxxxx,             (numeric) The total number of transactions in the chain up to that point.\n"
            "  \"window_block_count\": xxxxx,  (numeric) Size of the window in number of blocks.\n"
            "  \"window_tx_count\": xxxxx,     (numeric) The number of transactions in the window. Only returned if \"window_block_count\" is > 0.\n"
            "  \"window_interval\": xxxxx,     (numeric) The elapsed time in the window in seconds. Only returned if \"window_block_count\" is > 0.\n"
            "  \"txrate\": x.xx,               (numeric) The average rate of transactions per second in the window. Only returned if \"window_interval\" is > 0.\n"
            "}\n"
            "\nExamples:\n"
            + HelpExampleCli("getchaintxstats", "")
            + HelpExampleRpc("getchaintxstats", "2016")
        );

    const CBlockIndex* pindex;
    int blockcount = 30 * 24 * 60 * 60 / Params().GetConsensus().nPowTargetSpacing; // By default: 1 month

    bool havehash = !request.params[1].isNull();
    uint256 hash;
    if (havehash) {
        hash = uint256S(request.params[1].get_str());
    }

    {
        LOCK(cs_main);
        if (havehash) {
            auto it = mapBlockIndex.find(hash);
            if (it == mapBlockIndex.end()) {
                throw JSONRPCError(RPC_INVALID_ADDRESS_OR_KEY, "Block not found");
            }
            pindex = it->second;
            if (!chainActive.Contains(pindex)) {
                throw JSONRPCError(RPC_INVALID_PARAMETER, "Block is not in main chain");
            }
        } else {
            pindex = chainActive.Tip();
        }
    }
    
    assert(pindex != nullptr);

    if (request.params[0].isNull()) {
        blockcount = std::max(0, std::min(blockcount, pindex->nHeight - 1));
    } else {
        blockcount = request.params[0].get_int();

        if (blockcount < 0 || (blockcount > 0 && blockcount >= pindex->nHeight)) {
            throw JSONRPCError(RPC_INVALID_PARAMETER, "Invalid block count: should be between 0 and the block's height - 1");
        }
    }

    const CBlockIndex* pindexPast = pindex->GetAncestor(pindex->nHeight - blockcount);
    int nTimeDiff = pindex->GetMedianTimePast() - pindexPast->GetMedianTimePast();
    int nTxDiff = pindex->nChainTx - pindexPast->nChainTx;

    UniValue ret(UniValue::VOBJ);
    ret.push_back(Pair("time", (int64_t)pindex->nTime));
    ret.push_back(Pair("txcount", (int64_t)pindex->nChainTx));
    ret.push_back(Pair("window_block_count", blockcount));
    if (blockcount > 0) {
        ret.push_back(Pair("window_tx_count", nTxDiff));
        ret.push_back(Pair("window_interval", nTimeDiff));
        if (nTimeDiff > 0) {
            ret.push_back(Pair("txrate", ((double)nTxDiff) / nTimeDiff));
        }
    }

    return ret;
}

UniValue savemempool(const JSONRPCRequest& request)
{
    if (request.fHelp || request.params.size() != 0) {
        throw std::runtime_error(
            "savemempool\n"
            "\nDumps the mempool to disk.\n"
            "\nExamples:\n"
            + HelpExampleCli("savemempool", "")
            + HelpExampleRpc("savemempool", "")
        );
    }

    if (!DumpMempool()) {
        throw JSONRPCError(RPC_MISC_ERROR, "Unable to dump mempool to disk");
    }

    return NullUniValue;
}

static const CRPCCommand commands[] =
{ //  category              name                      actor (function)         argNames
  //  --------------------- ------------------------  -----------------------  ----------
    { "blockchain",         "getblockchaininfo",      &getblockchaininfo,      {} },
    { "blockchain",         "getchaintxstats",        &getchaintxstats,        {"nblocks", "blockhash"} },
    { "blockchain",         "getbestblockhash",       &getbestblockhash,       {} },
    { "blockchain",         "getblockcount",          &getblockcount,          {} },
    { "blockchain",         "getblock",               &getblock,               {"blockhash","verbosity|verbose"} },
    { "blockchain",         "getblockhash",           &getblockhash,           {"height"} },
    { "blockchain",         "getblockheader",         &getblockheader,         {"blockhash","verbose"} },
    { "blockchain",         "getchaintips",           &getchaintips,           {} },
    { "blockchain",         "getdifficulty",          &getdifficulty,          {} },
    { "blockchain",         "getmempoolancestors",    &getmempoolancestors,    {"txid","verbose"} },
    { "blockchain",         "getmempooldescendants",  &getmempooldescendants,  {"txid","verbose"} },
    { "blockchain",         "getmempoolentry",        &getmempoolentry,        {"txid"} },
    { "blockchain",         "getmempoolinfo",         &getmempoolinfo,         {} },
    { "blockchain",         "getrawmempool",          &getrawmempool,          {"verbose"} },
    { "blockchain",         "gettxout",               &gettxout,               {"txid","n","include_mempool"} },
    { "blockchain",         "gettxoutsetinfo",        &gettxoutsetinfo,        {} },
    // peercoin: disabled until prune is correctly implemented
//    { "blockchain",         "pruneblockchain",        &pruneblockchain,        {"height"} },
    { "blockchain",         "savemempool",            &savemempool,            {} },
    { "blockchain",         "verifychain",            &verifychain,            {"checklevel","nblocks"} },

    { "blockchain",         "preciousblock",          &preciousblock,          {"blockhash"} },

    /* Not shown in help */
    { "hidden",             "invalidateblock",        &invalidateblock,        {"blockhash"} },
    { "hidden",             "reconsiderblock",        &reconsiderblock,        {"blockhash"} },
    { "hidden",             "waitfornewblock",        &waitfornewblock,        {"timeout"} },
    { "hidden",             "waitforblock",           &waitforblock,           {"blockhash","timeout"} },
    { "hidden",             "waitforblockheight",     &waitforblockheight,     {"height","timeout"} },
    { "hidden",             "syncwithvalidationinterfacequeue", &syncwithvalidationinterfacequeue, {} },
};

void RegisterBlockchainRPCCommands(CRPCTable &t)
{
    for (unsigned int vcidx = 0; vcidx < ARRAYLEN(commands); vcidx++)
        t.appendCommand(commands[vcidx].name, &commands[vcidx]);
}<|MERGE_RESOLUTION|>--- conflicted
+++ resolved
@@ -91,12 +91,8 @@
     result.push_back(Pair("nonce", (uint64_t)blockindex->nNonce));
     result.push_back(Pair("bits", strprintf("%08x", blockindex->nBits)));
     result.push_back(Pair("difficulty", GetDifficulty(blockindex)));
-<<<<<<< HEAD
     result.push_back(Pair("chainwork", blockindex->nChainTrust.GetHex()));
-=======
-    result.push_back(Pair("chainwork", blockindex->nChainWork.GetHex()));
     result.push_back(Pair("nTx", (uint64_t)blockindex->nTx));
->>>>>>> f56c00b2
 
     if (blockindex->pprev)
         result.push_back(Pair("previousblockhash", blockindex->pprev->GetBlockHash().GetHex()));
@@ -156,16 +152,7 @@
             txs.push_back(tx->GetHash().GetHex());
     }
     result.push_back(Pair("tx", txs));
-<<<<<<< HEAD
-=======
-    result.push_back(Pair("time", block.GetBlockTime()));
-    result.push_back(Pair("mediantime", (int64_t)blockindex->GetMedianTimePast()));
-    result.push_back(Pair("nonce", (uint64_t)block.nNonce));
-    result.push_back(Pair("bits", strprintf("%08x", block.nBits)));
-    result.push_back(Pair("difficulty", GetDifficulty(blockindex)));
-    result.push_back(Pair("chainwork", blockindex->nChainWork.GetHex()));
     result.push_back(Pair("nTx", (uint64_t)blockindex->nTx));
->>>>>>> f56c00b2
 
     return result;
 }
