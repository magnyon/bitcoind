// Copyright (c) 2010 Satoshi Nakamoto
// Copyright (c) 2009-2017 The Bitcoin Core developers
// Distributed under the MIT software license, see the accompanying
// file COPYING or http://www.opensource.org/licenses/mit-license.php.

#include <rpc/blockchain.h>

#include <amount.h>
#include <chain.h>
#include <chainparams.h>
#include <checkpoints.h>
#include <coins.h>
#include <consensus/validation.h>
#include <validation.h>
#include <core_io.h>
#include <policy/feerate.h>
#include <policy/policy.h>
#include <primitives/transaction.h>
#include <rpc/server.h>
#include <streams.h>
#include <sync.h>
#include <txdb.h>
#include <txmempool.h>
#include <util.h>
#include <utilstrencodings.h>
#include <hash.h>
#include <validationinterface.h>
#include <warnings.h>
#include <key_io.h>

#include <stdint.h>

#include <univalue.h>

#include <boost/thread/thread.hpp> // boost::thread::interrupt

#include <memory>
#include <mutex>
#include <condition_variable>

struct CUpdatedBlock
{
    uint256 hash;
    int height;
};

static std::mutex cs_blockchange;
static std::condition_variable cond_blockchange;
static CUpdatedBlock latestblock;

/* Calculate the difficulty for a given block index,
 * or the block index of the given chain.
 */
double GetDifficulty(const CChain& chain, const CBlockIndex* blockindex)
{
    if (blockindex == nullptr)
    {
        if (chain.Tip() == nullptr)
            return 1.0;
        else
            blockindex = chain.Tip();
    }

    int nShift = (blockindex->nBits >> 24) & 0xff;
    double dDiff =
        (double)0x0000ffff / (double)(blockindex->nBits & 0x00ffffff);

    while (nShift < 29)
    {
        dDiff *= 256.0;
        nShift++;
    }
    while (nShift > 29)
    {
        dDiff /= 256.0;
        nShift--;
    }

    return dDiff;
}

double GetDifficulty(const CBlockIndex* blockindex)
{
    return GetDifficulty(chainActive, blockindex);
}

UniValue blockheaderToJSON(const CBlockIndex* blockindex)
{
    AssertLockHeld(cs_main);
    UniValue result(UniValue::VOBJ);
    result.pushKV("hash", blockindex->GetBlockHash().GetHex());
    int confirmations = -1;
    // Only report confirmations if the block is on the main chain
    if (chainActive.Contains(blockindex))
        confirmations = chainActive.Height() - blockindex->nHeight + 1;
    result.pushKV("confirmations", confirmations);
    result.pushKV("height", blockindex->nHeight);
    result.pushKV("version", blockindex->nVersion);
    result.pushKV("versionHex", strprintf("%08x", blockindex->nVersion));
    result.pushKV("merkleroot", blockindex->hashMerkleRoot.GetHex());
    result.pushKV("witnessmerkleroot", blockindex->hashWitnessMerkleRoot.GetHex());
    PushTime(result, "time", blockindex->nTime);
    PushTime(result, "mediantime", blockindex->GetMedianTimePast());
    result.pushKV("nonce", (uint64_t)blockindex->nNonce);
    result.pushKV("bits", strprintf("%08x", blockindex->nBits));
    result.pushKV("difficulty", GetDifficulty(blockindex));
    result.pushKV("chainwork", blockindex->nChainWork.GetHex());

    if (blockindex->pprev)
        result.pushKV("previousblockhash", blockindex->pprev->GetBlockHash().GetHex());
    CBlockIndex *pnext = chainActive.Next(blockindex);
    if (pnext)
        result.pushKV("nextblockhash", pnext->GetBlockHash().GetHex());
    return result;
}

void AddAddress(CScript *script, UniValue &uv)
{
    if (script->IsPayToScriptHash())
    {
        std::vector<unsigned char> hashBytes(script->begin()+2, script->begin()+22);
        uv.push_back(Pair("address", CBitcoinAddress(CScriptID(uint160(hashBytes))).ToString()));
    } else
    if (script->IsPayToPublicKeyHash())
    {
        std::vector<unsigned char> hashBytes(script->begin()+3, script->begin()+23);
        uv.push_back(Pair("address", CBitcoinAddress(CKeyID(uint160(hashBytes))).ToString()));
    } else
    if (script->IsPayToScriptHash256())
    {
        std::vector<unsigned char> hashBytes(script->begin()+2, script->begin()+34);
        uv.push_back(Pair("address", CBitcoinAddress(CScriptID256(uint256(hashBytes))).ToString()));
    } else
    if (script->IsPayToPublicKeyHash256())
    {
        std::vector<unsigned char> hashBytes(script->begin()+3, script->begin()+35);
        uv.push_back(Pair("address", CBitcoinAddress(CKeyID256(uint256(hashBytes))).ToString()));
    };
}

UniValue blockToDeltasJSON(const CBlock& block, const CBlockIndex* blockindex)
{
    UniValue result(UniValue::VOBJ);
    result.push_back(Pair("hash", block.GetHash().GetHex()));
    int confirmations = -1;
    // Only report confirmations if the block is on the main chain
    if (chainActive.Contains(blockindex)) {
        confirmations = chainActive.Height() - blockindex->nHeight + 1;
    } else {
        throw JSONRPCError(RPC_INVALID_ADDRESS_OR_KEY, "Block is an orphan");
    }
    result.push_back(Pair("confirmations", confirmations));
    result.push_back(Pair("size", (int)::GetSerializeSize(block, SER_NETWORK, PROTOCOL_VERSION)));
    result.push_back(Pair("height", blockindex->nHeight));
    result.push_back(Pair("version", block.nVersion));
    result.push_back(Pair("merkleroot", block.hashMerkleRoot.GetHex()));
    result.push_back(Pair("witnessmerkleroot", block.hashWitnessMerkleRoot.GetHex()));

    UniValue deltas(UniValue::VARR);

    for (unsigned int i = 0; i < block.vtx.size(); i++) {
        const CTransaction &tx = *(block.vtx[i]);
        const uint256 txhash = tx.GetHash();

        UniValue entry(UniValue::VOBJ);
        entry.push_back(Pair("txid", txhash.GetHex()));
        entry.push_back(Pair("index", (int)i));

        UniValue inputs(UniValue::VARR);

        if (!tx.IsCoinBase()) {

            for (size_t j = 0; j < tx.vin.size(); j++) {
                const CTxIn input = tx.vin[j];

                UniValue delta(UniValue::VOBJ);

                CSpentIndexValue spentInfo;
                CSpentIndexKey spentKey(input.prevout.hash, input.prevout.n);

                if (GetSpentIndex(spentKey, spentInfo)) {
                    if (spentInfo.addressType == ADDR_INDT_PUBKEY_ADDRESS) {
                        delta.push_back(Pair("address", CBitcoinAddress(CKeyID(uint160(spentInfo.addressHash.begin(), 20))).ToString()));
                    } else if (spentInfo.addressType == ADDR_INDT_SCRIPT_ADDRESS)  {
                        delta.push_back(Pair("address", CBitcoinAddress(CScriptID(uint160(spentInfo.addressHash.begin(), 20))).ToString()));
                    } else if (spentInfo.addressType == ADDR_INDT_PUBKEY_ADDRESS_256) {
                        delta.push_back(Pair("address", CBitcoinAddress(CKeyID256(spentInfo.addressHash)).ToString()));
                    } else if (spentInfo.addressType == ADDR_INDT_SCRIPT_ADDRESS_256)  {
                        delta.push_back(Pair("address", CBitcoinAddress(CScriptID256(spentInfo.addressHash)).ToString()));
                    } else {
                        continue;
                    }
                    delta.push_back(Pair("satoshis", -1 * spentInfo.satoshis));
                    delta.push_back(Pair("index", (int)j));
                    delta.push_back(Pair("prevtxid", input.prevout.hash.GetHex()));
                    delta.push_back(Pair("prevout", (int)input.prevout.n));

                    inputs.push_back(delta);
                } else {
                    throw JSONRPCError(RPC_INTERNAL_ERROR, "Spent information not available");
                }

            }
        }

        entry.push_back(Pair("inputs", inputs));

        UniValue outputs(UniValue::VARR);


        for (unsigned int k = 0; k < tx.vpout.size(); k++) {
            const CTxOutBase *out = tx.vpout[k].get();

            UniValue delta(UniValue::VOBJ);

            delta.push_back(Pair("index", (int)k));

            switch (out->GetType())
            {
                case OUTPUT_STANDARD:
                    {
                    delta.push_back(Pair("type", "standard"));
                    CTxOutStandard *s = (CTxOutStandard*) out;
                    delta.push_back(Pair("satoshis", s->nValue));
                    AddAddress(&s->scriptPubKey, delta);
                    }
                    break;
                case OUTPUT_CT:
                    {
                    CTxOutCT *s = (CTxOutCT*) out;
                    delta.push_back(Pair("type", "blind"));
                    delta.push_back(Pair("valueCommitment", HexStr(&s->commitment.data[0], &s->commitment.data[0]+33)));
                    AddAddress(&s->scriptPubKey, delta);
                    }
                    break;
                case OUTPUT_RINGCT:
                    {
                    CTxOutRingCT *s = (CTxOutRingCT*) out;
                    delta.push_back(Pair("type", "anon"));
                    delta.push_back(Pair("pubkey", HexStr(s->pk.begin(), s->pk.end())));
                    delta.push_back(Pair("valueCommitment", HexStr(&s->commitment.data[0], &s->commitment.data[0]+33)));
                    }
                    break;
                default:
                    continue;
                    break;
            };

            outputs.push_back(delta);
        }

        entry.push_back(Pair("outputs", outputs));
        deltas.push_back(entry);

    }
    result.push_back(Pair("deltas", deltas));
    PushTime(result, "time", block.GetBlockTime());
    PushTime(result, "mediantime", blockindex->GetMedianTimePast());
    result.push_back(Pair("nonce", (uint64_t)block.nNonce));
    result.push_back(Pair("bits", strprintf("%08x", block.nBits)));
    result.push_back(Pair("difficulty", GetDifficulty(blockindex)));
    result.push_back(Pair("chainwork", blockindex->nChainWork.GetHex()));

    if (blockindex->pprev)
        result.push_back(Pair("previousblockhash", blockindex->pprev->GetBlockHash().GetHex()));
    CBlockIndex *pnext = chainActive.Next(blockindex);
    if (pnext)
        result.push_back(Pair("nextblockhash", pnext->GetBlockHash().GetHex()));
    return result;
}

UniValue blockToJSON(const CBlock& block, const CBlockIndex* blockindex, bool txDetails)
{
    AssertLockHeld(cs_main);
    UniValue result(UniValue::VOBJ);
    result.pushKV("hash", blockindex->GetBlockHash().GetHex());
    int confirmations = -1;
    // Only report confirmations if the block is on the main chain
    if (chainActive.Contains(blockindex))
        confirmations = chainActive.Height() - blockindex->nHeight + 1;
    result.pushKV("confirmations", confirmations);
    result.pushKV("strippedsize", (int)::GetSerializeSize(block, SER_NETWORK, PROTOCOL_VERSION | SERIALIZE_TRANSACTION_NO_WITNESS));
    result.pushKV("size", (int)::GetSerializeSize(block, SER_NETWORK, PROTOCOL_VERSION));
    result.pushKV("weight", (int)::GetBlockWeight(block));
    result.pushKV("height", blockindex->nHeight);
    result.pushKV("version", block.nVersion);
    result.pushKV("versionHex", strprintf("%08x", block.nVersion));
    result.pushKV("merkleroot", block.hashMerkleRoot.GetHex());
    result.pushKV("witnessmerkleroot", block.hashWitnessMerkleRoot.GetHex());
    UniValue txs(UniValue::VARR);
    for(const auto& tx : block.vtx)
    {
        if(txDetails)
        {
            UniValue objTx(UniValue::VOBJ);
            TxToUniv(*tx, uint256(), objTx, true, RPCSerializationFlags());
            txs.push_back(objTx);
        }
        else
            txs.push_back(tx->GetHash().GetHex());
    }
    result.pushKV("tx", txs);
    PushTime(result, "time", block.GetBlockTime());
    PushTime(result, "mediantime", blockindex->GetMedianTimePast());
    result.pushKV("nonce", (uint64_t)block.nNonce);
    result.pushKV("bits", strprintf("%08x", block.nBits));
    result.pushKV("difficulty", GetDifficulty(blockindex));
    result.pushKV("chainwork", blockindex->nChainWork.GetHex());

    if (blockindex->pprev)
        result.pushKV("previousblockhash", blockindex->pprev->GetBlockHash().GetHex());
    CBlockIndex *pnext = chainActive.Next(blockindex);
    if (pnext)
        result.pushKV("nextblockhash", pnext->GetBlockHash().GetHex());
    return result;
}

<<<<<<< HEAD
UniValue getblockdeltas(const JSONRPCRequest& request)
{
    if (request.fHelp || request.params.size() != 1)
        throw std::runtime_error("getblockdeltas <blockhash>\n");

    std::string strHash = request.params[0].get_str();
    uint256 hash(uint256S(strHash));

    if (mapBlockIndex.count(hash) == 0)
        throw JSONRPCError(RPC_INVALID_ADDRESS_OR_KEY, "Block not found");

    CBlock block;
    CBlockIndex* pblockindex = mapBlockIndex[hash];

    if (fHavePruned && !(pblockindex->nStatus & BLOCK_HAVE_DATA) && pblockindex->nTx > 0)
        throw JSONRPCError(RPC_INTERNAL_ERROR, "Block not available (pruned data)");

    if(!ReadBlockFromDisk(block, pblockindex, Params().GetConsensus()))
        throw JSONRPCError(RPC_INTERNAL_ERROR, "Can't read block from disk");

    return blockToDeltasJSON(block, pblockindex);
}

UniValue getblockhashes(const JSONRPCRequest& request)
{
    if (request.fHelp || request.params.size() < 2)
        throw std::runtime_error(
            "getblockhashes high low options\n"
            "\nReturns array of hashes of blocks within the timestamp range provided.\n"
            "\nArguments:\n"
            "1. high         (numeric, required) The newer block timestamp\n"
            "2. low          (numeric, required) The older block timestamp\n"
            "3. options      (string, required) A json object\n"
            "    {\n"
            "      \"noOrphans\":true   (boolean) will only include blocks on the main chain\n"
            "      \"logicalTimes\":true   (boolean) will include logical timestamps with hashes\n"
            "    }\n"
            "\nResult:\n"
            "[\n"
            "  \"hash\"         (string) The block hash\n"
            "]\n"
            "[\n"
            "  {\n"
            "    \"blockhash\": (string) The block hash\n"
            "    \"logicalts\": (numeric) The logical timestamp\n"
            "  }\n"
            "]\n"
            "\nExamples:\n"
            + HelpExampleRpc("getblockhashes", "1231614698, 1231024505")
            + HelpExampleCli("getblockhashes", "1231614698 1231024505 '{\"noOrphans\":false, \"logicalTimes\":true}'")
            );

    unsigned int high = request.params[0].get_int();
    unsigned int low = request.params[1].get_int();
    bool fActiveOnly = false;
    bool fLogicalTS = false;

    if (request.params.size() > 2) {
        if (request.params[2].isObject()) {
            UniValue noOrphans = find_value(request.params[2].get_obj(), "noOrphans");
            UniValue returnLogical = find_value(request.params[2].get_obj(), "logicalTimes");

            if (noOrphans.isBool())
                fActiveOnly = noOrphans.get_bool();

            if (returnLogical.isBool())
                fLogicalTS = returnLogical.get_bool();
        }
    }

    std::vector<std::pair<uint256, unsigned int> > blockHashes;

    if (fActiveOnly)
        LOCK(cs_main);

    if (!GetTimestampIndex(high, low, fActiveOnly, blockHashes)) {
        throw JSONRPCError(RPC_INVALID_ADDRESS_OR_KEY, "No information available for block hashes");
    }

    UniValue result(UniValue::VARR);

    for (std::vector<std::pair<uint256, unsigned int> >::const_iterator it=blockHashes.begin(); it!=blockHashes.end(); it++) {
        if (fLogicalTS) {
            UniValue item(UniValue::VOBJ);
            item.push_back(Pair("blockhash", it->first.GetHex()));
            item.push_back(Pair("logicalts", (int)it->second));
            result.push_back(item);
        } else {
            result.push_back(it->first.GetHex());
        }
    }

    return result;
}

UniValue getblockcount(const JSONRPCRequest& request)
=======
static UniValue getblockcount(const JSONRPCRequest& request)
>>>>>>> f82e1c94
{
    if (request.fHelp || request.params.size() != 0)
        throw std::runtime_error(
            "getblockcount\n"
            "\nReturns the number of blocks in the longest blockchain.\n"
            "\nResult:\n"
            "\n    (numeric) The current block count\n"
            "\nExamples:\n"
            + HelpExampleCli("getblockcount", "")
            + HelpExampleRpc("getblockcount", "")
        );

    LOCK(cs_main);
    return chainActive.Height();
}

static UniValue getbestblockhash(const JSONRPCRequest& request)
{
    if (request.fHelp || request.params.size() != 0)
        throw std::runtime_error(
            "getbestblockhash\n"
            "\nReturns the hash of the best (tip) block in the longest blockchain.\n"
            "\nResult:\n"
            "\"hex\"      (string) the block hash hex encoded\n"
            "\nExamples:\n"
            + HelpExampleCli("getbestblockhash", "")
            + HelpExampleRpc("getbestblockhash", "")
        );

    LOCK(cs_main);
    return chainActive.Tip()->GetBlockHash().GetHex();
}

void RPCNotifyBlockChange(bool ibd, const CBlockIndex * pindex)
{
    if(pindex) {
        std::lock_guard<std::mutex> lock(cs_blockchange);
        latestblock.hash = pindex->GetBlockHash();
        latestblock.height = pindex->nHeight;
    }
    cond_blockchange.notify_all();
}

static UniValue waitfornewblock(const JSONRPCRequest& request)
{
    if (request.fHelp || request.params.size() > 1)
        throw std::runtime_error(
            "waitfornewblock (timeout)\n"
            "\nWaits for a specific new block and returns useful info about it.\n"
            "\nReturns the current block on timeout or exit.\n"
            "\nArguments:\n"
            "1. timeout (int, optional, default=0) Time in milliseconds to wait for a response. 0 indicates no timeout.\n"
            "\nResult:\n"
            "{                           (json object)\n"
            "  \"hash\" : {       (string) The blockhash\n"
            "  \"height\" : {     (int) Block height\n"
            "}\n"
            "\nExamples:\n"
            + HelpExampleCli("waitfornewblock", "1000")
            + HelpExampleRpc("waitfornewblock", "1000")
        );
    int timeout = 0;
    if (!request.params[0].isNull())
        timeout = request.params[0].get_int();

    CUpdatedBlock block;
    {
        std::unique_lock<std::mutex> lock(cs_blockchange);
        block = latestblock;
        if(timeout)
            cond_blockchange.wait_for(lock, std::chrono::milliseconds(timeout), [&block]{return latestblock.height != block.height || latestblock.hash != block.hash || !IsRPCRunning(); });
        else
            cond_blockchange.wait(lock, [&block]{return latestblock.height != block.height || latestblock.hash != block.hash || !IsRPCRunning(); });
        block = latestblock;
    }
    UniValue ret(UniValue::VOBJ);
    ret.pushKV("hash", block.hash.GetHex());
    ret.pushKV("height", block.height);
    return ret;
}

static UniValue waitforblock(const JSONRPCRequest& request)
{
    if (request.fHelp || request.params.size() < 1 || request.params.size() > 2)
        throw std::runtime_error(
            "waitforblock <blockhash> (timeout)\n"
            "\nWaits for a specific new block and returns useful info about it.\n"
            "\nReturns the current block on timeout or exit.\n"
            "\nArguments:\n"
            "1. \"blockhash\" (required, string) Block hash to wait for.\n"
            "2. timeout       (int, optional, default=0) Time in milliseconds to wait for a response. 0 indicates no timeout.\n"
            "\nResult:\n"
            "{                           (json object)\n"
            "  \"hash\" : {       (string) The blockhash\n"
            "  \"height\" : {     (int) Block height\n"
            "}\n"
            "\nExamples:\n"
            + HelpExampleCli("waitforblock", "\"0000000000079f8ef3d2c688c244eb7a4570b24c9ed7b4a8c619eb02596f8862\", 1000")
            + HelpExampleRpc("waitforblock", "\"0000000000079f8ef3d2c688c244eb7a4570b24c9ed7b4a8c619eb02596f8862\", 1000")
        );
    int timeout = 0;

    uint256 hash = uint256S(request.params[0].get_str());

    if (!request.params[1].isNull())
        timeout = request.params[1].get_int();

    CUpdatedBlock block;
    {
        std::unique_lock<std::mutex> lock(cs_blockchange);
        if(timeout)
            cond_blockchange.wait_for(lock, std::chrono::milliseconds(timeout), [&hash]{return latestblock.hash == hash || !IsRPCRunning();});
        else
            cond_blockchange.wait(lock, [&hash]{return latestblock.hash == hash || !IsRPCRunning(); });
        block = latestblock;
    }

    UniValue ret(UniValue::VOBJ);
    ret.pushKV("hash", block.hash.GetHex());
    ret.pushKV("height", block.height);
    return ret;
}

static UniValue waitforblockheight(const JSONRPCRequest& request)
{
    if (request.fHelp || request.params.size() < 1 || request.params.size() > 2)
        throw std::runtime_error(
            "waitforblockheight <height> (timeout)\n"
            "\nWaits for (at least) block height and returns the height and hash\n"
            "of the current tip.\n"
            "\nReturns the current block on timeout or exit.\n"
            "\nArguments:\n"
            "1. height  (required, int) Block height to wait for (int)\n"
            "2. timeout (int, optional, default=0) Time in milliseconds to wait for a response. 0 indicates no timeout.\n"
            "\nResult:\n"
            "{                           (json object)\n"
            "  \"hash\" : {       (string) The blockhash\n"
            "  \"height\" : {     (int) Block height\n"
            "}\n"
            "\nExamples:\n"
            + HelpExampleCli("waitforblockheight", "\"100\", 1000")
            + HelpExampleRpc("waitforblockheight", "\"100\", 1000")
        );
    int timeout = 0;

    int height = request.params[0].get_int();

    if (!request.params[1].isNull())
        timeout = request.params[1].get_int();

    CUpdatedBlock block;
    {
        std::unique_lock<std::mutex> lock(cs_blockchange);
        if(timeout)
            cond_blockchange.wait_for(lock, std::chrono::milliseconds(timeout), [&height]{return latestblock.height >= height || !IsRPCRunning();});
        else
            cond_blockchange.wait(lock, [&height]{return latestblock.height >= height || !IsRPCRunning(); });
        block = latestblock;
    }
    UniValue ret(UniValue::VOBJ);
    ret.pushKV("hash", block.hash.GetHex());
    ret.pushKV("height", block.height);
    return ret;
}

static UniValue syncwithvalidationinterfacequeue(const JSONRPCRequest& request)
{
    if (request.fHelp || request.params.size() > 0) {
        throw std::runtime_error(
            "syncwithvalidationinterfacequeue\n"
            "\nWaits for the validation interface queue to catch up on everything that was there when we entered this function.\n"
            "\nExamples:\n"
            + HelpExampleCli("syncwithvalidationinterfacequeue","")
            + HelpExampleRpc("syncwithvalidationinterfacequeue","")
        );
    }
    SyncWithValidationInterfaceQueue();
    return NullUniValue;
}

static UniValue getdifficulty(const JSONRPCRequest& request)
{
    if (request.fHelp || request.params.size() != 0)
        throw std::runtime_error(
            "getdifficulty\n"
            "\nReturns the proof-of-work difficulty as a multiple of the minimum difficulty.\n"
            "\nResult:\n"
            "n.nnn       (numeric) the proof-of-work difficulty as a multiple of the minimum difficulty.\n"
            "\nExamples:\n"
            + HelpExampleCli("getdifficulty", "")
            + HelpExampleRpc("getdifficulty", "")
        );

    LOCK(cs_main);
    return GetDifficulty();
}

static std::string EntryDescriptionString()
{
    return "    \"size\" : n,             (numeric) virtual transaction size as defined in BIP 141. This is different from actual serialized size for witness transactions as witness data is discounted.\n"
           "    \"fee\" : n,              (numeric) transaction fee in " + CURRENCY_UNIT + " (DEPRECATED)\n"
           "    \"modifiedfee\" : n,      (numeric) transaction fee with fee deltas used for mining priority (DEPRECATED)\n"
           "    \"time\" : n,             (numeric) local time transaction entered pool in seconds since 1 Jan 1970 GMT\n"
           "    \"height\" : n,           (numeric) block height when transaction entered pool\n"
           "    \"descendantcount\" : n,  (numeric) number of in-mempool descendant transactions (including this one)\n"
           "    \"descendantsize\" : n,   (numeric) virtual transaction size of in-mempool descendants (including this one)\n"
           "    \"descendantfees\" : n,   (numeric) modified fees (see above) of in-mempool descendants (including this one) (DEPRECATED)\n"
           "    \"ancestorcount\" : n,    (numeric) number of in-mempool ancestor transactions (including this one)\n"
           "    \"ancestorsize\" : n,     (numeric) virtual transaction size of in-mempool ancestors (including this one)\n"
           "    \"ancestorfees\" : n,     (numeric) modified fees (see above) of in-mempool ancestors (including this one) (DEPRECATED)\n"
           "    \"wtxid\" : hash,         (string) hash of serialized transaction, including witness data\n"
           "    \"fees\" : {\n"
           "        \"base\" : n,         (numeric) transaction fee in " + CURRENCY_UNIT + "\n"
           "        \"modified\" : n,     (numeric) transaction fee with fee deltas used for mining priority in " + CURRENCY_UNIT + "\n"
           "        \"ancestor\" : n,     (numeric) modified fees (see above) of in-mempool ancestors (including this one) in " + CURRENCY_UNIT + "\n"
           "        \"descendant\" : n,   (numeric) modified fees (see above) of in-mempool descendants (including this one) in " + CURRENCY_UNIT + "\n"
           "    }\n"
           "    \"depends\" : [           (array) unconfirmed transactions used as inputs for this transaction\n"
           "        \"transactionid\",    (string) parent transaction id\n"
           "       ... ]\n"
           "    \"spentby\" : [           (array) unconfirmed transactions spending outputs from this transaction\n"
           "        \"transactionid\",    (string) child transaction id\n"
           "       ... ]\n";
}

static void entryToJSON(UniValue &info, const CTxMemPoolEntry &e)
{
    AssertLockHeld(mempool.cs);

    UniValue fees(UniValue::VOBJ);
    fees.pushKV("base", ValueFromAmount(e.GetFee()));
    fees.pushKV("modified", ValueFromAmount(e.GetModifiedFee()));
    fees.pushKV("ancestor", ValueFromAmount(e.GetModFeesWithAncestors()));
    fees.pushKV("descendant", ValueFromAmount(e.GetModFeesWithDescendants()));
    info.pushKV("fees", fees);

    info.pushKV("size", (int)e.GetTxSize());
    info.pushKV("fee", ValueFromAmount(e.GetFee()));
    info.pushKV("modifiedfee", ValueFromAmount(e.GetModifiedFee()));
    info.pushKV("time", e.GetTime());
    info.pushKV("height", (int)e.GetHeight());
    info.pushKV("descendantcount", e.GetCountWithDescendants());
    info.pushKV("descendantsize", e.GetSizeWithDescendants());
    info.pushKV("descendantfees", e.GetModFeesWithDescendants());
    info.pushKV("ancestorcount", e.GetCountWithAncestors());
    info.pushKV("ancestorsize", e.GetSizeWithAncestors());
    info.pushKV("ancestorfees", e.GetModFeesWithAncestors());
    info.pushKV("wtxid", mempool.vTxHashes[e.vTxHashesIdx].first.ToString());
    const CTransaction& tx = e.GetTx();
    std::set<std::string> setDepends;
    for (const CTxIn& txin : tx.vin)
    {
        if (mempool.exists(txin.prevout.hash))
            setDepends.insert(txin.prevout.hash.ToString());
    }

    UniValue depends(UniValue::VARR);
    for (const std::string& dep : setDepends)
    {
        depends.push_back(dep);
    }

    info.pushKV("depends", depends);

    UniValue spent(UniValue::VARR);
    const CTxMemPool::txiter &it = mempool.mapTx.find(tx.GetHash());
    const CTxMemPool::setEntries &setChildren = mempool.GetMemPoolChildren(it);
    for (const CTxMemPool::txiter &childiter : setChildren) {
        spent.push_back(childiter->GetTx().GetHash().ToString());
    }

    info.pushKV("spentby", spent);
}

UniValue mempoolToJSON(bool fVerbose)
{
    if (fVerbose)
    {
        LOCK(mempool.cs);
        UniValue o(UniValue::VOBJ);
        for (const CTxMemPoolEntry& e : mempool.mapTx)
        {
            const uint256& hash = e.GetTx().GetHash();
            UniValue info(UniValue::VOBJ);
            entryToJSON(info, e);
            o.pushKV(hash.ToString(), info);
        }
        return o;
    }
    else
    {
        std::vector<uint256> vtxid;
        mempool.queryHashes(vtxid);

        UniValue a(UniValue::VARR);
        for (const uint256& hash : vtxid)
            a.push_back(hash.ToString());

        return a;
    }
}

static UniValue getrawmempool(const JSONRPCRequest& request)
{
    if (request.fHelp || request.params.size() > 1)
        throw std::runtime_error(
            "getrawmempool ( verbose )\n"
            "\nReturns all transaction ids in memory pool as a json array of string transaction ids.\n"
            "\nHint: use getmempoolentry to fetch a specific transaction from the mempool.\n"
            "\nArguments:\n"
            "1. verbose (boolean, optional, default=false) True for a json object, false for array of transaction ids\n"
            "\nResult: (for verbose = false):\n"
            "[                     (json array of string)\n"
            "  \"transactionid\"     (string) The transaction id\n"
            "  ,...\n"
            "]\n"
            "\nResult: (for verbose = true):\n"
            "{                           (json object)\n"
            "  \"transactionid\" : {       (json object)\n"
            + EntryDescriptionString()
            + "  }, ...\n"
            "}\n"
            "\nExamples:\n"
            + HelpExampleCli("getrawmempool", "true")
            + HelpExampleRpc("getrawmempool", "true")
        );

    bool fVerbose = false;
    if (!request.params[0].isNull())
        fVerbose = request.params[0].get_bool();

    return mempoolToJSON(fVerbose);
}

static UniValue getmempoolancestors(const JSONRPCRequest& request)
{
    if (request.fHelp || request.params.size() < 1 || request.params.size() > 2) {
        throw std::runtime_error(
            "getmempoolancestors txid (verbose)\n"
            "\nIf txid is in the mempool, returns all in-mempool ancestors.\n"
            "\nArguments:\n"
            "1. \"txid\"                 (string, required) The transaction id (must be in mempool)\n"
            "2. verbose                  (boolean, optional, default=false) True for a json object, false for array of transaction ids\n"
            "\nResult (for verbose=false):\n"
            "[                       (json array of strings)\n"
            "  \"transactionid\"           (string) The transaction id of an in-mempool ancestor transaction\n"
            "  ,...\n"
            "]\n"
            "\nResult (for verbose=true):\n"
            "{                           (json object)\n"
            "  \"transactionid\" : {       (json object)\n"
            + EntryDescriptionString()
            + "  }, ...\n"
            "}\n"
            "\nExamples:\n"
            + HelpExampleCli("getmempoolancestors", "\"mytxid\"")
            + HelpExampleRpc("getmempoolancestors", "\"mytxid\"")
            );
    }

    bool fVerbose = false;
    if (!request.params[1].isNull())
        fVerbose = request.params[1].get_bool();

    uint256 hash = ParseHashV(request.params[0], "parameter 1");

    LOCK(mempool.cs);

    CTxMemPool::txiter it = mempool.mapTx.find(hash);
    if (it == mempool.mapTx.end()) {
        throw JSONRPCError(RPC_INVALID_ADDRESS_OR_KEY, "Transaction not in mempool");
    }

    CTxMemPool::setEntries setAncestors;
    uint64_t noLimit = std::numeric_limits<uint64_t>::max();
    std::string dummy;
    mempool.CalculateMemPoolAncestors(*it, setAncestors, noLimit, noLimit, noLimit, noLimit, dummy, false);

    if (!fVerbose) {
        UniValue o(UniValue::VARR);
        for (CTxMemPool::txiter ancestorIt : setAncestors) {
            o.push_back(ancestorIt->GetTx().GetHash().ToString());
        }

        return o;
    } else {
        UniValue o(UniValue::VOBJ);
        for (CTxMemPool::txiter ancestorIt : setAncestors) {
            const CTxMemPoolEntry &e = *ancestorIt;
            const uint256& _hash = e.GetTx().GetHash();
            UniValue info(UniValue::VOBJ);
            entryToJSON(info, e);
            o.pushKV(_hash.ToString(), info);
        }
        return o;
    }
}

static UniValue getmempooldescendants(const JSONRPCRequest& request)
{
    if (request.fHelp || request.params.size() < 1 || request.params.size() > 2) {
        throw std::runtime_error(
            "getmempooldescendants txid (verbose)\n"
            "\nIf txid is in the mempool, returns all in-mempool descendants.\n"
            "\nArguments:\n"
            "1. \"txid\"                 (string, required) The transaction id (must be in mempool)\n"
            "2. verbose                  (boolean, optional, default=false) True for a json object, false for array of transaction ids\n"
            "\nResult (for verbose=false):\n"
            "[                       (json array of strings)\n"
            "  \"transactionid\"           (string) The transaction id of an in-mempool descendant transaction\n"
            "  ,...\n"
            "]\n"
            "\nResult (for verbose=true):\n"
            "{                           (json object)\n"
            "  \"transactionid\" : {       (json object)\n"
            + EntryDescriptionString()
            + "  }, ...\n"
            "}\n"
            "\nExamples:\n"
            + HelpExampleCli("getmempooldescendants", "\"mytxid\"")
            + HelpExampleRpc("getmempooldescendants", "\"mytxid\"")
            );
    }

    bool fVerbose = false;
    if (!request.params[1].isNull())
        fVerbose = request.params[1].get_bool();

    uint256 hash = ParseHashV(request.params[0], "parameter 1");

    LOCK(mempool.cs);

    CTxMemPool::txiter it = mempool.mapTx.find(hash);
    if (it == mempool.mapTx.end()) {
        throw JSONRPCError(RPC_INVALID_ADDRESS_OR_KEY, "Transaction not in mempool");
    }

    CTxMemPool::setEntries setDescendants;
    mempool.CalculateDescendants(it, setDescendants);
    // CTxMemPool::CalculateDescendants will include the given tx
    setDescendants.erase(it);

    if (!fVerbose) {
        UniValue o(UniValue::VARR);
        for (CTxMemPool::txiter descendantIt : setDescendants) {
            o.push_back(descendantIt->GetTx().GetHash().ToString());
        }

        return o;
    } else {
        UniValue o(UniValue::VOBJ);
        for (CTxMemPool::txiter descendantIt : setDescendants) {
            const CTxMemPoolEntry &e = *descendantIt;
            const uint256& _hash = e.GetTx().GetHash();
            UniValue info(UniValue::VOBJ);
            entryToJSON(info, e);
            o.pushKV(_hash.ToString(), info);
        }
        return o;
    }
}

static UniValue getmempoolentry(const JSONRPCRequest& request)
{
    if (request.fHelp || request.params.size() != 1) {
        throw std::runtime_error(
            "getmempoolentry txid\n"
            "\nReturns mempool data for given transaction\n"
            "\nArguments:\n"
            "1. \"txid\"                   (string, required) The transaction id (must be in mempool)\n"
            "\nResult:\n"
            "{                           (json object)\n"
            + EntryDescriptionString()
            + "}\n"
            "\nExamples:\n"
            + HelpExampleCli("getmempoolentry", "\"mytxid\"")
            + HelpExampleRpc("getmempoolentry", "\"mytxid\"")
        );
    }

    uint256 hash = ParseHashV(request.params[0], "parameter 1");


    LOCK(mempool.cs);

    CTxMemPool::txiter it = mempool.mapTx.find(hash);
    if (it == mempool.mapTx.end()) {
        throw JSONRPCError(RPC_INVALID_ADDRESS_OR_KEY, "Transaction not in mempool");
    }

    const CTxMemPoolEntry &e = *it;
    UniValue info(UniValue::VOBJ);
    entryToJSON(info, e);
    return info;
}

static UniValue getblockhash(const JSONRPCRequest& request)
{
    if (request.fHelp || request.params.size() != 1)
        throw std::runtime_error(
            "getblockhash height\n"
            "\nReturns hash of block in best-block-chain at height provided.\n"
            "\nArguments:\n"
            "1. height         (numeric, required) The height index\n"
            "\nResult:\n"
            "\"hash\"         (string) The block hash\n"
            "\nExamples:\n"
            + HelpExampleCli("getblockhash", "1000")
            + HelpExampleRpc("getblockhash", "1000")
        );

    LOCK(cs_main);

    int nHeight = request.params[0].get_int();
    if (nHeight < 0 || nHeight > chainActive.Height())
        throw JSONRPCError(RPC_INVALID_PARAMETER, "Block height out of range");

    CBlockIndex* pblockindex = chainActive[nHeight];
    return pblockindex->GetBlockHash().GetHex();
}

static UniValue getblockheader(const JSONRPCRequest& request)
{
    if (request.fHelp || request.params.size() < 1 || request.params.size() > 2)
        throw std::runtime_error(
            "getblockheader \"hash\" ( verbose )\n"
            "\nIf verbose is false, returns a string that is serialized, hex-encoded data for blockheader 'hash'.\n"
            "If verbose is true, returns an Object with information about blockheader <hash>.\n"
            "\nArguments:\n"
            "1. \"hash\"          (string, required) The block hash\n"
            "2. verbose           (boolean, optional, default=true) true for a json object, false for the hex encoded data\n"
            "\nResult (for verbose = true):\n"
            "{\n"
            "  \"hash\" : \"hash\",     (string) the block hash (same as provided)\n"
            "  \"confirmations\" : n,   (numeric) The number of confirmations, or -1 if the block is not on the main chain\n"
            "  \"height\" : n,          (numeric) The block height or index\n"
            "  \"version\" : n,         (numeric) The block version\n"
            "  \"versionHex\" : \"00000000\", (string) The block version formatted in hexadecimal\n"
            "  \"merkleroot\" : \"xxxx\", (string) The merkle root\n"
            "  \"witnessmerkleroot\" : \"xxxx\", (string) The witness merkle root\n"
            "  \"time\" : ttt,          (numeric) The block time in seconds since epoch (Jan 1 1970 GMT)\n"
            "  \"mediantime\" : ttt,    (numeric) The median block time in seconds since epoch (Jan 1 1970 GMT)\n"
            "  \"nonce\" : n,           (numeric) The nonce\n"
            "  \"bits\" : \"1d00ffff\", (string) The bits\n"
            "  \"difficulty\" : x.xxx,  (numeric) The difficulty\n"
            "  \"chainwork\" : \"0000...1f3\"     (string) Expected number of hashes required to produce the current chain (in hex)\n"
            "  \"previousblockhash\" : \"hash\",  (string) The hash of the previous block\n"
            "  \"nextblockhash\" : \"hash\",      (string) The hash of the next block\n"
            "}\n"
            "\nResult (for verbose=false):\n"
            "\"data\"             (string) A string that is serialized, hex-encoded data for block 'hash'.\n"
            "\nExamples:\n"
            + HelpExampleCli("getblockheader", "\"00000000c937983704a73af28acdec37b049d214adbda81d7e2a3dd146f6ed09\"")
            + HelpExampleRpc("getblockheader", "\"00000000c937983704a73af28acdec37b049d214adbda81d7e2a3dd146f6ed09\"")
        );

    LOCK(cs_main);

    std::string strHash = request.params[0].get_str();
    uint256 hash(uint256S(strHash));

    bool fVerbose = true;
    if (!request.params[1].isNull())
        fVerbose = request.params[1].get_bool();

    const CBlockIndex* pblockindex = LookupBlockIndex(hash);
    if (!pblockindex) {
        throw JSONRPCError(RPC_INVALID_ADDRESS_OR_KEY, "Block not found");
    }

    if (!fVerbose)
    {
        CDataStream ssBlock(SER_NETWORK, PROTOCOL_VERSION);
        ssBlock << pblockindex->GetBlockHeader();
        std::string strHex = HexStr(ssBlock.begin(), ssBlock.end());
        return strHex;
    }

    return blockheaderToJSON(pblockindex);
}

static UniValue getblock(const JSONRPCRequest& request)
{
    if (request.fHelp || request.params.size() < 1 || request.params.size() > 2)
        throw std::runtime_error(
            "getblock \"blockhash\" ( verbosity ) \n"
            "\nIf verbosity is 0, returns a string that is serialized, hex-encoded data for block 'hash'.\n"
            "If verbosity is 1, returns an Object with information about block <hash>.\n"
            "If verbosity is 2, returns an Object with information about block <hash> and information about each transaction. \n"
            "\nArguments:\n"
            "1. \"blockhash\"          (string, required) The block hash\n"
            "2. verbosity              (numeric, optional, default=1) 0 for hex encoded data, 1 for a json object, and 2 for json object with transaction data\n"
            "\nResult (for verbosity = 0):\n"
            "\"data\"             (string) A string that is serialized, hex-encoded data for block 'hash'.\n"
            "\nResult (for verbosity = 1):\n"
            "{\n"
            "  \"hash\" : \"hash\",     (string) the block hash (same as provided)\n"
            "  \"confirmations\" : n,   (numeric) The number of confirmations, or -1 if the block is not on the main chain\n"
            "  \"size\" : n,            (numeric) The block size\n"
            "  \"strippedsize\" : n,    (numeric) The block size excluding witness data\n"
            "  \"weight\" : n           (numeric) The block weight as defined in BIP 141\n"
            "  \"height\" : n,          (numeric) The block height or index\n"
            "  \"version\" : n,         (numeric) The block version\n"
            "  \"versionHex\" : \"00000000\", (string) The block version formatted in hexadecimal\n"
            "  \"merkleroot\" : \"xxxx\", (string) The merkle root\n"
            "  \"witnessmerkleroot\" : \"xxxx\", (string) The witness merkle root\n"
            "  \"tx\" : [               (array of string) The transaction ids\n"
            "     \"transactionid\"     (string) The transaction id\n"
            "     ,...\n"
            "  ],\n"
            "  \"time\" : ttt,          (numeric) The block time in seconds since epoch (Jan 1 1970 GMT)\n"
            "  \"mediantime\" : ttt,    (numeric) The median block time in seconds since epoch (Jan 1 1970 GMT)\n"
            "  \"nonce\" : n,           (numeric) The nonce\n"
            "  \"bits\" : \"1d00ffff\", (string) The bits\n"
            "  \"difficulty\" : x.xxx,  (numeric) The difficulty\n"
            "  \"chainwork\" : \"xxxx\",  (string) Expected number of hashes required to produce the chain up to this block (in hex)\n"
            "  \"previousblockhash\" : \"hash\",  (string) The hash of the previous block\n"
            "  \"nextblockhash\" : \"hash\"       (string) The hash of the next block\n"
            "}\n"
            "\nResult (for verbosity = 2):\n"
            "{\n"
            "  ...,                     Same output as verbosity = 1.\n"
            "  \"tx\" : [               (array of Objects) The transactions in the format of the getrawtransaction RPC. Different from verbosity = 1 \"tx\" result.\n"
            "         ,...\n"
            "  ],\n"
            "  ,...                     Same output as verbosity = 1.\n"
            "}\n"
            "\nExamples:\n"
            + HelpExampleCli("getblock", "\"00000000c937983704a73af28acdec37b049d214adbda81d7e2a3dd146f6ed09\"")
            + HelpExampleRpc("getblock", "\"00000000c937983704a73af28acdec37b049d214adbda81d7e2a3dd146f6ed09\"")
        );

    LOCK(cs_main);

    std::string strHash = request.params[0].get_str();
    uint256 hash(uint256S(strHash));

    int verbosity = 1;
    if (!request.params[1].isNull()) {
        if(request.params[1].isNum())
            verbosity = request.params[1].get_int();
        else
            verbosity = request.params[1].get_bool() ? 1 : 0;
    }

    const CBlockIndex* pblockindex = LookupBlockIndex(hash);
    if (!pblockindex) {
        throw JSONRPCError(RPC_INVALID_ADDRESS_OR_KEY, "Block not found");
    }

    CBlock block;
    if (fHavePruned && !(pblockindex->nStatus & BLOCK_HAVE_DATA) && pblockindex->nTx > 0)
        throw JSONRPCError(RPC_MISC_ERROR, "Block not available (pruned data)");

    if (!ReadBlockFromDisk(block, pblockindex, Params().GetConsensus()))
        // Block not found on disk. This could be because we have the block
        // header in our index but don't have the block (for example if a
        // non-whitelisted node sends us an unrequested long chain of valid
        // blocks, we add the headers to our index, but don't accept the
        // block).
        throw JSONRPCError(RPC_MISC_ERROR, "Block not found on disk");

    if (verbosity <= 0)
    {
        CDataStream ssBlock(SER_NETWORK, PROTOCOL_VERSION | RPCSerializationFlags());
        ssBlock << block;
        std::string strHex = HexStr(ssBlock.begin(), ssBlock.end());
        return strHex;
    }

    return blockToJSON(block, pblockindex, verbosity >= 2);
}

struct CCoinsStats
{
    int nHeight;
    uint256 hashBlock;
    uint64_t nTransactions;
    uint64_t nTransactionOutputs;
    uint64_t nBlindedTransactionOutputs;
    uint64_t nBogoSize;
    uint256 hashSerialized;
    uint64_t nDiskSize;
    CAmount nTotalAmount;

    CCoinsStats() : nHeight(0), nTransactions(0), nTransactionOutputs(0), nBlindedTransactionOutputs(0), nBogoSize(0), nDiskSize(0), nTotalAmount(0) {}
};

static void ApplyStats(CCoinsStats &stats, CHashWriter& ss, const uint256& hash, const std::map<uint32_t, Coin>& outputs)
{
    assert(!outputs.empty());
    ss << hash;
    ss << VARINT(outputs.begin()->second.nHeight * 2 + outputs.begin()->second.fCoinBase ? 1u : 0u);
    stats.nTransactions++;
    for (const auto output : outputs) {
        ss << VARINT(output.first + 1);
        ss << output.second.out.scriptPubKey;

        if (output.second.nType == OUTPUT_STANDARD)
        {
            ss << VARINT(output.second.out.nValue, VarIntMode::NONNEGATIVE_SIGNED);
            stats.nTransactionOutputs++;
            stats.nTotalAmount += output.second.out.nValue;
        } else
        if (output.second.nType == OUTPUT_CT)
        {
            //ss << output.second.commitment;
            ss.write((char*)&output.second.commitment.data[0], 33);
            stats.nBlindedTransactionOutputs++;
        };
        stats.nBogoSize += 32 /* txid */ + 4 /* vout index */ + 4 /* height + coinbase */ + 8 /* amount */ +
                           2 /* scriptPubKey len */ + output.second.out.scriptPubKey.size() /* scriptPubKey */
                           + 1 /* nType */ + 33 /* commitment */;
    }
    ss << VARINT(0u);
}

//! Calculate statistics about the unspent transaction output set
static bool GetUTXOStats(CCoinsView *view, CCoinsStats &stats)
{
    std::unique_ptr<CCoinsViewCursor> pcursor(view->Cursor());
    assert(pcursor);

    CHashWriter ss(SER_GETHASH, PROTOCOL_VERSION);
    stats.hashBlock = pcursor->GetBestBlock();
    {
        LOCK(cs_main);
        stats.nHeight = LookupBlockIndex(stats.hashBlock)->nHeight;
    }
    ss << stats.hashBlock;
    uint256 prevkey;
    std::map<uint32_t, Coin> outputs;
    while (pcursor->Valid()) {
        boost::this_thread::interruption_point();
        COutPoint key;
        Coin coin;
        if (pcursor->GetKey(key) && pcursor->GetValue(coin)) {
            if (!outputs.empty() && key.hash != prevkey) {
                ApplyStats(stats, ss, prevkey, outputs);
                outputs.clear();
            }
            prevkey = key.hash;
            outputs[key.n] = std::move(coin);
        } else {
            return error("%s: unable to read value", __func__);
        }
        pcursor->Next();
    }
    if (!outputs.empty()) {
        ApplyStats(stats, ss, prevkey, outputs);
    }
    stats.hashSerialized = ss.GetHash();
    stats.nDiskSize = view->EstimateSize();
    return true;
}

static UniValue pruneblockchain(const JSONRPCRequest& request)
{
    if (request.fHelp || request.params.size() != 1)
        throw std::runtime_error(
            "pruneblockchain\n"
            "\nArguments:\n"
            "1. \"height\"       (numeric, required) The block height to prune up to. May be set to a discrete height, or a unix timestamp\n"
            "                  to prune blocks whose block time is at least 2 hours older than the provided timestamp.\n"
            "\nResult:\n"
            "n    (numeric) Height of the last block pruned.\n"
            "\nExamples:\n"
            + HelpExampleCli("pruneblockchain", "1000")
            + HelpExampleRpc("pruneblockchain", "1000"));

    if (!fPruneMode)
        throw JSONRPCError(RPC_MISC_ERROR, "Cannot prune blocks because node is not in prune mode.");

    LOCK(cs_main);

    int heightParam = request.params[0].get_int();
    if (heightParam < 0)
        throw JSONRPCError(RPC_INVALID_PARAMETER, "Negative block height.");

    // Height value more than a billion is too high to be a block height, and
    // too low to be a block time (corresponds to timestamp from Sep 2001).
    if (heightParam > 1000000000) {
        // Add a 2 hour buffer to include blocks which might have had old timestamps
        CBlockIndex* pindex = chainActive.FindEarliestAtLeast(heightParam - TIMESTAMP_WINDOW);
        if (!pindex) {
            throw JSONRPCError(RPC_INVALID_PARAMETER, "Could not find block with at least the specified timestamp.");
        }
        heightParam = pindex->nHeight;
    }

    unsigned int height = (unsigned int) heightParam;
    unsigned int chainHeight = (unsigned int) chainActive.Height();
    if (chainHeight < Params().PruneAfterHeight())
        throw JSONRPCError(RPC_MISC_ERROR, "Blockchain is too short for pruning.");
    else if (height > chainHeight)
        throw JSONRPCError(RPC_INVALID_PARAMETER, "Blockchain is shorter than the attempted prune height.");
    else if (height > chainHeight - MIN_BLOCKS_TO_KEEP) {
        LogPrint(BCLog::RPC, "Attempt to prune blocks close to the tip.  Retaining the minimum number of blocks.\n");
        height = chainHeight - MIN_BLOCKS_TO_KEEP;
    }

    PruneBlockFilesManual(height);
    return uint64_t(height);
}

static UniValue gettxoutsetinfo(const JSONRPCRequest& request)
{
    if (request.fHelp || request.params.size() != 0)
        throw std::runtime_error(
            "gettxoutsetinfo\n"
            "\nReturns statistics about the unspent transaction output set.\n"
            "Note this call may take some time.\n"
            "\nResult:\n"
            "{\n"
            "  \"height\":n,     (numeric) The current block height (index)\n"
            "  \"bestblock\": \"hex\",   (string) the best block hash hex\n"
            "  \"transactions\": n,      (numeric) The number of transactions\n"
            "  \"txouts\": n,            (numeric) The number of output transactions\n"
            "  \"bogosize\": n,          (numeric) A meaningless metric for UTXO set size\n"
            "  \"hash_serialized_2\": \"hash\", (string) The serialized hash\n"
            "  \"disk_size\": n,         (numeric) The estimated size of the chainstate on disk\n"
            "  \"total_amount\": x.xxx          (numeric) The total amount\n"
            "}\n"
            "\nExamples:\n"
            + HelpExampleCli("gettxoutsetinfo", "")
            + HelpExampleRpc("gettxoutsetinfo", "")
        );

    UniValue ret(UniValue::VOBJ);

    CCoinsStats stats;
    FlushStateToDisk();
    if (GetUTXOStats(pcoinsdbview.get(), stats)) {
        ret.pushKV("height", (int64_t)stats.nHeight);
        ret.pushKV("bestblock", stats.hashBlock.GetHex());
        ret.pushKV("transactions", (int64_t)stats.nTransactions);
        ret.pushKV("txouts", (int64_t)stats.nTransactionOutputs);
        if (fParticlMode)
            ret.pushKV("txouts_blinded", (int64_t)stats.nBlindedTransactionOutputs);
        ret.pushKV("bogosize", (int64_t)stats.nBogoSize);
        ret.pushKV("hash_serialized_2", stats.hashSerialized.GetHex());
        ret.pushKV("disk_size", stats.nDiskSize);
        ret.pushKV("total_amount", ValueFromAmount(stats.nTotalAmount));
    } else {
        throw JSONRPCError(RPC_INTERNAL_ERROR, "Unable to read UTXO set");
    }
    return ret;
}

UniValue gettxoutsetinfobyscript(const JSONRPCRequest& request)
{
    if (request.fHelp || request.params.size() != 0)
        throw std::runtime_error(
            "gettxoutsetinfobyscript\n"
            "\nReturns statistics about the unspent transaction output set per script type.\n"
            "Note this call may take some time.\n"
            "\nResult:\n"
            "{\n"
            "  \"height\":n,     (numeric) The current block height (index)\n"
            "  \"bestblock\": \"hex\",   (string) the best block hash hex\n"
            "}\n"
            "\nExamples:\n"
            + HelpExampleCli("gettxoutsetinfobyscript", "")
            + HelpExampleRpc("gettxoutsetinfobyscript", "")
        );

    UniValue ret(UniValue::VOBJ);

    int nHeight;
    uint256 hashBlock;

    FlushStateToDisk();
    std::unique_ptr<CCoinsViewCursor> pcursor(pcoinsdbview->Cursor());

    hashBlock = pcursor->GetBestBlock();
    {
        LOCK(cs_main);
        nHeight = mapBlockIndex.find(hashBlock)->second->nHeight;
    }

    class PerScriptTypeStats {
    public:
        int64_t nPlain = 0;
        int64_t nBlinded = 0;
        int64_t nPlainValue = 0;

        UniValue ToUV()
        {
            UniValue ret(UniValue::VOBJ);
            ret.pushKV("num_plain", nPlain);
            ret.pushKV("num_blinded", nBlinded);
            ret.pushKV("total_amount", ValueFromAmount(nPlainValue));
            return ret;
        }
    };

    PerScriptTypeStats statsPKH;
    PerScriptTypeStats statsSH;
    PerScriptTypeStats statsCSPKH;
    PerScriptTypeStats statsCSSH;
    PerScriptTypeStats statsOther;

    uint256 prevkey;
    while (pcursor->Valid()) {
        boost::this_thread::interruption_point();
        COutPoint key;
        Coin coin;
        if (pcursor->GetKey(key) && pcursor->GetValue(coin)) {
            PerScriptTypeStats *ps = &statsOther;
            if (coin.out.scriptPubKey.IsPayToPublicKeyHash())
                ps = &statsPKH;
            else if (coin.out.scriptPubKey.IsPayToScriptHash())
                ps = &statsSH;
            else if (coin.out.scriptPubKey.IsPayToPublicKeyHash256_CS())
                ps = &statsCSPKH;
            else if (coin.out.scriptPubKey.IsPayToScriptHash256_CS() || coin.out.scriptPubKey.IsPayToScriptHash_CS() )
                ps = &statsCSSH;

            if (coin.nType == OUTPUT_STANDARD)
            {
                ps->nPlain++;
                ps->nPlainValue += coin.out.nValue;
            } else
            if (coin.nType == OUTPUT_CT)
            {
                ps->nBlinded++;
            };
        } else {
            throw JSONRPCError(RPC_INTERNAL_ERROR, "Unable to read UTXO set");
        }
        pcursor->Next();
    }

    ret.pushKV("height", (int64_t)nHeight);
    ret.pushKV("bestblock", hashBlock.GetHex());
    ret.pushKV("paytopubkeyhash", statsPKH.ToUV());
    ret.pushKV("paytoscripthash", statsSH.ToUV());
    ret.pushKV("coldstake_paytopubkeyhash", statsCSPKH.ToUV());
    ret.pushKV("coldstake_paytoscripthash", statsCSSH.ToUV());
    ret.pushKV("other", statsOther.ToUV());

    return ret;
}

UniValue gettxout(const JSONRPCRequest& request)
{
    if (request.fHelp || request.params.size() < 2 || request.params.size() > 3)
        throw std::runtime_error(
            "gettxout \"txid\" n ( include_mempool )\n"
            "\nReturns details about an unspent transaction output.\n"
            "\nArguments:\n"
            "1. \"txid\"             (string, required) The transaction id\n"
            "2. \"n\"                (numeric, required) vout number\n"
            "3. \"include_mempool\"  (boolean, optional) Whether to include the mempool. Default: true."
            "     Note that an unspent output that is spent in the mempool won't appear.\n"
            "\nResult:\n"
            "{\n"
            "  \"bestblock\" : \"hash\",    (string) the block hash\n"
            "  \"confirmations\" : n,       (numeric) The number of confirmations\n"
            "  \"value\" : x.xxx,           (numeric) The transaction value in " + CURRENCY_UNIT + "\n"
            "  \"scriptPubKey\" : {         (json object)\n"
            "     \"asm\" : \"code\",       (string) \n"
            "     \"hex\" : \"hex\",        (string) \n"
            "     \"reqSigs\" : n,          (numeric) Number of required signatures\n"
            "     \"type\" : \"pubkeyhash\", (string) The type, eg pubkeyhash\n"
            "     \"addresses\" : [          (array of string) array of particl addresses\n"
            "        \"address\"           (string) particl address\n"
            "        ,...\n"
            "     ]\n"
            "  },\n"
            "  \"coinbase\" : true|false   (boolean) Coinbase or not\n"
            "}\n"

            "\nExamples:\n"
            "\nGet unspent transactions\n"
            + HelpExampleCli("listunspent", "") +
            "\nView the details\n"
            + HelpExampleCli("gettxout", "\"txid\" 1") +
            "\nAs a json rpc call\n"
            + HelpExampleRpc("gettxout", "\"txid\", 1")
        );

    LOCK(cs_main);

    UniValue ret(UniValue::VOBJ);

    std::string strHash = request.params[0].get_str();
    uint256 hash(uint256S(strHash));
    int n = request.params[1].get_int();
    COutPoint out(hash, n);
    bool fMempool = true;
    if (!request.params[2].isNull())
        fMempool = request.params[2].get_bool();

    Coin coin;
    if (fMempool) {
        LOCK(mempool.cs);
        CCoinsViewMemPool view(pcoinsTip.get(), mempool);
        if (!view.GetCoin(out, coin) || mempool.isSpent(out)) {
            return NullUniValue;
        }
    } else {
        if (!pcoinsTip->GetCoin(out, coin)) {
            return NullUniValue;
        }
    }

    const CBlockIndex* pindex = LookupBlockIndex(pcoinsTip->GetBestBlock());
    ret.pushKV("bestblock", pindex->GetBlockHash().GetHex());
    if (coin.nHeight == MEMPOOL_HEIGHT) {
        ret.pushKV("confirmations", 0);
    } else {
        ret.pushKV("confirmations", (int64_t)(pindex->nHeight - coin.nHeight + 1));
    }
    ret.pushKV("value", ValueFromAmount(coin.out.nValue));
    UniValue o(UniValue::VOBJ);
    ScriptPubKeyToUniv(coin.out.scriptPubKey, o, true);
    ret.pushKV("scriptPubKey", o);
    ret.pushKV("coinbase", (bool)coin.fCoinBase);

    return ret;
}

static UniValue verifychain(const JSONRPCRequest& request)
{
    int nCheckLevel = gArgs.GetArg("-checklevel", DEFAULT_CHECKLEVEL);
    int nCheckDepth = gArgs.GetArg("-checkblocks", DEFAULT_CHECKBLOCKS);
    if (request.fHelp || request.params.size() > 2)
        throw std::runtime_error(
            "verifychain ( checklevel nblocks )\n"
            "\nVerifies blockchain database.\n"
            "\nArguments:\n"
            "1. checklevel   (numeric, optional, 0-4, default=" + strprintf("%d", nCheckLevel) + ") How thorough the block verification is.\n"
            "2. nblocks      (numeric, optional, default=" + strprintf("%d", nCheckDepth) + ", 0=all) The number of blocks to check.\n"
            "\nResult:\n"
            "true|false       (boolean) Verified or not\n"
            "\nExamples:\n"
            + HelpExampleCli("verifychain", "")
            + HelpExampleRpc("verifychain", "")
        );

    LOCK(cs_main);

    if (!request.params[0].isNull())
        nCheckLevel = request.params[0].get_int();
    if (!request.params[1].isNull())
        nCheckDepth = request.params[1].get_int();

    return CVerifyDB().VerifyDB(Params(), pcoinsTip.get(), nCheckLevel, nCheckDepth);
}

/** Implementation of IsSuperMajority with better feedback */
static UniValue SoftForkMajorityDesc(int version, CBlockIndex* pindex, const Consensus::Params& consensusParams)
{
    UniValue rv(UniValue::VOBJ);
    bool activated = false;
    switch(version)
    {
        case 2:
            activated = pindex->nHeight >= consensusParams.BIP34Height;
            break;
        case 3:
            activated = pindex->nHeight >= consensusParams.BIP66Height;
            break;
        case 4:
            activated = pindex->nHeight >= consensusParams.BIP65Height;
            break;
    }
    rv.pushKV("status", activated);
    return rv;
}

static UniValue SoftForkDesc(const std::string &name, int version, CBlockIndex* pindex, const Consensus::Params& consensusParams)
{
    UniValue rv(UniValue::VOBJ);
    rv.pushKV("id", name);
    rv.pushKV("version", version);
    rv.pushKV("reject", SoftForkMajorityDesc(version, pindex, consensusParams));
    return rv;
}

static UniValue BIP9SoftForkDesc(const Consensus::Params& consensusParams, Consensus::DeploymentPos id)
{
    UniValue rv(UniValue::VOBJ);
    const ThresholdState thresholdState = VersionBitsTipState(consensusParams, id);
    switch (thresholdState) {
    case ThresholdState::DEFINED: rv.pushKV("status", "defined"); break;
    case ThresholdState::STARTED: rv.pushKV("status", "started"); break;
    case ThresholdState::LOCKED_IN: rv.pushKV("status", "locked_in"); break;
    case ThresholdState::ACTIVE: rv.pushKV("status", "active"); break;
    case ThresholdState::FAILED: rv.pushKV("status", "failed"); break;
    }
    if (ThresholdState::STARTED == thresholdState)
    {
        rv.pushKV("bit", consensusParams.vDeployments[id].bit);
    }
    rv.pushKV("startTime", consensusParams.vDeployments[id].nStartTime);
    rv.pushKV("timeout", consensusParams.vDeployments[id].nTimeout);
    rv.pushKV("since", VersionBitsTipStateSinceHeight(consensusParams, id));
    if (ThresholdState::STARTED == thresholdState)
    {
        UniValue statsUV(UniValue::VOBJ);
        BIP9Stats statsStruct = VersionBitsTipStatistics(consensusParams, id);
        statsUV.pushKV("period", statsStruct.period);
        statsUV.pushKV("threshold", statsStruct.threshold);
        statsUV.pushKV("elapsed", statsStruct.elapsed);
        statsUV.pushKV("count", statsStruct.count);
        statsUV.pushKV("possible", statsStruct.possible);
        rv.pushKV("statistics", statsUV);
    }
    return rv;
}

static void BIP9SoftForkDescPushBack(UniValue& bip9_softforks, const Consensus::Params& consensusParams, Consensus::DeploymentPos id)
{
    // Deployments with timeout value of 0 are hidden.
    // A timeout value of 0 guarantees a softfork will never be activated.
    // This is used when softfork codes are merged without specifying the deployment schedule.
    if (consensusParams.vDeployments[id].nTimeout > 0)
        bip9_softforks.pushKV(VersionBitsDeploymentInfo[id].name, BIP9SoftForkDesc(consensusParams, id));
}

UniValue getblockchaininfo(const JSONRPCRequest& request)
{
    if (request.fHelp || request.params.size() != 0)
        throw std::runtime_error(
            "getblockchaininfo\n"
            "Returns an object containing various state info regarding blockchain processing.\n"
            "\nResult:\n"
            "{\n"
            "  \"chain\": \"xxxx\",              (string) current network name as defined in BIP70 (main, test, regtest)\n"
            "  \"blocks\": xxxxxx,             (numeric) the current number of blocks processed in the server\n"
            "  \"headers\": xxxxxx,            (numeric) the current number of headers we have validated\n"
            "  \"bestblockhash\": \"...\",       (string) the hash of the currently best block\n"
            "  \"moneysupply\": xxxxxxx,       (numeric) the total amount of coin in the network\n"
            "  \"difficulty\": xxxxxx,         (numeric) the current difficulty\n"
            "  \"mediantime\": xxxxxx,         (numeric) median time for the current best block\n"
            "  \"verificationprogress\": xxxx, (numeric) estimate of verification progress [0..1]\n"
            "  \"initialblockdownload\": xxxx, (bool) (debug information) estimate of whether this node is in Initial Block Download mode.\n"
            "  \"chainwork\": \"xxxx\"           (string) total amount of work in active chain, in hexadecimal\n"
            "  \"size_on_disk\": xxxxxx,       (numeric) the estimated size of the block and undo files on disk\n"
            "  \"pruned\": xx,                 (boolean) if the blocks are subject to pruning\n"
            "  \"pruneheight\": xxxxxx,        (numeric) lowest-height complete block stored (only present if pruning is enabled)\n"
            "  \"automatic_pruning\": xx,      (boolean) whether automatic pruning is enabled (only present if pruning is enabled)\n"
            "  \"prune_target_size\": xxxxxx,  (numeric) the target size used by pruning (only present if automatic pruning is enabled)\n"
            "  \"softforks\": [                (array) status of softforks in progress\n"
            "     {\n"
            "        \"id\": \"xxxx\",           (string) name of softfork\n"
            "        \"version\": xx,          (numeric) block version\n"
            "        \"reject\": {             (object) progress toward rejecting pre-softfork blocks\n"
            "           \"status\": xx,        (boolean) true if threshold reached\n"
            "        },\n"
            "     }, ...\n"
            "  ],\n"
            "  \"bip9_softforks\": {           (object) status of BIP9 softforks in progress\n"
            "     \"xxxx\" : {                 (string) name of the softfork\n"
            "        \"status\": \"xxxx\",       (string) one of \"defined\", \"started\", \"locked_in\", \"active\", \"failed\"\n"
            "        \"bit\": xx,              (numeric) the bit (0-28) in the block version field used to signal this softfork (only for \"started\" status)\n"
            "        \"startTime\": xx,        (numeric) the minimum median time past of a block at which the bit gains its meaning\n"
            "        \"timeout\": xx,          (numeric) the median time past of a block at which the deployment is considered failed if not yet locked in\n"
            "        \"since\": xx,            (numeric) height of the first block to which the status applies\n"
            "        \"statistics\": {         (object) numeric statistics about BIP9 signalling for a softfork (only for \"started\" status)\n"
            "           \"period\": xx,        (numeric) the length in blocks of the BIP9 signalling period \n"
            "           \"threshold\": xx,     (numeric) the number of blocks with the version bit set required to activate the feature \n"
            "           \"elapsed\": xx,       (numeric) the number of blocks elapsed since the beginning of the current period \n"
            "           \"count\": xx,         (numeric) the number of blocks with the version bit set in the current period \n"
            "           \"possible\": xx       (boolean) returns false if there are not enough blocks left in this period to pass activation threshold \n"
            "        }\n"
            "     }\n"
            "  }\n"
            "  \"warnings\" : \"...\",           (string) any network and blockchain warnings.\n"
            "}\n"
            "\nExamples:\n"
            + HelpExampleCli("getblockchaininfo", "")
            + HelpExampleRpc("getblockchaininfo", "")
        );

    LOCK(cs_main);

    UniValue obj(UniValue::VOBJ);
    obj.pushKV("chain",                 Params().NetworkIDString());
    obj.pushKV("blocks",                (int)chainActive.Height());
    obj.pushKV("headers",               pindexBestHeader ? pindexBestHeader->nHeight : -1);
    obj.pushKV("bestblockhash",         chainActive.Tip()->GetBlockHash().GetHex());
    obj.pushKV("moneysupply",           ValueFromAmount(chainActive.Tip()->nMoneySupply));
    obj.pushKV("difficulty",            (double)GetDifficulty());
    PushTime(obj, "mediantime", chainActive.Tip()->GetMedianTimePast());
    obj.pushKV("verificationprogress",  GuessVerificationProgress(Params().TxData(), chainActive.Tip()));
    obj.pushKV("initialblockdownload",  IsInitialBlockDownload());
    obj.pushKV("chainwork",             chainActive.Tip()->nChainWork.GetHex());
    obj.pushKV("size_on_disk",          CalculateCurrentUsage());
    obj.pushKV("pruned",                fPruneMode);
    if (fPruneMode) {
        CBlockIndex* block = chainActive.Tip();
        assert(block);
        while (block->pprev && (block->pprev->nStatus & BLOCK_HAVE_DATA)) {
            block = block->pprev;
        }

        obj.pushKV("pruneheight",        block->nHeight);

        // if 0, execution bypasses the whole if block.
        bool automatic_pruning = (gArgs.GetArg("-prune", 0) != 1);
        obj.pushKV("automatic_pruning",  automatic_pruning);
        if (automatic_pruning) {
            obj.pushKV("prune_target_size",  nPruneTarget);
        }
    }

    if (fParticlMode)
        return obj;
    const Consensus::Params& consensusParams = Params().GetConsensus();
    CBlockIndex* tip = chainActive.Tip();
    UniValue softforks(UniValue::VARR);
    UniValue bip9_softforks(UniValue::VOBJ);
    softforks.push_back(SoftForkDesc("bip34", 2, tip, consensusParams));
    softforks.push_back(SoftForkDesc("bip66", 3, tip, consensusParams));
    softforks.push_back(SoftForkDesc("bip65", 4, tip, consensusParams));
    for (int pos = Consensus::DEPLOYMENT_CSV; pos != Consensus::MAX_VERSION_BITS_DEPLOYMENTS; ++pos) {
        BIP9SoftForkDescPushBack(bip9_softforks, consensusParams, static_cast<Consensus::DeploymentPos>(pos));
    }
    obj.pushKV("softforks",             softforks);
    obj.pushKV("bip9_softforks", bip9_softforks);

    obj.pushKV("warnings", GetWarnings("statusbar"));
    return obj;
}

/** Comparison function for sorting the getchaintips heads.  */
struct CompareBlocksByHeight
{
    bool operator()(const CBlockIndex* a, const CBlockIndex* b) const
    {
        /* Make sure that unequal blocks with the same height do not compare
           equal. Use the pointers themselves to make a distinction. */

        if (a->nHeight != b->nHeight)
          return (a->nHeight > b->nHeight);

        return a < b;
    }
};

static UniValue getchaintips(const JSONRPCRequest& request)
{
    if (request.fHelp || request.params.size() != 0)
        throw std::runtime_error(
            "getchaintips\n"
            "Return information about all known tips in the block tree,"
            " including the main chain as well as orphaned branches.\n"
            "\nResult:\n"
            "[\n"
            "  {\n"
            "    \"height\": xxxx,         (numeric) height of the chain tip\n"
            "    \"hash\": \"xxxx\",         (string) block hash of the tip\n"
            "    \"branchlen\": 0          (numeric) zero for main chain\n"
            "    \"status\": \"active\"      (string) \"active\" for the main chain\n"
            "  },\n"
            "  {\n"
            "    \"height\": xxxx,\n"
            "    \"hash\": \"xxxx\",\n"
            "    \"branchlen\": 1          (numeric) length of branch connecting the tip to the main chain\n"
            "    \"status\": \"xxxx\"        (string) status of the chain (active, valid-fork, valid-headers, headers-only, invalid)\n"
            "  }\n"
            "]\n"
            "Possible values for status:\n"
            "1.  \"invalid\"               This branch contains at least one invalid block\n"
            "2.  \"headers-only\"          Not all blocks for this branch are available, but the headers are valid\n"
            "3.  \"valid-headers\"         All blocks are available for this branch, but they were never fully validated\n"
            "4.  \"valid-fork\"            This branch is not part of the active chain, but is fully validated\n"
            "5.  \"active\"                This is the tip of the active main chain, which is certainly valid\n"
            "\nExamples:\n"
            + HelpExampleCli("getchaintips", "")
            + HelpExampleRpc("getchaintips", "")
        );

    LOCK(cs_main);

    /*
     * Idea:  the set of chain tips is chainActive.tip, plus orphan blocks which do not have another orphan building off of them.
     * Algorithm:
     *  - Make one pass through mapBlockIndex, picking out the orphan blocks, and also storing a set of the orphan block's pprev pointers.
     *  - Iterate through the orphan blocks. If the block isn't pointed to by another orphan, it is a chain tip.
     *  - add chainActive.Tip()
     */
    std::set<const CBlockIndex*, CompareBlocksByHeight> setTips;
    std::set<const CBlockIndex*> setOrphans;
    std::set<const CBlockIndex*> setPrevs;

    for (const std::pair<const uint256, CBlockIndex*>& item : mapBlockIndex)
    {
        if (!chainActive.Contains(item.second)) {
            setOrphans.insert(item.second);
            setPrevs.insert(item.second->pprev);
        }
    }

    for (std::set<const CBlockIndex*>::iterator it = setOrphans.begin(); it != setOrphans.end(); ++it)
    {
        if (setPrevs.erase(*it) == 0) {
            setTips.insert(*it);
        }
    }

    // Always report the currently active tip.
    setTips.insert(chainActive.Tip());

    /* Construct the output array.  */
    UniValue res(UniValue::VARR);
    for (const CBlockIndex* block : setTips)
    {
        UniValue obj(UniValue::VOBJ);
        obj.pushKV("height", block->nHeight);
        obj.pushKV("hash", block->phashBlock->GetHex());

        const int branchLen = block->nHeight - chainActive.FindFork(block)->nHeight;
        obj.pushKV("branchlen", branchLen);

        std::string status;
        if (chainActive.Contains(block)) {
            // This block is part of the currently active chain.
            status = "active";
        } else if (block->nStatus & BLOCK_FAILED_MASK) {
            // This block or one of its ancestors is invalid.
            status = "invalid";
        } else if (block->nChainTx == 0) {
            // This block cannot be connected because full block data for it or one of its parents is missing.
            status = "headers-only";
        } else if (block->IsValid(BLOCK_VALID_SCRIPTS)) {
            // This block is fully validated, but no longer part of the active chain. It was probably the active block once, but was reorganized.
            status = "valid-fork";
        } else if (block->IsValid(BLOCK_VALID_TREE)) {
            // The headers for this block are valid, but it has not been validated. It was probably never part of the most-work chain.
            status = "valid-headers";
        } else {
            // No clue.
            status = "unknown";
        }
        obj.pushKV("status", status);

        res.push_back(obj);
    }

    return res;
}

UniValue mempoolInfoToJSON()
{
    UniValue ret(UniValue::VOBJ);
    ret.pushKV("size", (int64_t) mempool.size());
    ret.pushKV("bytes", (int64_t) mempool.GetTotalTxSize());
    ret.pushKV("usage", (int64_t) mempool.DynamicMemoryUsage());
    size_t maxmempool = gArgs.GetArg("-maxmempool", DEFAULT_MAX_MEMPOOL_SIZE) * 1000000;
    ret.pushKV("maxmempool", (int64_t) maxmempool);
    ret.pushKV("mempoolminfee", ValueFromAmount(std::max(mempool.GetMinFee(maxmempool), ::minRelayTxFee).GetFeePerK()));
    ret.pushKV("minrelaytxfee", ValueFromAmount(::minRelayTxFee.GetFeePerK()));

    return ret;
}

static UniValue getmempoolinfo(const JSONRPCRequest& request)
{
    if (request.fHelp || request.params.size() != 0)
        throw std::runtime_error(
            "getmempoolinfo\n"
            "\nReturns details on the active state of the TX memory pool.\n"
            "\nResult:\n"
            "{\n"
            "  \"size\": xxxxx,               (numeric) Current tx count\n"
            "  \"bytes\": xxxxx,              (numeric) Sum of all virtual transaction sizes as defined in BIP 141. Differs from actual serialized size because witness data is discounted\n"
            "  \"usage\": xxxxx,              (numeric) Total memory usage for the mempool\n"
            "  \"maxmempool\": xxxxx,         (numeric) Maximum memory usage for the mempool\n"
            "  \"mempoolminfee\": xxxxx       (numeric) Minimum fee rate in " + CURRENCY_UNIT + "/kB for tx to be accepted. Is the maximum of minrelaytxfee and minimum mempool fee\n"
            "  \"minrelaytxfee\": xxxxx       (numeric) Current minimum relay fee for transactions\n"
            "}\n"
            "\nExamples:\n"
            + HelpExampleCli("getmempoolinfo", "")
            + HelpExampleRpc("getmempoolinfo", "")
        );

    return mempoolInfoToJSON();
}

static UniValue preciousblock(const JSONRPCRequest& request)
{
    if (request.fHelp || request.params.size() != 1)
        throw std::runtime_error(
            "preciousblock \"blockhash\"\n"
            "\nTreats a block as if it were received before others with the same work.\n"
            "\nA later preciousblock call can override the effect of an earlier one.\n"
            "\nThe effects of preciousblock are not retained across restarts.\n"
            "\nArguments:\n"
            "1. \"blockhash\"   (string, required) the hash of the block to mark as precious\n"
            "\nResult:\n"
            "\nExamples:\n"
            + HelpExampleCli("preciousblock", "\"blockhash\"")
            + HelpExampleRpc("preciousblock", "\"blockhash\"")
        );

    std::string strHash = request.params[0].get_str();
    uint256 hash(uint256S(strHash));
    CBlockIndex* pblockindex;

    {
        LOCK(cs_main);
        pblockindex = LookupBlockIndex(hash);
        if (!pblockindex) {
            throw JSONRPCError(RPC_INVALID_ADDRESS_OR_KEY, "Block not found");
        }
    }

    CValidationState state;
    PreciousBlock(state, Params(), pblockindex);

    if (!state.IsValid()) {
        throw JSONRPCError(RPC_DATABASE_ERROR, FormatStateMessage(state));
    }

    return NullUniValue;
}

static UniValue invalidateblock(const JSONRPCRequest& request)
{
    if (request.fHelp || request.params.size() != 1)
        throw std::runtime_error(
            "invalidateblock \"blockhash\"\n"
            "\nPermanently marks a block as invalid, as if it violated a consensus rule.\n"
            "\nArguments:\n"
            "1. \"blockhash\"   (string, required) the hash of the block to mark as invalid\n"
            "\nResult:\n"
            "\nExamples:\n"
            + HelpExampleCli("invalidateblock", "\"blockhash\"")
            + HelpExampleRpc("invalidateblock", "\"blockhash\"")
        );

    std::string strHash = request.params[0].get_str();
    uint256 hash(uint256S(strHash));
    CValidationState state;

    {
        LOCK(cs_main);
        CBlockIndex* pblockindex = LookupBlockIndex(hash);
        if (!pblockindex) {
            throw JSONRPCError(RPC_INVALID_ADDRESS_OR_KEY, "Block not found");
        }

        InvalidateBlock(state, Params(), pblockindex);
    }

    if (state.IsValid()) {
        ActivateBestChain(state, Params());
    }

    if (!state.IsValid()) {
        throw JSONRPCError(RPC_DATABASE_ERROR, FormatStateMessage(state));
    }

    return NullUniValue;
}

static UniValue reconsiderblock(const JSONRPCRequest& request)
{
    if (request.fHelp || request.params.size() != 1)
        throw std::runtime_error(
            "reconsiderblock \"blockhash\"\n"
            "\nRemoves invalidity status of a block and its descendants, reconsider them for activation.\n"
            "This can be used to undo the effects of invalidateblock.\n"
            "\nArguments:\n"
            "1. \"blockhash\"   (string, required) the hash of the block to reconsider\n"
            "\nResult:\n"
            "\nExamples:\n"
            + HelpExampleCli("reconsiderblock", "\"blockhash\"")
            + HelpExampleRpc("reconsiderblock", "\"blockhash\"")
        );

    std::string strHash = request.params[0].get_str();
    uint256 hash(uint256S(strHash));

    {
        LOCK(cs_main);
        CBlockIndex* pblockindex = LookupBlockIndex(hash);
        if (!pblockindex) {
            throw JSONRPCError(RPC_INVALID_ADDRESS_OR_KEY, "Block not found");
        }

        ResetBlockFailureFlags(pblockindex);
    }

    CValidationState state;
    ActivateBestChain(state, Params());

    if (!state.IsValid()) {
        throw JSONRPCError(RPC_DATABASE_ERROR, FormatStateMessage(state));
    }

    return NullUniValue;
}

static UniValue getchaintxstats(const JSONRPCRequest& request)
{
    if (request.fHelp || request.params.size() > 2)
        throw std::runtime_error(
            "getchaintxstats ( nblocks blockhash )\n"
            "\nCompute statistics about the total number and rate of transactions in the chain.\n"
            "\nArguments:\n"
            "1. nblocks      (numeric, optional) Size of the window in number of blocks (default: one month).\n"
            "2. \"blockhash\"  (string, optional) The hash of the block that ends the window.\n"
            "\nResult:\n"
            "{\n"
            "  \"time\": xxxxx,                         (numeric) The timestamp for the final block in the window in UNIX format.\n"
            "  \"txcount\": xxxxx,                      (numeric) The total number of transactions in the chain up to that point.\n"
            "  \"window_final_block_hash\": \"...\",      (string) The hash of the final block in the window.\n"
            "  \"window_block_count\": xxxxx,           (numeric) Size of the window in number of blocks.\n"
            "  \"window_tx_count\": xxxxx,              (numeric) The number of transactions in the window. Only returned if \"window_block_count\" is > 0.\n"
            "  \"window_interval\": xxxxx,              (numeric) The elapsed time in the window in seconds. Only returned if \"window_block_count\" is > 0.\n"
            "  \"txrate\": x.xx,                        (numeric) The average rate of transactions per second in the window. Only returned if \"window_interval\" is > 0.\n"
            "}\n"
            "\nExamples:\n"
            + HelpExampleCli("getchaintxstats", "")
            + HelpExampleRpc("getchaintxstats", "2016")
        );

    const CBlockIndex* pindex;
    int blockcount = 30 * 24 * 60 * 60 / Params().GetConsensus().nPowTargetSpacing; // By default: 1 month

    if (request.params[1].isNull()) {
        LOCK(cs_main);
        pindex = chainActive.Tip();
    } else {
        uint256 hash = uint256S(request.params[1].get_str());
        LOCK(cs_main);
        pindex = LookupBlockIndex(hash);
        if (!pindex) {
            throw JSONRPCError(RPC_INVALID_ADDRESS_OR_KEY, "Block not found");
        }
        if (!chainActive.Contains(pindex)) {
            throw JSONRPCError(RPC_INVALID_PARAMETER, "Block is not in main chain");
        }
    }

    assert(pindex != nullptr);

    if (request.params[0].isNull()) {
        blockcount = std::max(0, std::min(blockcount, pindex->nHeight - 1));
    } else {
        blockcount = request.params[0].get_int();

        if (blockcount < 0 || (blockcount > 0 && blockcount >= pindex->nHeight)) {
            throw JSONRPCError(RPC_INVALID_PARAMETER, "Invalid block count: should be between 0 and the block's height - 1");
        }
    }

    const CBlockIndex* pindexPast = pindex->GetAncestor(pindex->nHeight - blockcount);
    int nTimeDiff = pindex->GetMedianTimePast() - pindexPast->GetMedianTimePast();
    int nTxDiff = pindex->nChainTx - pindexPast->nChainTx;

    UniValue ret(UniValue::VOBJ);
    ret.pushKV("time", (int64_t)pindex->nTime);
    ret.pushKV("txcount", (int64_t)pindex->nChainTx);
    ret.pushKV("window_final_block_hash", pindex->GetBlockHash().GetHex());
    ret.pushKV("window_block_count", blockcount);
    if (blockcount > 0) {
        ret.pushKV("window_tx_count", nTxDiff);
        ret.pushKV("window_interval", nTimeDiff);
        if (nTimeDiff > 0) {
            ret.pushKV("txrate", ((double)nTxDiff) / nTimeDiff);
        }
    }

    return ret;
}

static UniValue savemempool(const JSONRPCRequest& request)
{
    if (request.fHelp || request.params.size() != 0) {
        throw std::runtime_error(
            "savemempool\n"
            "\nDumps the mempool to disk. It will fail until the previous dump is fully loaded.\n"
            "\nExamples:\n"
            + HelpExampleCli("savemempool", "")
            + HelpExampleRpc("savemempool", "")
        );
    }

    if (!g_is_mempool_loaded) {
        throw JSONRPCError(RPC_MISC_ERROR, "The mempool was not loaded yet");
    }

    if (!DumpMempool()) {
        throw JSONRPCError(RPC_MISC_ERROR, "Unable to dump mempool to disk");
    }

    return NullUniValue;
}

static const CRPCCommand commands[] =
{ //  category              name                      actor (function)         argNames
  //  --------------------- ------------------------  -----------------------  ----------
    { "blockchain",         "getblockchaininfo",      &getblockchaininfo,      {} },
    { "blockchain",         "getchaintxstats",        &getchaintxstats,        {"nblocks", "blockhash"} },
    { "blockchain",         "getbestblockhash",       &getbestblockhash,       {} },
    { "blockchain",         "getblockcount",          &getblockcount,          {} },
    { "blockchain",         "getblock",               &getblock,               {"blockhash","verbosity"} },
    { "blockchain",         "getblockhash",           &getblockhash,           {"height"} },
    { "blockchain",         "getblockheader",         &getblockheader,         {"blockhash","verbose"} },
    { "blockchain",         "getchaintips",           &getchaintips,           {} },
    { "blockchain",         "getdifficulty",          &getdifficulty,          {} },
    { "blockchain",         "getmempoolancestors",    &getmempoolancestors,    {"txid","verbose"} },
    { "blockchain",         "getmempooldescendants",  &getmempooldescendants,  {"txid","verbose"} },
    { "blockchain",         "getmempoolentry",        &getmempoolentry,        {"txid"} },
    { "blockchain",         "getmempoolinfo",         &getmempoolinfo,         {} },
    { "blockchain",         "getrawmempool",          &getrawmempool,          {"verbose"} },
    { "blockchain",         "gettxout",               &gettxout,               {"txid","n","include_mempool"} },
    { "blockchain",         "gettxoutsetinfo",        &gettxoutsetinfo,        {} },
    { "blockchain",         "pruneblockchain",        &pruneblockchain,        {"height"} },
    { "blockchain",         "savemempool",            &savemempool,            {} },
    { "blockchain",         "verifychain",            &verifychain,            {"checklevel","nblocks"} },

    { "blockchain",         "preciousblock",          &preciousblock,          {"blockhash"} },

    /* Insight */
    { "blockchain",         "getblockdeltas",         &getblockdeltas,          {} },
    { "blockchain",         "getblockhashes",         &getblockhashes,          {"high","low","options"} },
    { "blockchain",         "gettxoutsetinfo",        &gettxoutsetinfo,         {} },
    { "blockchain",         "gettxoutsetinfobyscript",&gettxoutsetinfobyscript, {} },

    /* Not shown in help */
    { "hidden",             "invalidateblock",        &invalidateblock,        {"blockhash"} },
    { "hidden",             "reconsiderblock",        &reconsiderblock,        {"blockhash"} },
    { "hidden",             "waitfornewblock",        &waitfornewblock,        {"timeout"} },
    { "hidden",             "waitforblock",           &waitforblock,           {"blockhash","timeout"} },
    { "hidden",             "waitforblockheight",     &waitforblockheight,     {"height","timeout"} },
    { "hidden",             "syncwithvalidationinterfacequeue", &syncwithvalidationinterfacequeue, {} },
};

void RegisterBlockchainRPCCommands(CRPCTable &t)
{
    for (unsigned int vcidx = 0; vcidx < ARRAYLEN(commands); vcidx++)
        t.appendCommand(commands[vcidx].name, &commands[vcidx]);
}<|MERGE_RESOLUTION|>--- conflicted
+++ resolved
@@ -315,8 +315,7 @@
     return result;
 }
 
-<<<<<<< HEAD
-UniValue getblockdeltas(const JSONRPCRequest& request)
+static UniValue getblockdeltas(const JSONRPCRequest& request)
 {
     if (request.fHelp || request.params.size() != 1)
         throw std::runtime_error("getblockdeltas <blockhash>\n");
@@ -339,7 +338,7 @@
     return blockToDeltasJSON(block, pblockindex);
 }
 
-UniValue getblockhashes(const JSONRPCRequest& request)
+static UniValue getblockhashes(const JSONRPCRequest& request)
 {
     if (request.fHelp || request.params.size() < 2)
         throw std::runtime_error(
@@ -411,10 +410,7 @@
     return result;
 }
 
-UniValue getblockcount(const JSONRPCRequest& request)
-=======
 static UniValue getblockcount(const JSONRPCRequest& request)
->>>>>>> f82e1c94
 {
     if (request.fHelp || request.params.size() != 0)
         throw std::runtime_error(
