// Copyright (c) 2010 Satoshi Nakamoto
// Copyright (c) 2009-2019 The Bitcoin Core developers
// Distributed under the MIT software license, see the accompanying
// file COPYING or http://www.opensource.org/licenses/mit-license.php.

#include <rpc/blockchain.h>

#include <amount.h>
#include <base58.h>
#include <chain.h>
#include <chainparams.h>
#include <checkpoints.h>
#include <coins.h>
#include <consensus/validation.h>
#include <core_io.h>
#include <hash.h>
#include <index/txindex.h>
#include <key_io.h>
#include <policy/feerate.h>
#include <policy/policy.h>
#include <policy/rbf.h>
#include <primitives/transaction.h>
#include <rpc/server.h>
#include <rpc/util.h>
#include <script/descriptor.h>
#include <streams.h>
#include <sync.h>
#include <txdb.h>
#include <txmempool.h>
#include <util/strencodings.h>
#include <util/system.h>
#include <validation.h>
#include <validationinterface.h>
#include <versionbitsinfo.h>
#include <warnings.h>

#include <assert.h>
#include <stdint.h>

#include <univalue.h>

#include <boost/thread/thread.hpp> // boost::thread::interrupt

#include <memory>
#include <mutex>
#include <condition_variable>

struct CUpdatedBlock
{
    uint256 hash;
    int height;
};

static Mutex cs_blockchange;
static std::condition_variable cond_blockchange;
static CUpdatedBlock latestblock;

/* Calculate the difficulty for a given block index.
 */
double GetDifficulty(const CBlockIndex* blockindex)
{
    assert(blockindex);

    int nShift = (blockindex->nBits >> 24) & 0xff;
    double dDiff =
        (double)0x0000ffff / (double)(blockindex->nBits & 0x00ffffff);

    while (nShift < 29)
    {
        dDiff *= 256.0;
        nShift++;
    }
    while (nShift > 29)
    {
        dDiff /= 256.0;
        nShift--;
    }

    return dDiff;
}

static int ComputeNextBlockAndDepth(const CBlockIndex* tip, const CBlockIndex* blockindex, const CBlockIndex*& next)
{
    next = tip->GetAncestor(blockindex->nHeight + 1);
    if (next && next->pprev == blockindex) {
        return tip->nHeight - blockindex->nHeight + 1;
    }
    next = nullptr;
    return blockindex == tip ? 1 : -1;
}

UniValue blockheaderToJSON(const CBlockIndex* tip, const CBlockIndex* blockindex)
{
    UniValue result(UniValue::VOBJ);
    result.pushKV("hash", blockindex->GetBlockHash().GetHex());
    const CBlockIndex* pnext;
    int confirmations = ComputeNextBlockAndDepth(tip, blockindex, pnext);
    result.pushKV("confirmations", confirmations);
    result.pushKV("height", blockindex->nHeight);
    result.pushKV("version", blockindex->nVersion);
    result.pushKV("versionHex", strprintf("%08x", blockindex->nVersion));
    result.pushKV("merkleroot", blockindex->hashMerkleRoot.GetHex());
    result.pushKV("time", (int64_t)blockindex->nTime);
    result.pushKV("mediantime", (int64_t)blockindex->GetMedianTimePast());
    result.pushKV("nonce", (uint64_t)blockindex->nNonce);
    result.pushKV("bits", strprintf("%08x", blockindex->nBits));
    result.pushKV("difficulty", GetDifficulty(blockindex));
    result.pushKV("chainwork", blockindex->nChainWork.GetHex());
    result.pushKV("nTx", (uint64_t)blockindex->nTx);

    if (blockindex->pprev)
        result.pushKV("previousblockhash", blockindex->pprev->GetBlockHash().GetHex());
    if (pnext)
        result.pushKV("nextblockhash", pnext->GetBlockHash().GetHex());
    return result;
}

UniValue blockToJSON(const CBlock& block, const CBlockIndex* tip, const CBlockIndex* blockindex, bool txDetails)
{
    UniValue result(UniValue::VOBJ);
<<<<<<< HEAD
    result.push_back(Pair("hash", blockindex->GetBlockHash().GetHex()));
    int confirmations = -1;
    // Only report confirmations if the block is on the main chain
    if (chainActive.Contains(blockindex))
        confirmations = chainActive.Height() - blockindex->nHeight + 1;
    result.push_back(Pair("confirmations", confirmations));
    result.push_back(Pair("strippedsize", (int)::GetSerializeSize(block, SER_NETWORK, PROTOCOL_VERSION | SERIALIZE_TRANSACTION_NO_WITNESS)));
    result.push_back(Pair("size", (int)::GetSerializeSize(block, SER_NETWORK, PROTOCOL_VERSION)));
    result.push_back(Pair("weight", (int)::GetBlockWeight(block)));
    result.push_back(Pair("height", blockindex->nHeight));
    result.push_back(Pair("version", block.nVersion));
    result.push_back(Pair("versionHex", strprintf("%08x", block.nVersion)));
    result.push_back(Pair("merkleroot", block.hashMerkleRoot.GetHex()));
=======
    result.pushKV("hash", blockindex->GetBlockHash().GetHex());
    const CBlockIndex* pnext;
    int confirmations = ComputeNextBlockAndDepth(tip, blockindex, pnext);
    result.pushKV("confirmations", confirmations);
    result.pushKV("strippedsize", (int)::GetSerializeSize(block, PROTOCOL_VERSION | SERIALIZE_TRANSACTION_NO_WITNESS));
    result.pushKV("size", (int)::GetSerializeSize(block, PROTOCOL_VERSION));
    result.pushKV("weight", (int)::GetBlockWeight(block));
    result.pushKV("height", blockindex->nHeight);
    result.pushKV("version", block.nVersion);
    result.pushKV("versionHex", strprintf("%08x", block.nVersion));
    result.pushKV("merkleroot", block.hashMerkleRoot.GetHex());
>>>>>>> be92be56
    UniValue txs(UniValue::VARR);
    for(const auto& tx : block.vtx)
    {
        if(txDetails)
        {
            UniValue objTx(UniValue::VOBJ);
            TxToUniv(*tx, uint256(), objTx, true, RPCSerializationFlags());
            txs.push_back(objTx);
        }
        else
            txs.push_back(tx->GetHash().GetHex());
    }
    result.pushKV("tx", txs);
    result.pushKV("time", block.GetBlockTime());
    result.pushKV("mediantime", (int64_t)blockindex->GetMedianTimePast());
    result.pushKV("nonce", (uint64_t)block.nNonce);
    result.pushKV("bits", strprintf("%08x", block.nBits));
    result.pushKV("difficulty", GetDifficulty(blockindex));
    result.pushKV("chainwork", blockindex->nChainWork.GetHex());
    result.pushKV("nTx", (uint64_t)blockindex->nTx);

    if (blockindex->pprev)
        result.pushKV("previousblockhash", blockindex->pprev->GetBlockHash().GetHex());
    if (pnext)
        result.pushKV("nextblockhash", pnext->GetBlockHash().GetHex());
    return result;
}

static UniValue getblockcount(const JSONRPCRequest& request)
{
    if (request.fHelp || request.params.size() != 0)
        throw std::runtime_error(
            RPCHelpMan{"getblockcount",
                "\nReturns the number of blocks in the longest blockchain.\n",
                {},
                RPCResult{
            "n    (numeric) The current block count\n"
                },
                RPCExamples{
                    HelpExampleCli("getblockcount", "")
            + HelpExampleRpc("getblockcount", "")
                },
            }.ToString());

    LOCK(cs_main);
    return chainActive.Height();
}

static UniValue getbestblockhash(const JSONRPCRequest& request)
{
    if (request.fHelp || request.params.size() != 0)
        throw std::runtime_error(
            RPCHelpMan{"getbestblockhash",
                "\nReturns the hash of the best (tip) block in the longest blockchain.\n",
                {},
                RPCResult{
            "\"hex\"      (string) the block hash, hex-encoded\n"
                },
                RPCExamples{
                    HelpExampleCli("getbestblockhash", "")
            + HelpExampleRpc("getbestblockhash", "")
                },
            }.ToString());

    LOCK(cs_main);
    return chainActive.Tip()->GetBlockHash().GetHex();
}

void RPCNotifyBlockChange(bool ibd, const CBlockIndex * pindex)
{
    if(pindex) {
        std::lock_guard<std::mutex> lock(cs_blockchange);
        latestblock.hash = pindex->GetBlockHash();
        latestblock.height = pindex->nHeight;
    }
    cond_blockchange.notify_all();
}

static UniValue waitfornewblock(const JSONRPCRequest& request)
{
    if (request.fHelp || request.params.size() > 1)
        throw std::runtime_error(
            RPCHelpMan{"waitfornewblock",
                "\nWaits for a specific new block and returns useful info about it.\n"
                "\nReturns the current block on timeout or exit.\n",
                {
                    {"timeout", RPCArg::Type::NUM, /* default */ "0", "Time in milliseconds to wait for a response. 0 indicates no timeout."},
                },
                RPCResult{
            "{                           (json object)\n"
            "  \"hash\" : {       (string) The blockhash\n"
            "  \"height\" : {     (int) Block height\n"
            "}\n"
                },
                RPCExamples{
                    HelpExampleCli("waitfornewblock", "1000")
            + HelpExampleRpc("waitfornewblock", "1000")
                },
            }.ToString());
    int timeout = 0;
    if (!request.params[0].isNull())
        timeout = request.params[0].get_int();

    CUpdatedBlock block;
    {
        WAIT_LOCK(cs_blockchange, lock);
        block = latestblock;
        if(timeout)
            cond_blockchange.wait_for(lock, std::chrono::milliseconds(timeout), [&block]{return latestblock.height != block.height || latestblock.hash != block.hash || !IsRPCRunning(); });
        else
            cond_blockchange.wait(lock, [&block]{return latestblock.height != block.height || latestblock.hash != block.hash || !IsRPCRunning(); });
        block = latestblock;
    }
    UniValue ret(UniValue::VOBJ);
    ret.pushKV("hash", block.hash.GetHex());
    ret.pushKV("height", block.height);
    return ret;
}

static UniValue waitforblock(const JSONRPCRequest& request)
{
    if (request.fHelp || request.params.size() < 1 || request.params.size() > 2)
        throw std::runtime_error(
            RPCHelpMan{"waitforblock",
                "\nWaits for a specific new block and returns useful info about it.\n"
                "\nReturns the current block on timeout or exit.\n",
                {
                    {"blockhash", RPCArg::Type::STR_HEX, RPCArg::Optional::NO, "Block hash to wait for."},
                    {"timeout", RPCArg::Type::NUM, /* default */ "0", "Time in milliseconds to wait for a response. 0 indicates no timeout."},
                },
                RPCResult{
            "{                           (json object)\n"
            "  \"hash\" : {       (string) The blockhash\n"
            "  \"height\" : {     (int) Block height\n"
            "}\n"
                },
                RPCExamples{
                    HelpExampleCli("waitforblock", "\"0000000000079f8ef3d2c688c244eb7a4570b24c9ed7b4a8c619eb02596f8862\", 1000")
            + HelpExampleRpc("waitforblock", "\"0000000000079f8ef3d2c688c244eb7a4570b24c9ed7b4a8c619eb02596f8862\", 1000")
                },
            }.ToString());
    int timeout = 0;

    uint256 hash(ParseHashV(request.params[0], "blockhash"));

    if (!request.params[1].isNull())
        timeout = request.params[1].get_int();

    CUpdatedBlock block;
    {
        WAIT_LOCK(cs_blockchange, lock);
        if(timeout)
            cond_blockchange.wait_for(lock, std::chrono::milliseconds(timeout), [&hash]{return latestblock.hash == hash || !IsRPCRunning();});
        else
            cond_blockchange.wait(lock, [&hash]{return latestblock.hash == hash || !IsRPCRunning(); });
        block = latestblock;
    }

    UniValue ret(UniValue::VOBJ);
    ret.pushKV("hash", block.hash.GetHex());
    ret.pushKV("height", block.height);
    return ret;
}

static UniValue waitforblockheight(const JSONRPCRequest& request)
{
    if (request.fHelp || request.params.size() < 1 || request.params.size() > 2)
        throw std::runtime_error(
            RPCHelpMan{"waitforblockheight",
                "\nWaits for (at least) block height and returns the height and hash\n"
                "of the current tip.\n"
                "\nReturns the current block on timeout or exit.\n",
                {
                    {"height", RPCArg::Type::NUM, RPCArg::Optional::NO, "Block height to wait for."},
                    {"timeout", RPCArg::Type::NUM, /* default */ "0", "Time in milliseconds to wait for a response. 0 indicates no timeout."},
                },
                RPCResult{
            "{                           (json object)\n"
            "  \"hash\" : {       (string) The blockhash\n"
            "  \"height\" : {     (int) Block height\n"
            "}\n"
                },
                RPCExamples{
                    HelpExampleCli("waitforblockheight", "\"100\", 1000")
            + HelpExampleRpc("waitforblockheight", "\"100\", 1000")
                },
            }.ToString());
    int timeout = 0;

    int height = request.params[0].get_int();

    if (!request.params[1].isNull())
        timeout = request.params[1].get_int();

    CUpdatedBlock block;
    {
        WAIT_LOCK(cs_blockchange, lock);
        if(timeout)
            cond_blockchange.wait_for(lock, std::chrono::milliseconds(timeout), [&height]{return latestblock.height >= height || !IsRPCRunning();});
        else
            cond_blockchange.wait(lock, [&height]{return latestblock.height >= height || !IsRPCRunning(); });
        block = latestblock;
    }
    UniValue ret(UniValue::VOBJ);
    ret.pushKV("hash", block.hash.GetHex());
    ret.pushKV("height", block.height);
    return ret;
}

static UniValue syncwithvalidationinterfacequeue(const JSONRPCRequest& request)
{
    if (request.fHelp || request.params.size() > 0) {
        throw std::runtime_error(
            RPCHelpMan{"syncwithvalidationinterfacequeue",
                "\nWaits for the validation interface queue to catch up on everything that was there when we entered this function.\n",
                {},
                RPCResults{},
                RPCExamples{
                    HelpExampleCli("syncwithvalidationinterfacequeue","")
            + HelpExampleRpc("syncwithvalidationinterfacequeue","")
                },
            }.ToString());
    }
    SyncWithValidationInterfaceQueue();
    return NullUniValue;
}

static UniValue getdifficulty(const JSONRPCRequest& request)
{
    if (request.fHelp || request.params.size() != 0)
        throw std::runtime_error(
            RPCHelpMan{"getdifficulty",
                "\nReturns the proof-of-work difficulty as a multiple of the minimum difficulty.\n",
                {},
                RPCResult{
            "n.nnn       (numeric) the proof-of-work difficulty as a multiple of the minimum difficulty.\n"
                },
                RPCExamples{
                    HelpExampleCli("getdifficulty", "")
            + HelpExampleRpc("getdifficulty", "")
                },
            }.ToString());

    LOCK(cs_main);
    return GetDifficulty(chainActive.Tip());
}

static std::string EntryDescriptionString()
{
    return "    \"size\" : n,             (numeric) virtual transaction size as defined in BIP 141. This is different from actual serialized size for witness transactions as witness data is discounted.\n"
           "    \"fee\" : n,              (numeric) transaction fee in " + CURRENCY_UNIT + " (DEPRECATED)\n"
           "    \"modifiedfee\" : n,      (numeric) transaction fee with fee deltas used for mining priority (DEPRECATED)\n"
           "    \"time\" : n,             (numeric) local time transaction entered pool in seconds since 1 Jan 1970 GMT\n"
           "    \"height\" : n,           (numeric) block height when transaction entered pool\n"
           "    \"descendantcount\" : n,  (numeric) number of in-mempool descendant transactions (including this one)\n"
           "    \"descendantsize\" : n,   (numeric) virtual transaction size of in-mempool descendants (including this one)\n"
           "    \"descendantfees\" : n,   (numeric) modified fees (see above) of in-mempool descendants (including this one) (DEPRECATED)\n"
           "    \"ancestorcount\" : n,    (numeric) number of in-mempool ancestor transactions (including this one)\n"
           "    \"ancestorsize\" : n,     (numeric) virtual transaction size of in-mempool ancestors (including this one)\n"
           "    \"ancestorfees\" : n,     (numeric) modified fees (see above) of in-mempool ancestors (including this one) (DEPRECATED)\n"
           "    \"wtxid\" : hash,         (string) hash of serialized transaction, including witness data\n"
           "    \"fees\" : {\n"
           "        \"base\" : n,         (numeric) transaction fee in " + CURRENCY_UNIT + "\n"
           "        \"modified\" : n,     (numeric) transaction fee with fee deltas used for mining priority in " + CURRENCY_UNIT + "\n"
           "        \"ancestor\" : n,     (numeric) modified fees (see above) of in-mempool ancestors (including this one) in " + CURRENCY_UNIT + "\n"
           "        \"descendant\" : n,   (numeric) modified fees (see above) of in-mempool descendants (including this one) in " + CURRENCY_UNIT + "\n"
           "    }\n"
           "    \"depends\" : [           (array) unconfirmed transactions used as inputs for this transaction\n"
           "        \"transactionid\",    (string) parent transaction id\n"
           "       ... ]\n"
           "    \"spentby\" : [           (array) unconfirmed transactions spending outputs from this transaction\n"
           "        \"transactionid\",    (string) child transaction id\n"
           "       ... ]\n"
           "    \"bip125-replaceable\" : true|false,  (boolean) Whether this transaction could be replaced due to BIP125 (replace-by-fee)\n";
}

static void entryToJSON(UniValue &info, const CTxMemPoolEntry &e) EXCLUSIVE_LOCKS_REQUIRED(::mempool.cs)
{
    AssertLockHeld(mempool.cs);

    UniValue fees(UniValue::VOBJ);
    fees.pushKV("base", ValueFromAmount(e.GetFee()));
    fees.pushKV("modified", ValueFromAmount(e.GetModifiedFee()));
    fees.pushKV("ancestor", ValueFromAmount(e.GetModFeesWithAncestors()));
    fees.pushKV("descendant", ValueFromAmount(e.GetModFeesWithDescendants()));
    info.pushKV("fees", fees);

    info.pushKV("size", (int)e.GetTxSize());
    info.pushKV("fee", ValueFromAmount(e.GetFee()));
    info.pushKV("modifiedfee", ValueFromAmount(e.GetModifiedFee()));
    info.pushKV("time", e.GetTime());
    info.pushKV("height", (int)e.GetHeight());
    info.pushKV("descendantcount", e.GetCountWithDescendants());
    info.pushKV("descendantsize", e.GetSizeWithDescendants());
    info.pushKV("descendantfees", e.GetModFeesWithDescendants());
    info.pushKV("ancestorcount", e.GetCountWithAncestors());
    info.pushKV("ancestorsize", e.GetSizeWithAncestors());
    info.pushKV("ancestorfees", e.GetModFeesWithAncestors());
    info.pushKV("wtxid", mempool.vTxHashes[e.vTxHashesIdx].first.ToString());
    const CTransaction& tx = e.GetTx();
    std::set<std::string> setDepends;
    for (const CTxIn& txin : tx.vin)
    {
        if (mempool.exists(txin.prevout.hash))
            setDepends.insert(txin.prevout.hash.ToString());
    }

    UniValue depends(UniValue::VARR);
    for (const std::string& dep : setDepends)
    {
        depends.push_back(dep);
    }

    info.pushKV("depends", depends);

    UniValue spent(UniValue::VARR);
    const CTxMemPool::txiter &it = mempool.mapTx.find(tx.GetHash());
    const CTxMemPool::setEntries &setChildren = mempool.GetMemPoolChildren(it);
    for (CTxMemPool::txiter childiter : setChildren) {
        spent.push_back(childiter->GetTx().GetHash().ToString());
    }

    info.pushKV("spentby", spent);

    // Add opt-in RBF status
    bool rbfStatus = false;
    RBFTransactionState rbfState = IsRBFOptIn(tx, mempool);
    if (rbfState == RBFTransactionState::UNKNOWN) {
        throw JSONRPCError(RPC_MISC_ERROR, "Transaction is not in mempool");
    } else if (rbfState == RBFTransactionState::REPLACEABLE_BIP125) {
        rbfStatus = true;
    }

    info.pushKV("bip125-replaceable", rbfStatus);
}

UniValue mempoolToJSON(bool fVerbose)
{
    if (fVerbose)
    {
        LOCK(mempool.cs);
        UniValue o(UniValue::VOBJ);
        for (const CTxMemPoolEntry& e : mempool.mapTx)
        {
            const uint256& hash = e.GetTx().GetHash();
            UniValue info(UniValue::VOBJ);
            entryToJSON(info, e);
            o.pushKV(hash.ToString(), info);
        }
        return o;
    }
    else
    {
        std::vector<uint256> vtxid;
        mempool.queryHashes(vtxid);

        UniValue a(UniValue::VARR);
        for (const uint256& hash : vtxid)
            a.push_back(hash.ToString());

        return a;
    }
}

static UniValue getrawmempool(const JSONRPCRequest& request)
{
    if (request.fHelp || request.params.size() > 1)
        throw std::runtime_error(
            RPCHelpMan{"getrawmempool",
                "\nReturns all transaction ids in memory pool as a json array of string transaction ids.\n"
                "\nHint: use getmempoolentry to fetch a specific transaction from the mempool.\n",
                {
                    {"verbose", RPCArg::Type::BOOL, /* default */ "false", "True for a json object, false for array of transaction ids"},
                },
                RPCResult{"for verbose = false",
            "[                     (json array of string)\n"
            "  \"transactionid\"     (string) The transaction id\n"
            "  ,...\n"
            "]\n"
            "\nResult: (for verbose = true):\n"
            "{                           (json object)\n"
            "  \"transactionid\" : {       (json object)\n"
            + EntryDescriptionString()
            + "  }, ...\n"
            "}\n"
                },
                RPCExamples{
                    HelpExampleCli("getrawmempool", "true")
            + HelpExampleRpc("getrawmempool", "true")
                },
            }.ToString());

    bool fVerbose = false;
    if (!request.params[0].isNull())
        fVerbose = request.params[0].get_bool();

    return mempoolToJSON(fVerbose);
}

<<<<<<< HEAD
UniValue clearmempool(const UniValue& params, bool fHelp)
{
    if (fHelp || params.size() > 0)
        throw runtime_error(
            "clearmempool\n"
            "\nClears the memory pool and returns a list of the removed transactions.\n"
            "\nResult:\n"
            "[                     (json array of string)\n"
            "  \"hash\"              (string) The transaction hash\n"
            "  ,...\n"
            "]\n"
            "\nExamples\n"
            + HelpExampleCli("clearmempool", "")
            + HelpExampleRpc("clearmempool", "")
        );

    std::vector<uint256> vtxid;
    mempool.queryHashes(vtxid);

    UniValue removed(UniValue::VARR);
    BOOST_FOREACH(const uint256& hash, vtxid)
        removed.push_back(hash.ToString());

    mempool.clear();

    return removed;
}

UniValue getmempoolancestors(const UniValue& params, bool fHelp)
=======
static UniValue getmempoolancestors(const JSONRPCRequest& request)
>>>>>>> be92be56
{
    if (request.fHelp || request.params.size() < 1 || request.params.size() > 2) {
        throw std::runtime_error(
            RPCHelpMan{"getmempoolancestors",
                "\nIf txid is in the mempool, returns all in-mempool ancestors.\n",
                {
                    {"txid", RPCArg::Type::STR_HEX, RPCArg::Optional::NO, "The transaction id (must be in mempool)"},
                    {"verbose", RPCArg::Type::BOOL, /* default */ "false", "True for a json object, false for array of transaction ids"},
                },
                {
                    RPCResult{"for verbose = false",
            "[                       (json array of strings)\n"
            "  \"transactionid\"           (string) The transaction id of an in-mempool ancestor transaction\n"
            "  ,...\n"
            "]\n"
                    },
                    RPCResult{"for verbose = true",
            "{                           (json object)\n"
            "  \"transactionid\" : {       (json object)\n"
            + EntryDescriptionString()
            + "  }, ...\n"
            "}\n"
                    },
                },
                RPCExamples{
                    HelpExampleCli("getmempoolancestors", "\"mytxid\"")
            + HelpExampleRpc("getmempoolancestors", "\"mytxid\"")
                },
            }.ToString());
    }

    bool fVerbose = false;
    if (!request.params[1].isNull())
        fVerbose = request.params[1].get_bool();

    uint256 hash = ParseHashV(request.params[0], "parameter 1");

    LOCK(mempool.cs);

    CTxMemPool::txiter it = mempool.mapTx.find(hash);
    if (it == mempool.mapTx.end()) {
        throw JSONRPCError(RPC_INVALID_ADDRESS_OR_KEY, "Transaction not in mempool");
    }

    CTxMemPool::setEntries setAncestors;
    uint64_t noLimit = std::numeric_limits<uint64_t>::max();
    std::string dummy;
    mempool.CalculateMemPoolAncestors(*it, setAncestors, noLimit, noLimit, noLimit, noLimit, dummy, false);

    if (!fVerbose) {
        UniValue o(UniValue::VARR);
        for (CTxMemPool::txiter ancestorIt : setAncestors) {
            o.push_back(ancestorIt->GetTx().GetHash().ToString());
        }

        return o;
    } else {
        UniValue o(UniValue::VOBJ);
        for (CTxMemPool::txiter ancestorIt : setAncestors) {
            const CTxMemPoolEntry &e = *ancestorIt;
            const uint256& _hash = e.GetTx().GetHash();
            UniValue info(UniValue::VOBJ);
            entryToJSON(info, e);
            o.pushKV(_hash.ToString(), info);
        }
        return o;
    }
}

static UniValue getmempooldescendants(const JSONRPCRequest& request)
{
    if (request.fHelp || request.params.size() < 1 || request.params.size() > 2) {
        throw std::runtime_error(
            RPCHelpMan{"getmempooldescendants",
                "\nIf txid is in the mempool, returns all in-mempool descendants.\n",
                {
                    {"txid", RPCArg::Type::STR_HEX, RPCArg::Optional::NO, "The transaction id (must be in mempool)"},
                    {"verbose", RPCArg::Type::BOOL, /* default */ "false", "True for a json object, false for array of transaction ids"},
                },
                {
                    RPCResult{"for verbose = false",
            "[                       (json array of strings)\n"
            "  \"transactionid\"           (string) The transaction id of an in-mempool descendant transaction\n"
            "  ,...\n"
            "]\n"
                    },
                    RPCResult{"for verbose = true",
            "{                           (json object)\n"
            "  \"transactionid\" : {       (json object)\n"
            + EntryDescriptionString()
            + "  }, ...\n"
            "}\n"
                    },
                },
                RPCExamples{
                    HelpExampleCli("getmempooldescendants", "\"mytxid\"")
            + HelpExampleRpc("getmempooldescendants", "\"mytxid\"")
                },
            }.ToString());
    }

    bool fVerbose = false;
    if (!request.params[1].isNull())
        fVerbose = request.params[1].get_bool();

    uint256 hash = ParseHashV(request.params[0], "parameter 1");

    LOCK(mempool.cs);

    CTxMemPool::txiter it = mempool.mapTx.find(hash);
    if (it == mempool.mapTx.end()) {
        throw JSONRPCError(RPC_INVALID_ADDRESS_OR_KEY, "Transaction not in mempool");
    }

    CTxMemPool::setEntries setDescendants;
    mempool.CalculateDescendants(it, setDescendants);
    // CTxMemPool::CalculateDescendants will include the given tx
    setDescendants.erase(it);

    if (!fVerbose) {
        UniValue o(UniValue::VARR);
        for (CTxMemPool::txiter descendantIt : setDescendants) {
            o.push_back(descendantIt->GetTx().GetHash().ToString());
        }

        return o;
    } else {
        UniValue o(UniValue::VOBJ);
        for (CTxMemPool::txiter descendantIt : setDescendants) {
            const CTxMemPoolEntry &e = *descendantIt;
            const uint256& _hash = e.GetTx().GetHash();
            UniValue info(UniValue::VOBJ);
            entryToJSON(info, e);
            o.pushKV(_hash.ToString(), info);
        }
        return o;
    }
}

static UniValue getmempoolentry(const JSONRPCRequest& request)
{
    if (request.fHelp || request.params.size() != 1) {
        throw std::runtime_error(
            RPCHelpMan{"getmempoolentry",
                "\nReturns mempool data for given transaction\n",
                {
                    {"txid", RPCArg::Type::STR_HEX, RPCArg::Optional::NO, "The transaction id (must be in mempool)"},
                },
                RPCResult{
            "{                           (json object)\n"
            + EntryDescriptionString()
            + "}\n"
                },
                RPCExamples{
                    HelpExampleCli("getmempoolentry", "\"mytxid\"")
            + HelpExampleRpc("getmempoolentry", "\"mytxid\"")
                },
            }.ToString());
    }

    uint256 hash = ParseHashV(request.params[0], "parameter 1");

    LOCK(mempool.cs);

    CTxMemPool::txiter it = mempool.mapTx.find(hash);
    if (it == mempool.mapTx.end()) {
        throw JSONRPCError(RPC_INVALID_ADDRESS_OR_KEY, "Transaction not in mempool");
    }

    const CTxMemPoolEntry &e = *it;
    UniValue info(UniValue::VOBJ);
    entryToJSON(info, e);
    return info;
}

static UniValue getblockhash(const JSONRPCRequest& request)
{
    if (request.fHelp || request.params.size() != 1)
        throw std::runtime_error(
            RPCHelpMan{"getblockhash",
                "\nReturns hash of block in best-block-chain at height provided.\n",
                {
                    {"height", RPCArg::Type::NUM, RPCArg::Optional::NO, "The height index"},
                },
                RPCResult{
            "\"hash\"         (string) The block hash\n"
                },
                RPCExamples{
                    HelpExampleCli("getblockhash", "1000")
            + HelpExampleRpc("getblockhash", "1000")
                },
            }.ToString());

    LOCK(cs_main);

    int nHeight = request.params[0].get_int();
    if (nHeight < 0 || nHeight > chainActive.Height())
        throw JSONRPCError(RPC_INVALID_PARAMETER, "Block height out of range");

    CBlockIndex* pblockindex = chainActive[nHeight];
    return pblockindex->GetBlockHash().GetHex();
}

static UniValue getblockheader(const JSONRPCRequest& request)
{
    if (request.fHelp || request.params.size() < 1 || request.params.size() > 2)
        throw std::runtime_error(
            RPCHelpMan{"getblockheader",
                "\nIf verbose is false, returns a string that is serialized, hex-encoded data for blockheader 'hash'.\n"
                "If verbose is true, returns an Object with information about blockheader <hash>.\n",
                {
                    {"blockhash", RPCArg::Type::STR_HEX, RPCArg::Optional::NO, "The block hash"},
                    {"verbose", RPCArg::Type::BOOL, /* default */ "true", "true for a json object, false for the hex-encoded data"},
                },
                {
                    RPCResult{"for verbose = true",
            "{\n"
            "  \"hash\" : \"hash\",     (string) the block hash (same as provided)\n"
            "  \"confirmations\" : n,   (numeric) The number of confirmations, or -1 if the block is not on the main chain\n"
            "  \"height\" : n,          (numeric) The block height or index\n"
            "  \"version\" : n,         (numeric) The block version\n"
            "  \"versionHex\" : \"00000000\", (string) The block version formatted in hexadecimal\n"
            "  \"merkleroot\" : \"xxxx\", (string) The merkle root\n"
            "  \"time\" : ttt,          (numeric) The block time in seconds since epoch (Jan 1 1970 GMT)\n"
            "  \"mediantime\" : ttt,    (numeric) The median block time in seconds since epoch (Jan 1 1970 GMT)\n"
            "  \"nonce\" : n,           (numeric) The nonce\n"
            "  \"bits\" : \"1d00ffff\", (string) The bits\n"
            "  \"difficulty\" : x.xxx,  (numeric) The difficulty\n"
            "  \"chainwork\" : \"0000...1f3\"     (string) Expected number of hashes required to produce the current chain (in hex)\n"
            "  \"nTx\" : n,             (numeric) The number of transactions in the block.\n"
            "  \"previousblockhash\" : \"hash\",  (string) The hash of the previous block\n"
            "  \"nextblockhash\" : \"hash\",      (string) The hash of the next block\n"
            "}\n"
                    },
                    RPCResult{"for verbose=false",
            "\"data\"             (string) A string that is serialized, hex-encoded data for block 'hash'.\n"
                    },
                },
                RPCExamples{
                    HelpExampleCli("getblockheader", "\"00000000c937983704a73af28acdec37b049d214adbda81d7e2a3dd146f6ed09\"")
            + HelpExampleRpc("getblockheader", "\"00000000c937983704a73af28acdec37b049d214adbda81d7e2a3dd146f6ed09\"")
                },
            }.ToString());

    uint256 hash(ParseHashV(request.params[0], "hash"));

    bool fVerbose = true;
    if (!request.params[1].isNull())
        fVerbose = request.params[1].get_bool();

    const CBlockIndex* pblockindex;
    const CBlockIndex* tip;
    {
        LOCK(cs_main);
        pblockindex = LookupBlockIndex(hash);
        tip = chainActive.Tip();
    }

    if (!pblockindex) {
        throw JSONRPCError(RPC_INVALID_ADDRESS_OR_KEY, "Block not found");
    }

    if (!fVerbose)
    {
        CDataStream ssBlock(SER_NETWORK, PROTOCOL_VERSION);
        ssBlock << pblockindex->GetBlockHeader();
        std::string strHex = HexStr(ssBlock.begin(), ssBlock.end());
        return strHex;
    }

    return blockheaderToJSON(tip, pblockindex);
}

static CBlock GetBlockChecked(const CBlockIndex* pblockindex)
{
    CBlock block;
    if (IsBlockPruned(pblockindex)) {
        throw JSONRPCError(RPC_MISC_ERROR, "Block not available (pruned data)");
    }

    if (!ReadBlockFromDisk(block, pblockindex, Params().GetConsensus())) {
        // Block not found on disk. This could be because we have the block
        // header in our index but don't have the block (for example if a
        // non-whitelisted node sends us an unrequested long chain of valid
        // blocks, we add the headers to our index, but don't accept the
        // block).
        throw JSONRPCError(RPC_MISC_ERROR, "Block not found on disk");
    }

    return block;
}

static UniValue getblock(const JSONRPCRequest& request)
{
    if (request.fHelp || request.params.size() < 1 || request.params.size() > 2)
        throw std::runtime_error(
            RPCHelpMan{"getblock",
                "\nIf verbosity is 0, returns a string that is serialized, hex-encoded data for block 'hash'.\n"
                "If verbosity is 1, returns an Object with information about block <hash>.\n"
                "If verbosity is 2, returns an Object with information about block <hash> and information about each transaction. \n",
                {
                    {"blockhash", RPCArg::Type::STR_HEX, RPCArg::Optional::NO, "The block hash"},
                    {"verbosity", RPCArg::Type::NUM, /* default */ "1", "0 for hex-encoded data, 1 for a json object, and 2 for json object with transaction data"},
                },
                {
                    RPCResult{"for verbosity = 0",
            "\"data\"             (string) A string that is serialized, hex-encoded data for block 'hash'.\n"
                    },
                    RPCResult{"for verbosity = 1",
            "{\n"
            "  \"hash\" : \"hash\",     (string) the block hash (same as provided)\n"
            "  \"confirmations\" : n,   (numeric) The number of confirmations, or -1 if the block is not on the main chain\n"
            "  \"size\" : n,            (numeric) The block size\n"
            "  \"strippedsize\" : n,    (numeric) The block size excluding witness data\n"
<<<<<<< HEAD
            "  \"weight\" : n           (numeric) The block weight (BIP 141)\n"
=======
            "  \"weight\" : n           (numeric) The block weight as defined in BIP 141\n"
>>>>>>> be92be56
            "  \"height\" : n,          (numeric) The block height or index\n"
            "  \"version\" : n,         (numeric) The block version\n"
            "  \"versionHex\" : \"00000000\", (string) The block version formatted in hexadecimal\n"
            "  \"merkleroot\" : \"xxxx\", (string) The merkle root\n"
            "  \"tx\" : [               (array of string) The transaction ids\n"
            "     \"transactionid\"     (string) The transaction id\n"
            "     ,...\n"
            "  ],\n"
            "  \"time\" : ttt,          (numeric) The block time in seconds since epoch (Jan 1 1970 GMT)\n"
            "  \"mediantime\" : ttt,    (numeric) The median block time in seconds since epoch (Jan 1 1970 GMT)\n"
            "  \"nonce\" : n,           (numeric) The nonce\n"
            "  \"bits\" : \"1d00ffff\", (string) The bits\n"
            "  \"difficulty\" : x.xxx,  (numeric) The difficulty\n"
            "  \"chainwork\" : \"xxxx\",  (string) Expected number of hashes required to produce the chain up to this block (in hex)\n"
            "  \"nTx\" : n,             (numeric) The number of transactions in the block.\n"
            "  \"previousblockhash\" : \"hash\",  (string) The hash of the previous block\n"
            "  \"nextblockhash\" : \"hash\"       (string) The hash of the next block\n"
            "}\n"
                    },
                    RPCResult{"for verbosity = 2",
            "{\n"
            "  ...,                     Same output as verbosity = 1.\n"
            "  \"tx\" : [               (array of Objects) The transactions in the format of the getrawtransaction RPC. Different from verbosity = 1 \"tx\" result.\n"
            "         ,...\n"
            "  ],\n"
            "  ,...                     Same output as verbosity = 1.\n"
            "}\n"
                    },
                },
                RPCExamples{
                    HelpExampleCli("getblock", "\"00000000c937983704a73af28acdec37b049d214adbda81d7e2a3dd146f6ed09\"")
            + HelpExampleRpc("getblock", "\"00000000c937983704a73af28acdec37b049d214adbda81d7e2a3dd146f6ed09\"")
                },
            }.ToString());

    LOCK(cs_main);

    uint256 hash(ParseHashV(request.params[0], "blockhash"));

    int verbosity = 1;
    if (!request.params[1].isNull()) {
        if(request.params[1].isNum())
            verbosity = request.params[1].get_int();
        else
            verbosity = request.params[1].get_bool() ? 1 : 0;
    }

    const CBlockIndex* pblockindex = LookupBlockIndex(hash);
    if (!pblockindex) {
        throw JSONRPCError(RPC_INVALID_ADDRESS_OR_KEY, "Block not found");
    }

    const CBlock block = GetBlockChecked(pblockindex);

    if (verbosity <= 0)
    {
        CDataStream ssBlock(SER_NETWORK, PROTOCOL_VERSION | RPCSerializationFlags());
        ssBlock << block;
        std::string strHex = HexStr(ssBlock.begin(), ssBlock.end());
        return strHex;
    }

    return blockToJSON(block, chainActive.Tip(), pblockindex, verbosity >= 2);
}

struct CCoinsStats
{
    int nHeight;
    uint256 hashBlock;
    uint64_t nTransactions;
    uint64_t nTransactionOutputs;
    uint64_t nBogoSize;
    uint256 hashSerialized;
    uint64_t nDiskSize;
    CAmount nTotalAmount;

    CCoinsStats() : nHeight(0), nTransactions(0), nTransactionOutputs(0), nBogoSize(0), nDiskSize(0), nTotalAmount(0) {}
};

static void ApplyStats(CCoinsStats &stats, CHashWriter& ss, const uint256& hash, const std::map<uint32_t, Coin>& outputs)
{
    assert(!outputs.empty());
    ss << hash;
    ss << VARINT(outputs.begin()->second.nHeight * 2 + outputs.begin()->second.fCoinBase ? 1u : 0u);
    stats.nTransactions++;
    for (const auto& output : outputs) {
        ss << VARINT(output.first + 1);
        ss << output.second.out.scriptPubKey;
        ss << VARINT(output.second.out.nValue, VarIntMode::NONNEGATIVE_SIGNED);
        stats.nTransactionOutputs++;
        stats.nTotalAmount += output.second.out.nValue;
        stats.nBogoSize += 32 /* txid */ + 4 /* vout index */ + 4 /* height + coinbase */ + 8 /* amount */ +
                           2 /* scriptPubKey len */ + output.second.out.scriptPubKey.size() /* scriptPubKey */;
    }
    ss << VARINT(0u);
}

//! Calculate statistics about the unspent transaction output set
static bool GetUTXOStats(CCoinsView *view, CCoinsStats &stats)
{
    std::unique_ptr<CCoinsViewCursor> pcursor(view->Cursor());
    assert(pcursor);

    CHashWriter ss(SER_GETHASH, PROTOCOL_VERSION);
    stats.hashBlock = pcursor->GetBestBlock();
    {
        LOCK(cs_main);
        stats.nHeight = LookupBlockIndex(stats.hashBlock)->nHeight;
    }
    ss << stats.hashBlock;
    uint256 prevkey;
    std::map<uint32_t, Coin> outputs;
    while (pcursor->Valid()) {
        boost::this_thread::interruption_point();
        COutPoint key;
        Coin coin;
        if (pcursor->GetKey(key) && pcursor->GetValue(coin)) {
            if (!outputs.empty() && key.hash != prevkey) {
                ApplyStats(stats, ss, prevkey, outputs);
                outputs.clear();
            }
            prevkey = key.hash;
            outputs[key.n] = std::move(coin);
        } else {
            return error("%s: unable to read value", __func__);
        }
        pcursor->Next();
    }
    if (!outputs.empty()) {
        ApplyStats(stats, ss, prevkey, outputs);
    }
    stats.hashSerialized = ss.GetHash();
    stats.nDiskSize = view->EstimateSize();
    return true;
}

static UniValue pruneblockchain(const JSONRPCRequest& request)
{
    if (request.fHelp || request.params.size() != 1)
        throw std::runtime_error(
            RPCHelpMan{"pruneblockchain", "",
                {
                    {"height", RPCArg::Type::NUM, RPCArg::Optional::NO, "The block height to prune up to. May be set to a discrete height, or a unix timestamp\n"
            "                  to prune blocks whose block time is at least 2 hours older than the provided timestamp."},
                },
                RPCResult{
            "n    (numeric) Height of the last block pruned.\n"
                },
                RPCExamples{
                    HelpExampleCli("pruneblockchain", "1000")
            + HelpExampleRpc("pruneblockchain", "1000")
                },
            }.ToString());

    if (!fPruneMode)
        throw JSONRPCError(RPC_MISC_ERROR, "Cannot prune blocks because node is not in prune mode.");

    LOCK(cs_main);

    int heightParam = request.params[0].get_int();
    if (heightParam < 0)
        throw JSONRPCError(RPC_INVALID_PARAMETER, "Negative block height.");

    // Height value more than a billion is too high to be a block height, and
    // too low to be a block time (corresponds to timestamp from Sep 2001).
    if (heightParam > 1000000000) {
        // Add a 2 hour buffer to include blocks which might have had old timestamps
        CBlockIndex* pindex = chainActive.FindEarliestAtLeast(heightParam - TIMESTAMP_WINDOW);
        if (!pindex) {
            throw JSONRPCError(RPC_INVALID_PARAMETER, "Could not find block with at least the specified timestamp.");
        }
        heightParam = pindex->nHeight;
    }

    unsigned int height = (unsigned int) heightParam;
    unsigned int chainHeight = (unsigned int) chainActive.Height();
    if (chainHeight < Params().PruneAfterHeight())
        throw JSONRPCError(RPC_MISC_ERROR, "Blockchain is too short for pruning.");
    else if (height > chainHeight)
        throw JSONRPCError(RPC_INVALID_PARAMETER, "Blockchain is shorter than the attempted prune height.");
    else if (height > chainHeight - MIN_BLOCKS_TO_KEEP) {
        LogPrint(BCLog::RPC, "Attempt to prune blocks close to the tip.  Retaining the minimum number of blocks.\n");
        height = chainHeight - MIN_BLOCKS_TO_KEEP;
    }

    PruneBlockFilesManual(height);
    return uint64_t(height);
}

static UniValue gettxoutsetinfo(const JSONRPCRequest& request)
{
    if (request.fHelp || request.params.size() != 0)
        throw std::runtime_error(
            RPCHelpMan{"gettxoutsetinfo",
                "\nReturns statistics about the unspent transaction output set.\n"
                "Note this call may take some time.\n",
                {},
                RPCResult{
            "{\n"
            "  \"height\":n,     (numeric) The current block height (index)\n"
            "  \"bestblock\": \"hex\",   (string) The hash of the block at the tip of the chain\n"
            "  \"transactions\": n,      (numeric) The number of transactions with unspent outputs\n"
            "  \"txouts\": n,            (numeric) The number of unspent transaction outputs\n"
            "  \"bogosize\": n,          (numeric) A meaningless metric for UTXO set size\n"
            "  \"hash_serialized_2\": \"hash\", (string) The serialized hash\n"
            "  \"disk_size\": n,         (numeric) The estimated size of the chainstate on disk\n"
            "  \"total_amount\": x.xxx          (numeric) The total amount\n"
            "}\n"
                },
                RPCExamples{
                    HelpExampleCli("gettxoutsetinfo", "")
            + HelpExampleRpc("gettxoutsetinfo", "")
                },
            }.ToString());

    UniValue ret(UniValue::VOBJ);

    CCoinsStats stats;
    FlushStateToDisk();
<<<<<<< HEAD
    if (GetUTXOStats(pcoinsTip, stats)) {
        ret.push_back(Pair("height", (int64_t)stats.nHeight));
        ret.push_back(Pair("bestblock", stats.hashBlock.GetHex()));
        ret.push_back(Pair("transactions", (int64_t)stats.nTransactions));
        ret.push_back(Pair("txouts", (int64_t)stats.nTransactionOutputs));
        ret.push_back(Pair("bytes_serialized", (int64_t)stats.nSerializedSize));
        ret.push_back(Pair("hash_serialized", stats.hashSerialized.GetHex()));
        ret.push_back(Pair("total_amount", ValueFromAmount(stats.nTotalAmount)));
=======
    if (GetUTXOStats(pcoinsdbview.get(), stats)) {
        ret.pushKV("height", (int64_t)stats.nHeight);
        ret.pushKV("bestblock", stats.hashBlock.GetHex());
        ret.pushKV("transactions", (int64_t)stats.nTransactions);
        ret.pushKV("txouts", (int64_t)stats.nTransactionOutputs);
        ret.pushKV("bogosize", (int64_t)stats.nBogoSize);
        ret.pushKV("hash_serialized_2", stats.hashSerialized.GetHex());
        ret.pushKV("disk_size", stats.nDiskSize);
        ret.pushKV("total_amount", ValueFromAmount(stats.nTotalAmount));
>>>>>>> be92be56
    } else {
        throw JSONRPCError(RPC_INTERNAL_ERROR, "Unable to read UTXO set");
    }
    return ret;
}

UniValue gettxout(const JSONRPCRequest& request)
{
<<<<<<< HEAD
    if (fHelp || params.size() < 2 || params.size() > 3)
        throw runtime_error(
            "gettxout \"txid\" n ( includemempool )\n"
            "\nReturns details about an unspent transaction output.\n"
            "\nArguments:\n"
            "1. \"txid\"       (string, required) The transaction id\n"
            "2. n              (numeric, required) vout number\n"
            "3. includemempool  (boolean, optional) Whether to include the mempool\n"
            "\nResult:\n"
=======
    if (request.fHelp || request.params.size() < 2 || request.params.size() > 3)
        throw std::runtime_error(
            RPCHelpMan{"gettxout",
                "\nReturns details about an unspent transaction output.\n",
                {
                    {"txid", RPCArg::Type::STR, RPCArg::Optional::NO, "The transaction id"},
                    {"n", RPCArg::Type::NUM, RPCArg::Optional::NO, "vout number"},
                    {"include_mempool", RPCArg::Type::BOOL, /* default */ "true", "Whether to include the mempool. Note that an unspent output that is spent in the mempool won't appear."},
                },
                RPCResult{
>>>>>>> be92be56
            "{\n"
            "  \"bestblock\":  \"hash\",    (string) The hash of the block at the tip of the chain\n"
            "  \"confirmations\" : n,       (numeric) The number of confirmations\n"
            "  \"value\" : x.xxx,           (numeric) The transaction value in " + CURRENCY_UNIT + "\n"
            "  \"scriptPubKey\" : {         (json object)\n"
            "     \"asm\" : \"code\",       (string) \n"
            "     \"hex\" : \"hex\",        (string) \n"
            "     \"reqSigs\" : n,          (numeric) Number of required signatures\n"
            "     \"type\" : \"pubkeyhash\", (string) The type, eg pubkeyhash\n"
            "     \"addresses\" : [          (array of string) array of bitcoin addresses\n"
            "        \"address\"     (string) bitcoin address\n"
            "        ,...\n"
            "     ]\n"
            "  },\n"
            "  \"coinbase\" : true|false   (boolean) Coinbase or not\n"
            "}\n"
                },
                RPCExamples{
            "\nGet unspent transactions\n"
            + HelpExampleCli("listunspent", "") +
            "\nView the details\n"
            + HelpExampleCli("gettxout", "\"txid\" 1") +
            "\nAs a JSON-RPC call\n"
            + HelpExampleRpc("gettxout", "\"txid\", 1")
                },
            }.ToString());

    LOCK(cs_main);

    UniValue ret(UniValue::VOBJ);

    uint256 hash(ParseHashV(request.params[0], "txid"));
    int n = request.params[1].get_int();
    COutPoint out(hash, n);
    bool fMempool = true;
    if (!request.params[2].isNull())
        fMempool = request.params[2].get_bool();

    Coin coin;
    if (fMempool) {
        LOCK(mempool.cs);
        CCoinsViewMemPool view(pcoinsTip.get(), mempool);
        if (!view.GetCoin(out, coin) || mempool.isSpent(out)) {
            return NullUniValue;
        }
    } else {
        if (!pcoinsTip->GetCoin(out, coin)) {
            return NullUniValue;
        }
    }

    const CBlockIndex* pindex = LookupBlockIndex(pcoinsTip->GetBestBlock());
    ret.pushKV("bestblock", pindex->GetBlockHash().GetHex());
    if (coin.nHeight == MEMPOOL_HEIGHT) {
        ret.pushKV("confirmations", 0);
    } else {
        ret.pushKV("confirmations", (int64_t)(pindex->nHeight - coin.nHeight + 1));
    }
    ret.pushKV("value", ValueFromAmount(coin.out.nValue));
    UniValue o(UniValue::VOBJ);
    ScriptPubKeyToUniv(coin.out.scriptPubKey, o, true);
    ret.pushKV("scriptPubKey", o);
    ret.pushKV("coinbase", (bool)coin.fCoinBase);

    return ret;
}

static UniValue verifychain(const JSONRPCRequest& request)
{
    int nCheckLevel = gArgs.GetArg("-checklevel", DEFAULT_CHECKLEVEL);
    int nCheckDepth = gArgs.GetArg("-checkblocks", DEFAULT_CHECKBLOCKS);
    if (request.fHelp || request.params.size() > 2)
        throw std::runtime_error(
            RPCHelpMan{"verifychain",
                "\nVerifies blockchain database.\n",
                {
                    {"checklevel", RPCArg::Type::NUM, /* default */ strprintf("%d, range=0-4", nCheckLevel), "How thorough the block verification is."},
                    {"nblocks", RPCArg::Type::NUM, /* default */ strprintf("%d, 0=all", nCheckDepth), "The number of blocks to check."},
                },
                RPCResult{
            "true|false       (boolean) Verified or not\n"
                },
                RPCExamples{
                    HelpExampleCli("verifychain", "")
            + HelpExampleRpc("verifychain", "")
                },
            }.ToString());

    LOCK(cs_main);

    if (!request.params[0].isNull())
        nCheckLevel = request.params[0].get_int();
    if (!request.params[1].isNull())
        nCheckDepth = request.params[1].get_int();

    return CVerifyDB().VerifyDB(Params(), pcoinsTip.get(), nCheckLevel, nCheckDepth);
}

/** Implementation of IsSuperMajority with better feedback */
static UniValue SoftForkMajorityDesc(int version, const CBlockIndex* pindex, const Consensus::Params& consensusParams)
{
    UniValue rv(UniValue::VOBJ);
    bool activated = false;
    switch(version)
    {
        case 2:
            activated = pindex->nHeight >= consensusParams.BIP34Height;
            break;
        case 3:
            activated = pindex->nHeight >= consensusParams.BIP66Height;
            break;
        case 4:
            activated = pindex->nHeight >= consensusParams.BIP65Height;
            break;
    }
    rv.pushKV("status", activated);
    return rv;
}

static UniValue SoftForkDesc(const std::string &name, int version, const CBlockIndex* pindex, const Consensus::Params& consensusParams)
{
    UniValue rv(UniValue::VOBJ);
    rv.pushKV("id", name);
    rv.pushKV("version", version);
    rv.pushKV("reject", SoftForkMajorityDesc(version, pindex, consensusParams));
    return rv;
}

static UniValue BIP9SoftForkDesc(const Consensus::Params& consensusParams, Consensus::DeploymentPos id)
{
    UniValue rv(UniValue::VOBJ);
    const ThresholdState thresholdState = VersionBitsTipState(consensusParams, id);
    switch (thresholdState) {
    case ThresholdState::DEFINED: rv.pushKV("status", "defined"); break;
    case ThresholdState::STARTED: rv.pushKV("status", "started"); break;
    case ThresholdState::LOCKED_IN: rv.pushKV("status", "locked_in"); break;
    case ThresholdState::ACTIVE: rv.pushKV("status", "active"); break;
    case ThresholdState::FAILED: rv.pushKV("status", "failed"); break;
    }
    if (ThresholdState::STARTED == thresholdState)
    {
        rv.pushKV("bit", consensusParams.vDeployments[id].bit);
    }
    rv.pushKV("startTime", consensusParams.vDeployments[id].nStartTime);
    rv.pushKV("timeout", consensusParams.vDeployments[id].nTimeout);
    rv.pushKV("since", VersionBitsTipStateSinceHeight(consensusParams, id));
    if (ThresholdState::STARTED == thresholdState)
    {
        UniValue statsUV(UniValue::VOBJ);
        BIP9Stats statsStruct = VersionBitsTipStatistics(consensusParams, id);
        statsUV.pushKV("period", statsStruct.period);
        statsUV.pushKV("threshold", statsStruct.threshold);
        statsUV.pushKV("elapsed", statsStruct.elapsed);
        statsUV.pushKV("count", statsStruct.count);
        statsUV.pushKV("possible", statsStruct.possible);
        rv.pushKV("statistics", statsUV);
    }
    return rv;
}

static void BIP9SoftForkDescPushBack(UniValue& bip9_softforks, const Consensus::Params& consensusParams, Consensus::DeploymentPos id)
{
    // Deployments with timeout value of 0 are hidden.
    // A timeout value of 0 guarantees a softfork will never be activated.
    // This is used when softfork codes are merged without specifying the deployment schedule.
    if (consensusParams.vDeployments[id].nTimeout > 0)
        bip9_softforks.pushKV(VersionBitsDeploymentInfo[id].name, BIP9SoftForkDesc(consensusParams, id));
}

UniValue getblockchaininfo(const JSONRPCRequest& request)
{
    if (request.fHelp || request.params.size() != 0)
        throw std::runtime_error(
            RPCHelpMan{"getblockchaininfo",
                "Returns an object containing various state info regarding blockchain processing.\n",
                {},
                RPCResult{
            "{\n"
            "  \"chain\": \"xxxx\",              (string) current network name as defined in BIP70 (main, test, regtest)\n"
            "  \"blocks\": xxxxxx,             (numeric) the current number of blocks processed in the server\n"
            "  \"headers\": xxxxxx,            (numeric) the current number of headers we have validated\n"
            "  \"bestblockhash\": \"...\",       (string) the hash of the currently best block\n"
            "  \"difficulty\": xxxxxx,         (numeric) the current difficulty\n"
            "  \"mediantime\": xxxxxx,         (numeric) median time for the current best block\n"
            "  \"verificationprogress\": xxxx, (numeric) estimate of verification progress [0..1]\n"
<<<<<<< HEAD
            "  \"chainwork\": \"xxxx\"     (string) total amount of work in active chain, in hexadecimal\n"
            "  \"pruned\": xx,             (boolean) if the blocks are subject to pruning\n"
            "  \"pruneheight\": xxxxxx,    (numeric) lowest-height complete block stored\n"
            "  \"softforks\": [            (array) status of softforks in progress\n"
=======
            "  \"initialblockdownload\": xxxx, (bool) (debug information) estimate of whether this node is in Initial Block Download mode.\n"
            "  \"chainwork\": \"xxxx\"           (string) total amount of work in active chain, in hexadecimal\n"
            "  \"size_on_disk\": xxxxxx,       (numeric) the estimated size of the block and undo files on disk\n"
            "  \"pruned\": xx,                 (boolean) if the blocks are subject to pruning\n"
            "  \"pruneheight\": xxxxxx,        (numeric) lowest-height complete block stored (only present if pruning is enabled)\n"
            "  \"automatic_pruning\": xx,      (boolean) whether automatic pruning is enabled (only present if pruning is enabled)\n"
            "  \"prune_target_size\": xxxxxx,  (numeric) the target size used by pruning (only present if automatic pruning is enabled)\n"
            "  \"softforks\": [                (array) status of softforks in progress\n"
>>>>>>> be92be56
            "     {\n"
            "        \"id\": \"xxxx\",           (string) name of softfork\n"
            "        \"version\": xx,          (numeric) block version\n"
            "        \"reject\": {             (object) progress toward rejecting pre-softfork blocks\n"
            "           \"status\": xx,        (boolean) true if threshold reached\n"
            "        },\n"
            "     }, ...\n"
            "  ],\n"
            "  \"bip9_softforks\": {           (object) status of BIP9 softforks in progress\n"
            "     \"xxxx\" : {                 (string) name of the softfork\n"
            "        \"status\": \"xxxx\",       (string) one of \"defined\", \"started\", \"locked_in\", \"active\", \"failed\"\n"
            "        \"bit\": xx,              (numeric) the bit (0-28) in the block version field used to signal this softfork (only for \"started\" status)\n"
            "        \"startTime\": xx,        (numeric) the minimum median time past of a block at which the bit gains its meaning\n"
            "        \"timeout\": xx,          (numeric) the median time past of a block at which the deployment is considered failed if not yet locked in\n"
            "        \"since\": xx,            (numeric) height of the first block to which the status applies\n"
            "        \"statistics\": {         (object) numeric statistics about BIP9 signalling for a softfork (only for \"started\" status)\n"
            "           \"period\": xx,        (numeric) the length in blocks of the BIP9 signalling period \n"
            "           \"threshold\": xx,     (numeric) the number of blocks with the version bit set required to activate the feature \n"
            "           \"elapsed\": xx,       (numeric) the number of blocks elapsed since the beginning of the current period \n"
            "           \"count\": xx,         (numeric) the number of blocks with the version bit set in the current period \n"
            "           \"possible\": xx       (boolean) returns false if there are not enough blocks left in this period to pass activation threshold \n"
            "        }\n"
            "     }\n"
            "  }\n"
            "  \"warnings\" : \"...\",           (string) any network and blockchain warnings.\n"
            "}\n"
                },
                RPCExamples{
                    HelpExampleCli("getblockchaininfo", "")
            + HelpExampleRpc("getblockchaininfo", "")
                },
            }.ToString());

    LOCK(cs_main);

    const CBlockIndex* tip = chainActive.Tip();
    UniValue obj(UniValue::VOBJ);
    obj.pushKV("chain",                 Params().NetworkIDString());
    obj.pushKV("blocks",                (int)chainActive.Height());
    obj.pushKV("headers",               pindexBestHeader ? pindexBestHeader->nHeight : -1);
    obj.pushKV("bestblockhash",         tip->GetBlockHash().GetHex());
    obj.pushKV("difficulty",            (double)GetDifficulty(tip));
    obj.pushKV("mediantime",            (int64_t)tip->GetMedianTimePast());
    obj.pushKV("verificationprogress",  GuessVerificationProgress(Params().TxData(), tip));
    obj.pushKV("initialblockdownload",  IsInitialBlockDownload());
    obj.pushKV("chainwork",             tip->nChainWork.GetHex());
    obj.pushKV("size_on_disk",          CalculateCurrentUsage());
    obj.pushKV("pruned",                fPruneMode);
    if (fPruneMode) {
        const CBlockIndex* block = tip;
        assert(block);
        while (block->pprev && (block->pprev->nStatus & BLOCK_HAVE_DATA)) {
            block = block->pprev;
        }

        obj.pushKV("pruneheight",        block->nHeight);

        // if 0, execution bypasses the whole if block.
        bool automatic_pruning = (gArgs.GetArg("-prune", 0) != 1);
        obj.pushKV("automatic_pruning",  automatic_pruning);
        if (automatic_pruning) {
            obj.pushKV("prune_target_size",  nPruneTarget);
        }
    }

    const Consensus::Params& consensusParams = Params().GetConsensus();
    UniValue softforks(UniValue::VARR);
    UniValue bip9_softforks(UniValue::VOBJ);
    softforks.push_back(SoftForkDesc("bip34", 2, tip, consensusParams));
    softforks.push_back(SoftForkDesc("bip66", 3, tip, consensusParams));
    softforks.push_back(SoftForkDesc("bip65", 4, tip, consensusParams));
    for (int pos = Consensus::DEPLOYMENT_CSV; pos != Consensus::MAX_VERSION_BITS_DEPLOYMENTS; ++pos) {
        BIP9SoftForkDescPushBack(bip9_softforks, consensusParams, static_cast<Consensus::DeploymentPos>(pos));
    }
    obj.pushKV("softforks",             softforks);
    obj.pushKV("bip9_softforks", bip9_softforks);

    obj.pushKV("warnings", GetWarnings("statusbar"));
    return obj;
}

/** Comparison function for sorting the getchaintips heads.  */
struct CompareBlocksByHeight
{
    bool operator()(const CBlockIndex* a, const CBlockIndex* b) const
    {
        /* Make sure that unequal blocks with the same height do not compare
           equal. Use the pointers themselves to make a distinction. */

        if (a->nHeight != b->nHeight)
          return (a->nHeight > b->nHeight);

        return a < b;
    }
};

static UniValue getchaintips(const JSONRPCRequest& request)
{
    if (request.fHelp || request.params.size() != 0)
        throw std::runtime_error(
            RPCHelpMan{"getchaintips",
                "Return information about all known tips in the block tree,"
                " including the main chain as well as orphaned branches.\n",
                {},
                RPCResult{
            "[\n"
            "  {\n"
            "    \"height\": xxxx,         (numeric) height of the chain tip\n"
            "    \"hash\": \"xxxx\",         (string) block hash of the tip\n"
            "    \"branchlen\": 0          (numeric) zero for main chain\n"
            "    \"status\": \"active\"      (string) \"active\" for the main chain\n"
            "  },\n"
            "  {\n"
            "    \"height\": xxxx,\n"
            "    \"hash\": \"xxxx\",\n"
            "    \"branchlen\": 1          (numeric) length of branch connecting the tip to the main chain\n"
            "    \"status\": \"xxxx\"        (string) status of the chain (active, valid-fork, valid-headers, headers-only, invalid)\n"
            "  }\n"
            "]\n"
            "Possible values for status:\n"
            "1.  \"invalid\"               This branch contains at least one invalid block\n"
            "2.  \"headers-only\"          Not all blocks for this branch are available, but the headers are valid\n"
            "3.  \"valid-headers\"         All blocks are available for this branch, but they were never fully validated\n"
            "4.  \"valid-fork\"            This branch is not part of the active chain, but is fully validated\n"
            "5.  \"active\"                This is the tip of the active main chain, which is certainly valid\n"
                },
                RPCExamples{
                    HelpExampleCli("getchaintips", "")
            + HelpExampleRpc("getchaintips", "")
                },
            }.ToString());

    LOCK(cs_main);

    /*
     * Idea:  the set of chain tips is chainActive.tip, plus orphan blocks which do not have another orphan building off of them.
     * Algorithm:
     *  - Make one pass through mapBlockIndex, picking out the orphan blocks, and also storing a set of the orphan block's pprev pointers.
     *  - Iterate through the orphan blocks. If the block isn't pointed to by another orphan, it is a chain tip.
     *  - add chainActive.Tip()
     */
    std::set<const CBlockIndex*, CompareBlocksByHeight> setTips;
    std::set<const CBlockIndex*> setOrphans;
    std::set<const CBlockIndex*> setPrevs;

    for (const std::pair<const uint256, CBlockIndex*>& item : mapBlockIndex)
    {
        if (!chainActive.Contains(item.second)) {
            setOrphans.insert(item.second);
            setPrevs.insert(item.second->pprev);
        }
    }

    for (std::set<const CBlockIndex*>::iterator it = setOrphans.begin(); it != setOrphans.end(); ++it)
    {
        if (setPrevs.erase(*it) == 0) {
            setTips.insert(*it);
        }
    }

    // Always report the currently active tip.
    setTips.insert(chainActive.Tip());

    /* Construct the output array.  */
    UniValue res(UniValue::VARR);
    for (const CBlockIndex* block : setTips)
    {
        UniValue obj(UniValue::VOBJ);
        obj.pushKV("height", block->nHeight);
        obj.pushKV("hash", block->phashBlock->GetHex());

        const int branchLen = block->nHeight - chainActive.FindFork(block)->nHeight;
        obj.pushKV("branchlen", branchLen);

        std::string status;
        if (chainActive.Contains(block)) {
            // This block is part of the currently active chain.
            status = "active";
        } else if (block->nStatus & BLOCK_FAILED_MASK) {
            // This block or one of its ancestors is invalid.
            status = "invalid";
        } else if (!block->HaveTxsDownloaded()) {
            // This block cannot be connected because full block data for it or one of its parents is missing.
            status = "headers-only";
        } else if (block->IsValid(BLOCK_VALID_SCRIPTS)) {
            // This block is fully validated, but no longer part of the active chain. It was probably the active block once, but was reorganized.
            status = "valid-fork";
        } else if (block->IsValid(BLOCK_VALID_TREE)) {
            // The headers for this block are valid, but it has not been validated. It was probably never part of the most-work chain.
            status = "valid-headers";
        } else {
            // No clue.
            status = "unknown";
        }
        obj.pushKV("status", status);

        res.push_back(obj);
    }

    return res;
}

UniValue mempoolInfoToJSON()
{
    UniValue ret(UniValue::VOBJ);
    ret.pushKV("size", (int64_t) mempool.size());
    ret.pushKV("bytes", (int64_t) mempool.GetTotalTxSize());
    ret.pushKV("usage", (int64_t) mempool.DynamicMemoryUsage());
    size_t maxmempool = gArgs.GetArg("-maxmempool", DEFAULT_MAX_MEMPOOL_SIZE) * 1000000;
    ret.pushKV("maxmempool", (int64_t) maxmempool);
    ret.pushKV("mempoolminfee", ValueFromAmount(std::max(mempool.GetMinFee(maxmempool), ::minRelayTxFee).GetFeePerK()));
    ret.pushKV("minrelaytxfee", ValueFromAmount(::minRelayTxFee.GetFeePerK()));

    return ret;
}

static UniValue getmempoolinfo(const JSONRPCRequest& request)
{
    if (request.fHelp || request.params.size() != 0)
        throw std::runtime_error(
            RPCHelpMan{"getmempoolinfo",
                "\nReturns details on the active state of the TX memory pool.\n",
                {},
                RPCResult{
            "{\n"
            "  \"size\": xxxxx,               (numeric) Current tx count\n"
            "  \"bytes\": xxxxx,              (numeric) Sum of all virtual transaction sizes as defined in BIP 141. Differs from actual serialized size because witness data is discounted\n"
            "  \"usage\": xxxxx,              (numeric) Total memory usage for the mempool\n"
            "  \"maxmempool\": xxxxx,         (numeric) Maximum memory usage for the mempool\n"
            "  \"mempoolminfee\": xxxxx       (numeric) Minimum fee rate in " + CURRENCY_UNIT + "/kB for tx to be accepted. Is the maximum of minrelaytxfee and minimum mempool fee\n"
            "  \"minrelaytxfee\": xxxxx       (numeric) Current minimum relay fee for transactions\n"
            "}\n"
                },
                RPCExamples{
                    HelpExampleCli("getmempoolinfo", "")
            + HelpExampleRpc("getmempoolinfo", "")
                },
            }.ToString());

    return mempoolInfoToJSON();
}

static UniValue preciousblock(const JSONRPCRequest& request)
{
    if (request.fHelp || request.params.size() != 1)
        throw std::runtime_error(
            RPCHelpMan{"preciousblock",
                "\nTreats a block as if it were received before others with the same work.\n"
                "\nA later preciousblock call can override the effect of an earlier one.\n"
                "\nThe effects of preciousblock are not retained across restarts.\n",
                {
                    {"blockhash", RPCArg::Type::STR_HEX, RPCArg::Optional::NO, "the hash of the block to mark as precious"},
                },
                RPCResults{},
                RPCExamples{
                    HelpExampleCli("preciousblock", "\"blockhash\"")
            + HelpExampleRpc("preciousblock", "\"blockhash\"")
                },
            }.ToString());

    uint256 hash(ParseHashV(request.params[0], "blockhash"));
    CBlockIndex* pblockindex;

    {
        LOCK(cs_main);
        pblockindex = LookupBlockIndex(hash);
        if (!pblockindex) {
            throw JSONRPCError(RPC_INVALID_ADDRESS_OR_KEY, "Block not found");
        }
    }

    CValidationState state;
    PreciousBlock(state, Params(), pblockindex);

    if (!state.IsValid()) {
        throw JSONRPCError(RPC_DATABASE_ERROR, FormatStateMessage(state));
    }

    return NullUniValue;
}

static UniValue invalidateblock(const JSONRPCRequest& request)
{
    if (request.fHelp || request.params.size() != 1)
        throw std::runtime_error(
            RPCHelpMan{"invalidateblock",
                "\nPermanently marks a block as invalid, as if it violated a consensus rule.\n",
                {
                    {"blockhash", RPCArg::Type::STR_HEX, RPCArg::Optional::NO, "the hash of the block to mark as invalid"},
                },
                RPCResults{},
                RPCExamples{
                    HelpExampleCli("invalidateblock", "\"blockhash\"")
            + HelpExampleRpc("invalidateblock", "\"blockhash\"")
                },
            }.ToString());

    uint256 hash(ParseHashV(request.params[0], "blockhash"));
    CValidationState state;

    CBlockIndex* pblockindex;
    {
        LOCK(cs_main);
        pblockindex = LookupBlockIndex(hash);
        if (!pblockindex) {
            throw JSONRPCError(RPC_INVALID_ADDRESS_OR_KEY, "Block not found");
        }
    }
    InvalidateBlock(state, Params(), pblockindex);

    if (state.IsValid()) {
        ActivateBestChain(state, Params());
    }

    if (!state.IsValid()) {
        throw JSONRPCError(RPC_DATABASE_ERROR, FormatStateMessage(state));
    }

    return NullUniValue;
}

static UniValue reconsiderblock(const JSONRPCRequest& request)
{
    if (request.fHelp || request.params.size() != 1)
        throw std::runtime_error(
            RPCHelpMan{"reconsiderblock",
                "\nRemoves invalidity status of a block, its ancestors and its descendants, reconsider them for activation.\n"
                "This can be used to undo the effects of invalidateblock.\n",
                {
                    {"blockhash", RPCArg::Type::STR_HEX, RPCArg::Optional::NO, "the hash of the block to reconsider"},
                },
                RPCResults{},
                RPCExamples{
                    HelpExampleCli("reconsiderblock", "\"blockhash\"")
            + HelpExampleRpc("reconsiderblock", "\"blockhash\"")
                },
            }.ToString());

    uint256 hash(ParseHashV(request.params[0], "blockhash"));

    {
        LOCK(cs_main);
        CBlockIndex* pblockindex = LookupBlockIndex(hash);
        if (!pblockindex) {
            throw JSONRPCError(RPC_INVALID_ADDRESS_OR_KEY, "Block not found");
        }

        ResetBlockFailureFlags(pblockindex);
    }

    CValidationState state;
    ActivateBestChain(state, Params());

    if (!state.IsValid()) {
        throw JSONRPCError(RPC_DATABASE_ERROR, FormatStateMessage(state));
    }

    return NullUniValue;
}

static UniValue getchaintxstats(const JSONRPCRequest& request)
{
    if (request.fHelp || request.params.size() > 2)
        throw std::runtime_error(
            RPCHelpMan{"getchaintxstats",
                "\nCompute statistics about the total number and rate of transactions in the chain.\n",
                {
                    {"nblocks", RPCArg::Type::NUM, /* default */ "one month", "Size of the window in number of blocks"},
                    {"blockhash", RPCArg::Type::STR_HEX, /* default */ "chain tip", "The hash of the block that ends the window."},
                },
                RPCResult{
            "{\n"
            "  \"time\": xxxxx,                         (numeric) The timestamp for the final block in the window in UNIX format.\n"
            "  \"txcount\": xxxxx,                      (numeric) The total number of transactions in the chain up to that point.\n"
            "  \"window_final_block_hash\": \"...\",      (string) The hash of the final block in the window.\n"
            "  \"window_block_count\": xxxxx,           (numeric) Size of the window in number of blocks.\n"
            "  \"window_tx_count\": xxxxx,              (numeric) The number of transactions in the window. Only returned if \"window_block_count\" is > 0.\n"
            "  \"window_interval\": xxxxx,              (numeric) The elapsed time in the window in seconds. Only returned if \"window_block_count\" is > 0.\n"
            "  \"txrate\": x.xx,                        (numeric) The average rate of transactions per second in the window. Only returned if \"window_interval\" is > 0.\n"
            "}\n"
                },
                RPCExamples{
                    HelpExampleCli("getchaintxstats", "")
            + HelpExampleRpc("getchaintxstats", "2016")
                },
            }.ToString());

    const CBlockIndex* pindex;
    int blockcount = 30 * 24 * 60 * 60 / Params().GetConsensus().nPowTargetSpacing; // By default: 1 month

    if (request.params[1].isNull()) {
        LOCK(cs_main);
        pindex = chainActive.Tip();
    } else {
        uint256 hash(ParseHashV(request.params[1], "blockhash"));
        LOCK(cs_main);
        pindex = LookupBlockIndex(hash);
        if (!pindex) {
            throw JSONRPCError(RPC_INVALID_ADDRESS_OR_KEY, "Block not found");
        }
        if (!chainActive.Contains(pindex)) {
            throw JSONRPCError(RPC_INVALID_PARAMETER, "Block is not in main chain");
        }
    }

    assert(pindex != nullptr);

    if (request.params[0].isNull()) {
        blockcount = std::max(0, std::min(blockcount, pindex->nHeight - 1));
    } else {
        blockcount = request.params[0].get_int();

        if (blockcount < 0 || (blockcount > 0 && blockcount >= pindex->nHeight)) {
            throw JSONRPCError(RPC_INVALID_PARAMETER, "Invalid block count: should be between 0 and the block's height - 1");
        }
    }

    const CBlockIndex* pindexPast = pindex->GetAncestor(pindex->nHeight - blockcount);
    int nTimeDiff = pindex->GetMedianTimePast() - pindexPast->GetMedianTimePast();
    int nTxDiff = pindex->nChainTx - pindexPast->nChainTx;

    UniValue ret(UniValue::VOBJ);
    ret.pushKV("time", (int64_t)pindex->nTime);
    ret.pushKV("txcount", (int64_t)pindex->nChainTx);
    ret.pushKV("window_final_block_hash", pindex->GetBlockHash().GetHex());
    ret.pushKV("window_block_count", blockcount);
    if (blockcount > 0) {
        ret.pushKV("window_tx_count", nTxDiff);
        ret.pushKV("window_interval", nTimeDiff);
        if (nTimeDiff > 0) {
            ret.pushKV("txrate", ((double)nTxDiff) / nTimeDiff);
        }
    }

    return ret;
}

template<typename T>
static T CalculateTruncatedMedian(std::vector<T>& scores)
{
    size_t size = scores.size();
    if (size == 0) {
        return 0;
    }

    std::sort(scores.begin(), scores.end());
    if (size % 2 == 0) {
        return (scores[size / 2 - 1] + scores[size / 2]) / 2;
    } else {
        return scores[size / 2];
    }
}

void CalculatePercentilesByWeight(CAmount result[NUM_GETBLOCKSTATS_PERCENTILES], std::vector<std::pair<CAmount, int64_t>>& scores, int64_t total_weight)
{
    if (scores.empty()) {
        return;
    }

    std::sort(scores.begin(), scores.end());

    // 10th, 25th, 50th, 75th, and 90th percentile weight units.
    const double weights[NUM_GETBLOCKSTATS_PERCENTILES] = {
        total_weight / 10.0, total_weight / 4.0, total_weight / 2.0, (total_weight * 3.0) / 4.0, (total_weight * 9.0) / 10.0
    };

    int64_t next_percentile_index = 0;
    int64_t cumulative_weight = 0;
    for (const auto& element : scores) {
        cumulative_weight += element.second;
        while (next_percentile_index < NUM_GETBLOCKSTATS_PERCENTILES && cumulative_weight >= weights[next_percentile_index]) {
            result[next_percentile_index] = element.first;
            ++next_percentile_index;
        }
    }

    // Fill any remaining percentiles with the last value.
    for (int64_t i = next_percentile_index; i < NUM_GETBLOCKSTATS_PERCENTILES; i++) {
        result[i] = scores.back().first;
    }
}

template<typename T>
static inline bool SetHasKeys(const std::set<T>& set) {return false;}
template<typename T, typename Tk, typename... Args>
static inline bool SetHasKeys(const std::set<T>& set, const Tk& key, const Args&... args)
{
    return (set.count(key) != 0) || SetHasKeys(set, args...);
}

// outpoint (needed for the utxo index) + nHeight + fCoinBase
static constexpr size_t PER_UTXO_OVERHEAD = sizeof(COutPoint) + sizeof(uint32_t) + sizeof(bool);

static UniValue getblockstats(const JSONRPCRequest& request)
{
    const RPCHelpMan help{"getblockstats",
                "\nCompute per block statistics for a given window. All amounts are in satoshis.\n"
                "It won't work for some heights with pruning.\n"
                "It won't work without -txindex for utxo_size_inc, *fee or *feerate stats.\n",
                {
                    {"hash_or_height", RPCArg::Type::NUM, RPCArg::Optional::NO, "The block hash or height of the target block", "", {"", "string or numeric"}},
                    {"stats", RPCArg::Type::ARR, /* default */ "all values", "Values to plot (see result below)",
                        {
                            {"height", RPCArg::Type::STR, RPCArg::Optional::OMITTED, "Selected statistic"},
                            {"time", RPCArg::Type::STR, RPCArg::Optional::OMITTED, "Selected statistic"},
                        },
                        "stats"},
                },
                RPCResult{
            "{                           (json object)\n"
            "  \"avgfee\": xxxxx,          (numeric) Average fee in the block\n"
            "  \"avgfeerate\": xxxxx,      (numeric) Average feerate (in satoshis per virtual byte)\n"
            "  \"avgtxsize\": xxxxx,       (numeric) Average transaction size\n"
            "  \"blockhash\": xxxxx,       (string) The block hash (to check for potential reorgs)\n"
            "  \"feerate_percentiles\": [  (array of numeric) Feerates at the 10th, 25th, 50th, 75th, and 90th percentile weight unit (in satoshis per virtual byte)\n"
            "      \"10th_percentile_feerate\",      (numeric) The 10th percentile feerate\n"
            "      \"25th_percentile_feerate\",      (numeric) The 25th percentile feerate\n"
            "      \"50th_percentile_feerate\",      (numeric) The 50th percentile feerate\n"
            "      \"75th_percentile_feerate\",      (numeric) The 75th percentile feerate\n"
            "      \"90th_percentile_feerate\",      (numeric) The 90th percentile feerate\n"
            "  ],\n"
            "  \"height\": xxxxx,          (numeric) The height of the block\n"
            "  \"ins\": xxxxx,             (numeric) The number of inputs (excluding coinbase)\n"
            "  \"maxfee\": xxxxx,          (numeric) Maximum fee in the block\n"
            "  \"maxfeerate\": xxxxx,      (numeric) Maximum feerate (in satoshis per virtual byte)\n"
            "  \"maxtxsize\": xxxxx,       (numeric) Maximum transaction size\n"
            "  \"medianfee\": xxxxx,       (numeric) Truncated median fee in the block\n"
            "  \"mediantime\": xxxxx,      (numeric) The block median time past\n"
            "  \"mediantxsize\": xxxxx,    (numeric) Truncated median transaction size\n"
            "  \"minfee\": xxxxx,          (numeric) Minimum fee in the block\n"
            "  \"minfeerate\": xxxxx,      (numeric) Minimum feerate (in satoshis per virtual byte)\n"
            "  \"mintxsize\": xxxxx,       (numeric) Minimum transaction size\n"
            "  \"outs\": xxxxx,            (numeric) The number of outputs\n"
            "  \"subsidy\": xxxxx,         (numeric) The block subsidy\n"
            "  \"swtotal_size\": xxxxx,    (numeric) Total size of all segwit transactions\n"
            "  \"swtotal_weight\": xxxxx,  (numeric) Total weight of all segwit transactions divided by segwit scale factor (4)\n"
            "  \"swtxs\": xxxxx,           (numeric) The number of segwit transactions\n"
            "  \"time\": xxxxx,            (numeric) The block time\n"
            "  \"total_out\": xxxxx,       (numeric) Total amount in all outputs (excluding coinbase and thus reward [ie subsidy + totalfee])\n"
            "  \"total_size\": xxxxx,      (numeric) Total size of all non-coinbase transactions\n"
            "  \"total_weight\": xxxxx,    (numeric) Total weight of all non-coinbase transactions divided by segwit scale factor (4)\n"
            "  \"totalfee\": xxxxx,        (numeric) The fee total\n"
            "  \"txs\": xxxxx,             (numeric) The number of transactions (excluding coinbase)\n"
            "  \"utxo_increase\": xxxxx,   (numeric) The increase/decrease in the number of unspent outputs\n"
            "  \"utxo_size_inc\": xxxxx,   (numeric) The increase/decrease in size for the utxo index (not discounting op_return and similar)\n"
            "}\n"
                },
                RPCExamples{
                    HelpExampleCli("getblockstats", "1000 '[\"minfeerate\",\"avgfeerate\"]'")
            + HelpExampleRpc("getblockstats", "1000 '[\"minfeerate\",\"avgfeerate\"]'")
                },
    };
    if (request.fHelp || !help.IsValidNumArgs(request.params.size())) {
        throw std::runtime_error(help.ToString());
    }

    LOCK(cs_main);

    CBlockIndex* pindex;
    if (request.params[0].isNum()) {
        const int height = request.params[0].get_int();
        const int current_tip = chainActive.Height();
        if (height < 0) {
            throw JSONRPCError(RPC_INVALID_PARAMETER, strprintf("Target block height %d is negative", height));
        }
        if (height > current_tip) {
            throw JSONRPCError(RPC_INVALID_PARAMETER, strprintf("Target block height %d after current tip %d", height, current_tip));
        }

        pindex = chainActive[height];
    } else {
        const uint256 hash(ParseHashV(request.params[0], "hash_or_height"));
        pindex = LookupBlockIndex(hash);
        if (!pindex) {
            throw JSONRPCError(RPC_INVALID_ADDRESS_OR_KEY, "Block not found");
        }
        if (!chainActive.Contains(pindex)) {
            throw JSONRPCError(RPC_INVALID_PARAMETER, strprintf("Block is not in chain %s", Params().NetworkIDString()));
        }
    }

    assert(pindex != nullptr);

    std::set<std::string> stats;
    if (!request.params[1].isNull()) {
        const UniValue stats_univalue = request.params[1].get_array();
        for (unsigned int i = 0; i < stats_univalue.size(); i++) {
            const std::string stat = stats_univalue[i].get_str();
            stats.insert(stat);
        }
    }

    const CBlock block = GetBlockChecked(pindex);

    const bool do_all = stats.size() == 0; // Calculate everything if nothing selected (default)
    const bool do_mediantxsize = do_all || stats.count("mediantxsize") != 0;
    const bool do_medianfee = do_all || stats.count("medianfee") != 0;
    const bool do_feerate_percentiles = do_all || stats.count("feerate_percentiles") != 0;
    const bool loop_inputs = do_all || do_medianfee || do_feerate_percentiles ||
        SetHasKeys(stats, "utxo_size_inc", "totalfee", "avgfee", "avgfeerate", "minfee", "maxfee", "minfeerate", "maxfeerate");
    const bool loop_outputs = do_all || loop_inputs || stats.count("total_out");
    const bool do_calculate_size = do_mediantxsize ||
        SetHasKeys(stats, "total_size", "avgtxsize", "mintxsize", "maxtxsize", "swtotal_size");
    const bool do_calculate_weight = do_all || SetHasKeys(stats, "total_weight", "avgfeerate", "swtotal_weight", "avgfeerate", "feerate_percentiles", "minfeerate", "maxfeerate");
    const bool do_calculate_sw = do_all || SetHasKeys(stats, "swtxs", "swtotal_size", "swtotal_weight");

    if (loop_inputs && !g_txindex) {
        throw JSONRPCError(RPC_INVALID_PARAMETER, "One or more of the selected stats requires -txindex enabled");
    }

    CAmount maxfee = 0;
    CAmount maxfeerate = 0;
    CAmount minfee = MAX_MONEY;
    CAmount minfeerate = MAX_MONEY;
    CAmount total_out = 0;
    CAmount totalfee = 0;
    int64_t inputs = 0;
    int64_t maxtxsize = 0;
    int64_t mintxsize = MAX_BLOCK_SERIALIZED_SIZE;
    int64_t outputs = 0;
    int64_t swtotal_size = 0;
    int64_t swtotal_weight = 0;
    int64_t swtxs = 0;
    int64_t total_size = 0;
    int64_t total_weight = 0;
    int64_t utxo_size_inc = 0;
    std::vector<CAmount> fee_array;
    std::vector<std::pair<CAmount, int64_t>> feerate_array;
    std::vector<int64_t> txsize_array;

    for (const auto& tx : block.vtx) {
        outputs += tx->vout.size();

        CAmount tx_total_out = 0;
        if (loop_outputs) {
            for (const CTxOut& out : tx->vout) {
                tx_total_out += out.nValue;
                utxo_size_inc += GetSerializeSize(out, PROTOCOL_VERSION) + PER_UTXO_OVERHEAD;
            }
        }

        if (tx->IsCoinBase()) {
            continue;
        }

        inputs += tx->vin.size(); // Don't count coinbase's fake input
        total_out += tx_total_out; // Don't count coinbase reward

        int64_t tx_size = 0;
        if (do_calculate_size) {

            tx_size = tx->GetTotalSize();
            if (do_mediantxsize) {
                txsize_array.push_back(tx_size);
            }
            maxtxsize = std::max(maxtxsize, tx_size);
            mintxsize = std::min(mintxsize, tx_size);
            total_size += tx_size;
        }

        int64_t weight = 0;
        if (do_calculate_weight) {
            weight = GetTransactionWeight(*tx);
            total_weight += weight;
        }

        if (do_calculate_sw && tx->HasWitness()) {
            ++swtxs;
            swtotal_size += tx_size;
            swtotal_weight += weight;
        }

        if (loop_inputs) {
            CAmount tx_total_in = 0;
            for (const CTxIn& in : tx->vin) {
                CTransactionRef tx_in;
                uint256 hashBlock;
                if (!GetTransaction(in.prevout.hash, tx_in, Params().GetConsensus(), hashBlock)) {
                    throw JSONRPCError(RPC_INTERNAL_ERROR, std::string("Unexpected internal error (tx index seems corrupt)"));
                }

                CTxOut prevoutput = tx_in->vout[in.prevout.n];

                tx_total_in += prevoutput.nValue;
                utxo_size_inc -= GetSerializeSize(prevoutput, PROTOCOL_VERSION) + PER_UTXO_OVERHEAD;
            }

            CAmount txfee = tx_total_in - tx_total_out;
            assert(MoneyRange(txfee));
            if (do_medianfee) {
                fee_array.push_back(txfee);
            }
            maxfee = std::max(maxfee, txfee);
            minfee = std::min(minfee, txfee);
            totalfee += txfee;

            // New feerate uses satoshis per virtual byte instead of per serialized byte
            CAmount feerate = weight ? (txfee * WITNESS_SCALE_FACTOR) / weight : 0;
            if (do_feerate_percentiles) {
                feerate_array.emplace_back(std::make_pair(feerate, weight));
            }
            maxfeerate = std::max(maxfeerate, feerate);
            minfeerate = std::min(minfeerate, feerate);
        }
    }

    CAmount feerate_percentiles[NUM_GETBLOCKSTATS_PERCENTILES] = { 0 };
    CalculatePercentilesByWeight(feerate_percentiles, feerate_array, total_weight);

    UniValue feerates_res(UniValue::VARR);
    for (int64_t i = 0; i < NUM_GETBLOCKSTATS_PERCENTILES; i++) {
        feerates_res.push_back(feerate_percentiles[i]);
    }

    UniValue ret_all(UniValue::VOBJ);
    ret_all.pushKV("avgfee", (block.vtx.size() > 1) ? totalfee / (block.vtx.size() - 1) : 0);
    ret_all.pushKV("avgfeerate", total_weight ? (totalfee * WITNESS_SCALE_FACTOR) / total_weight : 0); // Unit: sat/vbyte
    ret_all.pushKV("avgtxsize", (block.vtx.size() > 1) ? total_size / (block.vtx.size() - 1) : 0);
    ret_all.pushKV("blockhash", pindex->GetBlockHash().GetHex());
    ret_all.pushKV("feerate_percentiles", feerates_res);
    ret_all.pushKV("height", (int64_t)pindex->nHeight);
    ret_all.pushKV("ins", inputs);
    ret_all.pushKV("maxfee", maxfee);
    ret_all.pushKV("maxfeerate", maxfeerate);
    ret_all.pushKV("maxtxsize", maxtxsize);
    ret_all.pushKV("medianfee", CalculateTruncatedMedian(fee_array));
    ret_all.pushKV("mediantime", pindex->GetMedianTimePast());
    ret_all.pushKV("mediantxsize", CalculateTruncatedMedian(txsize_array));
    ret_all.pushKV("minfee", (minfee == MAX_MONEY) ? 0 : minfee);
    ret_all.pushKV("minfeerate", (minfeerate == MAX_MONEY) ? 0 : minfeerate);
    ret_all.pushKV("mintxsize", mintxsize == MAX_BLOCK_SERIALIZED_SIZE ? 0 : mintxsize);
    ret_all.pushKV("outs", outputs);
    ret_all.pushKV("subsidy", GetBlockSubsidy(pindex->nHeight, Params().GetConsensus()));
    ret_all.pushKV("swtotal_size", swtotal_size);
    ret_all.pushKV("swtotal_weight", swtotal_weight);
    ret_all.pushKV("swtxs", swtxs);
    ret_all.pushKV("time", pindex->GetBlockTime());
    ret_all.pushKV("total_out", total_out);
    ret_all.pushKV("total_size", total_size);
    ret_all.pushKV("total_weight", total_weight);
    ret_all.pushKV("totalfee", totalfee);
    ret_all.pushKV("txs", (int64_t)block.vtx.size());
    ret_all.pushKV("utxo_increase", outputs - inputs);
    ret_all.pushKV("utxo_size_inc", utxo_size_inc);

    if (do_all) {
        return ret_all;
    }

    UniValue ret(UniValue::VOBJ);
    for (const std::string& stat : stats) {
        const UniValue& value = ret_all[stat];
        if (value.isNull()) {
            throw JSONRPCError(RPC_INVALID_PARAMETER, strprintf("Invalid selected statistic %s", stat));
        }
        ret.pushKV(stat, value);
    }
    return ret;
}

static UniValue savemempool(const JSONRPCRequest& request)
{
    if (request.fHelp || request.params.size() != 0) {
        throw std::runtime_error(
            RPCHelpMan{"savemempool",
                "\nDumps the mempool to disk. It will fail until the previous dump is fully loaded.\n",
                {},
                RPCResults{},
                RPCExamples{
                    HelpExampleCli("savemempool", "")
            + HelpExampleRpc("savemempool", "")
                },
            }.ToString());
    }

    if (!g_is_mempool_loaded) {
        throw JSONRPCError(RPC_MISC_ERROR, "The mempool was not loaded yet");
    }

    if (!DumpMempool()) {
        throw JSONRPCError(RPC_MISC_ERROR, "Unable to dump mempool to disk");
    }

    return NullUniValue;
}

//! Search for a given set of pubkey scripts
bool FindScriptPubKey(std::atomic<int>& scan_progress, const std::atomic<bool>& should_abort, int64_t& count, CCoinsViewCursor* cursor, const std::set<CScript>& needles, std::map<COutPoint, Coin>& out_results) {
    scan_progress = 0;
    count = 0;
    while (cursor->Valid()) {
        COutPoint key;
        Coin coin;
        if (!cursor->GetKey(key) || !cursor->GetValue(coin)) return false;
        if (++count % 8192 == 0) {
            boost::this_thread::interruption_point();
            if (should_abort) {
                // allow to abort the scan via the abort reference
                return false;
            }
        }
        if (count % 256 == 0) {
            // update progress reference every 256 item
            uint32_t high = 0x100 * *key.hash.begin() + *(key.hash.begin() + 1);
            scan_progress = (int)(high * 100.0 / 65536.0 + 0.5);
        }
        if (needles.count(coin.out.scriptPubKey)) {
            out_results.emplace(key, coin);
        }
        cursor->Next();
    }
    scan_progress = 100;
    return true;
}

/** RAII object to prevent concurrency issue when scanning the txout set */
static std::mutex g_utxosetscan;
static std::atomic<int> g_scan_progress;
static std::atomic<bool> g_scan_in_progress;
static std::atomic<bool> g_should_abort_scan;
class CoinsViewScanReserver
{
private:
    bool m_could_reserve;
public:
    explicit CoinsViewScanReserver() : m_could_reserve(false) {}

    bool reserve() {
        assert (!m_could_reserve);
        std::lock_guard<std::mutex> lock(g_utxosetscan);
        if (g_scan_in_progress) {
            return false;
        }
        g_scan_in_progress = true;
        m_could_reserve = true;
        return true;
    }

    ~CoinsViewScanReserver() {
        if (m_could_reserve) {
            std::lock_guard<std::mutex> lock(g_utxosetscan);
            g_scan_in_progress = false;
        }
    }
};

UniValue scantxoutset(const JSONRPCRequest& request)
{
    if (request.fHelp || request.params.size() < 1 || request.params.size() > 2)
        throw std::runtime_error(
            RPCHelpMan{"scantxoutset",
                "\nEXPERIMENTAL warning: this call may be removed or changed in future releases.\n"
                "\nScans the unspent transaction output set for entries that match certain output descriptors.\n"
                "Examples of output descriptors are:\n"
                "    addr(<address>)                      Outputs whose scriptPubKey corresponds to the specified address (does not include P2PK)\n"
                "    raw(<hex script>)                    Outputs whose scriptPubKey equals the specified hex scripts\n"
                "    combo(<pubkey>)                      P2PK, P2PKH, P2WPKH, and P2SH-P2WPKH outputs for the given pubkey\n"
                "    pkh(<pubkey>)                        P2PKH outputs for the given pubkey\n"
                "    sh(multi(<n>,<pubkey>,<pubkey>,...)) P2SH-multisig outputs for the given threshold and pubkeys\n"
                "\nIn the above, <pubkey> either refers to a fixed public key in hexadecimal notation, or to an xpub/xprv optionally followed by one\n"
                "or more path elements separated by \"/\", and optionally ending in \"/*\" (unhardened), or \"/*'\" or \"/*h\" (hardened) to specify all\n"
                "unhardened or hardened child keys.\n"
                "In the latter case, a range needs to be specified by below if different from 1000.\n"
                "For more information on output descriptors, see the documentation in the doc/descriptors.md file.\n",
                {
                    {"action", RPCArg::Type::STR, RPCArg::Optional::NO, "The action to execute\n"
            "                                      \"start\" for starting a scan\n"
            "                                      \"abort\" for aborting the current scan (returns true when abort was successful)\n"
            "                                      \"status\" for progress report (in %) of the current scan"},
                    {"scanobjects", RPCArg::Type::ARR, RPCArg::Optional::NO, "Array of scan objects\n"
            "                                  Every scan object is either a string descriptor or an object:",
                        {
                            {"descriptor", RPCArg::Type::STR, RPCArg::Optional::OMITTED, "An output descriptor"},
                            {"", RPCArg::Type::OBJ, RPCArg::Optional::OMITTED, "An object with output descriptor and metadata",
                                {
                                    {"desc", RPCArg::Type::STR, RPCArg::Optional::NO, "An output descriptor"},
                                    {"range", RPCArg::Type::RANGE, /* default */ "1000", "The range of HD chain indexes to explore (either end or [begin,end])"},
                                },
                            },
                        },
                        "[scanobjects,...]"},
                },
                RPCResult{
            "{\n"
            "  \"unspents\": [\n"
            "    {\n"
            "    \"txid\" : \"transactionid\",     (string) The transaction id\n"
            "    \"vout\": n,                    (numeric) the vout value\n"
            "    \"scriptPubKey\" : \"script\",    (string) the script key\n"
            "    \"desc\" : \"descriptor\",        (string) A specialized descriptor for the matched scriptPubKey\n"
            "    \"amount\" : x.xxx,             (numeric) The total amount in " + CURRENCY_UNIT + " of the unspent output\n"
            "    \"height\" : n,                 (numeric) Height of the unspent transaction output\n"
            "   }\n"
            "   ,...], \n"
            " \"total_amount\" : x.xxx,          (numeric) The total amount of all found unspent outputs in " + CURRENCY_UNIT + "\n"
            "]\n"
                },
                RPCExamples{""},
            }.ToString()
        );

    RPCTypeCheck(request.params, {UniValue::VSTR, UniValue::VARR});

    UniValue result(UniValue::VOBJ);
    if (request.params[0].get_str() == "status") {
        CoinsViewScanReserver reserver;
        if (reserver.reserve()) {
            // no scan in progress
            return NullUniValue;
        }
        result.pushKV("progress", g_scan_progress);
        return result;
    } else if (request.params[0].get_str() == "abort") {
        CoinsViewScanReserver reserver;
        if (reserver.reserve()) {
            // reserve was possible which means no scan was running
            return false;
        }
        // set the abort flag
        g_should_abort_scan = true;
        return true;
    } else if (request.params[0].get_str() == "start") {
        CoinsViewScanReserver reserver;
        if (!reserver.reserve()) {
            throw JSONRPCError(RPC_INVALID_PARAMETER, "Scan already in progress, use action \"abort\" or \"status\"");
        }
        std::set<CScript> needles;
        std::map<CScript, std::string> descriptors;
        CAmount total_in = 0;

        // loop through the scan objects
        for (const UniValue& scanobject : request.params[1].get_array().getValues()) {
            std::string desc_str;
            std::pair<int64_t, int64_t> range = {0, 1000};
            if (scanobject.isStr()) {
                desc_str = scanobject.get_str();
            } else if (scanobject.isObject()) {
                UniValue desc_uni = find_value(scanobject, "desc");
                if (desc_uni.isNull()) throw JSONRPCError(RPC_INVALID_PARAMETER, "Descriptor needs to be provided in scan object");
                desc_str = desc_uni.get_str();
                UniValue range_uni = find_value(scanobject, "range");
                if (!range_uni.isNull()) {
                    range = ParseRange(range_uni);
                    if (range.first < 0 || (range.second >> 31) != 0 || range.second >= range.first + 1000000) throw JSONRPCError(RPC_INVALID_PARAMETER, "range out of range");
                }
            } else {
                throw JSONRPCError(RPC_INVALID_PARAMETER, "Scan object needs to be either a string or an object");
            }

            FlatSigningProvider provider;
            auto desc = Parse(desc_str, provider);
            if (!desc) {
                throw JSONRPCError(RPC_INVALID_ADDRESS_OR_KEY, strprintf("Invalid descriptor '%s'", desc_str));
            }
            if (!desc->IsRange()) {
                range.first = 0;
                range.second = 0;
            }
            for (int i = range.first; i <= range.second; ++i) {
                std::vector<CScript> scripts;
                if (!desc->Expand(i, provider, scripts, provider)) {
                    throw JSONRPCError(RPC_INVALID_ADDRESS_OR_KEY, strprintf("Cannot derive script without private keys: '%s'", desc_str));
                }
                for (const auto& script : scripts) {
                    std::string inferred = InferDescriptor(script, provider)->ToString();
                    needles.emplace(script);
                    descriptors.emplace(std::move(script), std::move(inferred));
                }
            }
        }

        // Scan the unspent transaction output set for inputs
        UniValue unspents(UniValue::VARR);
        std::vector<CTxOut> input_txos;
        std::map<COutPoint, Coin> coins;
        g_should_abort_scan = false;
        g_scan_progress = 0;
        int64_t count = 0;
        std::unique_ptr<CCoinsViewCursor> pcursor;
        {
            LOCK(cs_main);
            FlushStateToDisk();
            pcursor = std::unique_ptr<CCoinsViewCursor>(pcoinsdbview->Cursor());
            assert(pcursor);
        }
        bool res = FindScriptPubKey(g_scan_progress, g_should_abort_scan, count, pcursor.get(), needles, coins);
        result.pushKV("success", res);
        result.pushKV("searched_items", count);

        for (const auto& it : coins) {
            const COutPoint& outpoint = it.first;
            const Coin& coin = it.second;
            const CTxOut& txo = coin.out;
            input_txos.push_back(txo);
            total_in += txo.nValue;

            UniValue unspent(UniValue::VOBJ);
            unspent.pushKV("txid", outpoint.hash.GetHex());
            unspent.pushKV("vout", (int32_t)outpoint.n);
            unspent.pushKV("scriptPubKey", HexStr(txo.scriptPubKey.begin(), txo.scriptPubKey.end()));
            unspent.pushKV("desc", descriptors[txo.scriptPubKey]);
            unspent.pushKV("amount", ValueFromAmount(txo.nValue));
            unspent.pushKV("height", (int32_t)coin.nHeight);

            unspents.push_back(unspent);
        }
        result.pushKV("unspents", unspents);
        result.pushKV("total_amount", ValueFromAmount(total_in));
    } else {
        throw JSONRPCError(RPC_INVALID_PARAMETER, "Invalid command");
    }
    return result;
}

// clang-format off
static const CRPCCommand commands[] =
{ //  category              name                      actor (function)         argNames
  //  --------------------- ------------------------  -----------------------  ----------
<<<<<<< HEAD
    { "blockchain",         "getblockchaininfo",      &getblockchaininfo,      true  },
    { "blockchain",         "getbestblockhash",       &getbestblockhash,       true  },
    { "blockchain",         "getblockcount",          &getblockcount,          true  },
    { "blockchain",         "getblock",               &getblock,               true  },
    { "blockchain",         "getblockhash",           &getblockhash,           true  },
    { "blockchain",         "getblockheader",         &getblockheader,         true  },
    { "blockchain",         "getchaintips",           &getchaintips,           true  },
    { "blockchain",         "getdifficulty",          &getdifficulty,          true  },
    { "blockchain",         "getmempoolancestors",    &getmempoolancestors,    true  },
    { "blockchain",         "getmempooldescendants",  &getmempooldescendants,  true  },
    { "blockchain",         "getmempoolentry",        &getmempoolentry,        true  },
    { "blockchain",         "getmempoolinfo",         &getmempoolinfo,         true  },
    { "blockchain",         "getrawmempool",          &getrawmempool,          true  },
    { "blockchain",         "clearmempool",           &clearmempool,           true  },   
    { "blockchain",         "gettxout",               &gettxout,               true  },
    { "blockchain",         "gettxoutsetinfo",        &gettxoutsetinfo,        true  },
    { "blockchain",         "verifychain",            &verifychain,            true  },
=======
    { "blockchain",         "getblockchaininfo",      &getblockchaininfo,      {} },
    { "blockchain",         "getchaintxstats",        &getchaintxstats,        {"nblocks", "blockhash"} },
    { "blockchain",         "getblockstats",          &getblockstats,          {"hash_or_height", "stats"} },
    { "blockchain",         "getbestblockhash",       &getbestblockhash,       {} },
    { "blockchain",         "getblockcount",          &getblockcount,          {} },
    { "blockchain",         "getblock",               &getblock,               {"blockhash","verbosity|verbose"} },
    { "blockchain",         "getblockhash",           &getblockhash,           {"height"} },
    { "blockchain",         "getblockheader",         &getblockheader,         {"blockhash","verbose"} },
    { "blockchain",         "getchaintips",           &getchaintips,           {} },
    { "blockchain",         "getdifficulty",          &getdifficulty,          {} },
    { "blockchain",         "getmempoolancestors",    &getmempoolancestors,    {"txid","verbose"} },
    { "blockchain",         "getmempooldescendants",  &getmempooldescendants,  {"txid","verbose"} },
    { "blockchain",         "getmempoolentry",        &getmempoolentry,        {"txid"} },
    { "blockchain",         "getmempoolinfo",         &getmempoolinfo,         {} },
    { "blockchain",         "getrawmempool",          &getrawmempool,          {"verbose"} },
    { "blockchain",         "gettxout",               &gettxout,               {"txid","n","include_mempool"} },
    { "blockchain",         "gettxoutsetinfo",        &gettxoutsetinfo,        {} },
    { "blockchain",         "pruneblockchain",        &pruneblockchain,        {"height"} },
    { "blockchain",         "savemempool",            &savemempool,            {} },
    { "blockchain",         "verifychain",            &verifychain,            {"checklevel","nblocks"} },

    { "blockchain",         "preciousblock",          &preciousblock,          {"blockhash"} },
    { "blockchain",         "scantxoutset",           &scantxoutset,           {"action", "scanobjects"} },
>>>>>>> be92be56

    /* Not shown in help */
    { "hidden",             "invalidateblock",        &invalidateblock,        {"blockhash"} },
    { "hidden",             "reconsiderblock",        &reconsiderblock,        {"blockhash"} },
    { "hidden",             "waitfornewblock",        &waitfornewblock,        {"timeout"} },
    { "hidden",             "waitforblock",           &waitforblock,           {"blockhash","timeout"} },
    { "hidden",             "waitforblockheight",     &waitforblockheight,     {"height","timeout"} },
    { "hidden",             "syncwithvalidationinterfacequeue", &syncwithvalidationinterfacequeue, {} },
};
// clang-format on

void RegisterBlockchainRPCCommands(CRPCTable &t)
{
    for (unsigned int vcidx = 0; vcidx < ARRAYLEN(commands); vcidx++)
        t.appendCommand(commands[vcidx].name, &commands[vcidx]);
}<|MERGE_RESOLUTION|>--- conflicted
+++ resolved
@@ -118,21 +118,6 @@
 UniValue blockToJSON(const CBlock& block, const CBlockIndex* tip, const CBlockIndex* blockindex, bool txDetails)
 {
     UniValue result(UniValue::VOBJ);
-<<<<<<< HEAD
-    result.push_back(Pair("hash", blockindex->GetBlockHash().GetHex()));
-    int confirmations = -1;
-    // Only report confirmations if the block is on the main chain
-    if (chainActive.Contains(blockindex))
-        confirmations = chainActive.Height() - blockindex->nHeight + 1;
-    result.push_back(Pair("confirmations", confirmations));
-    result.push_back(Pair("strippedsize", (int)::GetSerializeSize(block, SER_NETWORK, PROTOCOL_VERSION | SERIALIZE_TRANSACTION_NO_WITNESS)));
-    result.push_back(Pair("size", (int)::GetSerializeSize(block, SER_NETWORK, PROTOCOL_VERSION)));
-    result.push_back(Pair("weight", (int)::GetBlockWeight(block)));
-    result.push_back(Pair("height", blockindex->nHeight));
-    result.push_back(Pair("version", block.nVersion));
-    result.push_back(Pair("versionHex", strprintf("%08x", block.nVersion)));
-    result.push_back(Pair("merkleroot", block.hashMerkleRoot.GetHex()));
-=======
     result.pushKV("hash", blockindex->GetBlockHash().GetHex());
     const CBlockIndex* pnext;
     int confirmations = ComputeNextBlockAndDepth(tip, blockindex, pnext);
@@ -144,7 +129,6 @@
     result.pushKV("version", block.nVersion);
     result.pushKV("versionHex", strprintf("%08x", block.nVersion));
     result.pushKV("merkleroot", block.hashMerkleRoot.GetHex());
->>>>>>> be92be56
     UniValue txs(UniValue::VARR);
     for(const auto& tx : block.vtx)
     {
@@ -544,39 +528,7 @@
     return mempoolToJSON(fVerbose);
 }
 
-<<<<<<< HEAD
-UniValue clearmempool(const UniValue& params, bool fHelp)
-{
-    if (fHelp || params.size() > 0)
-        throw runtime_error(
-            "clearmempool\n"
-            "\nClears the memory pool and returns a list of the removed transactions.\n"
-            "\nResult:\n"
-            "[                     (json array of string)\n"
-            "  \"hash\"              (string) The transaction hash\n"
-            "  ,...\n"
-            "]\n"
-            "\nExamples\n"
-            + HelpExampleCli("clearmempool", "")
-            + HelpExampleRpc("clearmempool", "")
-        );
-
-    std::vector<uint256> vtxid;
-    mempool.queryHashes(vtxid);
-
-    UniValue removed(UniValue::VARR);
-    BOOST_FOREACH(const uint256& hash, vtxid)
-        removed.push_back(hash.ToString());
-
-    mempool.clear();
-
-    return removed;
-}
-
-UniValue getmempoolancestors(const UniValue& params, bool fHelp)
-=======
 static UniValue getmempoolancestors(const JSONRPCRequest& request)
->>>>>>> be92be56
 {
     if (request.fHelp || request.params.size() < 1 || request.params.size() > 2) {
         throw std::runtime_error(
@@ -891,11 +843,7 @@
             "  \"confirmations\" : n,   (numeric) The number of confirmations, or -1 if the block is not on the main chain\n"
             "  \"size\" : n,            (numeric) The block size\n"
             "  \"strippedsize\" : n,    (numeric) The block size excluding witness data\n"
-<<<<<<< HEAD
-            "  \"weight\" : n           (numeric) The block weight (BIP 141)\n"
-=======
             "  \"weight\" : n           (numeric) The block weight as defined in BIP 141\n"
->>>>>>> be92be56
             "  \"height\" : n,          (numeric) The block height or index\n"
             "  \"version\" : n,         (numeric) The block version\n"
             "  \"versionHex\" : \"00000000\", (string) The block version formatted in hexadecimal\n"
@@ -1115,16 +1063,6 @@
 
     CCoinsStats stats;
     FlushStateToDisk();
-<<<<<<< HEAD
-    if (GetUTXOStats(pcoinsTip, stats)) {
-        ret.push_back(Pair("height", (int64_t)stats.nHeight));
-        ret.push_back(Pair("bestblock", stats.hashBlock.GetHex()));
-        ret.push_back(Pair("transactions", (int64_t)stats.nTransactions));
-        ret.push_back(Pair("txouts", (int64_t)stats.nTransactionOutputs));
-        ret.push_back(Pair("bytes_serialized", (int64_t)stats.nSerializedSize));
-        ret.push_back(Pair("hash_serialized", stats.hashSerialized.GetHex()));
-        ret.push_back(Pair("total_amount", ValueFromAmount(stats.nTotalAmount)));
-=======
     if (GetUTXOStats(pcoinsdbview.get(), stats)) {
         ret.pushKV("height", (int64_t)stats.nHeight);
         ret.pushKV("bestblock", stats.hashBlock.GetHex());
@@ -1134,7 +1072,6 @@
         ret.pushKV("hash_serialized_2", stats.hashSerialized.GetHex());
         ret.pushKV("disk_size", stats.nDiskSize);
         ret.pushKV("total_amount", ValueFromAmount(stats.nTotalAmount));
->>>>>>> be92be56
     } else {
         throw JSONRPCError(RPC_INTERNAL_ERROR, "Unable to read UTXO set");
     }
@@ -1143,17 +1080,6 @@
 
 UniValue gettxout(const JSONRPCRequest& request)
 {
-<<<<<<< HEAD
-    if (fHelp || params.size() < 2 || params.size() > 3)
-        throw runtime_error(
-            "gettxout \"txid\" n ( includemempool )\n"
-            "\nReturns details about an unspent transaction output.\n"
-            "\nArguments:\n"
-            "1. \"txid\"       (string, required) The transaction id\n"
-            "2. n              (numeric, required) vout number\n"
-            "3. includemempool  (boolean, optional) Whether to include the mempool\n"
-            "\nResult:\n"
-=======
     if (request.fHelp || request.params.size() < 2 || request.params.size() > 3)
         throw std::runtime_error(
             RPCHelpMan{"gettxout",
@@ -1164,7 +1090,6 @@
                     {"include_mempool", RPCArg::Type::BOOL, /* default */ "true", "Whether to include the mempool. Note that an unspent output that is spent in the mempool won't appear."},
                 },
                 RPCResult{
->>>>>>> be92be56
             "{\n"
             "  \"bestblock\":  \"hash\",    (string) The hash of the block at the tip of the chain\n"
             "  \"confirmations\" : n,       (numeric) The number of confirmations\n"
@@ -1350,12 +1275,6 @@
             "  \"difficulty\": xxxxxx,         (numeric) the current difficulty\n"
             "  \"mediantime\": xxxxxx,         (numeric) median time for the current best block\n"
             "  \"verificationprogress\": xxxx, (numeric) estimate of verification progress [0..1]\n"
-<<<<<<< HEAD
-            "  \"chainwork\": \"xxxx\"     (string) total amount of work in active chain, in hexadecimal\n"
-            "  \"pruned\": xx,             (boolean) if the blocks are subject to pruning\n"
-            "  \"pruneheight\": xxxxxx,    (numeric) lowest-height complete block stored\n"
-            "  \"softforks\": [            (array) status of softforks in progress\n"
-=======
             "  \"initialblockdownload\": xxxx, (bool) (debug information) estimate of whether this node is in Initial Block Download mode.\n"
             "  \"chainwork\": \"xxxx\"           (string) total amount of work in active chain, in hexadecimal\n"
             "  \"size_on_disk\": xxxxxx,       (numeric) the estimated size of the block and undo files on disk\n"
@@ -1364,7 +1283,6 @@
             "  \"automatic_pruning\": xx,      (boolean) whether automatic pruning is enabled (only present if pruning is enabled)\n"
             "  \"prune_target_size\": xxxxxx,  (numeric) the target size used by pruning (only present if automatic pruning is enabled)\n"
             "  \"softforks\": [                (array) status of softforks in progress\n"
->>>>>>> be92be56
             "     {\n"
             "        \"id\": \"xxxx\",           (string) name of softfork\n"
             "        \"version\": xx,          (numeric) block version\n"
@@ -2383,25 +2301,6 @@
 static const CRPCCommand commands[] =
 { //  category              name                      actor (function)         argNames
   //  --------------------- ------------------------  -----------------------  ----------
-<<<<<<< HEAD
-    { "blockchain",         "getblockchaininfo",      &getblockchaininfo,      true  },
-    { "blockchain",         "getbestblockhash",       &getbestblockhash,       true  },
-    { "blockchain",         "getblockcount",          &getblockcount,          true  },
-    { "blockchain",         "getblock",               &getblock,               true  },
-    { "blockchain",         "getblockhash",           &getblockhash,           true  },
-    { "blockchain",         "getblockheader",         &getblockheader,         true  },
-    { "blockchain",         "getchaintips",           &getchaintips,           true  },
-    { "blockchain",         "getdifficulty",          &getdifficulty,          true  },
-    { "blockchain",         "getmempoolancestors",    &getmempoolancestors,    true  },
-    { "blockchain",         "getmempooldescendants",  &getmempooldescendants,  true  },
-    { "blockchain",         "getmempoolentry",        &getmempoolentry,        true  },
-    { "blockchain",         "getmempoolinfo",         &getmempoolinfo,         true  },
-    { "blockchain",         "getrawmempool",          &getrawmempool,          true  },
-    { "blockchain",         "clearmempool",           &clearmempool,           true  },   
-    { "blockchain",         "gettxout",               &gettxout,               true  },
-    { "blockchain",         "gettxoutsetinfo",        &gettxoutsetinfo,        true  },
-    { "blockchain",         "verifychain",            &verifychain,            true  },
-=======
     { "blockchain",         "getblockchaininfo",      &getblockchaininfo,      {} },
     { "blockchain",         "getchaintxstats",        &getchaintxstats,        {"nblocks", "blockhash"} },
     { "blockchain",         "getblockstats",          &getblockstats,          {"hash_or_height", "stats"} },
@@ -2425,7 +2324,6 @@
 
     { "blockchain",         "preciousblock",          &preciousblock,          {"blockhash"} },
     { "blockchain",         "scantxoutset",           &scantxoutset,           {"action", "scanobjects"} },
->>>>>>> be92be56
 
     /* Not shown in help */
     { "hidden",             "invalidateblock",        &invalidateblock,        {"blockhash"} },
