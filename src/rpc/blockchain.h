--- conflicted
+++ resolved
@@ -9,15 +9,10 @@
 #include <core_io.h>
 #include <streams.h>
 #include <sync.h>
-<<<<<<< HEAD
 #include <coins.h>
 
 #include <any>
 #include <optional>
-=======
-
-#include <any>
->>>>>>> 58e2cab4
 #include <stdint.h>
 #include <vector>
 
@@ -33,10 +28,7 @@
 struct NodeContext;
 
 static constexpr int NUM_GETBLOCKSTATS_PERCENTILES = 5;
-<<<<<<< HEAD
 using coinascii_cb_t = std::function<std::string(const COutPoint&, const Coin&)>;
-=======
->>>>>>> 58e2cab4
 
 /**
  * Get the difficulty of the net wrt to the given block index.
@@ -50,7 +42,6 @@
 void RPCNotifyBlockChange(const CBlockIndex*);
 
 /** Block description to JSON */
-<<<<<<< HEAD
 UniValue blockToJSON(const CBlock& block, const CBlockIndex* tip, const CBlockIndex* blockindex, TxVerbosity verbosity) LOCKS_EXCLUDED(cs_main);
 
 typedef std::vector<CAmount> MempoolHistogramFeeRates;
@@ -68,16 +59,7 @@
 UniValue MempoolInfoToJSON(const CTxMemPool& pool, const std::optional<MempoolHistogramFeeRates> feeLimits);
 
 /** Mempool to JSON */
-UniValue MempoolToJSON(const CTxMemPool& pool, bool verbose = false, bool include_mempool_sequence = false);
-=======
-UniValue blockToJSON(const CBlock& block, const CBlockIndex* tip, const CBlockIndex* blockindex, bool txDetails = false) LOCKS_EXCLUDED(cs_main);
-
-/** Mempool information to JSON */
-UniValue MempoolInfoToJSON(const CTxMemPool& pool);
-
-/** Mempool to JSON */
 UniValue MempoolToJSON(ChainstateManager& chainman, const CTxMemPool& pool, bool verbose = false, bool include_mempool_sequence = false);
->>>>>>> 58e2cab4
 
 /** Block header to JSON */
 UniValue blockheaderToJSON(const CBlockIndex* tip, const CBlockIndex* blockindex) LOCKS_EXCLUDED(cs_main);
@@ -86,11 +68,7 @@
 void CalculatePercentilesByWeight(CAmount result[NUM_GETBLOCKSTATS_PERCENTILES], std::vector<std::pair<CAmount, int64_t>>& scores, int64_t total_weight);
 
 void ScriptPubKeyToUniv(const CScript& scriptPubKey, UniValue& out, bool fIncludeHex);
-<<<<<<< HEAD
 void TxToUniv(const CTransaction& tx, const uint256& hashBlock, UniValue& entry, bool include_hex = true, int serialize_flags = 0, const CTxUndo* txundo = nullptr, TxVerbosity verbosity = TxVerbosity::SHOW_DETAILS);
-=======
-void TxToUniv(const CTransaction& tx, const uint256& hashBlock, UniValue& entry, bool include_hex = true, int serialize_flags = 0, const CTxUndo* txundo = nullptr);
->>>>>>> 58e2cab4
 
 NodeContext& EnsureAnyNodeContext(const std::any& context);
 CTxMemPool& EnsureMemPool(const NodeContext& node);
@@ -104,10 +82,6 @@
  * Helper to create UTXO snapshots given a chainstate and a file handle.
  * @return a UniValue map containing metadata about the snapshot.
  */
-<<<<<<< HEAD
 UniValue CreateUTXOSnapshot(const bool is_compact, const bool show_header, const std::string& separator, NodeContext& node, CChainState& chainstate, CAutoFile& afile, const std::vector<std::pair<std::string, coinascii_cb_t>>& requested);
-=======
-UniValue CreateUTXOSnapshot(NodeContext& node, CChainState& chainstate, CAutoFile& afile);
->>>>>>> 58e2cab4
 
 #endif