--- conflicted
+++ resolved
@@ -229,8 +229,8 @@
             "1. \"node\"     (string, required) The node (see getpeerinfo for nodes)\n"
             "2. \"command\"  (string, required) 'add' to add a node to the list, 'remove' to remove a node from the list, 'onetry' to try a connection to the node once\n"
             "\nExamples:\n"
-            + HelpExampleCli("addnode", "\"192.168.0.6:51737\" \"onetry\"")
-            + HelpExampleRpc("addnode", "\"192.168.0.6:51737\", \"onetry\"")
+            + HelpExampleCli("addnode", "\"192.168.0.6:51738\" \"onetry\"")
+            + HelpExampleRpc("addnode", "\"192.168.0.6:51738\", \"onetry\"")
         );
 
     if(!g_connman)
@@ -271,15 +271,10 @@
             "1. \"address\"     (string, optional) The IP address/port of the node\n"
             "2. \"nodeid\"      (number, optional) The node ID (see getpeerinfo for node IDs)\n"
             "\nExamples:\n"
-<<<<<<< HEAD
-            + HelpExampleCli("disconnectnode", "\"192.168.0.6:51737\"")
-            + HelpExampleRpc("disconnectnode", "\"192.168.0.6:51737\"")
-=======
-            + HelpExampleCli("disconnectnode", "\"192.168.0.6:8333\"")
+            + HelpExampleCli("disconnectnode", "\"192.168.0.6:51738\"")
             + HelpExampleCli("disconnectnode", "\"\" 1")
-            + HelpExampleRpc("disconnectnode", "\"192.168.0.6:8333\"")
+            + HelpExampleRpc("disconnectnode", "\"192.168.0.6:51738\"")
             + HelpExampleRpc("disconnectnode", "\"\", 1")
->>>>>>> 0d3e8183
         );
 
     if(!g_connman)
@@ -323,7 +318,7 @@
             "    \"connected\" : true|false,          (boolean) If connected\n"
             "    \"addresses\" : [                    (list of objects) Only when connected = true\n"
             "       {\n"
-            "         \"address\" : \"192.168.0.201:51737\", (string) The particl server IP and port we're connected to\n"
+            "         \"address\" : \"192.168.0.201:51738\", (string) The particl server IP and port we're connected to\n"
             "         \"connected\" : \"outbound\"           (string) connection, inbound or outbound\n"
             "       }\n"
             "     ]\n"
