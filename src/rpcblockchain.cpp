// Copyright (c) 2010 Satoshi Nakamoto
// Copyright (c) 2009-2015 The Bitcoin Core developers
// Distributed under the MIT software license, see the accompanying
// file COPYING or http://www.opensource.org/licenses/mit-license.php.

#include "amount.h"
#include "chain.h"
#include "chainparams.h"
#include "checkpoints.h"
#include "coins.h"
#include "consensus/validation.h"
#include "main.h"
#include "policy/policy.h"
#include "primitives/transaction.h"
#include "rpcserver.h"
#include "streams.h"
#include "sync.h"
#include "txmempool.h"
#include "util.h"
#include "utilstrencodings.h"

#include <stdint.h>

#include <univalue.h>

using namespace std;

extern void TxToJSON(const CTransaction& tx, const uint256 hashBlock, UniValue& entry);
void ScriptPubKeyToJSON(const CScript& scriptPubKey, UniValue& out, bool fIncludeHex);

double GetDifficulty(const CBlockIndex* blockindex)
{
    // Floating point number that is a multiple of the minimum difficulty,
    // minimum difficulty = 1.0.
    if (blockindex == NULL)
    {
        if (chainActive.Tip() == NULL)
            return 1.0;
        else
            blockindex = chainActive.Tip();
    }

    int nShift = (blockindex->nBits >> 24) & 0xff;

    double dDiff =
        (double)0x0000ffff / (double)(blockindex->nBits & 0x00ffffff);

    while (nShift < 29)
    {
        dDiff *= 256.0;
        nShift++;
    }
    while (nShift > 29)
    {
        dDiff /= 256.0;
        nShift--;
    }

    return dDiff;
}

UniValue blockheaderToJSON(const CBlockIndex* blockindex)
{
    UniValue result(UniValue::VOBJ);
    result.push_back(Pair("hash", blockindex->GetBlockHash().GetHex()));
    int confirmations = -1;
    // Only report confirmations if the block is on the main chain
    if (chainActive.Contains(blockindex))
        confirmations = chainActive.Height() - blockindex->nHeight + 1;
    result.push_back(Pair("confirmations", confirmations));
    result.push_back(Pair("height", blockindex->nHeight));
    result.push_back(Pair("version", blockindex->nVersion));
    result.push_back(Pair("merkleroot", blockindex->hashMerkleRoot.GetHex()));
    result.push_back(Pair("time", (int64_t)blockindex->nTime));
    result.push_back(Pair("mediantime", (int64_t)blockindex->GetMedianTimePast()));
    result.push_back(Pair("nonce", (uint64_t)blockindex->nNonce));
    result.push_back(Pair("bits", strprintf("%08x", blockindex->nBits)));
    result.push_back(Pair("difficulty", GetDifficulty(blockindex)));
    result.push_back(Pair("chainwork", blockindex->nChainWork.GetHex()));

    if (blockindex->pprev)
        result.push_back(Pair("previousblockhash", blockindex->pprev->GetBlockHash().GetHex()));
    CBlockIndex *pnext = chainActive.Next(blockindex);
    if (pnext)
        result.push_back(Pair("nextblockhash", pnext->GetBlockHash().GetHex()));
    return result;
}

UniValue blockToJSON(const CBlock& block, const CBlockIndex* blockindex, bool txDetails = false)
{
    UniValue result(UniValue::VOBJ);
    result.push_back(Pair("hash", block.GetHash().GetHex()));
    int confirmations = -1;
    // Only report confirmations if the block is on the main chain
    if (chainActive.Contains(blockindex))
        confirmations = chainActive.Height() - blockindex->nHeight + 1;
    result.push_back(Pair("confirmations", confirmations));
    result.push_back(Pair("size", (int)::GetSerializeSize(block, SER_NETWORK, PROTOCOL_VERSION)));
    result.push_back(Pair("height", blockindex->nHeight));
    result.push_back(Pair("version", block.nVersion));
    result.push_back(Pair("merkleroot", block.hashMerkleRoot.GetHex()));
    UniValue txs(UniValue::VARR);
    BOOST_FOREACH(const CTransaction&tx, block.vtx)
    {
        if(txDetails)
        {
            UniValue objTx(UniValue::VOBJ);
            TxToJSON(tx, uint256(), objTx);
            txs.push_back(objTx);
        }
        else
            txs.push_back(tx.GetHash().GetHex());
    }
    result.push_back(Pair("tx", txs));
    result.push_back(Pair("time", block.GetBlockTime()));
    result.push_back(Pair("mediantime", (int64_t)blockindex->GetMedianTimePast()));
    result.push_back(Pair("nonce", (uint64_t)block.nNonce));
    result.push_back(Pair("bits", strprintf("%08x", block.nBits)));
    result.push_back(Pair("difficulty", GetDifficulty(blockindex)));
    result.push_back(Pair("chainwork", blockindex->nChainWork.GetHex()));

    if (blockindex->pprev)
        result.push_back(Pair("previousblockhash", blockindex->pprev->GetBlockHash().GetHex()));
    CBlockIndex *pnext = chainActive.Next(blockindex);
    if (pnext)
        result.push_back(Pair("nextblockhash", pnext->GetBlockHash().GetHex()));
    return result;
}

UniValue getblockcount(const UniValue& params, bool fHelp)
{
    if (fHelp || params.size() != 0)
        throw runtime_error(
            "getblockcount\n"
            "\nReturns the number of blocks in the longest block chain.\n"
            "\nResult:\n"
            "n    (numeric) The current block count\n"
            "\nExamples:\n"
            + HelpExampleCli("getblockcount", "")
            + HelpExampleRpc("getblockcount", "")
        );

    LOCK(cs_main);
    return chainActive.Height();
}

UniValue getbestblockhash(const UniValue& params, bool fHelp)
{
    if (fHelp || params.size() != 0)
        throw runtime_error(
            "getbestblockhash\n"
            "\nReturns the hash of the best (tip) block in the longest block chain.\n"
            "\nResult\n"
            "\"hex\"      (string) the block hash hex encoded\n"
            "\nExamples\n"
            + HelpExampleCli("getbestblockhash", "")
            + HelpExampleRpc("getbestblockhash", "")
        );

    LOCK(cs_main);
    return chainActive.Tip()->GetBlockHash().GetHex();
}

UniValue getdifficulty(const UniValue& params, bool fHelp)
{
    if (fHelp || params.size() != 0)
        throw runtime_error(
            "getdifficulty\n"
            "\nReturns the proof-of-work difficulty as a multiple of the minimum difficulty.\n"
            "\nResult:\n"
            "n.nnn       (numeric) the proof-of-work difficulty as a multiple of the minimum difficulty.\n"
            "\nExamples:\n"
            + HelpExampleCli("getdifficulty", "")
            + HelpExampleRpc("getdifficulty", "")
        );

    LOCK(cs_main);
    return GetDifficulty();
}

UniValue mempoolToJSON(bool fVerbose = false)
{
    if (fVerbose)
    {
        LOCK(mempool.cs);
        UniValue o(UniValue::VOBJ);
        BOOST_FOREACH(const CTxMemPoolEntry& e, mempool.mapTx)
        {
            const uint256& hash = e.GetTx().GetHash();
            UniValue info(UniValue::VOBJ);
            info.push_back(Pair("size", (int)e.GetTxSize()));
            info.push_back(Pair("fee", ValueFromAmount(e.GetFee())));
            info.push_back(Pair("modifiedfee", ValueFromAmount(e.GetModifiedFee())));
            info.push_back(Pair("time", e.GetTime()));
            info.push_back(Pair("height", (int)e.GetHeight()));
            info.push_back(Pair("startingpriority", e.GetPriority(e.GetHeight())));
            info.push_back(Pair("currentpriority", e.GetPriority(chainActive.Height())));
            info.push_back(Pair("descendantcount", e.GetCountWithDescendants()));
            info.push_back(Pair("descendantsize", e.GetSizeWithDescendants()));
            info.push_back(Pair("descendantfees", e.GetModFeesWithDescendants()));
            const CTransaction& tx = e.GetTx();
            set<string> setDepends;
            BOOST_FOREACH(const CTxIn& txin, tx.vin)
            {
                if (mempool.exists(txin.prevout.hash))
                    setDepends.insert(txin.prevout.hash.ToString());
            }

            UniValue depends(UniValue::VARR);
            BOOST_FOREACH(const string& dep, setDepends)
            {
                depends.push_back(dep);
            }

            info.push_back(Pair("depends", depends));
            o.push_back(Pair(hash.ToString(), info));
        }
        return o;
    }
    else
    {
        vector<uint256> vtxid;
        mempool.queryHashes(vtxid);

        UniValue a(UniValue::VARR);
        BOOST_FOREACH(const uint256& hash, vtxid)
            a.push_back(hash.ToString());

        return a;
    }
}

UniValue getrawmempool(const UniValue& params, bool fHelp)
{
    if (fHelp || params.size() > 1)
        throw runtime_error(
            "getrawmempool ( verbose )\n"
            "\nReturns all transaction ids in memory pool as a json array of string transaction ids.\n"
            "\nArguments:\n"
            "1. verbose           (boolean, optional, default=false) true for a json object, false for array of transaction ids\n"
            "\nResult: (for verbose = false):\n"
            "[                     (json array of string)\n"
            "  \"transactionid\"     (string) The transaction id\n"
            "  ,...\n"
            "]\n"
            "\nResult: (for verbose = true):\n"
            "{                           (json object)\n"
            "  \"transactionid\" : {       (json object)\n"
            "    \"size\" : n,             (numeric) transaction size in bytes\n"
            "    \"fee\" : n,              (numeric) transaction fee in " + CURRENCY_UNIT + "\n"
            "    \"modifiedfee\" : n,      (numeric) transaction fee with fee deltas used for mining priority\n"
            "    \"time\" : n,             (numeric) local time transaction entered pool in seconds since 1 Jan 1970 GMT\n"
            "    \"height\" : n,           (numeric) block height when transaction entered pool\n"
            "    \"startingpriority\" : n, (numeric) priority when transaction entered pool\n"
            "    \"currentpriority\" : n,  (numeric) transaction priority now\n"
            "    \"descendantcount\" : n,  (numeric) number of in-mempool descendant transactions (including this one)\n"
            "    \"descendantsize\" : n,   (numeric) size of in-mempool descendants (including this one)\n"
            "    \"descendantfees\" : n,   (numeric) modified fees (see above) of in-mempool descendants (including this one)\n"
            "    \"depends\" : [           (array) unconfirmed transactions used as inputs for this transaction\n"
            "        \"transactionid\",    (string) parent transaction id\n"
            "       ... ]\n"
            "  }, ...\n"
            "}\n"
            "\nExamples\n"
            + HelpExampleCli("getrawmempool", "true")
            + HelpExampleRpc("getrawmempool", "true")
        );

    LOCK(cs_main);

    bool fVerbose = false;
    if (params.size() > 0)
        fVerbose = params[0].get_bool();

    return mempoolToJSON(fVerbose);
}

UniValue getblockhash(const UniValue& params, bool fHelp)
{
    if (fHelp || params.size() != 1)
        throw runtime_error(
            "getblockhash index\n"
            "\nReturns hash of block in best-block-chain at index provided.\n"
            "\nArguments:\n"
            "1. index         (numeric, required) The block index\n"
            "\nResult:\n"
            "\"hash\"         (string) The block hash\n"
            "\nExamples:\n"
            + HelpExampleCli("getblockhash", "1000")
            + HelpExampleRpc("getblockhash", "1000")
        );

    LOCK(cs_main);

    int nHeight = params[0].get_int();
    if (nHeight < 0 || nHeight > chainActive.Height())
        throw JSONRPCError(RPC_INVALID_PARAMETER, "Block height out of range");

    CBlockIndex* pblockindex = chainActive[nHeight];
    return pblockindex->GetBlockHash().GetHex();
}

UniValue getblockheader(const UniValue& params, bool fHelp)
{
    if (fHelp || params.size() < 1 || params.size() > 2)
        throw runtime_error(
            "getblockheader \"hash\" ( verbose )\n"
            "\nIf verbose is false, returns a string that is serialized, hex-encoded data for blockheader 'hash'.\n"
            "If verbose is true, returns an Object with information about blockheader <hash>.\n"
            "\nArguments:\n"
            "1. \"hash\"          (string, required) The block hash\n"
            "2. verbose           (boolean, optional, default=true) true for a json object, false for the hex encoded data\n"
            "\nResult (for verbose = true):\n"
            "{\n"
            "  \"hash\" : \"hash\",     (string) the block hash (same as provided)\n"
            "  \"confirmations\" : n,   (numeric) The number of confirmations, or -1 if the block is not on the main chain\n"
            "  \"height\" : n,          (numeric) The block height or index\n"
            "  \"version\" : n,         (numeric) The block version\n"
            "  \"merkleroot\" : \"xxxx\", (string) The merkle root\n"
            "  \"time\" : ttt,          (numeric) The block time in seconds since epoch (Jan 1 1970 GMT)\n"
            "  \"mediantime\" : ttt,    (numeric) The median block time in seconds since epoch (Jan 1 1970 GMT)\n"
            "  \"nonce\" : n,           (numeric) The nonce\n"
            "  \"bits\" : \"1d00ffff\", (string) The bits\n"
            "  \"difficulty\" : x.xxx,  (numeric) The difficulty\n"
            "  \"previousblockhash\" : \"hash\",  (string) The hash of the previous block\n"
            "  \"nextblockhash\" : \"hash\",      (string) The hash of the next block\n"
            "  \"chainwork\" : \"0000...1f3\"     (string) Expected number of hashes required to produce the current chain (in hex)\n"
            "}\n"
            "\nResult (for verbose=false):\n"
            "\"data\"             (string) A string that is serialized, hex-encoded data for block 'hash'.\n"
            "\nExamples:\n"
            + HelpExampleCli("getblockheader", "\"00000000c937983704a73af28acdec37b049d214adbda81d7e2a3dd146f6ed09\"")
            + HelpExampleRpc("getblockheader", "\"00000000c937983704a73af28acdec37b049d214adbda81d7e2a3dd146f6ed09\"")
        );

    LOCK(cs_main);

    std::string strHash = params[0].get_str();
    uint256 hash(uint256S(strHash));

    bool fVerbose = true;
    if (params.size() > 1)
        fVerbose = params[1].get_bool();

    if (mapBlockIndex.count(hash) == 0)
        throw JSONRPCError(RPC_INVALID_ADDRESS_OR_KEY, "Block not found");

    CBlockIndex* pblockindex = mapBlockIndex[hash];

    if (!fVerbose)
    {
        CDataStream ssBlock(SER_NETWORK, PROTOCOL_VERSION);
        ssBlock << pblockindex->GetBlockHeader();
        std::string strHex = HexStr(ssBlock.begin(), ssBlock.end());
        return strHex;
    }

    return blockheaderToJSON(pblockindex);
}

UniValue getblock(const UniValue& params, bool fHelp)
{
    if (fHelp || params.size() < 1 || params.size() > 2)
        throw runtime_error(
            "getblock \"hash\" ( verbose )\n"
            "\nIf verbose is false, returns a string that is serialized, hex-encoded data for block 'hash'.\n"
            "If verbose is true, returns an Object with information about block <hash>.\n"
            "\nArguments:\n"
            "1. \"hash\"          (string, required) The block hash\n"
            "2. verbose           (boolean, optional, default=true) true for a json object, false for the hex encoded data\n"
            "\nResult (for verbose = true):\n"
            "{\n"
            "  \"hash\" : \"hash\",     (string) the block hash (same as provided)\n"
            "  \"confirmations\" : n,   (numeric) The number of confirmations, or -1 if the block is not on the main chain\n"
            "  \"size\" : n,            (numeric) The block size\n"
            "  \"height\" : n,          (numeric) The block height or index\n"
            "  \"version\" : n,         (numeric) The block version\n"
            "  \"merkleroot\" : \"xxxx\", (string) The merkle root\n"
            "  \"tx\" : [               (array of string) The transaction ids\n"
            "     \"transactionid\"     (string) The transaction id\n"
            "     ,...\n"
            "  ],\n"
            "  \"time\" : ttt,          (numeric) The block time in seconds since epoch (Jan 1 1970 GMT)\n"
            "  \"mediantime\" : ttt,    (numeric) The median block time in seconds since epoch (Jan 1 1970 GMT)\n"
            "  \"nonce\" : n,           (numeric) The nonce\n"
            "  \"bits\" : \"1d00ffff\", (string) The bits\n"
            "  \"difficulty\" : x.xxx,  (numeric) The difficulty\n"
            "  \"chainwork\" : \"xxxx\",  (string) Expected number of hashes required to produce the chain up to this block (in hex)\n"
            "  \"previousblockhash\" : \"hash\",  (string) The hash of the previous block\n"
            "  \"nextblockhash\" : \"hash\"       (string) The hash of the next block\n"
            "}\n"
            "\nResult (for verbose=false):\n"
            "\"data\"             (string) A string that is serialized, hex-encoded data for block 'hash'.\n"
            "\nExamples:\n"
            + HelpExampleCli("getblock", "\"00000000c937983704a73af28acdec37b049d214adbda81d7e2a3dd146f6ed09\"")
            + HelpExampleRpc("getblock", "\"00000000c937983704a73af28acdec37b049d214adbda81d7e2a3dd146f6ed09\"")
        );

    LOCK(cs_main);

    std::string strHash = params[0].get_str();
    uint256 hash(uint256S(strHash));

    bool fVerbose = true;
    if (params.size() > 1)
        fVerbose = params[1].get_bool();

    if (mapBlockIndex.count(hash) == 0)
        throw JSONRPCError(RPC_INVALID_ADDRESS_OR_KEY, "Block not found");

    CBlock block;
    CBlockIndex* pblockindex = mapBlockIndex[hash];

    if (fHavePruned && !(pblockindex->nStatus & BLOCK_HAVE_DATA) && pblockindex->nTx > 0)
        throw JSONRPCError(RPC_INTERNAL_ERROR, "Block not available (pruned data)");

    if(!ReadBlockFromDisk(block, pblockindex, Params().GetConsensus()))
        throw JSONRPCError(RPC_INTERNAL_ERROR, "Can't read block from disk");

    if (!fVerbose)
    {
        CDataStream ssBlock(SER_NETWORK, PROTOCOL_VERSION);
        ssBlock << block;
        std::string strHex = HexStr(ssBlock.begin(), ssBlock.end());
        return strHex;
    }

    return blockToJSON(block, pblockindex);
}

UniValue gettxoutsetinfo(const UniValue& params, bool fHelp)
{
    if (fHelp || params.size() != 0)
        throw runtime_error(
            "gettxoutsetinfo\n"
            "\nReturns statistics about the unspent transaction output set.\n"
            "Note this call may take some time.\n"
            "\nResult:\n"
            "{\n"
            "  \"height\":n,     (numeric) The current block height (index)\n"
            "  \"bestblock\": \"hex\",   (string) the best block hash hex\n"
            "  \"transactions\": n,      (numeric) The number of transactions\n"
            "  \"txouts\": n,            (numeric) The number of output transactions\n"
            "  \"bytes_serialized\": n,  (numeric) The serialized size\n"
            "  \"hash_serialized\": \"hash\",   (string) The serialized hash\n"
            "  \"total_amount\": x.xxx          (numeric) The total amount\n"
            "}\n"
            "\nExamples:\n"
            + HelpExampleCli("gettxoutsetinfo", "")
            + HelpExampleRpc("gettxoutsetinfo", "")
        );

    UniValue ret(UniValue::VOBJ);

    CCoinsStats stats;
    FlushStateToDisk();
    if (pcoinsTip->GetStats(stats)) {
        ret.push_back(Pair("height", (int64_t)stats.nHeight));
        ret.push_back(Pair("bestblock", stats.hashBlock.GetHex()));
        ret.push_back(Pair("transactions", (int64_t)stats.nTransactions));
        ret.push_back(Pair("txouts", (int64_t)stats.nTransactionOutputs));
        ret.push_back(Pair("bytes_serialized", (int64_t)stats.nSerializedSize));
        ret.push_back(Pair("hash_serialized", stats.hashSerialized.GetHex()));
        ret.push_back(Pair("total_amount", ValueFromAmount(stats.nTotalAmount)));
    }
    return ret;
}

UniValue gettxout(const UniValue& params, bool fHelp)
{
    if (fHelp || params.size() < 2 || params.size() > 3)
        throw runtime_error(
            "gettxout \"txid\" n ( includemempool )\n"
            "\nReturns details about an unspent transaction output.\n"
            "\nArguments:\n"
            "1. \"txid\"       (string, required) The transaction id\n"
            "2. n              (numeric, required) vout value\n"
            "3. includemempool  (boolean, optional) Whether to included the mem pool\n"
            "\nResult:\n"
            "{\n"
            "  \"bestblock\" : \"hash\",    (string) the block hash\n"
            "  \"confirmations\" : n,       (numeric) The number of confirmations\n"
            "  \"value\" : x.xxx,           (numeric) The transaction value in " + CURRENCY_UNIT + "\n"
            "  \"scriptPubKey\" : {         (json object)\n"
            "     \"asm\" : \"code\",       (string) \n"
            "     \"hex\" : \"hex\",        (string) \n"
            "     \"reqSigs\" : n,          (numeric) Number of required signatures\n"
            "     \"type\" : \"pubkeyhash\", (string) The type, eg pubkeyhash\n"
            "     \"addresses\" : [          (array of string) array of zetacoin addresses\n"
            "        \"zetacoinaddress\"     (string) zetacoin address\n"
            "        ,...\n"
            "     ]\n"
            "  },\n"
            "  \"version\" : n,            (numeric) The version\n"
            "  \"coinbase\" : true|false   (boolean) Coinbase or not\n"
            "}\n"

            "\nExamples:\n"
            "\nGet unspent transactions\n"
            + HelpExampleCli("listunspent", "") +
            "\nView the details\n"
            + HelpExampleCli("gettxout", "\"txid\" 1") +
            "\nAs a json rpc call\n"
            + HelpExampleRpc("gettxout", "\"txid\", 1")
        );

    LOCK(cs_main);

    UniValue ret(UniValue::VOBJ);

    std::string strHash = params[0].get_str();
    uint256 hash(uint256S(strHash));
    int n = params[1].get_int();
    bool fMempool = true;
    if (params.size() > 2)
        fMempool = params[2].get_bool();

    CCoins coins;
    if (fMempool) {
        LOCK(mempool.cs);
        CCoinsViewMemPool view(pcoinsTip, mempool);
        if (!view.GetCoins(hash, coins))
            return NullUniValue;
        mempool.pruneSpent(hash, coins); // TODO: this should be done by the CCoinsViewMemPool
    } else {
        if (!pcoinsTip->GetCoins(hash, coins))
            return NullUniValue;
    }
    if (n<0 || (unsigned int)n>=coins.vout.size() || coins.vout[n].IsNull())
        return NullUniValue;

    BlockMap::iterator it = mapBlockIndex.find(pcoinsTip->GetBestBlock());
    CBlockIndex *pindex = it->second;
    ret.push_back(Pair("bestblock", pindex->GetBlockHash().GetHex()));
    if ((unsigned int)coins.nHeight == MEMPOOL_HEIGHT)
        ret.push_back(Pair("confirmations", 0));
    else
        ret.push_back(Pair("confirmations", pindex->nHeight - coins.nHeight + 1));
    ret.push_back(Pair("value", ValueFromAmount(coins.vout[n].nValue)));
    UniValue o(UniValue::VOBJ);
    ScriptPubKeyToJSON(coins.vout[n].scriptPubKey, o, true);
    ret.push_back(Pair("scriptPubKey", o));
    ret.push_back(Pair("version", coins.nVersion));
    ret.push_back(Pair("coinbase", coins.fCoinBase));

    return ret;
}

UniValue verifychain(const UniValue& params, bool fHelp)
{
    int nCheckLevel = GetArg("-checklevel", DEFAULT_CHECKLEVEL);
    int nCheckDepth = GetArg("-checkblocks", DEFAULT_CHECKBLOCKS);
    if (fHelp || params.size() > 2)
        throw runtime_error(
            "verifychain ( checklevel numblocks )\n"
            "\nVerifies blockchain database.\n"
            "\nArguments:\n"
            "1. checklevel   (numeric, optional, 0-4, default=" + strprintf("%d", nCheckLevel) + ") How thorough the block verification is.\n"
            "2. numblocks    (numeric, optional, default=" + strprintf("%d", nCheckDepth) + ", 0=all) The number of blocks to check.\n"
            "\nResult:\n"
            "true|false       (boolean) Verified or not\n"
            "\nExamples:\n"
            + HelpExampleCli("verifychain", "")
            + HelpExampleRpc("verifychain", "")
        );

    LOCK(cs_main);

    if (params.size() > 0)
        nCheckLevel = params[0].get_int();
    if (params.size() > 1)
        nCheckDepth = params[1].get_int();

    return CVerifyDB().VerifyDB(Params(), pcoinsTip, nCheckLevel, nCheckDepth);
}

/** Implementation of IsSuperMajority with better feedback */
static UniValue SoftForkMajorityDesc(int minVersion, CBlockIndex* pindex, int nRequired, const Consensus::Params& consensusParams)
{
    int nFound = 0;
    CBlockIndex* pstart = pindex;
    for (int i = 0; i < consensusParams.nMajorityWindow2 && pstart != NULL; i++)
    {
        if (pstart->nVersion >= minVersion)
            ++nFound;
        pstart = pstart->pprev;
    }

    UniValue rv(UniValue::VOBJ);
    rv.push_back(Pair("status", nFound >= nRequired));
    rv.push_back(Pair("found", nFound));
    rv.push_back(Pair("required", nRequired));
    rv.push_back(Pair("window", consensusParams.nMajorityWindow2));
    return rv;
}

static UniValue SoftForkDesc(const std::string &name, int version, CBlockIndex* pindex, const Consensus::Params& consensusParams)
{
    UniValue rv(UniValue::VOBJ);
    rv.push_back(Pair("id", name));
    rv.push_back(Pair("version", version));
    rv.push_back(Pair("enforce", SoftForkMajorityDesc(version, pindex, consensusParams.nMajorityEnforceBlockUpgrade2, consensusParams)));
    rv.push_back(Pair("reject", SoftForkMajorityDesc(version, pindex, consensusParams.nMajorityRejectBlockOutdated2, consensusParams)));
    return rv;
}

static UniValue BIP9SoftForkDesc(const std::string& name, const Consensus::Params& consensusParams, Consensus::DeploymentPos id)
{
    UniValue rv(UniValue::VOBJ);
    rv.push_back(Pair("id", name));
    switch (VersionBitsTipState(consensusParams, id)) {
    case THRESHOLD_DEFINED: rv.push_back(Pair("status", "defined")); break;
    case THRESHOLD_STARTED: rv.push_back(Pair("status", "started")); break;
    case THRESHOLD_LOCKED_IN: rv.push_back(Pair("status", "locked_in")); break;
    case THRESHOLD_ACTIVE: rv.push_back(Pair("status", "active")); break;
    case THRESHOLD_FAILED: rv.push_back(Pair("status", "failed")); break;
    }
    return rv;
}

UniValue getblockchaininfo(const UniValue& params, bool fHelp)
{
    if (fHelp || params.size() != 0)
        throw runtime_error(
            "getblockchaininfo\n"
            "Returns an object containing various state info regarding block chain processing.\n"
            "\nResult:\n"
            "{\n"
            "  \"chain\": \"xxxx\",        (string) current network name as defined in BIP70 (main, test, regtest)\n"
            "  \"blocks\": xxxxxx,         (numeric) the current number of blocks processed in the server\n"
            "  \"headers\": xxxxxx,        (numeric) the current number of headers we have validated\n"
            "  \"bestblockhash\": \"...\", (string) the hash of the currently best block\n"
            "  \"difficulty\": xxxxxx,     (numeric) the current difficulty\n"
            "  \"mediantime\": xxxxxx,     (numeric) median time for the current best block\n"
            "  \"verificationprogress\": xxxx, (numeric) estimate of verification progress [0..1]\n"
            "  \"chainwork\": \"xxxx\"     (string) total amount of work in active chain, in hexadecimal\n"
            "  \"pruned\": xx,             (boolean) if the blocks are subject to pruning\n"
            "  \"pruneheight\": xxxxxx,    (numeric) heighest block available\n"
            "  \"softforks\": [            (array) status of softforks in progress\n"
            "     {\n"
            "        \"id\": \"xxxx\",        (string) name of softfork\n"
            "        \"version\": xx,         (numeric) block version\n"
            "        \"enforce\": {           (object) progress toward enforcing the softfork rules for new-version blocks\n"
            "           \"status\": xx,       (boolean) true if threshold reached\n"
            "           \"found\": xx,        (numeric) number of blocks with the new version found\n"
            "           \"required\": xx,     (numeric) number of blocks required to trigger\n"
            "           \"window\": xx,       (numeric) maximum size of examined window of recent blocks\n"
            "        },\n"
            "        \"reject\": { ... }      (object) progress toward rejecting pre-softfork blocks (same fields as \"enforce\")\n"
            "     }, ...\n"
            "  ],\n"
            "  \"bip9_softforks\": [       (array) status of BIP9 softforks in progress\n"
            "     {\n"
            "        \"id\": \"xxxx\",        (string) name of the softfork\n"
            "        \"status\": \"xxxx\",    (string) one of \"defined\", \"started\", \"lockedin\", \"active\", \"failed\"\n"
            "     }\n"
            "  ]\n"
            "}\n"
            "\nExamples:\n"
            + HelpExampleCli("getblockchaininfo", "")
            + HelpExampleRpc("getblockchaininfo", "")
        );

    LOCK(cs_main);

    UniValue obj(UniValue::VOBJ);
    obj.push_back(Pair("chain",                 Params().NetworkIDString()));
    obj.push_back(Pair("blocks",                (int)chainActive.Height()));
    obj.push_back(Pair("headers",               pindexBestHeader ? pindexBestHeader->nHeight : -1));
    obj.push_back(Pair("bestblockhash",         chainActive.Tip()->GetBlockHash().GetHex()));
    obj.push_back(Pair("difficulty",            (double)GetDifficulty()));
    obj.push_back(Pair("mediantime",            (int64_t)chainActive.Tip()->GetMedianTimePast()));
    obj.push_back(Pair("verificationprogress",  Checkpoints::GuessVerificationProgress(Params().Checkpoints(), chainActive.Tip())));
    obj.push_back(Pair("chainwork",             chainActive.Tip()->nChainWork.GetHex()));
    obj.push_back(Pair("pruned",                fPruneMode));

    const Consensus::Params& consensusParams = Params().GetConsensus();
    CBlockIndex* tip = chainActive.Tip();
    UniValue softforks(UniValue::VARR);
    UniValue bip9_softforks(UniValue::VARR);
    softforks.push_back(SoftForkDesc("bip34", 2, tip, consensusParams));
    softforks.push_back(SoftForkDesc("bip66", 3, tip, consensusParams));
    softforks.push_back(SoftForkDesc("bip65", 4, tip, consensusParams));
<<<<<<< HEAD
    softforks.push_back(SoftForkDesc("v5", 5, tip, consensusParams));
=======
    bip9_softforks.push_back(BIP9SoftForkDesc("csv", consensusParams, Consensus::DEPLOYMENT_CSV));
>>>>>>> 9779e1e1
    obj.push_back(Pair("softforks",             softforks));
    obj.push_back(Pair("bip9_softforks", bip9_softforks));

    if (fPruneMode)
    {
        CBlockIndex *block = chainActive.Tip();
        while (block && block->pprev && (block->pprev->nStatus & BLOCK_HAVE_DATA))
            block = block->pprev;

        obj.push_back(Pair("pruneheight",        block->nHeight));
    }
    return obj;
}

/** Comparison function for sorting the getchaintips heads.  */
struct CompareBlocksByHeight
{
    bool operator()(const CBlockIndex* a, const CBlockIndex* b) const
    {
        /* Make sure that unequal blocks with the same height do not compare
           equal. Use the pointers themselves to make a distinction. */

        if (a->nHeight != b->nHeight)
          return (a->nHeight > b->nHeight);

        return a < b;
    }
};

UniValue getchaintips(const UniValue& params, bool fHelp)
{
    if (fHelp || params.size() != 0)
        throw runtime_error(
            "getchaintips\n"
            "Return information about all known tips in the block tree,"
            " including the main chain as well as orphaned branches.\n"
            "\nResult:\n"
            "[\n"
            "  {\n"
            "    \"height\": xxxx,         (numeric) height of the chain tip\n"
            "    \"hash\": \"xxxx\",         (string) block hash of the tip\n"
            "    \"branchlen\": 0          (numeric) zero for main chain\n"
            "    \"status\": \"active\"      (string) \"active\" for the main chain\n"
            "  },\n"
            "  {\n"
            "    \"height\": xxxx,\n"
            "    \"hash\": \"xxxx\",\n"
            "    \"branchlen\": 1          (numeric) length of branch connecting the tip to the main chain\n"
            "    \"status\": \"xxxx\"        (string) status of the chain (active, valid-fork, valid-headers, headers-only, invalid)\n"
            "  }\n"
            "]\n"
            "Possible values for status:\n"
            "1.  \"invalid\"               This branch contains at least one invalid block\n"
            "2.  \"headers-only\"          Not all blocks for this branch are available, but the headers are valid\n"
            "3.  \"valid-headers\"         All blocks are available for this branch, but they were never fully validated\n"
            "4.  \"valid-fork\"            This branch is not part of the active chain, but is fully validated\n"
            "5.  \"active\"                This is the tip of the active main chain, which is certainly valid\n"
            "\nExamples:\n"
            + HelpExampleCli("getchaintips", "")
            + HelpExampleRpc("getchaintips", "")
        );

    LOCK(cs_main);

    /* Build up a list of chain tips.  We start with the list of all
       known blocks, and successively remove blocks that appear as pprev
       of another block.  */
    std::set<const CBlockIndex*, CompareBlocksByHeight> setTips;
    BOOST_FOREACH(const PAIRTYPE(const uint256, CBlockIndex*)& item, mapBlockIndex)
        setTips.insert(item.second);
    BOOST_FOREACH(const PAIRTYPE(const uint256, CBlockIndex*)& item, mapBlockIndex)
    {
        const CBlockIndex* pprev = item.second->pprev;
        if (pprev)
            setTips.erase(pprev);
    }

    // Always report the currently active tip.
    setTips.insert(chainActive.Tip());

    /* Construct the output array.  */
    UniValue res(UniValue::VARR);
    BOOST_FOREACH(const CBlockIndex* block, setTips)
    {
        UniValue obj(UniValue::VOBJ);
        obj.push_back(Pair("height", block->nHeight));
        obj.push_back(Pair("hash", block->phashBlock->GetHex()));

        const int branchLen = block->nHeight - chainActive.FindFork(block)->nHeight;
        obj.push_back(Pair("branchlen", branchLen));

        string status;
        if (chainActive.Contains(block)) {
            // This block is part of the currently active chain.
            status = "active";
        } else if (block->nStatus & BLOCK_FAILED_MASK) {
            // This block or one of its ancestors is invalid.
            status = "invalid";
        } else if (block->nChainTx == 0) {
            // This block cannot be connected because full block data for it or one of its parents is missing.
            status = "headers-only";
        } else if (block->IsValid(BLOCK_VALID_SCRIPTS)) {
            // This block is fully validated, but no longer part of the active chain. It was probably the active block once, but was reorganized.
            status = "valid-fork";
        } else if (block->IsValid(BLOCK_VALID_TREE)) {
            // The headers for this block are valid, but it has not been validated. It was probably never part of the most-work chain.
            status = "valid-headers";
        } else {
            // No clue.
            status = "unknown";
        }
        obj.push_back(Pair("status", status));

        res.push_back(obj);
    }

    return res;
}

UniValue mempoolInfoToJSON()
{
    UniValue ret(UniValue::VOBJ);
    ret.push_back(Pair("size", (int64_t) mempool.size()));
    ret.push_back(Pair("bytes", (int64_t) mempool.GetTotalTxSize()));
    ret.push_back(Pair("usage", (int64_t) mempool.DynamicMemoryUsage()));
    size_t maxmempool = GetArg("-maxmempool", DEFAULT_MAX_MEMPOOL_SIZE) * 1000000;
    ret.push_back(Pair("maxmempool", (int64_t) maxmempool));
    ret.push_back(Pair("mempoolminfee", ValueFromAmount(mempool.GetMinFee(maxmempool).GetFeePerK())));

    return ret;
}

UniValue getmempoolinfo(const UniValue& params, bool fHelp)
{
    if (fHelp || params.size() != 0)
        throw runtime_error(
            "getmempoolinfo\n"
            "\nReturns details on the active state of the TX memory pool.\n"
            "\nResult:\n"
            "{\n"
            "  \"size\": xxxxx,               (numeric) Current tx count\n"
            "  \"bytes\": xxxxx,              (numeric) Sum of all tx sizes\n"
            "  \"usage\": xxxxx,              (numeric) Total memory usage for the mempool\n"
            "  \"maxmempool\": xxxxx,         (numeric) Maximum memory usage for the mempool\n"
            "  \"mempoolminfee\": xxxxx       (numeric) Minimum fee for tx to be accepted\n"
            "}\n"
            "\nExamples:\n"
            + HelpExampleCli("getmempoolinfo", "")
            + HelpExampleRpc("getmempoolinfo", "")
        );

    return mempoolInfoToJSON();
}

UniValue invalidateblock(const UniValue& params, bool fHelp)
{
    if (fHelp || params.size() != 1)
        throw runtime_error(
            "invalidateblock \"hash\"\n"
            "\nPermanently marks a block as invalid, as if it violated a consensus rule.\n"
            "\nArguments:\n"
            "1. hash   (string, required) the hash of the block to mark as invalid\n"
            "\nResult:\n"
            "\nExamples:\n"
            + HelpExampleCli("invalidateblock", "\"blockhash\"")
            + HelpExampleRpc("invalidateblock", "\"blockhash\"")
        );

    std::string strHash = params[0].get_str();
    uint256 hash(uint256S(strHash));
    CValidationState state;

    {
        LOCK(cs_main);
        if (mapBlockIndex.count(hash) == 0)
            throw JSONRPCError(RPC_INVALID_ADDRESS_OR_KEY, "Block not found");

        CBlockIndex* pblockindex = mapBlockIndex[hash];
        InvalidateBlock(state, Params().GetConsensus(), pblockindex);
    }

    if (state.IsValid()) {
        ActivateBestChain(state, Params());
    }

    if (!state.IsValid()) {
        throw JSONRPCError(RPC_DATABASE_ERROR, state.GetRejectReason());
    }

    return NullUniValue;
}

UniValue reconsiderblock(const UniValue& params, bool fHelp)
{
    if (fHelp || params.size() != 1)
        throw runtime_error(
            "reconsiderblock \"hash\"\n"
            "\nRemoves invalidity status of a block and its descendants, reconsider them for activation.\n"
            "This can be used to undo the effects of invalidateblock.\n"
            "\nArguments:\n"
            "1. hash   (string, required) the hash of the block to reconsider\n"
            "\nResult:\n"
            "\nExamples:\n"
            + HelpExampleCli("reconsiderblock", "\"blockhash\"")
            + HelpExampleRpc("reconsiderblock", "\"blockhash\"")
        );

    std::string strHash = params[0].get_str();
    uint256 hash(uint256S(strHash));
    CValidationState state;

    {
        LOCK(cs_main);
        if (mapBlockIndex.count(hash) == 0)
            throw JSONRPCError(RPC_INVALID_ADDRESS_OR_KEY, "Block not found");

        CBlockIndex* pblockindex = mapBlockIndex[hash];
        ReconsiderBlock(state, pblockindex);
    }

    if (state.IsValid()) {
        ActivateBestChain(state, Params());
    }

    if (!state.IsValid()) {
        throw JSONRPCError(RPC_DATABASE_ERROR, state.GetRejectReason());
    }

    return NullUniValue;
}<|MERGE_RESOLUTION|>--- conflicted
+++ resolved
@@ -681,11 +681,8 @@
     softforks.push_back(SoftForkDesc("bip34", 2, tip, consensusParams));
     softforks.push_back(SoftForkDesc("bip66", 3, tip, consensusParams));
     softforks.push_back(SoftForkDesc("bip65", 4, tip, consensusParams));
-<<<<<<< HEAD
     softforks.push_back(SoftForkDesc("v5", 5, tip, consensusParams));
-=======
     bip9_softforks.push_back(BIP9SoftForkDesc("csv", consensusParams, Consensus::DEPLOYMENT_CSV));
->>>>>>> 9779e1e1
     obj.push_back(Pair("softforks",             softforks));
     obj.push_back(Pair("bip9_softforks", bip9_softforks));
 
