// Copyright (c) 2010 Satoshi Nakamoto
// Copyright (c) 2009-2015 The Bitcoin Core developers
// Distributed under the MIT software license, see the accompanying
// file COPYING or http://www.opensource.org/licenses/mit-license.php.

#include "base58.h"
<<<<<<< HEAD
=======
#include "chain.h"
#include "coins.h"
>>>>>>> 188ca9c3
#include "consensus/validation.h"
#include "core_io.h"
#include "init.h"
#include "keystore.h"
#include "main.h"
#include "merkleblock.h"
#include "net.h"
<<<<<<< HEAD
=======
#include "policy/policy.h"
>>>>>>> 188ca9c3
#include "primitives/transaction.h"
#include "rpcserver.h"
#include "script/script.h"
#include "script/script_error.h"
#include "script/sign.h"
#include "script/standard.h"
#include "txmempool.h"
#include "uint256.h"
#include "utilstrencodings.h"
#ifdef ENABLE_WALLET
#include "wallet/wallet.h"
#endif

#include <stdint.h>

#include <boost/assign/list_of.hpp>

<<<<<<< HEAD
using namespace json_spirit;
=======
#include <univalue.h>

>>>>>>> 188ca9c3
using namespace std;

void ScriptPubKeyToJSON(const CScript& scriptPubKey, UniValue& out, bool fIncludeHex)
{
    txnouttype type;
    vector<CTxDestination> addresses;
    int nRequired;

    out.push_back(Pair("asm", ScriptToAsmStr(scriptPubKey)));
    if (fIncludeHex)
        out.push_back(Pair("hex", HexStr(scriptPubKey.begin(), scriptPubKey.end())));

    if (!ExtractDestinations(scriptPubKey, type, addresses, nRequired)) {
        out.push_back(Pair("type", GetTxnOutputType(type)));
        return;
    }

    out.push_back(Pair("reqSigs", nRequired));
    out.push_back(Pair("type", GetTxnOutputType(type)));

    UniValue a(UniValue::VARR);
    BOOST_FOREACH(const CTxDestination& addr, addresses)
        a.push_back(CBitcoinAddress(addr).ToString());
    out.push_back(Pair("addresses", a));
}

void TxToJSON(const CTransaction& tx, const uint256 hashBlock, UniValue& entry)
{
    entry.push_back(Pair("txid", tx.GetHash().GetHex()));
    entry.push_back(Pair("size", (int)::GetSerializeSize(tx, SER_NETWORK, PROTOCOL_VERSION)));
    entry.push_back(Pair("version", tx.nVersion));
    entry.push_back(Pair("locktime", (int64_t)tx.nLockTime));
    UniValue vin(UniValue::VARR);
    BOOST_FOREACH(const CTxIn& txin, tx.vin) {
        UniValue in(UniValue::VOBJ);
        if (tx.IsCoinBase())
            in.push_back(Pair("coinbase", HexStr(txin.scriptSig.begin(), txin.scriptSig.end())));
        else {
            in.push_back(Pair("txid", txin.prevout.hash.GetHex()));
            in.push_back(Pair("vout", (int64_t)txin.prevout.n));
            UniValue o(UniValue::VOBJ);
            o.push_back(Pair("asm", ScriptToAsmStr(txin.scriptSig, true)));
            o.push_back(Pair("hex", HexStr(txin.scriptSig.begin(), txin.scriptSig.end())));
            in.push_back(Pair("scriptSig", o));
        }
        in.push_back(Pair("sequence", (int64_t)txin.nSequence));
        vin.push_back(in);
    }
    entry.push_back(Pair("vin", vin));
    UniValue vout(UniValue::VARR);
    for (unsigned int i = 0; i < tx.vout.size(); i++) {
        const CTxOut& txout = tx.vout[i];
        UniValue out(UniValue::VOBJ);
        out.push_back(Pair("value", ValueFromAmount(txout.nValue)));
        out.push_back(Pair("n", (int64_t)i));
        UniValue o(UniValue::VOBJ);
        ScriptPubKeyToJSON(txout.scriptPubKey, o, true);
        out.push_back(Pair("scriptPubKey", o));
        vout.push_back(out);
    }
    entry.push_back(Pair("vout", vout));

    if (!hashBlock.IsNull()) {
        entry.push_back(Pair("blockhash", hashBlock.GetHex()));
        BlockMap::iterator mi = mapBlockIndex.find(hashBlock);
        if (mi != mapBlockIndex.end() && (*mi).second) {
            CBlockIndex* pindex = (*mi).second;
            if (chainActive.Contains(pindex)) {
                entry.push_back(Pair("confirmations", 1 + chainActive.Height() - pindex->nHeight));
                entry.push_back(Pair("time", pindex->GetBlockTime()));
                entry.push_back(Pair("blocktime", pindex->GetBlockTime()));
            }
            else
                entry.push_back(Pair("confirmations", 0));
        }
    }
}

UniValue getrawtransaction(const UniValue& params, bool fHelp)
{
    if (fHelp || params.size() < 1 || params.size() > 2)
        throw runtime_error(
            "getrawtransaction \"txid\" ( verbose )\n"
            "\nNOTE: By default this function only works sometimes. This is when the tx is in the mempool\n"
            "or there is an unspent output in the utxo for this transaction. To make it always work,\n"
            "you need to maintain a transaction index, using the -txindex command line option.\n"
            "\nReturn the raw transaction data.\n"
            "\nIf verbose=0, returns a string that is serialized, hex-encoded data for 'txid'.\n"
            "If verbose is non-zero, returns an Object with information about 'txid'.\n"

            "\nArguments:\n"
            "1. \"txid\"      (string, required) The transaction id\n"
            "2. verbose       (numeric, optional, default=0) If 0, return a string, other return a json object\n"

            "\nResult (if verbose is not set or set to 0):\n"
            "\"data\"      (string) The serialized, hex-encoded data for 'txid'\n"

            "\nResult (if verbose > 0):\n"
            "{\n"
            "  \"hex\" : \"data\",       (string) The serialized, hex-encoded data for 'txid'\n"
            "  \"txid\" : \"id\",        (string) The transaction id (same as provided)\n"
            "  \"size\" : n,             (numeric) The transaction size\n"
            "  \"version\" : n,          (numeric) The version\n"
            "  \"locktime\" : ttt,       (numeric) The lock time\n"
            "  \"vin\" : [               (array of json objects)\n"
            "     {\n"
            "       \"txid\": \"id\",    (string) The transaction id\n"
            "       \"vout\": n,         (numeric) \n"
            "       \"scriptSig\": {     (json object) The script\n"
            "         \"asm\": \"asm\",  (string) asm\n"
            "         \"hex\": \"hex\"   (string) hex\n"
            "       },\n"
            "       \"sequence\": n      (numeric) The script sequence number\n"
            "     }\n"
            "     ,...\n"
            "  ],\n"
            "  \"vout\" : [              (array of json objects)\n"
            "     {\n"
            "       \"value\" : x.xxx,            (numeric) The value in " + CURRENCY_UNIT + "\n"
            "       \"n\" : n,                    (numeric) index\n"
            "       \"scriptPubKey\" : {          (json object)\n"
            "         \"asm\" : \"asm\",          (string) the asm\n"
            "         \"hex\" : \"hex\",          (string) the hex\n"
            "         \"reqSigs\" : n,            (numeric) The required sigs\n"
            "         \"type\" : \"pubkeyhash\",  (string) The type, eg 'pubkeyhash'\n"
            "         \"addresses\" : [           (json array of string)\n"
            "           \"zetacoinaddress\"       (string) zetacoin address\n"
            "           ,...\n"
            "         ]\n"
            "       }\n"
            "     }\n"
            "     ,...\n"
            "  ],\n"
            "  \"blockhash\" : \"hash\",   (string) the block hash\n"
            "  \"confirmations\" : n,      (numeric) The confirmations\n"
            "  \"time\" : ttt,             (numeric) The transaction time in seconds since epoch (Jan 1 1970 GMT)\n"
            "  \"blocktime\" : ttt         (numeric) The block time in seconds since epoch (Jan 1 1970 GMT)\n"
            "}\n"

            "\nExamples:\n"
            + HelpExampleCli("getrawtransaction", "\"mytxid\"")
            + HelpExampleCli("getrawtransaction", "\"mytxid\" 1")
            + HelpExampleRpc("getrawtransaction", "\"mytxid\", 1")
        );

    LOCK(cs_main);

    uint256 hash = ParseHashV(params[0], "parameter 1");

    bool fVerbose = false;
    if (params.size() > 1)
        fVerbose = (params[1].get_int() != 0);

    CTransaction tx;
    uint256 hashBlock;
<<<<<<< HEAD
    if (!GetTransaction(hash, tx, hashBlock, true))
=======
    if (!GetTransaction(hash, tx, Params().GetConsensus(), hashBlock, true))
>>>>>>> 188ca9c3
        throw JSONRPCError(RPC_INVALID_ADDRESS_OR_KEY, "No information available about transaction");

    string strHex = EncodeHexTx(tx);

    if (!fVerbose)
        return strHex;

    UniValue result(UniValue::VOBJ);
    result.push_back(Pair("hex", strHex));
    TxToJSON(tx, hashBlock, result);
    return result;
}

<<<<<<< HEAD
Value gettxoutproof(const Array& params, bool fHelp)
=======
UniValue gettxoutproof(const UniValue& params, bool fHelp)
>>>>>>> 188ca9c3
{
    if (fHelp || (params.size() != 1 && params.size() != 2))
        throw runtime_error(
            "gettxoutproof [\"txid\",...] ( blockhash )\n"
            "\nReturns a hex-encoded proof that \"txid\" was included in a block.\n"
            "\nNOTE: By default this function only works sometimes. This is when there is an\n"
            "unspent output in the utxo for this transaction. To make it always work,\n"
            "you need to maintain a transaction index, using the -txindex command line option or\n"
            "specify the block in which the transaction is included in manually (by blockhash).\n"
            "\nReturn the raw transaction data.\n"
            "\nArguments:\n"
            "1. \"txids\"       (string) A json array of txids to filter\n"
            "    [\n"
            "      \"txid\"     (string) A transaction hash\n"
            "      ,...\n"
            "    ]\n"
            "2. \"block hash\"  (string, optional) If specified, looks for txid in the block with this hash\n"
            "\nResult:\n"
            "\"data\"           (string) A string that is a serialized, hex-encoded data for the proof.\n"
        );

    set<uint256> setTxids;
    uint256 oneTxid;
<<<<<<< HEAD
    Array txids = params[0].get_array();
    BOOST_FOREACH(Value& txid, txids) {
=======
    UniValue txids = params[0].get_array();
    for (unsigned int idx = 0; idx < txids.size(); idx++) {
        const UniValue& txid = txids[idx];
>>>>>>> 188ca9c3
        if (txid.get_str().length() != 64 || !IsHex(txid.get_str()))
            throw JSONRPCError(RPC_INVALID_PARAMETER, string("Invalid txid ")+txid.get_str());
        uint256 hash(uint256S(txid.get_str()));
        if (setTxids.count(hash))
            throw JSONRPCError(RPC_INVALID_PARAMETER, string("Invalid parameter, duplicated txid: ")+txid.get_str());
       setTxids.insert(hash);
       oneTxid = hash;
    }

    LOCK(cs_main);

    CBlockIndex* pblockindex = NULL;

    uint256 hashBlock;
    if (params.size() > 1)
    {
        hashBlock = uint256S(params[1].get_str());
        if (!mapBlockIndex.count(hashBlock))
            throw JSONRPCError(RPC_INVALID_ADDRESS_OR_KEY, "Block not found");
        pblockindex = mapBlockIndex[hashBlock];
    } else {
        CCoins coins;
        if (pcoinsTip->GetCoins(oneTxid, coins) && coins.nHeight > 0 && coins.nHeight <= chainActive.Height())
            pblockindex = chainActive[coins.nHeight];
    }

    if (pblockindex == NULL)
    {
        CTransaction tx;
<<<<<<< HEAD
        if (!GetTransaction(oneTxid, tx, hashBlock, false) || hashBlock.IsNull())
=======
        if (!GetTransaction(oneTxid, tx, Params().GetConsensus(), hashBlock, false) || hashBlock.IsNull())
>>>>>>> 188ca9c3
            throw JSONRPCError(RPC_INVALID_ADDRESS_OR_KEY, "Transaction not yet in block");
        if (!mapBlockIndex.count(hashBlock))
            throw JSONRPCError(RPC_INTERNAL_ERROR, "Transaction index corrupt");
        pblockindex = mapBlockIndex[hashBlock];
    }

    CBlock block;
<<<<<<< HEAD
    if(!ReadBlockFromDisk(block, pblockindex))
=======
    if(!ReadBlockFromDisk(block, pblockindex, Params().GetConsensus()))
>>>>>>> 188ca9c3
        throw JSONRPCError(RPC_INTERNAL_ERROR, "Can't read block from disk");

    unsigned int ntxFound = 0;
    BOOST_FOREACH(const CTransaction&tx, block.vtx)
        if (setTxids.count(tx.GetHash()))
            ntxFound++;
    if (ntxFound != setTxids.size())
        throw JSONRPCError(RPC_INVALID_ADDRESS_OR_KEY, "(Not all) transactions not found in specified block");

    CDataStream ssMB(SER_NETWORK, PROTOCOL_VERSION);
    CMerkleBlock mb(block, setTxids);
    ssMB << mb;
    std::string strHex = HexStr(ssMB.begin(), ssMB.end());
    return strHex;
}

<<<<<<< HEAD
Value verifytxoutproof(const Array& params, bool fHelp)
=======
UniValue verifytxoutproof(const UniValue& params, bool fHelp)
>>>>>>> 188ca9c3
{
    if (fHelp || params.size() != 1)
        throw runtime_error(
            "verifytxoutproof \"proof\"\n"
            "\nVerifies that a proof points to a transaction in a block, returning the transaction it commits to\n"
            "and throwing an RPC error if the block is not in our best chain\n"
            "\nArguments:\n"
            "1. \"proof\"    (string, required) The hex-encoded proof generated by gettxoutproof\n"
            "\nResult:\n"
            "[\"txid\"]      (array, strings) The txid(s) which the proof commits to, or empty array if the proof is invalid\n"
        );

    CDataStream ssMB(ParseHexV(params[0], "proof"), SER_NETWORK, PROTOCOL_VERSION);
    CMerkleBlock merkleBlock;
    ssMB >> merkleBlock;

<<<<<<< HEAD
    Array res;
=======
    UniValue res(UniValue::VARR);
>>>>>>> 188ca9c3

    vector<uint256> vMatch;
    if (merkleBlock.txn.ExtractMatches(vMatch) != merkleBlock.header.hashMerkleRoot)
        return res;
<<<<<<< HEAD

    LOCK(cs_main);

=======

    LOCK(cs_main);

>>>>>>> 188ca9c3
    if (!mapBlockIndex.count(merkleBlock.header.GetHash()) || !chainActive.Contains(mapBlockIndex[merkleBlock.header.GetHash()]))
        throw JSONRPCError(RPC_INVALID_ADDRESS_OR_KEY, "Block not found in chain");

    BOOST_FOREACH(const uint256& hash, vMatch)
        res.push_back(hash.GetHex());
    return res;
}

UniValue createrawtransaction(const UniValue& params, bool fHelp)
{
    if (fHelp || params.size() < 2 || params.size() > 3)
        throw runtime_error(
            "createrawtransaction [{\"txid\":\"id\",\"vout\":n},...] {\"address\":amount,\"data\":\"hex\",...} ( locktime )\n"
            "\nCreate a transaction spending the given inputs and creating new outputs.\n"
            "Outputs can be addresses or data.\n"
            "Returns hex-encoded raw transaction.\n"
            "Note that the transaction's inputs are not signed, and\n"
            "it is not stored in the wallet or transmitted to the network.\n"

            "\nArguments:\n"
            "1. \"transactions\"        (string, required) A json array of json objects\n"
            "     [\n"
            "       {\n"
            "         \"txid\":\"id\",    (string, required) The transaction id\n"
            "         \"vout\":n        (numeric, required) The output number\n"
            "       }\n"
            "       ,...\n"
            "     ]\n"
            "2. \"outputs\"             (string, required) a json object with outputs\n"
            "    {\n"
<<<<<<< HEAD
            "      \"address\": x.xxx   (numeric, required) The key is the zetacoin address, the value is the btc amount\n"
            "      ,...\n"
=======
            "      \"address\": x.xxx   (numeric or string, required) The key is the bitcoin address, the numeric value (can be string) is the " + CURRENCY_UNIT + " amount\n"
            "      \"data\": \"hex\",     (string, required) The key is \"data\", the value is hex encoded data\n"
            "      ...\n"
>>>>>>> 188ca9c3
            "    }\n"
            "3. locktime                (numeric, optional, default=0) Raw locktime. Non-0 value also locktime-activates inputs\n"
            "\nResult:\n"
            "\"transaction\"            (string) hex string of the transaction\n"

            "\nExamples\n"
            + HelpExampleCli("createrawtransaction", "\"[{\\\"txid\\\":\\\"myid\\\",\\\"vout\\\":0}]\" \"{\\\"address\\\":0.01}\"")
            + HelpExampleCli("createrawtransaction", "\"[{\\\"txid\\\":\\\"myid\\\",\\\"vout\\\":0}]\" \"{\\\"data\\\":\\\"00010203\\\"}\"")
            + HelpExampleRpc("createrawtransaction", "\"[{\\\"txid\\\":\\\"myid\\\",\\\"vout\\\":0}]\", \"{\\\"address\\\":0.01}\"")
            + HelpExampleRpc("createrawtransaction", "\"[{\\\"txid\\\":\\\"myid\\\",\\\"vout\\\":0}]\", \"{\\\"data\\\":\\\"00010203\\\"}\"")
        );

    LOCK(cs_main);
<<<<<<< HEAD
    RPCTypeCheck(params, boost::assign::list_of(array_type)(obj_type));
=======
    RPCTypeCheck(params, boost::assign::list_of(UniValue::VARR)(UniValue::VOBJ)(UniValue::VNUM), true);
    if (params[0].isNull() || params[1].isNull())
        throw JSONRPCError(RPC_INVALID_PARAMETER, "Invalid parameter, arguments 1 and 2 must be non-null");
>>>>>>> 188ca9c3

    UniValue inputs = params[0].get_array();
    UniValue sendTo = params[1].get_obj();

    CMutableTransaction rawTx;

    if (params.size() > 2 && !params[2].isNull()) {
        int64_t nLockTime = params[2].get_int64();
        if (nLockTime < 0 || nLockTime > std::numeric_limits<uint32_t>::max())
            throw JSONRPCError(RPC_INVALID_PARAMETER, "Invalid parameter, locktime out of range");
        rawTx.nLockTime = nLockTime;
    }

    for (unsigned int idx = 0; idx < inputs.size(); idx++) {
        const UniValue& input = inputs[idx];
        const UniValue& o = input.get_obj();

        uint256 txid = ParseHashO(o, "txid");

        const UniValue& vout_v = find_value(o, "vout");
        if (!vout_v.isNum())
            throw JSONRPCError(RPC_INVALID_PARAMETER, "Invalid parameter, missing vout key");
        int nOutput = vout_v.get_int();
        if (nOutput < 0)
            throw JSONRPCError(RPC_INVALID_PARAMETER, "Invalid parameter, vout must be positive");

        uint32_t nSequence = (rawTx.nLockTime ? std::numeric_limits<uint32_t>::max() - 1 : std::numeric_limits<uint32_t>::max());
        CTxIn in(COutPoint(txid, nOutput), CScript(), nSequence);

        rawTx.vin.push_back(in);
    }

    set<CBitcoinAddress> setAddress;
<<<<<<< HEAD
    BOOST_FOREACH(const Pair& s, sendTo) {
        CBitcoinAddress address(s.name_);
        if (!address.IsValid())
            throw JSONRPCError(RPC_INVALID_ADDRESS_OR_KEY, string("Invalid Zetacoin address: ")+s.name_);
=======
    vector<string> addrList = sendTo.getKeys();
    BOOST_FOREACH(const string& name_, addrList) {

        if (name_ == "data") {
            std::vector<unsigned char> data = ParseHexV(sendTo[name_].getValStr(),"Data");
>>>>>>> 188ca9c3

            CTxOut out(0, CScript() << OP_RETURN << data);
            rawTx.vout.push_back(out);
        } else {
            CBitcoinAddress address(name_);
            if (!address.IsValid())
                throw JSONRPCError(RPC_INVALID_ADDRESS_OR_KEY, string("Invalid Bitcoin address: ")+name_);

            if (setAddress.count(address))
                throw JSONRPCError(RPC_INVALID_PARAMETER, string("Invalid parameter, duplicated address: ")+name_);
            setAddress.insert(address);

            CScript scriptPubKey = GetScriptForDestination(address.Get());
            CAmount nAmount = AmountFromValue(sendTo[name_]);

            CTxOut out(nAmount, scriptPubKey);
            rawTx.vout.push_back(out);
        }
    }

    return EncodeHexTx(rawTx);
}

UniValue decoderawtransaction(const UniValue& params, bool fHelp)
{
    if (fHelp || params.size() != 1)
        throw runtime_error(
            "decoderawtransaction \"hexstring\"\n"
            "\nReturn a JSON object representing the serialized, hex-encoded transaction.\n"

            "\nArguments:\n"
            "1. \"hex\"      (string, required) The transaction hex string\n"

            "\nResult:\n"
            "{\n"
            "  \"txid\" : \"id\",        (string) The transaction id\n"
            "  \"size\" : n,             (numeric) The transaction size\n"
            "  \"version\" : n,          (numeric) The version\n"
            "  \"locktime\" : ttt,       (numeric) The lock time\n"
            "  \"vin\" : [               (array of json objects)\n"
            "     {\n"
            "       \"txid\": \"id\",    (string) The transaction id\n"
            "       \"vout\": n,         (numeric) The output number\n"
            "       \"scriptSig\": {     (json object) The script\n"
            "         \"asm\": \"asm\",  (string) asm\n"
            "         \"hex\": \"hex\"   (string) hex\n"
            "       },\n"
            "       \"sequence\": n     (numeric) The script sequence number\n"
            "     }\n"
            "     ,...\n"
            "  ],\n"
            "  \"vout\" : [             (array of json objects)\n"
            "     {\n"
            "       \"value\" : x.xxx,            (numeric) The value in " + CURRENCY_UNIT + "\n"
            "       \"n\" : n,                    (numeric) index\n"
            "       \"scriptPubKey\" : {          (json object)\n"
            "         \"asm\" : \"asm\",          (string) the asm\n"
            "         \"hex\" : \"hex\",          (string) the hex\n"
            "         \"reqSigs\" : n,            (numeric) The required sigs\n"
            "         \"type\" : \"pubkeyhash\",  (string) The type, eg 'pubkeyhash'\n"
            "         \"addresses\" : [           (json array of string)\n"
            "           \"12tvKAXCxZjSmdNbao16dKXC8tRWfcF5oc\"   (string) zetacoin address\n"
            "           ,...\n"
            "         ]\n"
            "       }\n"
            "     }\n"
            "     ,...\n"
            "  ],\n"
            "}\n"

            "\nExamples:\n"
            + HelpExampleCli("decoderawtransaction", "\"hexstring\"")
            + HelpExampleRpc("decoderawtransaction", "\"hexstring\"")
        );

    LOCK(cs_main);
<<<<<<< HEAD
    RPCTypeCheck(params, boost::assign::list_of(str_type));
=======
    RPCTypeCheck(params, boost::assign::list_of(UniValue::VSTR));
>>>>>>> 188ca9c3

    CTransaction tx;

    if (!DecodeHexTx(tx, params[0].get_str()))
        throw JSONRPCError(RPC_DESERIALIZATION_ERROR, "TX decode failed");

<<<<<<< HEAD
    Object result;
=======
    UniValue result(UniValue::VOBJ);
>>>>>>> 188ca9c3
    TxToJSON(tx, uint256(), result);

    return result;
}

UniValue decodescript(const UniValue& params, bool fHelp)
{
    if (fHelp || params.size() != 1)
        throw runtime_error(
            "decodescript \"hex\"\n"
            "\nDecode a hex-encoded script.\n"
            "\nArguments:\n"
            "1. \"hex\"     (string) the hex encoded script\n"
            "\nResult:\n"
            "{\n"
            "  \"asm\":\"asm\",   (string) Script public key\n"
            "  \"hex\":\"hex\",   (string) hex encoded public key\n"
            "  \"type\":\"type\", (string) The output type\n"
            "  \"reqSigs\": n,    (numeric) The required signatures\n"
            "  \"addresses\": [   (json array of string)\n"
            "     \"address\"     (string) zetacoin address\n"
            "     ,...\n"
            "  ],\n"
            "  \"p2sh\",\"address\" (string) script address\n"
            "}\n"
            "\nExamples:\n"
            + HelpExampleCli("decodescript", "\"hexstring\"")
            + HelpExampleRpc("decodescript", "\"hexstring\"")
        );

<<<<<<< HEAD
    LOCK(cs_main);
    RPCTypeCheck(params, boost::assign::list_of(str_type));
=======
    RPCTypeCheck(params, boost::assign::list_of(UniValue::VSTR));
>>>>>>> 188ca9c3

    UniValue r(UniValue::VOBJ);
    CScript script;
    if (params[0].get_str().size() > 0){
        vector<unsigned char> scriptData(ParseHexV(params[0], "argument"));
        script = CScript(scriptData.begin(), scriptData.end());
    } else {
        // Empty scripts are valid
    }
    ScriptPubKeyToJSON(script, r, false);

    r.push_back(Pair("p2sh", CBitcoinAddress(CScriptID(script)).ToString()));
    return r;
}

/** Pushes a JSON object for script verification or signing errors to vErrorsRet. */
<<<<<<< HEAD
static void TxInErrorToJSON(const CTxIn& txin, Array& vErrorsRet, const std::string& strMessage)
{
    Object entry;
=======
static void TxInErrorToJSON(const CTxIn& txin, UniValue& vErrorsRet, const std::string& strMessage)
{
    UniValue entry(UniValue::VOBJ);
>>>>>>> 188ca9c3
    entry.push_back(Pair("txid", txin.prevout.hash.ToString()));
    entry.push_back(Pair("vout", (uint64_t)txin.prevout.n));
    entry.push_back(Pair("scriptSig", HexStr(txin.scriptSig.begin(), txin.scriptSig.end())));
    entry.push_back(Pair("sequence", (uint64_t)txin.nSequence));
    entry.push_back(Pair("error", strMessage));
    vErrorsRet.push_back(entry);
}

<<<<<<< HEAD
Value signrawtransaction(const Array& params, bool fHelp)
=======
UniValue signrawtransaction(const UniValue& params, bool fHelp)
>>>>>>> 188ca9c3
{
    if (fHelp || params.size() < 1 || params.size() > 4)
        throw runtime_error(
            "signrawtransaction \"hexstring\" ( [{\"txid\":\"id\",\"vout\":n,\"scriptPubKey\":\"hex\",\"redeemScript\":\"hex\"},...] [\"privatekey1\",...] sighashtype )\n"
            "\nSign inputs for raw transaction (serialized, hex-encoded).\n"
            "The second optional argument (may be null) is an array of previous transaction outputs that\n"
            "this transaction depends on but may not yet be in the block chain.\n"
            "The third optional argument (may be null) is an array of base58-encoded private\n"
            "keys that, if given, will be the only keys used to sign the transaction.\n"
#ifdef ENABLE_WALLET
            + HelpRequiringPassphrase() + "\n"
#endif

            "\nArguments:\n"
            "1. \"hexstring\"     (string, required) The transaction hex string\n"
            "2. \"prevtxs\"       (string, optional) An json array of previous dependent transaction outputs\n"
            "     [               (json array of json objects, or 'null' if none provided)\n"
            "       {\n"
            "         \"txid\":\"id\",             (string, required) The transaction id\n"
            "         \"vout\":n,                  (numeric, required) The output number\n"
            "         \"scriptPubKey\": \"hex\",   (string, required) script key\n"
            "         \"redeemScript\": \"hex\"    (string, required for P2SH) redeem script\n"
            "       }\n"
            "       ,...\n"
            "    ]\n"
            "3. \"privatekeys\"     (string, optional) A json array of base58-encoded private keys for signing\n"
            "    [                  (json array of strings, or 'null' if none provided)\n"
            "      \"privatekey\"   (string) private key in base58-encoding\n"
            "      ,...\n"
            "    ]\n"
            "4. \"sighashtype\"     (string, optional, default=ALL) The signature hash type. Must be one of\n"
            "       \"ALL\"\n"
            "       \"NONE\"\n"
            "       \"SINGLE\"\n"
            "       \"ALL|ANYONECANPAY\"\n"
            "       \"NONE|ANYONECANPAY\"\n"
            "       \"SINGLE|ANYONECANPAY\"\n"

            "\nResult:\n"
            "{\n"
            "  \"hex\" : \"value\",           (string) The hex-encoded raw transaction with signature(s)\n"
            "  \"complete\" : true|false,   (boolean) If the transaction has a complete set of signatures\n"
            "  \"errors\" : [                 (json array of objects) Script verification errors (if there are any)\n"
            "    {\n"
            "      \"txid\" : \"hash\",           (string) The hash of the referenced, previous transaction\n"
            "      \"vout\" : n,                (numeric) The index of the output to spent and used as input\n"
            "      \"scriptSig\" : \"hex\",       (string) The hex-encoded signature script\n"
            "      \"sequence\" : n,            (numeric) Script sequence number\n"
            "      \"error\" : \"text\"           (string) Verification or signing error related to the input\n"
            "    }\n"
            "    ,...\n"
            "  ]\n"
            "}\n"

            "\nExamples:\n"
            + HelpExampleCli("signrawtransaction", "\"myhex\"")
            + HelpExampleRpc("signrawtransaction", "\"myhex\"")
        );

#ifdef ENABLE_WALLET
    LOCK2(cs_main, pwalletMain ? &pwalletMain->cs_wallet : NULL);
#else
    LOCK(cs_main);
#endif
<<<<<<< HEAD
    RPCTypeCheck(params, boost::assign::list_of(str_type)(array_type)(array_type)(str_type), true);
=======
    RPCTypeCheck(params, boost::assign::list_of(UniValue::VSTR)(UniValue::VARR)(UniValue::VARR)(UniValue::VSTR), true);
>>>>>>> 188ca9c3

    vector<unsigned char> txData(ParseHexV(params[0], "argument 1"));
    CDataStream ssData(txData, SER_NETWORK, PROTOCOL_VERSION);
    vector<CMutableTransaction> txVariants;
    while (!ssData.empty()) {
        try {
            CMutableTransaction tx;
            ssData >> tx;
            txVariants.push_back(tx);
        }
        catch (const std::exception&) {
            throw JSONRPCError(RPC_DESERIALIZATION_ERROR, "TX decode failed");
        }
    }

    if (txVariants.empty())
        throw JSONRPCError(RPC_DESERIALIZATION_ERROR, "Missing transaction");

    // mergedTx will end up with all the signatures; it
    // starts as a clone of the rawtx:
    CMutableTransaction mergedTx(txVariants[0]);

    // Fetch previous transactions (inputs):
    CCoinsView viewDummy;
    CCoinsViewCache view(&viewDummy);
    {
        LOCK(mempool.cs);
        CCoinsViewCache &viewChain = *pcoinsTip;
        CCoinsViewMemPool viewMempool(&viewChain, mempool);
        view.SetBackend(viewMempool); // temporarily switch cache backend to db+mempool view

        BOOST_FOREACH(const CTxIn& txin, mergedTx.vin) {
            const uint256& prevHash = txin.prevout.hash;
            CCoins coins;
            view.AccessCoins(prevHash); // this is certainly allowed to fail
        }

        view.SetBackend(viewDummy); // switch back to avoid locking mempool for too long
    }

    bool fGivenKeys = false;
    CBasicKeyStore tempKeystore;
    if (params.size() > 2 && !params[2].isNull()) {
        fGivenKeys = true;
        UniValue keys = params[2].get_array();
        for (unsigned int idx = 0; idx < keys.size(); idx++) {
            UniValue k = keys[idx];
            CBitcoinSecret vchSecret;
            bool fGood = vchSecret.SetString(k.get_str());
            if (!fGood)
                throw JSONRPCError(RPC_INVALID_ADDRESS_OR_KEY, "Invalid private key");
            CKey key = vchSecret.GetKey();
            if (!key.IsValid())
                throw JSONRPCError(RPC_INVALID_ADDRESS_OR_KEY, "Private key outside allowed range");
            tempKeystore.AddKey(key);
        }
    }
#ifdef ENABLE_WALLET
    else if (pwalletMain)
        EnsureWalletIsUnlocked();
#endif

    // Add previous txouts given in the RPC call:
    if (params.size() > 1 && !params[1].isNull()) {
        UniValue prevTxs = params[1].get_array();
        for (unsigned int idx = 0; idx < prevTxs.size(); idx++) {
            const UniValue& p = prevTxs[idx];
            if (!p.isObject())
                throw JSONRPCError(RPC_DESERIALIZATION_ERROR, "expected object with {\"txid'\",\"vout\",\"scriptPubKey\"}");

            UniValue prevOut = p.get_obj();

<<<<<<< HEAD
            RPCTypeCheck(prevOut, boost::assign::map_list_of("txid", str_type)("vout", int_type)("scriptPubKey", str_type));
=======
            RPCTypeCheckObj(prevOut, boost::assign::map_list_of("txid", UniValue::VSTR)("vout", UniValue::VNUM)("scriptPubKey", UniValue::VSTR));
>>>>>>> 188ca9c3

            uint256 txid = ParseHashO(prevOut, "txid");

            int nOut = find_value(prevOut, "vout").get_int();
            if (nOut < 0)
                throw JSONRPCError(RPC_DESERIALIZATION_ERROR, "vout must be positive");

            vector<unsigned char> pkData(ParseHexO(prevOut, "scriptPubKey"));
            CScript scriptPubKey(pkData.begin(), pkData.end());

            {
                CCoinsModifier coins = view.ModifyCoins(txid);
                if (coins->IsAvailable(nOut) && coins->vout[nOut].scriptPubKey != scriptPubKey) {
                    string err("Previous output scriptPubKey mismatch:\n");
                    err = err + ScriptToAsmStr(coins->vout[nOut].scriptPubKey) + "\nvs:\n"+
                        ScriptToAsmStr(scriptPubKey);
                    throw JSONRPCError(RPC_DESERIALIZATION_ERROR, err);
                }
                if ((unsigned int)nOut >= coins->vout.size())
                    coins->vout.resize(nOut+1);
                coins->vout[nOut].scriptPubKey = scriptPubKey;
                coins->vout[nOut].nValue = 0; // we don't know the actual output value
            }

            // if redeemScript given and not using the local wallet (private keys
            // given), add redeemScript to the tempKeystore so it can be signed:
            if (fGivenKeys && scriptPubKey.IsPayToScriptHash()) {
<<<<<<< HEAD
                RPCTypeCheck(prevOut, boost::assign::map_list_of("txid", str_type)("vout", int_type)("scriptPubKey", str_type)("redeemScript",str_type));
                Value v = find_value(prevOut, "redeemScript");
                if (!(v == Value::null)) {
=======
                RPCTypeCheckObj(prevOut, boost::assign::map_list_of("txid", UniValue::VSTR)("vout", UniValue::VNUM)("scriptPubKey", UniValue::VSTR)("redeemScript",UniValue::VSTR));
                UniValue v = find_value(prevOut, "redeemScript");
                if (!v.isNull()) {
>>>>>>> 188ca9c3
                    vector<unsigned char> rsData(ParseHexV(v, "redeemScript"));
                    CScript redeemScript(rsData.begin(), rsData.end());
                    tempKeystore.AddCScript(redeemScript);
                }
            }
        }
    }

#ifdef ENABLE_WALLET
    const CKeyStore& keystore = ((fGivenKeys || !pwalletMain) ? tempKeystore : *pwalletMain);
#else
    const CKeyStore& keystore = tempKeystore;
#endif

    int nHashType = SIGHASH_ALL;
    if (params.size() > 3 && !params[3].isNull()) {
        static map<string, int> mapSigHashValues =
            boost::assign::map_list_of
            (string("ALL"), int(SIGHASH_ALL))
            (string("ALL|ANYONECANPAY"), int(SIGHASH_ALL|SIGHASH_ANYONECANPAY))
            (string("NONE"), int(SIGHASH_NONE))
            (string("NONE|ANYONECANPAY"), int(SIGHASH_NONE|SIGHASH_ANYONECANPAY))
            (string("SINGLE"), int(SIGHASH_SINGLE))
            (string("SINGLE|ANYONECANPAY"), int(SIGHASH_SINGLE|SIGHASH_ANYONECANPAY))
            ;
        string strHashType = params[3].get_str();
        if (mapSigHashValues.count(strHashType))
            nHashType = mapSigHashValues[strHashType];
        else
            throw JSONRPCError(RPC_INVALID_PARAMETER, "Invalid sighash param");
    }

    bool fHashSingle = ((nHashType & ~SIGHASH_ANYONECANPAY) == SIGHASH_SINGLE);

    // Script verification errors
<<<<<<< HEAD
    Array vErrors;
=======
    UniValue vErrors(UniValue::VARR);
>>>>>>> 188ca9c3

    // Sign what we can:
    for (unsigned int i = 0; i < mergedTx.vin.size(); i++) {
        CTxIn& txin = mergedTx.vin[i];
        const CCoins* coins = view.AccessCoins(txin.prevout.hash);
        if (coins == NULL || !coins->IsAvailable(txin.prevout.n)) {
            TxInErrorToJSON(txin, vErrors, "Input not found or already spent");
            continue;
        }
        const CScript& prevPubKey = coins->vout[txin.prevout.n].scriptPubKey;

        txin.scriptSig.clear();
        // Only sign SIGHASH_SINGLE if there's a corresponding output:
        if (!fHashSingle || (i < mergedTx.vout.size()))
            SignSignature(keystore, prevPubKey, mergedTx, i, nHashType);

        // ... and merge in other signatures:
        BOOST_FOREACH(const CMutableTransaction& txv, txVariants) {
            txin.scriptSig = CombineSignatures(prevPubKey, mergedTx, i, txin.scriptSig, txv.vin[i].scriptSig);
        }
        ScriptError serror = SCRIPT_ERR_OK;
        if (!VerifyScript(txin.scriptSig, prevPubKey, STANDARD_SCRIPT_VERIFY_FLAGS, MutableTransactionSignatureChecker(&mergedTx, i), &serror)) {
            TxInErrorToJSON(txin, vErrors, ScriptErrorString(serror));
        }
    }
    bool fComplete = vErrors.empty();

    UniValue result(UniValue::VOBJ);
    result.push_back(Pair("hex", EncodeHexTx(mergedTx)));
    result.push_back(Pair("complete", fComplete));
    if (!vErrors.empty()) {
        result.push_back(Pair("errors", vErrors));
    }

    return result;
}

UniValue sendrawtransaction(const UniValue& params, bool fHelp)
{
    if (fHelp || params.size() < 1 || params.size() > 2)
        throw runtime_error(
            "sendrawtransaction \"hexstring\" ( allowhighfees )\n"
            "\nSubmits raw transaction (serialized, hex-encoded) to local node and network.\n"
            "\nAlso see createrawtransaction and signrawtransaction calls.\n"
            "\nArguments:\n"
            "1. \"hexstring\"    (string, required) The hex string of the raw transaction)\n"
            "2. allowhighfees    (boolean, optional, default=false) Allow high fees\n"
            "\nResult:\n"
            "\"hex\"             (string) The transaction hash in hex\n"
            "\nExamples:\n"
            "\nCreate a transaction\n"
            + HelpExampleCli("createrawtransaction", "\"[{\\\"txid\\\" : \\\"mytxid\\\",\\\"vout\\\":0}]\" \"{\\\"myaddress\\\":0.01}\"") +
            "Sign the transaction, and get back the hex\n"
            + HelpExampleCli("signrawtransaction", "\"myhex\"") +
            "\nSend the transaction (signed hex)\n"
            + HelpExampleCli("sendrawtransaction", "\"signedhex\"") +
            "\nAs a json rpc call\n"
            + HelpExampleRpc("sendrawtransaction", "\"signedhex\"")
        );

    LOCK(cs_main);
<<<<<<< HEAD
    RPCTypeCheck(params, boost::assign::list_of(str_type)(bool_type));
=======
    RPCTypeCheck(params, boost::assign::list_of(UniValue::VSTR)(UniValue::VBOOL));
>>>>>>> 188ca9c3

    // parse hex string from parameter
    CTransaction tx;
    if (!DecodeHexTx(tx, params[0].get_str()))
        throw JSONRPCError(RPC_DESERIALIZATION_ERROR, "TX decode failed");
    uint256 hashTx = tx.GetHash();

    bool fOverrideFees = false;
    if (params.size() > 1)
        fOverrideFees = params[1].get_bool();

    CCoinsViewCache &view = *pcoinsTip;
    const CCoins* existingCoins = view.AccessCoins(hashTx);
    bool fHaveMempool = mempool.exists(hashTx);
    bool fHaveChain = existingCoins && existingCoins->nHeight < 1000000000;
    if (!fHaveMempool && !fHaveChain) {
        // push to local node and sync with wallets
        CValidationState state;
        bool fMissingInputs;
<<<<<<< HEAD
        if (!AcceptToMemoryPool(mempool, state, tx, false, &fMissingInputs, !fOverrideFees)) {
=======
        if (!AcceptToMemoryPool(mempool, state, tx, false, &fMissingInputs, false, !fOverrideFees)) {
>>>>>>> 188ca9c3
            if (state.IsInvalid()) {
                throw JSONRPCError(RPC_TRANSACTION_REJECTED, strprintf("%i: %s", state.GetRejectCode(), state.GetRejectReason()));
            } else {
                if (fMissingInputs) {
                    throw JSONRPCError(RPC_TRANSACTION_ERROR, "Missing inputs");
                }
                throw JSONRPCError(RPC_TRANSACTION_ERROR, state.GetRejectReason());
            }
        }
    } else if (fHaveChain) {
        throw JSONRPCError(RPC_TRANSACTION_ALREADY_IN_CHAIN, "transaction already in block chain");
    }
    RelayTransaction(tx);

    return hashTx.GetHex();
}<|MERGE_RESOLUTION|>--- conflicted
+++ resolved
@@ -4,11 +4,8 @@
 // file COPYING or http://www.opensource.org/licenses/mit-license.php.
 
 #include "base58.h"
-<<<<<<< HEAD
-=======
 #include "chain.h"
 #include "coins.h"
->>>>>>> 188ca9c3
 #include "consensus/validation.h"
 #include "core_io.h"
 #include "init.h"
@@ -16,10 +13,7 @@
 #include "main.h"
 #include "merkleblock.h"
 #include "net.h"
-<<<<<<< HEAD
-=======
 #include "policy/policy.h"
->>>>>>> 188ca9c3
 #include "primitives/transaction.h"
 #include "rpcserver.h"
 #include "script/script.h"
@@ -37,12 +31,8 @@
 
 #include <boost/assign/list_of.hpp>
 
-<<<<<<< HEAD
-using namespace json_spirit;
-=======
 #include <univalue.h>
 
->>>>>>> 188ca9c3
 using namespace std;
 
 void ScriptPubKeyToJSON(const CScript& scriptPubKey, UniValue& out, bool fIncludeHex)
@@ -198,11 +188,7 @@
 
     CTransaction tx;
     uint256 hashBlock;
-<<<<<<< HEAD
-    if (!GetTransaction(hash, tx, hashBlock, true))
-=======
     if (!GetTransaction(hash, tx, Params().GetConsensus(), hashBlock, true))
->>>>>>> 188ca9c3
         throw JSONRPCError(RPC_INVALID_ADDRESS_OR_KEY, "No information available about transaction");
 
     string strHex = EncodeHexTx(tx);
@@ -216,11 +202,7 @@
     return result;
 }
 
-<<<<<<< HEAD
-Value gettxoutproof(const Array& params, bool fHelp)
-=======
 UniValue gettxoutproof(const UniValue& params, bool fHelp)
->>>>>>> 188ca9c3
 {
     if (fHelp || (params.size() != 1 && params.size() != 2))
         throw runtime_error(
@@ -244,14 +226,9 @@
 
     set<uint256> setTxids;
     uint256 oneTxid;
-<<<<<<< HEAD
-    Array txids = params[0].get_array();
-    BOOST_FOREACH(Value& txid, txids) {
-=======
     UniValue txids = params[0].get_array();
     for (unsigned int idx = 0; idx < txids.size(); idx++) {
         const UniValue& txid = txids[idx];
->>>>>>> 188ca9c3
         if (txid.get_str().length() != 64 || !IsHex(txid.get_str()))
             throw JSONRPCError(RPC_INVALID_PARAMETER, string("Invalid txid ")+txid.get_str());
         uint256 hash(uint256S(txid.get_str()));
@@ -281,11 +258,7 @@
     if (pblockindex == NULL)
     {
         CTransaction tx;
-<<<<<<< HEAD
-        if (!GetTransaction(oneTxid, tx, hashBlock, false) || hashBlock.IsNull())
-=======
         if (!GetTransaction(oneTxid, tx, Params().GetConsensus(), hashBlock, false) || hashBlock.IsNull())
->>>>>>> 188ca9c3
             throw JSONRPCError(RPC_INVALID_ADDRESS_OR_KEY, "Transaction not yet in block");
         if (!mapBlockIndex.count(hashBlock))
             throw JSONRPCError(RPC_INTERNAL_ERROR, "Transaction index corrupt");
@@ -293,11 +266,7 @@
     }
 
     CBlock block;
-<<<<<<< HEAD
-    if(!ReadBlockFromDisk(block, pblockindex))
-=======
     if(!ReadBlockFromDisk(block, pblockindex, Params().GetConsensus()))
->>>>>>> 188ca9c3
         throw JSONRPCError(RPC_INTERNAL_ERROR, "Can't read block from disk");
 
     unsigned int ntxFound = 0;
@@ -314,11 +283,7 @@
     return strHex;
 }
 
-<<<<<<< HEAD
-Value verifytxoutproof(const Array& params, bool fHelp)
-=======
 UniValue verifytxoutproof(const UniValue& params, bool fHelp)
->>>>>>> 188ca9c3
 {
     if (fHelp || params.size() != 1)
         throw runtime_error(
@@ -335,24 +300,14 @@
     CMerkleBlock merkleBlock;
     ssMB >> merkleBlock;
 
-<<<<<<< HEAD
-    Array res;
-=======
     UniValue res(UniValue::VARR);
->>>>>>> 188ca9c3
 
     vector<uint256> vMatch;
     if (merkleBlock.txn.ExtractMatches(vMatch) != merkleBlock.header.hashMerkleRoot)
         return res;
-<<<<<<< HEAD
 
     LOCK(cs_main);
 
-=======
-
-    LOCK(cs_main);
-
->>>>>>> 188ca9c3
     if (!mapBlockIndex.count(merkleBlock.header.GetHash()) || !chainActive.Contains(mapBlockIndex[merkleBlock.header.GetHash()]))
         throw JSONRPCError(RPC_INVALID_ADDRESS_OR_KEY, "Block not found in chain");
 
@@ -383,14 +338,9 @@
             "     ]\n"
             "2. \"outputs\"             (string, required) a json object with outputs\n"
             "    {\n"
-<<<<<<< HEAD
-            "      \"address\": x.xxx   (numeric, required) The key is the zetacoin address, the value is the btc amount\n"
-            "      ,...\n"
-=======
             "      \"address\": x.xxx   (numeric or string, required) The key is the bitcoin address, the numeric value (can be string) is the " + CURRENCY_UNIT + " amount\n"
             "      \"data\": \"hex\",     (string, required) The key is \"data\", the value is hex encoded data\n"
             "      ...\n"
->>>>>>> 188ca9c3
             "    }\n"
             "3. locktime                (numeric, optional, default=0) Raw locktime. Non-0 value also locktime-activates inputs\n"
             "\nResult:\n"
@@ -404,13 +354,9 @@
         );
 
     LOCK(cs_main);
-<<<<<<< HEAD
-    RPCTypeCheck(params, boost::assign::list_of(array_type)(obj_type));
-=======
     RPCTypeCheck(params, boost::assign::list_of(UniValue::VARR)(UniValue::VOBJ)(UniValue::VNUM), true);
     if (params[0].isNull() || params[1].isNull())
         throw JSONRPCError(RPC_INVALID_PARAMETER, "Invalid parameter, arguments 1 and 2 must be non-null");
->>>>>>> 188ca9c3
 
     UniValue inputs = params[0].get_array();
     UniValue sendTo = params[1].get_obj();
@@ -444,18 +390,11 @@
     }
 
     set<CBitcoinAddress> setAddress;
-<<<<<<< HEAD
-    BOOST_FOREACH(const Pair& s, sendTo) {
-        CBitcoinAddress address(s.name_);
-        if (!address.IsValid())
-            throw JSONRPCError(RPC_INVALID_ADDRESS_OR_KEY, string("Invalid Zetacoin address: ")+s.name_);
-=======
     vector<string> addrList = sendTo.getKeys();
     BOOST_FOREACH(const string& name_, addrList) {
 
         if (name_ == "data") {
             std::vector<unsigned char> data = ParseHexV(sendTo[name_].getValStr(),"Data");
->>>>>>> 188ca9c3
 
             CTxOut out(0, CScript() << OP_RETURN << data);
             rawTx.vout.push_back(out);
@@ -532,22 +471,14 @@
         );
 
     LOCK(cs_main);
-<<<<<<< HEAD
-    RPCTypeCheck(params, boost::assign::list_of(str_type));
-=======
     RPCTypeCheck(params, boost::assign::list_of(UniValue::VSTR));
->>>>>>> 188ca9c3
 
     CTransaction tx;
 
     if (!DecodeHexTx(tx, params[0].get_str()))
         throw JSONRPCError(RPC_DESERIALIZATION_ERROR, "TX decode failed");
 
-<<<<<<< HEAD
-    Object result;
-=======
     UniValue result(UniValue::VOBJ);
->>>>>>> 188ca9c3
     TxToJSON(tx, uint256(), result);
 
     return result;
@@ -578,12 +509,7 @@
             + HelpExampleRpc("decodescript", "\"hexstring\"")
         );
 
-<<<<<<< HEAD
-    LOCK(cs_main);
-    RPCTypeCheck(params, boost::assign::list_of(str_type));
-=======
     RPCTypeCheck(params, boost::assign::list_of(UniValue::VSTR));
->>>>>>> 188ca9c3
 
     UniValue r(UniValue::VOBJ);
     CScript script;
@@ -600,15 +526,9 @@
 }
 
 /** Pushes a JSON object for script verification or signing errors to vErrorsRet. */
-<<<<<<< HEAD
-static void TxInErrorToJSON(const CTxIn& txin, Array& vErrorsRet, const std::string& strMessage)
-{
-    Object entry;
-=======
 static void TxInErrorToJSON(const CTxIn& txin, UniValue& vErrorsRet, const std::string& strMessage)
 {
     UniValue entry(UniValue::VOBJ);
->>>>>>> 188ca9c3
     entry.push_back(Pair("txid", txin.prevout.hash.ToString()));
     entry.push_back(Pair("vout", (uint64_t)txin.prevout.n));
     entry.push_back(Pair("scriptSig", HexStr(txin.scriptSig.begin(), txin.scriptSig.end())));
@@ -617,11 +537,7 @@
     vErrorsRet.push_back(entry);
 }
 
-<<<<<<< HEAD
-Value signrawtransaction(const Array& params, bool fHelp)
-=======
 UniValue signrawtransaction(const UniValue& params, bool fHelp)
->>>>>>> 188ca9c3
 {
     if (fHelp || params.size() < 1 || params.size() > 4)
         throw runtime_error(
@@ -686,11 +602,7 @@
 #else
     LOCK(cs_main);
 #endif
-<<<<<<< HEAD
-    RPCTypeCheck(params, boost::assign::list_of(str_type)(array_type)(array_type)(str_type), true);
-=======
     RPCTypeCheck(params, boost::assign::list_of(UniValue::VSTR)(UniValue::VARR)(UniValue::VARR)(UniValue::VSTR), true);
->>>>>>> 188ca9c3
 
     vector<unsigned char> txData(ParseHexV(params[0], "argument 1"));
     CDataStream ssData(txData, SER_NETWORK, PROTOCOL_VERSION);
@@ -763,11 +675,7 @@
 
             UniValue prevOut = p.get_obj();
 
-<<<<<<< HEAD
-            RPCTypeCheck(prevOut, boost::assign::map_list_of("txid", str_type)("vout", int_type)("scriptPubKey", str_type));
-=======
             RPCTypeCheckObj(prevOut, boost::assign::map_list_of("txid", UniValue::VSTR)("vout", UniValue::VNUM)("scriptPubKey", UniValue::VSTR));
->>>>>>> 188ca9c3
 
             uint256 txid = ParseHashO(prevOut, "txid");
 
@@ -795,15 +703,9 @@
             // if redeemScript given and not using the local wallet (private keys
             // given), add redeemScript to the tempKeystore so it can be signed:
             if (fGivenKeys && scriptPubKey.IsPayToScriptHash()) {
-<<<<<<< HEAD
-                RPCTypeCheck(prevOut, boost::assign::map_list_of("txid", str_type)("vout", int_type)("scriptPubKey", str_type)("redeemScript",str_type));
-                Value v = find_value(prevOut, "redeemScript");
-                if (!(v == Value::null)) {
-=======
                 RPCTypeCheckObj(prevOut, boost::assign::map_list_of("txid", UniValue::VSTR)("vout", UniValue::VNUM)("scriptPubKey", UniValue::VSTR)("redeemScript",UniValue::VSTR));
                 UniValue v = find_value(prevOut, "redeemScript");
                 if (!v.isNull()) {
->>>>>>> 188ca9c3
                     vector<unsigned char> rsData(ParseHexV(v, "redeemScript"));
                     CScript redeemScript(rsData.begin(), rsData.end());
                     tempKeystore.AddCScript(redeemScript);
@@ -839,11 +741,7 @@
     bool fHashSingle = ((nHashType & ~SIGHASH_ANYONECANPAY) == SIGHASH_SINGLE);
 
     // Script verification errors
-<<<<<<< HEAD
-    Array vErrors;
-=======
     UniValue vErrors(UniValue::VARR);
->>>>>>> 188ca9c3
 
     // Sign what we can:
     for (unsigned int i = 0; i < mergedTx.vin.size(); i++) {
@@ -905,11 +803,7 @@
         );
 
     LOCK(cs_main);
-<<<<<<< HEAD
-    RPCTypeCheck(params, boost::assign::list_of(str_type)(bool_type));
-=======
     RPCTypeCheck(params, boost::assign::list_of(UniValue::VSTR)(UniValue::VBOOL));
->>>>>>> 188ca9c3
 
     // parse hex string from parameter
     CTransaction tx;
@@ -929,11 +823,7 @@
         // push to local node and sync with wallets
         CValidationState state;
         bool fMissingInputs;
-<<<<<<< HEAD
-        if (!AcceptToMemoryPool(mempool, state, tx, false, &fMissingInputs, !fOverrideFees)) {
-=======
         if (!AcceptToMemoryPool(mempool, state, tx, false, &fMissingInputs, false, !fOverrideFees)) {
->>>>>>> 188ca9c3
             if (state.IsInvalid()) {
                 throw JSONRPCError(RPC_TRANSACTION_REJECTED, strprintf("%i: %s", state.GetRejectCode(), state.GetRejectReason()));
             } else {
