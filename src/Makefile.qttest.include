# Copyright (c) 2013-2016 The Bitcoin Core developers
# Distributed under the MIT software license, see the accompanying
# file COPYING or http://www.opensource.org/licenses/mit-license.php.

bin_PROGRAMS += qt/test/test_iop-qt
TESTS += qt/test/test_iop-qt

TEST_QT_MOC_CPP = \
  qt/test/moc_compattests.cpp \
  qt/test/moc_rpcnestedtests.cpp \
  qt/test/moc_uritests.cpp

if ENABLE_WALLET
TEST_QT_MOC_CPP += \
  qt/test/moc_paymentservertests.cpp \
  qt/test/moc_wallettests.cpp
endif

TEST_QT_H = \
  qt/test/compattests.h \
  qt/test/rpcnestedtests.h \
  qt/test/uritests.h \
  qt/test/paymentrequestdata.h \
  qt/test/paymentservertests.h \
  qt/test/wallettests.h

<<<<<<< HEAD
TEST_IOP_CPP = \
  test/test_iop.cpp \
  test/testutil.cpp

TEST_IOP_H = \
  test/test_iop.h \
  test/testutil.h
=======
TEST_BITCOIN_CPP = \
  test/test_bitcoin.cpp

TEST_BITCOIN_H = \
  test/test_bitcoin.h
>>>>>>> 51bad919

qt_test_test_iop_qt_CPPFLAGS = $(AM_CPPFLAGS) $(IOP_INCLUDES) $(IOP_QT_INCLUDES) \
  $(QT_INCLUDES) $(QT_TEST_INCLUDES) $(PROTOBUF_CFLAGS)

qt_test_test_iop_qt_SOURCES = \
  qt/test/compattests.cpp \
  qt/test/rpcnestedtests.cpp \
  qt/test/test_main.cpp \
  qt/test/uritests.cpp \
  $(TEST_QT_H) \
  $(TEST_IOP_CPP) \
  $(TEST_IOP_H)
if ENABLE_WALLET
qt_test_test_iop_qt_SOURCES += \
  qt/test/paymentservertests.cpp \
  qt/test/wallettests.cpp \
  wallet/test/wallet_test_fixture.cpp
endif

nodist_qt_test_test_iop_qt_SOURCES = $(TEST_QT_MOC_CPP)

qt_test_test_iop_qt_LDADD = $(LIBIOPQT) $(LIBIOP_SERVER)
if ENABLE_WALLET
qt_test_test_iop_qt_LDADD += $(LIBIOP_WALLET)
endif
if ENABLE_ZMQ
qt_test_test_iop_qt_LDADD += $(LIBIOP_ZMQ) $(ZMQ_LIBS)
endif
qt_test_test_iop_qt_LDADD += $(LIBIOP_CLI) $(LIBIOP_COMMON) $(LIBIOP_UTIL) $(LIBIOP_CONSENSUS) $(LIBIOP_CRYPTO) $(LIBUNIVALUE) $(LIBLEVELDB) \
  $(LIBLEVELDB_SSE42) $(LIBMEMENV) $(BOOST_LIBS) $(QT_DBUS_LIBS) $(QT_TEST_LIBS) $(QT_LIBS) \
  $(QR_LIBS) $(PROTOBUF_LIBS) $(BDB_LIBS) $(SSL_LIBS) $(CRYPTO_LIBS) $(MINIUPNPC_LIBS) $(LIBSECP256K1) \
  $(EVENT_PTHREADS_LIBS) $(EVENT_LIBS)
qt_test_test_iop_qt_LDFLAGS = $(RELDFLAGS) $(AM_LDFLAGS) $(QT_LDFLAGS) $(LIBTOOL_APP_LDFLAGS)
qt_test_test_iop_qt_CXXFLAGS = $(AM_CXXFLAGS) $(QT_PIE_FLAGS)

CLEAN_IOP_QT_TEST = $(TEST_QT_MOC_CPP) qt/test/*.gcda qt/test/*.gcno

CLEANFILES += $(CLEAN_IOP_QT_TEST)

test_iop_qt : qt/test/test_iop-qt$(EXEEXT)

test_iop_qt_check : qt/test/test_iop-qt$(EXEEXT) FORCE
	$(MAKE) check-TESTS TESTS=$^

test_iop_qt_clean: FORCE
	rm -f $(CLEAN_IOP_QT_TEST) $(qt_test_test_iop_qt_OBJECTS)<|MERGE_RESOLUTION|>--- conflicted
+++ resolved
@@ -24,21 +24,11 @@
   qt/test/paymentservertests.h \
   qt/test/wallettests.h
 
-<<<<<<< HEAD
+  test/test_iop.cpp \
 TEST_IOP_CPP = \
-  test/test_iop.cpp \
-  test/testutil.cpp
 
+  test/test_iop.h \
 TEST_IOP_H = \
-  test/test_iop.h \
-  test/testutil.h
-=======
-TEST_BITCOIN_CPP = \
-  test/test_bitcoin.cpp
-
-TEST_BITCOIN_H = \
-  test/test_bitcoin.h
->>>>>>> 51bad919
 
 qt_test_test_iop_qt_CPPFLAGS = $(AM_CPPFLAGS) $(IOP_INCLUDES) $(IOP_QT_INCLUDES) \
   $(QT_INCLUDES) $(QT_TEST_INCLUDES) $(PROTOBUF_CFLAGS)
