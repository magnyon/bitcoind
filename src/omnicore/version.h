#ifndef OMNICORE_VERSION_H
#define OMNICORE_VERSION_H

#if defined(HAVE_CONFIG_H)
#include "config/bitcoin-config.h"
#else

//
// Omni Core version information are also to be defined in configure.ac.
//
// During the configuration, this information are used for other places.
//

// Increase with every consensus affecting change
#define OMNICORE_VERSION_MAJOR       0

// Increase with every non-consensus affecting feature
<<<<<<< HEAD
#define OMNICORE_VERSION_MINOR       12
=======
#define OMNICORE_VERSION_MINOR       2
>>>>>>> 36b61a22

// Increase with every patch, which is not a feature or consensus affecting
#define OMNICORE_VERSION_PATCH       0

// Non-public build number/revision (usually zero)
#define OMNICORE_VERSION_BUILD       0
<<<<<<< HEAD

// Use "dev" for development versions, switch to "rc" for release candidates
#define OMNICORE_VERSION_STATUS      rel

=======
>>>>>>> 36b61a22

#endif // HAVE_CONFIG_H

#if !defined(WINDRES_PREPROC)

//
// *-res.rc includes this file, but it cannot cope with real c++ code.
// WINDRES_PREPROC is defined to indicate that its pre-processor is running.
// Anything other than a define should be guarded below:
//

#include <string>

//! Omni Core client version
static const int OMNICORE_VERSION =
                    +100000000000 * OMNICORE_VERSION_MAJOR
                    +    10000000 * OMNICORE_VERSION_MINOR
                    +        1000 * OMNICORE_VERSION_PATCH
                    +           1 * OMNICORE_VERSION_BUILD;

//! Returns formatted Omni Core version, e.g. "1.2.0"
const std::string OmniCoreVersion();

//! Returns formatted Bitcoin Core version, e.g. "0.10", "0.9.3"
const std::string BitcoinCoreVersion();

//! Returns build date
const std::string BuildDate();

//! Returns commit identifier, if available
const std::string BuildCommit();


#endif // WINDRES_PREPROC

#endif // OMNICORE_VERSION_H<|MERGE_RESOLUTION|>--- conflicted
+++ resolved
@@ -15,24 +15,13 @@
 #define OMNICORE_VERSION_MAJOR       0
 
 // Increase with every non-consensus affecting feature
-<<<<<<< HEAD
-#define OMNICORE_VERSION_MINOR       12
-=======
 #define OMNICORE_VERSION_MINOR       2
->>>>>>> 36b61a22
 
 // Increase with every patch, which is not a feature or consensus affecting
 #define OMNICORE_VERSION_PATCH       0
 
 // Non-public build number/revision (usually zero)
 #define OMNICORE_VERSION_BUILD       0
-<<<<<<< HEAD
-
-// Use "dev" for development versions, switch to "rc" for release candidates
-#define OMNICORE_VERSION_STATUS      rel
-
-=======
->>>>>>> 36b61a22
 
 #endif // HAVE_CONFIG_H
 
