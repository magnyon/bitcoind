--- conflicted
+++ resolved
@@ -19,19 +19,6 @@
 
 using namespace std;
 
-<<<<<<< HEAD
-CTxMemPoolEntry::CTxMemPoolEntry():
-    nFee(0), nTxSize(0), nModSize(0), nTime(0), dPriority(0.0), hadNoDependencies(false)
-{
-    nHeight = MEMPOOL_HEIGHT;
-}
-
-CTxMemPoolEntry::CTxMemPoolEntry(const CTransaction& _tx, const CAmount& _nFee,
-                                 int64_t _nTime, double _dPriority,
-                                 unsigned int _nHeight, bool poolHasNoInputsOf):
-    tx(_tx), nFee(_nFee), nTime(_nTime), dPriority(_dPriority), nHeight(_nHeight),
-    hadNoDependencies(poolHasNoInputsOf)
-=======
 CTxMemPoolEntry::CTxMemPoolEntry(const CTransaction& _tx, const CAmount& _nFee,
                                  int64_t _nTime, double _entryPriority, unsigned int _entryHeight,
                                  bool poolHasNoInputsOf, CAmount _inChainInputValue,
@@ -39,7 +26,6 @@
     tx(_tx), nFee(_nFee), nTime(_nTime), entryPriority(_entryPriority), entryHeight(_entryHeight),
     hadNoDependencies(poolHasNoInputsOf), inChainInputValue(_inChainInputValue),
     spendsCoinbase(_spendsCoinbase), sigOpCount(_sigOps)
->>>>>>> 188ca9c3
 {
     nTxSize = ::GetSerializeSize(tx, SER_NETWORK, PROTOCOL_VERSION);
     nModSize = tx.CalculateModifiedSize(nTxSize);
@@ -69,9 +55,6 @@
     return dResult;
 }
 
-<<<<<<< HEAD
-CTxMemPool::CTxMemPool(const CFeeRate& _minRelayFee) :
-=======
 void CTxMemPoolEntry::UpdateFeeDelta(int64_t newFeeDelta)
 {
     nModFeesWithDescendants += newFeeDelta - feeDelta;
@@ -337,7 +320,6 @@
 }
 
 CTxMemPool::CTxMemPool(const CFeeRate& _minReasonableRelayFee) :
->>>>>>> 188ca9c3
     nTransactionsUpdated(0)
 {
     _clear(); //lock free clear
@@ -347,12 +329,8 @@
     // of transactions in the pool
     nCheckFrequency = 0;
 
-<<<<<<< HEAD
-    minerPolicyEstimator = new CBlockPolicyEstimator(_minRelayFee);
-=======
     minerPolicyEstimator = new CBlockPolicyEstimator(_minReasonableRelayFee);
     minReasonableRelayFee = _minReasonableRelayFee;
->>>>>>> 188ca9c3
 }
 
 CTxMemPool::~CTxMemPool()
@@ -385,23 +363,12 @@
     nTransactionsUpdated += n;
 }
 
-<<<<<<< HEAD
-
-bool CTxMemPool::addUnchecked(const uint256& hash, const CTxMemPoolEntry &entry, bool fCurrentEstimate)
-=======
 bool CTxMemPool::addUnchecked(const uint256& hash, const CTxMemPoolEntry &entry, setEntries &setAncestors, bool fCurrentEstimate)
->>>>>>> 188ca9c3
 {
     // Add to memory pool without checking anything.
     // Used by main.cpp AcceptToMemoryPool(), which DOES do
     // all the appropriate checks.
     LOCK(cs);
-<<<<<<< HEAD
-    mapTx[hash] = entry;
-    const CTransaction& tx = mapTx[hash].GetTx();
-    for (unsigned int i = 0; i < tx.vin.size(); i++)
-        mapNextTx[tx.vin[i].prevout] = CInPoint(&tx, i);
-=======
     indexed_transaction_set::iterator newit = mapTx.insert(entry).first;
     mapLinks.insert(make_pair(newit, TxLinks()));
 
@@ -443,7 +410,6 @@
     }
     UpdateAncestorsOf(true, newit, setAncestors);
 
->>>>>>> 188ca9c3
     nTransactionsUpdated++;
     totalTxSize += entry.GetTxSize();
     minerPolicyEstimator->processTransaction(entry, fCurrentEstimate);
@@ -500,17 +466,11 @@
     // Remove transaction from memory pool
     {
         LOCK(cs);
-<<<<<<< HEAD
-        std::deque<uint256> txToRemove;
-        txToRemove.push_back(origTx.GetHash());
-        if (fRecursive && !mapTx.count(origTx.GetHash())) {
-=======
         setEntries txToRemove;
         txiter origit = mapTx.find(origTx.GetHash());
         if (origit != mapTx.end()) {
             txToRemove.insert(origit);
         } else if (fRecursive) {
->>>>>>> 188ca9c3
             // If recursively removing but origTx isn't in the mempool
             // be sure to remove any children that are in the pool. This can
             // happen during chain re-orgs if origTx isn't re-accepted into
@@ -519,39 +479,10 @@
                 std::map<COutPoint, CInPoint>::iterator it = mapNextTx.find(COutPoint(origTx.GetHash(), i));
                 if (it == mapNextTx.end())
                     continue;
-<<<<<<< HEAD
-                txToRemove.push_back(it->second.ptx->GetHash());
-            }
-        }
-        while (!txToRemove.empty())
-        {
-            uint256 hash = txToRemove.front();
-            txToRemove.pop_front();
-            if (!mapTx.count(hash))
-                continue;
-            const CTransaction& tx = mapTx[hash].GetTx();
-            if (fRecursive) {
-                for (unsigned int i = 0; i < tx.vout.size(); i++) {
-                    std::map<COutPoint, CInPoint>::iterator it = mapNextTx.find(COutPoint(hash, i));
-                    if (it == mapNextTx.end())
-                        continue;
-                    txToRemove.push_back(it->second.ptx->GetHash());
-                }
-            }
-            BOOST_FOREACH(const CTxIn& txin, tx.vin)
-                mapNextTx.erase(txin.prevout);
-
-            removed.push_back(tx);
-            totalTxSize -= mapTx[hash].GetTxSize();
-            mapTx.erase(hash);
-            nTransactionsUpdated++;
-            minerPolicyEstimator->removeTx(hash);
-=======
                 txiter nextit = mapTx.find(it->second.ptx->GetHash());
                 assert(nextit != mapTx.end());
                 txToRemove.insert(nextit);
             }
->>>>>>> 188ca9c3
         }
         setEntries setAllRemoves;
         if (fRecursive) {
@@ -640,17 +571,11 @@
     }
     // After the txs in the new block have been removed from the mempool, update policy estimates
     minerPolicyEstimator->processBlock(nBlockHeight, entries, fCurrentEstimate);
-<<<<<<< HEAD
-}
-
-void CTxMemPool::clear()
-=======
     lastRollingFeeUpdate = GetTime();
     blockSinceLastRollingFeeBump = true;
 }
 
 void CTxMemPool::_clear()
->>>>>>> 188ca9c3
 {
     mapLinks.clear();
     mapTx.clear();
