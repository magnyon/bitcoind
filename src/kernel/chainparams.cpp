--- conflicted
+++ resolved
@@ -194,7 +194,6 @@
         vSeeds.emplace_back("dnsseed.bitcoin.dashjr.org.");    // Luke Dashjr
         vSeeds.emplace_back("seed.bitcoinstats.com.");         // Christian Decker, supports x1 - xf
         vSeeds.emplace_back("seed.bitcoin.jonasschnelli.ch."); // Jonas Schnelli, only supports x1, x5, x9, and xd
-<<<<<<< HEAD
         vSeeds.emplace_back("seed.btc.petertodd.org.");        // Peter Todd, only supports x1, x5, x9, and xd
         vSeeds.emplace_back("seed.bitcoin.sprovoost.nl.");     // Sjors Provoost
         vSeeds.emplace_back("dnsseed.emzy.de.");               // Stephan Oeste
@@ -204,16 +203,6 @@
         base58Prefixes[BLSCT_ADDRESS] = {73, 33};
         base58Prefixes[SCRIPT_ADDRESS] = std::vector<unsigned char>(1, 5);
         base58Prefixes[SECRET_KEY] = std::vector<unsigned char>(1, 128);
-=======
-        vSeeds.emplace_back("seed.btc.petertodd.org."); // Peter Todd, only supports x1, x5, x9, and xd
-        vSeeds.emplace_back("seed.bitcoin.sprovoost.nl."); // Sjors Provoost
-        vSeeds.emplace_back("dnsseed.emzy.de."); // Stephan Oeste
-        vSeeds.emplace_back("seed.bitcoin.wiz.biz."); // Jason Maurice
-
-        base58Prefixes[PUBKEY_ADDRESS] = std::vector<unsigned char>(1,0);
-        base58Prefixes[SCRIPT_ADDRESS] = std::vector<unsigned char>(1,5);
-        base58Prefixes[SECRET_KEY] =     std::vector<unsigned char>(1,128);
->>>>>>> 5dfde9b8
         base58Prefixes[EXT_PUBLIC_KEY] = {0x04, 0x88, 0xB2, 0x1E};
         base58Prefixes[EXT_SECRET_KEY] = {0x04, 0x88, 0xAD, 0xE4};
 
@@ -323,16 +312,10 @@
         vSeeds.emplace_back("seed.testnet.bitcoin.sprovoost.nl.");
         vSeeds.emplace_back("testnet-seed.bluematt.me."); // Just a static list of stable node(s), only supports x9
 
-<<<<<<< HEAD
         base58Prefixes[PUBKEY_ADDRESS] = std::vector<unsigned char>(1, 111);
         base58Prefixes[BLSCT_ADDRESS] = {73, 33};
         base58Prefixes[SCRIPT_ADDRESS] = std::vector<unsigned char>(1, 196);
         base58Prefixes[SECRET_KEY] = std::vector<unsigned char>(1, 239);
-=======
-        base58Prefixes[PUBKEY_ADDRESS] = std::vector<unsigned char>(1,111);
-        base58Prefixes[SCRIPT_ADDRESS] = std::vector<unsigned char>(1,196);
-        base58Prefixes[SECRET_KEY] =     std::vector<unsigned char>(1,239);
->>>>>>> 5dfde9b8
         base58Prefixes[EXT_PUBLIC_KEY] = {0x04, 0x35, 0x87, 0xCF};
         base58Prefixes[EXT_SECRET_KEY] = {0x04, 0x35, 0x83, 0x94};
 
@@ -466,6 +449,7 @@
             base58Prefixes[EXT_SECRET_KEY] = {0x04, 0x35, 0x83, 0x94};
 
             bech32_hrp = "tb";
+            bech32_mod_hrp = "nv";
 
             fDefaultConsistencyChecks = false;
             fRequireStandard = true;
@@ -582,7 +566,6 @@
                 },
             };
 
-<<<<<<< HEAD
             chainTxData = ChainTxData{
                 0,
                 0,
@@ -594,18 +577,9 @@
             base58Prefixes[SECRET_KEY] = std::vector<unsigned char>(1, 239);
             base58Prefixes[EXT_PUBLIC_KEY] = {0x04, 0x35, 0x87, 0xCF};
             base58Prefixes[EXT_SECRET_KEY] = {0x04, 0x35, 0x83, 0x94};
-=======
-        base58Prefixes[PUBKEY_ADDRESS] = std::vector<unsigned char>(1,111);
-        base58Prefixes[SCRIPT_ADDRESS] = std::vector<unsigned char>(1,196);
-        base58Prefixes[SECRET_KEY] =     std::vector<unsigned char>(1,239);
-        base58Prefixes[EXT_PUBLIC_KEY] = {0x04, 0x35, 0x87, 0xCF};
-        base58Prefixes[EXT_SECRET_KEY] = {0x04, 0x35, 0x83, 0x94};
-
-        bech32_hrp = "tb";
-        bech32_mod_hrp = "tn";
->>>>>>> 5dfde9b8
 
             bech32_hrp = "bcrt";
+            bech32_mod_hrp = "nvrt";
         }
     };
 
@@ -716,24 +690,14 @@
             base58Prefixes[EXT_PUBLIC_KEY] = {0x04, 0x35, 0x87, 0xCF};
             base58Prefixes[EXT_SECRET_KEY] = {0x04, 0x35, 0x83, 0x94};
 
-<<<<<<< HEAD
             bech32_hrp = "bcrt";
+            bech32_hrp_mod = "nvrt";
         }
     };
 
     std::unique_ptr<const CChainParams> CChainParams::SigNet(const SigNetOptions& options)
     {
         return std::make_unique<const SigNetParams>(options);
-=======
-        base58Prefixes[PUBKEY_ADDRESS] = std::vector<unsigned char>(1,111);
-        base58Prefixes[SCRIPT_ADDRESS] = std::vector<unsigned char>(1,196);
-        base58Prefixes[SECRET_KEY] =     std::vector<unsigned char>(1,239);
-        base58Prefixes[EXT_PUBLIC_KEY] = {0x04, 0x35, 0x87, 0xCF};
-        base58Prefixes[EXT_SECRET_KEY] = {0x04, 0x35, 0x83, 0x94};
-
-        bech32_hrp = "bcrt";
-        bech32_mod_hrp = "tn";
->>>>>>> 5dfde9b8
     }
 
     std::unique_ptr<const CChainParams> CChainParams::RegTest(const RegTestOptions& options)
