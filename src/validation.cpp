--- conflicted
+++ resolved
@@ -3640,20 +3640,10 @@
             // Enqueue while holding cs_main to ensure that UpdatedBlockTip is called in the order in which blocks are connected
             GetMainSignals().UpdatedBlockTip(pindexNewTip, pindexFork, fInitialDownload);
 
-<<<<<<< HEAD
-        // Notify external listeners about the new tip.
-        GetMainSignals().UpdatedBlockTip(pindexNewTip, pindexFork, fInitialDownload);
-
-
-        // Always notify the UI if a new block tip was connected
-        if (pindexFork != pindexNewTip) {
-            uiInterface.NotifyBlockTip(fInitialDownload, pindexNewTip);
-=======
             // Always notify the UI if a new block tip was connected
             if (pindexFork != pindexNewTip) {
                 uiInterface.NotifyBlockTip(fInitialDownload, pindexNewTip);
             }
->>>>>>> 615f7c28
         }
         // When we reach this point, we switched to a new tip (stored in pindexNewTip).
 
