--- conflicted
+++ resolved
@@ -1665,19 +1665,10 @@
 /** Abort with a message */
 static bool AbortNode(const std::string& strMessage, bilingual_str user_message = bilingual_str())
 {
-<<<<<<< HEAD
-    SetMiscWarning(strMessage);
-    LogPrintf("\n*** %s\n", strMessage);
-    if (!userMessage.empty()) {
-        uiInterface.ThreadSafeMessageBox(Untranslated(userMessage), "", CClientUIInterface::MSG_ERROR | prefix);
-    } else {
-        uiInterface.ThreadSafeMessageBox(_("Error: A fatal internal error occurred, see debug.log for details"), "", CClientUIInterface::MSG_ERROR | CClientUIInterface::MSG_NOPREFIX);
-=======
     SetMiscWarning(Untranslated(strMessage));
     LogPrintf("*** %s\n", strMessage);
     if (user_message.empty()) {
         user_message = _("A fatal internal error occurred, see debug.log for details");
->>>>>>> dbd7a91f
     }
     AbortError(user_message);
     StartShutdown();
@@ -2179,13 +2170,8 @@
                 prevheights[j] = view.AccessCoin(tx.vin[j].prevout).nHeight;
             }
 
-<<<<<<< HEAD
-            if (!SequenceLocks(tx, nLockTimeFlags, &prevheights, *pindex)) {
-                LogPrintf("\nERROR: %s: contains a non-BIP68-final transaction\n", __func__);
-=======
             if (!SequenceLocks(tx, nLockTimeFlags, prevheights, *pindex)) {
                 LogPrintf("ERROR: %s: contains a non-BIP68-final transaction\n", __func__);
->>>>>>> dbd7a91f
                 return state.Invalid(BlockValidationResult::BLOCK_CONSENSUS, "bad-txns-nonfinal");
             }
         }
