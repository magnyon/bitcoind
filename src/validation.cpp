--- conflicted
+++ resolved
@@ -5381,12 +5381,8 @@
     }
 
     LogPrintf("[DONE].\n");
-<<<<<<< HEAD
-    LogPrintf("No coin database inconsistencies in last %i blocks (%i transactions)\n", chainActive.Height() - pindexState->nHeight, nGoodTransactions);
+    LogPrintf("No coin database inconsistencies in last %i blocks (%i transactions)\n", block_count, nGoodTransactions);
     fVerifyingDB = false;
-=======
-    LogPrintf("No coin database inconsistencies in last %i blocks (%i transactions)\n", block_count, nGoodTransactions);
->>>>>>> 686e97a0
 
     return true;
 }
