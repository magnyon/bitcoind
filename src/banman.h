--- conflicted
+++ resolved
@@ -88,11 +88,7 @@
 
     RecursiveMutex m_cs_banned;
     banmap_t m_banned TS_ITCOIN_GUARDED_BY(m_cs_banned);
-<<<<<<< HEAD
-    bool m_is_dirty TS_ITCOIN_GUARDED_BY(m_cs_banned);
-=======
     bool m_is_dirty TS_ITCOIN_GUARDED_BY(m_cs_banned){false};
->>>>>>> f6a356d2
     CClientUIInterface* m_client_interface = nullptr;
     CBanDB m_ban_db;
     const int64_t m_default_ban_time;
