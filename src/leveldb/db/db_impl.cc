--- conflicted
+++ resolved
@@ -96,10 +96,7 @@
   result.filter_policy = (src.filter_policy != NULL) ? ipolicy : NULL;
   ClipToRange(&result.max_open_files,    64 + kNumNonTableCacheFiles, 50000);
   ClipToRange(&result.write_buffer_size, 64<<10,                      1<<30);
-<<<<<<< HEAD
-=======
   ClipToRange(&result.max_file_size,     1<<20,                       1<<30);
->>>>>>> dac5d68f
   ClipToRange(&result.block_size,        1<<10,                       4<<20);
   if (result.info_log == NULL) {
     // Open a log file in the same directory as the db
@@ -137,13 +134,7 @@
       seed_(0),
       tmp_batch_(new WriteBatch),
       bg_compaction_scheduled_(false),
-<<<<<<< HEAD
-      manual_compaction_(NULL),
-      consecutive_compaction_errors_(0) {
-  mem_->Ref();
-=======
       manual_compaction_(NULL) {
->>>>>>> dac5d68f
   has_imm_.Release_Store(NULL);
 
   // Reserve ten files or so for other uses and give the rest to TableCache.
@@ -310,44 +301,6 @@
     }
   }
 
-<<<<<<< HEAD
-  s = versions_->Recover();
-  if (s.ok()) {
-    SequenceNumber max_sequence(0);
-
-    // Recover from all newer log files than the ones named in the
-    // descriptor (new log files may have been added by the previous
-    // incarnation without registering them in the descriptor).
-    //
-    // Note that PrevLogNumber() is no longer used, but we pay
-    // attention to it in case we are recovering a database
-    // produced by an older version of leveldb.
-    const uint64_t min_log = versions_->LogNumber();
-    const uint64_t prev_log = versions_->PrevLogNumber();
-    std::vector<std::string> filenames;
-    s = env_->GetChildren(dbname_, &filenames);
-    if (!s.ok()) {
-      return s;
-    }
-    std::set<uint64_t> expected;
-    versions_->AddLiveFiles(&expected);
-    uint64_t number;
-    FileType type;
-    std::vector<uint64_t> logs;
-    for (size_t i = 0; i < filenames.size(); i++) {
-      if (ParseFileName(filenames[i], &number, &type)) {
-        expected.erase(number);
-        if (type == kLogFile && ((number >= min_log) || (number == prev_log)))
-          logs.push_back(number);
-      }
-    }
-    if (!expected.empty()) {
-      char buf[50];
-      snprintf(buf, sizeof(buf), "%d missing files; e.g.",
-               static_cast<int>(expected.size()));
-      return Status::Corruption(buf, TableFileName(dbname_, *(expected.begin())));
-    }
-=======
   s = versions_->Recover(save_manifest);
   if (!s.ok()) {
     return s;
@@ -386,7 +339,6 @@
              static_cast<int>(expected.size()));
     return Status::Corruption(buf, TableFileName(dbname_, *(expected.begin())));
   }
->>>>>>> dac5d68f
 
   // Recover in the order in which the logs were generated
   std::sort(logs.begin(), logs.end());
@@ -715,39 +667,12 @@
 void DBImpl::BackgroundCall() {
   MutexLock l(&mutex_);
   assert(bg_compaction_scheduled_);
-<<<<<<< HEAD
-  if (!shutting_down_.Acquire_Load()) {
-    Status s = BackgroundCompaction();
-    if (s.ok()) {
-      // Success
-      consecutive_compaction_errors_ = 0;
-    } else if (shutting_down_.Acquire_Load()) {
-      // Error most likely due to shutdown; do not wait
-    } else {
-      // Wait a little bit before retrying background compaction in
-      // case this is an environmental problem and we do not want to
-      // chew up resources for failed compactions for the duration of
-      // the problem.
-      bg_cv_.SignalAll();  // In case a waiter can proceed despite the error
-      Log(options_.info_log, "Waiting after background compaction error: %s",
-          s.ToString().c_str());
-      mutex_.Unlock();
-      ++consecutive_compaction_errors_;
-      int seconds_to_sleep = 1;
-      for (int i = 0; i < 3 && i < consecutive_compaction_errors_ - 1; ++i) {
-        seconds_to_sleep *= 2;
-      }
-      env_->SleepForMicroseconds(seconds_to_sleep * 1000000);
-      mutex_.Lock();
-    }
-=======
   if (shutting_down_.Acquire_Load()) {
     // No more background work when shutting down.
   } else if (!bg_error_.ok()) {
     // No more background work after a background error.
   } else {
     BackgroundCompaction();
->>>>>>> dac5d68f
   }
 
   bg_compaction_scheduled_ = false;
