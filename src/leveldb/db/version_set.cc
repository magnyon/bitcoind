--- conflicted
+++ resolved
@@ -517,11 +517,7 @@
         // Check that file does not overlap too many grandparent bytes.
         GetOverlappingInputs(level + 2, &start, &limit, &overlaps);
         const int64_t sum = TotalFileSize(overlaps);
-<<<<<<< HEAD
-        if (sum > kMaxGrandParentOverlapBytes) {
-=======
         if (sum > MaxGrandParentOverlapBytes(vset_->options_)) {
->>>>>>> dac5d68f
           break;
         }
       }
@@ -1429,11 +1425,7 @@
   // and we must not pick one file and drop another older file if the
   // two files overlap.
   if (level > 0) {
-<<<<<<< HEAD
-    const uint64_t limit = MaxFileSizeForLevel(level);
-=======
     const uint64_t limit = MaxFileSizeForLevel(options_, level);
->>>>>>> dac5d68f
     uint64_t total = 0;
     for (size_t i = 0; i < inputs.size(); i++) {
       uint64_t s = inputs[i]->file_size;
