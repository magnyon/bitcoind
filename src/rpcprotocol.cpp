// Copyright (c) 2010 Satoshi Nakamoto
<<<<<<< HEAD
// Copyright (c) 2009-2014 The Bitcoin developers
// Copyright (c) 2014-2015 The Dash developers
=======
// Copyright (c) 2009-2015 The Bitcoin Core developers
>>>>>>> 86755bc8
// Distributed under the MIT software license, see the accompanying
// file COPYING or http://www.opensource.org/licenses/mit-license.php.

#include "rpcprotocol.h"

#include "random.h"
#include "tinyformat.h"
#include "util.h"
#include "utilstrencodings.h"
#include "utiltime.h"
#include "version.h"

#include <stdint.h>
#include <fstream>

using namespace std;

/**
 * JSON-RPC protocol.  Bitcoin speaks version 1.0 for maximum compatibility,
 * but uses JSON-RPC 1.1/2.0 standards for parts of the 1.0 standard that were
 * unspecified (HTTP errors and contents of 'error').
 * 
 * 1.0 spec: http://json-rpc.org/wiki/specification
 * 1.2 spec: http://jsonrpc.org/historical/json-rpc-over-http.html
 */

string JSONRPCRequest(const string& strMethod, const UniValue& params, const UniValue& id)
{
<<<<<<< HEAD
    ostringstream s;
    s << "POST / HTTP/1.1\r\n"
      << "User-Agent: dash-json-rpc/" << FormatFullVersion() << "\r\n"
      << "Host: 127.0.0.1\r\n"
      << "Content-Type: application/json\r\n"
      << "Content-Length: " << strMsg.size() << "\r\n"
      << "Connection: close\r\n"
      << "Accept: application/json\r\n";
    BOOST_FOREACH(const PAIRTYPE(string, string)& item, mapRequestHeaders)
        s << item.first << ": " << item.second << "\r\n";
    s << "\r\n" << strMsg;

    return s.str();
=======
    UniValue request(UniValue::VOBJ);
    request.push_back(Pair("method", strMethod));
    request.push_back(Pair("params", params));
    request.push_back(Pair("id", id));
    return request.write() + "\n";
>>>>>>> 86755bc8
}

UniValue JSONRPCReplyObj(const UniValue& result, const UniValue& error, const UniValue& id)
{
    UniValue reply(UniValue::VOBJ);
    if (!error.isNull())
        reply.push_back(Pair("result", NullUniValue));
    else
        reply.push_back(Pair("result", result));
    reply.push_back(Pair("error", error));
    reply.push_back(Pair("id", id));
    return reply;
}

string JSONRPCReply(const UniValue& result, const UniValue& error, const UniValue& id)
{
    UniValue reply = JSONRPCReplyObj(result, error, id);
    return reply.write() + "\n";
}

UniValue JSONRPCError(int code, const string& message)
{
<<<<<<< HEAD
    if (nStatus == HTTP_UNAUTHORIZED)
        return strprintf("HTTP/1.0 401 Authorization Required\r\n"
            "Date: %s\r\n"
            "Server: dash-json-rpc/%s\r\n"
            "WWW-Authenticate: Basic realm=\"jsonrpc\"\r\n"
            "Content-Type: text/html\r\n"
            "Content-Length: 296\r\n"
            "\r\n"
            "<!DOCTYPE HTML PUBLIC \"-//W3C//DTD HTML 4.01 Transitional//EN\"\r\n"
            "\"http://www.w3.org/TR/1999/REC-html401-19991224/loose.dtd\">\r\n"
            "<HTML>\r\n"
            "<HEAD>\r\n"
            "<TITLE>Error</TITLE>\r\n"
            "<META HTTP-EQUIV='Content-Type' CONTENT='text/html; charset=ISO-8859-1'>\r\n"
            "</HEAD>\r\n"
            "<BODY><H1>401 Unauthorized.</H1></BODY>\r\n"
            "</HTML>\r\n", rfc1123Time(), FormatFullVersion());

    return HTTPReply(nStatus, httpStatusDescription(nStatus), keepalive,
                     headersOnly, "text/plain");
}

string HTTPReplyHeader(int nStatus, bool keepalive, size_t contentLength, const char *contentType)
{
    return strprintf(
            "HTTP/1.1 %d %s\r\n"
            "Date: %s\r\n"
            "Connection: %s\r\n"
            "Content-Length: %u\r\n"
            "Content-Type: %s\r\n"
            "Server: dash-json-rpc/%s\r\n"
            "\r\n",
        nStatus,
        httpStatusDescription(nStatus),
        rfc1123Time(),
        keepalive ? "keep-alive" : "close",
        contentLength,
        contentType,
        FormatFullVersion());
}
=======
    UniValue error(UniValue::VOBJ);
    error.push_back(Pair("code", code));
    error.push_back(Pair("message", message));
    return error;
}

/** Username used when cookie authentication is in use (arbitrary, only for
 * recognizability in debugging/logging purposes)
 */
static const std::string COOKIEAUTH_USER = "__cookie__";
/** Default name for auth cookie file */
static const std::string COOKIEAUTH_FILE = ".cookie";
>>>>>>> 86755bc8

boost::filesystem::path GetAuthCookieFile()
{
    boost::filesystem::path path(GetArg("-rpccookiefile", COOKIEAUTH_FILE));
    if (!path.is_complete()) path = GetDataDir() / path;
    return path;
}

bool GenerateAuthCookie(std::string *cookie_out)
{
    unsigned char rand_pwd[32];
    GetRandBytes(rand_pwd, 32);
    std::string cookie = COOKIEAUTH_USER + ":" + EncodeBase64(&rand_pwd[0],32);

    /** the umask determines what permissions are used to create this file -
     * these are set to 077 in init.cpp unless overridden with -sysperms.
     */
    std::ofstream file;
    boost::filesystem::path filepath = GetAuthCookieFile();
    file.open(filepath.string().c_str());
    if (!file.is_open()) {
        LogPrintf("Unable to open cookie authentication file %s for writing\n", filepath.string());
        return false;
    }
    file << cookie;
    file.close();
    LogPrintf("Generated RPC authentication cookie %s\n", filepath.string());

    if (cookie_out)
        *cookie_out = cookie;
    return true;
}

bool GetAuthCookie(std::string *cookie_out)
{
<<<<<<< HEAD
    string str;
    getline(stream, str);
    //LogPrintf("ReadHTTPStatus - getline string: %s\n",str.c_str());
    vector<string> vWords;
    boost::split(vWords, str, boost::is_any_of(" "));
    if (vWords.size() < 2)
        return HTTP_INTERNAL_SERVER_ERROR;
    proto = 0;
    const char *ver = strstr(str.c_str(), "HTTP/1.");
    if (ver != NULL)
        proto = atoi(ver+7);
    return atoi(vWords[1].c_str());
}
=======
    std::ifstream file;
    std::string cookie;
    boost::filesystem::path filepath = GetAuthCookieFile();
    file.open(filepath.string().c_str());
    if (!file.is_open())
        return false;
    std::getline(file, cookie);
    file.close();
>>>>>>> 86755bc8

    if (cookie_out)
        *cookie_out = cookie;
    return true;
}

void DeleteAuthCookie()
{
    try {
        boost::filesystem::remove(GetAuthCookieFile());
    } catch (const boost::filesystem::filesystem_error& e) {
        LogPrintf("%s: Unable to remove random auth cookie file: %s\n", __func__, e.what());
    }
<<<<<<< HEAD

    return HTTP_OK;
}

/**
 * JSON-RPC protocol.  Dash speaks version 1.0 for maximum compatibility,
 * but uses JSON-RPC 1.1/2.0 standards for parts of the 1.0 standard that were
 * unspecified (HTTP errors and contents of 'error').
 * 
 * 1.0 spec: http://json-rpc.org/wiki/specification
 * 1.2 spec: http://jsonrpc.org/historical/json-rpc-over-http.html
 * http://www.codeproject.com/KB/recipes/JSON_Spirit.aspx
 */

string JSONRPCRequest(const string& strMethod, const Array& params, const Value& id)
{
    Object request;
    request.push_back(Pair("method", strMethod));
    request.push_back(Pair("params", params));
    request.push_back(Pair("id", id));
    return write_string(Value(request), false) + "\n";
=======
>>>>>>> 86755bc8
}
<|MERGE_RESOLUTION|>--- conflicted
+++ resolved
@@ -1,10 +1,6 @@
 // Copyright (c) 2010 Satoshi Nakamoto
-<<<<<<< HEAD
-// Copyright (c) 2009-2014 The Bitcoin developers
-// Copyright (c) 2014-2015 The Dash developers
-=======
 // Copyright (c) 2009-2015 The Bitcoin Core developers
->>>>>>> 86755bc8
+// Copyright (c) 2014-2016 The Dash Core developers
 // Distributed under the MIT software license, see the accompanying
 // file COPYING or http://www.opensource.org/licenses/mit-license.php.
 
@@ -33,27 +29,11 @@
 
 string JSONRPCRequest(const string& strMethod, const UniValue& params, const UniValue& id)
 {
-<<<<<<< HEAD
-    ostringstream s;
-    s << "POST / HTTP/1.1\r\n"
-      << "User-Agent: dash-json-rpc/" << FormatFullVersion() << "\r\n"
-      << "Host: 127.0.0.1\r\n"
-      << "Content-Type: application/json\r\n"
-      << "Content-Length: " << strMsg.size() << "\r\n"
-      << "Connection: close\r\n"
-      << "Accept: application/json\r\n";
-    BOOST_FOREACH(const PAIRTYPE(string, string)& item, mapRequestHeaders)
-        s << item.first << ": " << item.second << "\r\n";
-    s << "\r\n" << strMsg;
-
-    return s.str();
-=======
     UniValue request(UniValue::VOBJ);
     request.push_back(Pair("method", strMethod));
     request.push_back(Pair("params", params));
     request.push_back(Pair("id", id));
     return request.write() + "\n";
->>>>>>> 86755bc8
 }
 
 UniValue JSONRPCReplyObj(const UniValue& result, const UniValue& error, const UniValue& id)
@@ -76,48 +56,6 @@
 
 UniValue JSONRPCError(int code, const string& message)
 {
-<<<<<<< HEAD
-    if (nStatus == HTTP_UNAUTHORIZED)
-        return strprintf("HTTP/1.0 401 Authorization Required\r\n"
-            "Date: %s\r\n"
-            "Server: dash-json-rpc/%s\r\n"
-            "WWW-Authenticate: Basic realm=\"jsonrpc\"\r\n"
-            "Content-Type: text/html\r\n"
-            "Content-Length: 296\r\n"
-            "\r\n"
-            "<!DOCTYPE HTML PUBLIC \"-//W3C//DTD HTML 4.01 Transitional//EN\"\r\n"
-            "\"http://www.w3.org/TR/1999/REC-html401-19991224/loose.dtd\">\r\n"
-            "<HTML>\r\n"
-            "<HEAD>\r\n"
-            "<TITLE>Error</TITLE>\r\n"
-            "<META HTTP-EQUIV='Content-Type' CONTENT='text/html; charset=ISO-8859-1'>\r\n"
-            "</HEAD>\r\n"
-            "<BODY><H1>401 Unauthorized.</H1></BODY>\r\n"
-            "</HTML>\r\n", rfc1123Time(), FormatFullVersion());
-
-    return HTTPReply(nStatus, httpStatusDescription(nStatus), keepalive,
-                     headersOnly, "text/plain");
-}
-
-string HTTPReplyHeader(int nStatus, bool keepalive, size_t contentLength, const char *contentType)
-{
-    return strprintf(
-            "HTTP/1.1 %d %s\r\n"
-            "Date: %s\r\n"
-            "Connection: %s\r\n"
-            "Content-Length: %u\r\n"
-            "Content-Type: %s\r\n"
-            "Server: dash-json-rpc/%s\r\n"
-            "\r\n",
-        nStatus,
-        httpStatusDescription(nStatus),
-        rfc1123Time(),
-        keepalive ? "keep-alive" : "close",
-        contentLength,
-        contentType,
-        FormatFullVersion());
-}
-=======
     UniValue error(UniValue::VOBJ);
     error.push_back(Pair("code", code));
     error.push_back(Pair("message", message));
@@ -130,7 +68,6 @@
 static const std::string COOKIEAUTH_USER = "__cookie__";
 /** Default name for auth cookie file */
 static const std::string COOKIEAUTH_FILE = ".cookie";
->>>>>>> 86755bc8
 
 boost::filesystem::path GetAuthCookieFile()
 {
@@ -166,21 +103,6 @@
 
 bool GetAuthCookie(std::string *cookie_out)
 {
-<<<<<<< HEAD
-    string str;
-    getline(stream, str);
-    //LogPrintf("ReadHTTPStatus - getline string: %s\n",str.c_str());
-    vector<string> vWords;
-    boost::split(vWords, str, boost::is_any_of(" "));
-    if (vWords.size() < 2)
-        return HTTP_INTERNAL_SERVER_ERROR;
-    proto = 0;
-    const char *ver = strstr(str.c_str(), "HTTP/1.");
-    if (ver != NULL)
-        proto = atoi(ver+7);
-    return atoi(vWords[1].c_str());
-}
-=======
     std::ifstream file;
     std::string cookie;
     boost::filesystem::path filepath = GetAuthCookieFile();
@@ -189,7 +111,6 @@
         return false;
     std::getline(file, cookie);
     file.close();
->>>>>>> 86755bc8
 
     if (cookie_out)
         *cookie_out = cookie;
@@ -203,28 +124,4 @@
     } catch (const boost::filesystem::filesystem_error& e) {
         LogPrintf("%s: Unable to remove random auth cookie file: %s\n", __func__, e.what());
     }
-<<<<<<< HEAD
-
-    return HTTP_OK;
 }
-
-/**
- * JSON-RPC protocol.  Dash speaks version 1.0 for maximum compatibility,
- * but uses JSON-RPC 1.1/2.0 standards for parts of the 1.0 standard that were
- * unspecified (HTTP errors and contents of 'error').
- * 
- * 1.0 spec: http://json-rpc.org/wiki/specification
- * 1.2 spec: http://jsonrpc.org/historical/json-rpc-over-http.html
- * http://www.codeproject.com/KB/recipes/JSON_Spirit.aspx
- */
-
-string JSONRPCRequest(const string& strMethod, const Array& params, const Value& id)
-{
-    Object request;
-    request.push_back(Pair("method", strMethod));
-    request.push_back(Pair("params", params));
-    request.push_back(Pair("id", id));
-    return write_string(Value(request), false) + "\n";
-=======
->>>>>>> 86755bc8
-}
