// Copyright (c) 2009-2010 Satoshi Nakamoto
// Copyright (c) 2009-2017 The Bitcoin Core developers
// Distributed under the MIT software license, see the accompanying
// file COPYING or http://www.opensource.org/licenses/mit-license.php.

#ifndef BITCOIN_VALIDATION_H
#define BITCOIN_VALIDATION_H

#if defined(HAVE_CONFIG_H)
#include <config/bitcoin-config.h>
#endif

<<<<<<< HEAD
#include "amount.h"
#include "coins.h"
#include "fs.h"
#include "protocol.h" // For CMessageHeader::MessageStartChars
#include "policy/feerate.h"
#include "script/script_error.h"
#include "sync.h"
#include "versionbits.h"
#include "spentindex.h"
#include "addressindex.h"
#include "timestampindex.h"
=======
#include <amount.h>
#include <coins.h>
#include <fs.h>
#include <protocol.h> // For CMessageHeader::MessageStartChars
#include <policy/feerate.h>
#include <script/script_error.h>
#include <sync.h>
#include <versionbits.h>
>>>>>>> f17942a3

#include <algorithm>
#include <exception>
#include <map>
#include <set>
#include <stdint.h>
#include <string>
#include <utility>
#include <vector>

#include <atomic>

class CBlockIndex;
class CBlockTreeDB;
class CChainParams;
class CCoinsViewDB;
class CInv;
class CConnman;
class CScriptCheck;
class CBlockPolicyEstimator;
class CTxMemPool;
class CValidationState;
struct ChainTxData;

struct PrecomputedTransactionData;
struct LockPoints;

/** Default for -whitelistrelay. */
static const bool DEFAULT_WHITELISTRELAY = true;
/** Default for -whitelistforcerelay. */
static const bool DEFAULT_WHITELISTFORCERELAY = true;
/** Default for -minrelaytxfee, minimum relay fee for transactions */
static const unsigned int DEFAULT_MIN_RELAY_TX_FEE = 1000;
//! -maxtxfee default
static const CAmount DEFAULT_TRANSACTION_MAXFEE = 0.5 * COIN;
//! Discourage users to set fees higher than this amount (in satoshis) per kB
static const CAmount HIGH_TX_FEE_PER_KB = 0.01 * COIN;
//! -maxtxfee will warn if called with a higher fee than this amount (in satoshis)
static const CAmount HIGH_MAX_TX_FEE = 100 * HIGH_TX_FEE_PER_KB;
/** Default for -limitancestorcount, max number of in-mempool ancestors */
static const unsigned int DEFAULT_ANCESTOR_LIMIT = 25;
/** Default for -limitancestorsize, maximum kilobytes of tx + all in-mempool ancestors */
static const unsigned int DEFAULT_ANCESTOR_SIZE_LIMIT = 101;
/** Default for -limitdescendantcount, max number of in-mempool descendants */
static const unsigned int DEFAULT_DESCENDANT_LIMIT = 25;
/** Default for -limitdescendantsize, maximum kilobytes of in-mempool descendants */
static const unsigned int DEFAULT_DESCENDANT_SIZE_LIMIT = 101;
/** Default for -mempoolexpiry, expiration time for mempool transactions in hours */
static const unsigned int DEFAULT_MEMPOOL_EXPIRY = 336;
/** Maximum kilobytes for transactions to store for processing during reorg */
static const unsigned int MAX_DISCONNECTED_TX_POOL_SIZE = 20000;
/** The maximum size of a blk?????.dat file (since 0.8) */
static const unsigned int MAX_BLOCKFILE_SIZE = 0x8000000; // 128 MiB
/** The pre-allocation chunk size for blk?????.dat files (since 0.8) */
static const unsigned int BLOCKFILE_CHUNK_SIZE = 0x1000000; // 16 MiB
/** The pre-allocation chunk size for rev?????.dat files (since 0.8) */
static const unsigned int UNDOFILE_CHUNK_SIZE = 0x100000; // 1 MiB

/** Maximum number of script-checking threads allowed */
static const int MAX_SCRIPTCHECK_THREADS = 16;
/** -par default (number of script-checking threads, 0 = auto) */
static const int DEFAULT_SCRIPTCHECK_THREADS = 0;
/** Number of blocks that can be requested at any given time from a single peer. */
static const int MAX_BLOCKS_IN_TRANSIT_PER_PEER = 16;
/** Timeout in seconds during which a peer must stall block download progress before being disconnected. */
static const unsigned int BLOCK_STALLING_TIMEOUT = 2;
/** Number of headers sent in one getheaders result. We rely on the assumption that if a peer sends
 *  less than this number, we reached its tip. Changing this value is a protocol upgrade. */
static const unsigned int MAX_HEADERS_RESULTS = 2000;
/** Maximum depth of blocks we're willing to serve as compact blocks to peers
 *  when requested. For older blocks, a regular BLOCK response will be sent. */
static const int MAX_CMPCTBLOCK_DEPTH = 5;
/** Maximum depth of blocks we're willing to respond to GETBLOCKTXN requests for. */
static const int MAX_BLOCKTXN_DEPTH = 10;
/** Size of the "block download window": how far ahead of our current height do we fetch?
 *  Larger windows tolerate larger download speed differences between peer, but increase the potential
 *  degree of disordering of blocks on disk (which make reindexing and pruning harder). We'll probably
 *  want to make this a per-peer adaptive value at some point. */
static const unsigned int BLOCK_DOWNLOAD_WINDOW = 1024;
/** Time to wait (in seconds) between writing blocks/block index to disk. */
static const unsigned int DATABASE_WRITE_INTERVAL = 60 * 60;
/** Time to wait (in seconds) between flushing chainstate to disk. */
static const unsigned int DATABASE_FLUSH_INTERVAL = 24 * 60 * 60;
/** Maximum length of reject messages. */
static const unsigned int MAX_REJECT_MESSAGE_LENGTH = 111;
/** Average delay between local address broadcasts in seconds. */
static const unsigned int AVG_LOCAL_ADDRESS_BROADCAST_INTERVAL = 24 * 60 * 60;
/** Average delay between peer address broadcasts in seconds. */
static const unsigned int AVG_ADDRESS_BROADCAST_INTERVAL = 30;
/** Average delay between trickled inventory transmissions in seconds.
 *  Blocks and whitelisted receivers bypass this, outbound peers get half this delay. */
static const unsigned int INVENTORY_BROADCAST_INTERVAL = 5;
/** Maximum number of inventory items to send per transmission.
 *  Limits the impact of low-fee transaction floods. */
static const unsigned int INVENTORY_BROADCAST_MAX = 7 * INVENTORY_BROADCAST_INTERVAL;
/** Average delay between feefilter broadcasts in seconds. */
static const unsigned int AVG_FEEFILTER_BROADCAST_INTERVAL = 10 * 60;
/** Maximum feefilter broadcast delay after significant change. */
static const unsigned int MAX_FEEFILTER_CHANGE_DELAY = 5 * 60;
/** Block download timeout base, expressed in millionths of the block interval (i.e. 10 min) */
static const int64_t BLOCK_DOWNLOAD_TIMEOUT_BASE = 1000000;
/** Additional block download timeout per parallel downloading peer (i.e. 5 min) */
static const int64_t BLOCK_DOWNLOAD_TIMEOUT_PER_PEER = 500000;

static const int64_t DEFAULT_MAX_TIP_AGE = 24 * 60 * 60;
/** Maximum age of our tip in seconds for us to be considered current for fee estimation */
static const int64_t MAX_FEE_ESTIMATION_TIP_AGE = 3 * 60 * 60;

/** Default for -permitbaremultisig */
static const bool DEFAULT_PERMIT_BAREMULTISIG = true;
static const bool DEFAULT_CHECKPOINTS_ENABLED = true;
static const bool DEFAULT_TXINDEX = true; // required for staking
static const bool DEFAULT_ADDRESSINDEX = false;
static const bool DEFAULT_TIMESTAMPINDEX = false;
static const bool DEFAULT_SPENTINDEX = false;
static const unsigned int DEFAULT_DB_MAX_OPEN_FILES = 64; // set to 1000 for insight
static const bool DEFAULT_DB_COMPRESSION = false; // set to true for insight
static const unsigned int DEFAULT_BANSCORE_THRESHOLD = 100;
/** Default for -persistmempool */
static const bool DEFAULT_PERSIST_MEMPOOL = true;
/** Default for -mempoolreplacement */
static const bool DEFAULT_ENABLE_REPLACEMENT = true;
/** Default for using fee filter */
static const bool DEFAULT_FEEFILTER = true;

/** Maximum number of headers to announce when relaying blocks with headers message.*/
static const unsigned int MAX_BLOCKS_TO_ANNOUNCE = 8;

/** Maximum number of unconnecting headers announcements before DoS score */
static const int MAX_UNCONNECTING_HEADERS = 10;

static const bool DEFAULT_PEERBLOOMFILTERS = true;

static const size_t MAX_STAKE_SEEN_SIZE = 1000;

inline int64_t FutureDrift(int64_t nTime) { return nTime + 15; } // FutureDriftV2

/** Default for -stopatheight */
static const int DEFAULT_STOPATHEIGHT = 0;


struct BlockHasher
{
    size_t operator()(const uint256& hash) const { return hash.GetCheapHash(); }
};

typedef int64_t NodeId;
class StakeConflict
{
public:
    int64_t nLastUpdated = 0;
    //COutPoint kernel;
    std::map<NodeId, int> peerCount;

    //int SetKernel(const COutPoint &kernel_);
    int Add(NodeId id);
};

/** Cache recently seen coinstake transactions */
class CoinStakeCache
{
public:
    size_t nMaxSize = 10;
    std::list<std::pair<uint256, CTransactionRef> > lData;

    bool GetCoinStake(const uint256 &blockHash, CTransactionRef &tx);
    bool InsertCoinStake(const uint256 &blockHash, const CTransactionRef &tx);
};

extern std::map<uint256, StakeConflict> mapStakeConflict;
extern CoinStakeCache coinStakeCache;

extern CScript COINBASE_FLAGS;
extern CCriticalSection cs_main;
extern CBlockPolicyEstimator feeEstimator;
extern CTxMemPool mempool;
typedef std::unordered_map<uint256, CBlockIndex*, BlockHasher> BlockMap;
<<<<<<< HEAD
extern BlockMap mapBlockIndex;
extern std::map<COutPoint, uint256> mapStakeSeen;
extern std::list<COutPoint> listStakeSeen;
=======
extern BlockMap& mapBlockIndex;
>>>>>>> f17942a3
extern uint64_t nLastBlockTx;
extern uint64_t nLastBlockWeight;
extern const std::string strMessageMagic;
extern CWaitableCriticalSection csBestBlock;
extern CConditionVariable cvBlockChange;
extern std::atomic_bool fImporting;
<<<<<<< HEAD
extern bool fReindex;
extern bool fSkipRangeproof;
extern bool fBusyImporting;
=======
extern std::atomic_bool fReindex;
>>>>>>> f17942a3
extern int nScriptCheckThreads;
extern bool fTxIndex;
extern bool fAddressIndex;
extern bool fSpentIndex;
extern bool fTimestampIndex;
extern bool fIsBareMultisigStd;
extern bool fRequireStandard;
extern bool fCheckBlockIndex;
extern bool fCheckpointsEnabled;
extern size_t nCoinCacheUsage;
/** A fee rate smaller than this is considered zero fee (for relaying, mining and transaction creation) */
extern CFeeRate minRelayTxFee;
/** Absolute maximum transaction fee (in satoshis) used by wallet and mempool (rejects high fee in sendrawtransaction) */
extern CAmount maxTxFee;
/** If the tip is older than this (in seconds), the node is considered to be in initial block download. */
extern int64_t nMaxTipAge;
extern bool fEnableReplacement;

/** Block hash whose ancestors we will assume to have valid scripts without checking them. */
extern uint256 hashAssumeValid;

/** Minimum work we will assume exists on some valid chain. */
extern arith_uint256 nMinimumChainWork;

/** Best header we've seen so far (used for getheaders queries' starting points). */
extern CBlockIndex *pindexBestHeader;

/** Minimum disk space required - used in CheckDiskSpace() */
static const uint64_t nMinDiskSpace = 52428800;

/** Pruning-related variables and constants */
/** True if any block files have ever been pruned. */
extern bool fHavePruned;
/** True if we're running in -prune mode. */
extern bool fPruneMode;
/** Number of MiB of block files that we're trying to stay below. */
extern uint64_t nPruneTarget;
/** Block files containing a block-height within MIN_BLOCKS_TO_KEEP of chainActive.Tip() will not be pruned. */
static const unsigned int MIN_BLOCKS_TO_KEEP = 288;
/** Minimum blocks required to signal NODE_NETWORK_LIMITED */
static const unsigned int NODE_NETWORK_LIMITED_MIN_BLOCKS = 288;

static const signed int DEFAULT_CHECKBLOCKS = 6;
static const unsigned int DEFAULT_CHECKLEVEL = 3;

// Require that user allocate at least 550MB for block & undo files (blk???.dat and rev???.dat)
// At 1MB per block, 288 blocks = 288MB.
// Add 15% for Undo data = 331MB
// Add 20% for Orphan block rate = 397MB
// We want the low water mark after pruning to be at least 397 MB and since we prune in
// full block file chunks, we need the high water mark which triggers the prune to be
// one 128MB block file + added 15% undo data = 147MB greater for a total of 545MB
// Setting the target to > than 550MB will make it likely we can respect the target.
static const uint64_t MIN_DISK_SPACE_FOR_BLOCK_FILES = 550 * 1024 * 1024;

/**
 * Process an incoming block. This only returns after the best known valid
 * block is made active. Note that it does not, however, guarantee that the
 * specific block passed to it has been checked for validity!
 *
 * If you want to *possibly* get feedback on whether pblock is valid, you must
 * install a CValidationInterface (see validationinterface.h) - this will have
 * its BlockChecked method called whenever *any* block completes validation.
 *
 * Note that we guarantee that either the proof-of-work is valid on pblock, or
 * (and possibly also) BlockChecked will have been called.
 *
 * Call without cs_main held.
 *
 * @param[in]   pblock  The block we want to process.
 * @param[in]   fForceProcessing Process this block even if unrequested; used for non-network block sources and whitelisted peers.
 * @param[out]  fNewBlock A boolean which is set to indicate if the block was first received via this call
 * @return True if state.IsValid()
 */
bool ProcessNewBlock(const CChainParams& chainparams, const std::shared_ptr<const CBlock> pblock, bool fForceProcessing, bool* fNewBlock);

/**
 * Process incoming block headers.
 *
 * Call without cs_main held.
 *
 * @param[in]  block The block headers themselves
 * @param[out] state This may be set to an Error state if any error occurred processing them
 * @param[in]  chainparams The params for the chain we want to connect to
 * @param[out] ppindex If set, the pointer will be set to point to the last new block index object for the given headers
 * @param[out] first_invalid First header that fails validation, if one exists
 */
bool ProcessNewBlockHeaders(const std::vector<CBlockHeader>& block, CValidationState& state, const CChainParams& chainparams, const CBlockIndex** ppindex=nullptr, CBlockHeader *first_invalid=nullptr);

/** Check whether enough disk space is available for an incoming block */
bool CheckDiskSpace(uint64_t nAdditionalBytes = 0);
/** Open a block file (blk?????.dat) */
FILE* OpenBlockFile(const CDiskBlockPos &pos, bool fReadOnly = false);
/** Translation to a filesystem path */
fs::path GetBlockPosFilename(const CDiskBlockPos &pos, const char *prefix);
/** Import blocks from an external file */
bool LoadExternalBlockFile(const CChainParams& chainparams, FILE* fileIn, CDiskBlockPos *dbp = nullptr);
/** Ensures we have a genesis block in the block tree, possibly writing one to disk. */
bool LoadGenesisBlock(const CChainParams& chainparams);
/** Load the block tree and coins database from disk,
 * initializing state if we're running with -reindex. */
bool LoadBlockIndex(const CChainParams& chainparams);
/** Update the chain tip based on database information. */
bool LoadChainTip(const CChainParams& chainparams);
/** Unload database information */
void UnloadBlockIndex();
/** Run an instance of the script checking thread */
void ThreadScriptCheck();
/** Return the average number of blocks that other nodes claim to have */
int GetNumBlocksOfPeers();
/** Check whether we are doing an initial block download (synchronizing from disk or network) */
bool IsInitialBlockDownload();
/** Retrieve a transaction (from memory pool, or from disk, if possible) */
<<<<<<< HEAD
bool GetTransaction(const uint256 &hash, CTransactionRef &txOut, const Consensus::Params& params, uint256 &hashBlock, bool fAllowSlow = false);

/** Retrieve a transaction and block header from disk */
bool GetTransaction(const uint256 &hash, CTransactionRef &txOut, const Consensus::Params& consensusParams, CBlock &block, bool fAllowSlow = false);


=======
bool GetTransaction(const uint256& hash, CTransactionRef& tx, const Consensus::Params& params, uint256& hashBlock, bool fAllowSlow = false, CBlockIndex* blockIndex = nullptr);
>>>>>>> f17942a3
/** Find the best known block, and make it the tip of the block chain */
bool ActivateBestChain(CValidationState& state, const CChainParams& chainparams, std::shared_ptr<const CBlock> pblock = std::shared_ptr<const CBlock>());
CAmount GetBlockSubsidy(int nHeight, const Consensus::Params& consensusParams);

/** Guess verification progress (as a fraction between 0.0=genesis and 1.0=current tip). */
double GuessVerificationProgress(const ChainTxData& data, const CBlockIndex* pindex);

/** Calculate the amount of disk space the block & undo files currently use */
uint64_t CalculateCurrentUsage();

/**
 *  Mark one block file as pruned.
 */
void PruneOneBlockFile(const int fileNumber);

/**
 *  Mark one block file as pruned.
 */
void PruneOneBlockFile(const int fileNumber);

/**
 *  Actually unlink the specified files
 */
void UnlinkPrunedFiles(const std::set<int>& setFilesToPrune);

/** Flush all state, indexes and buffers to disk. */
void FlushStateToDisk();
/** Prune block files and flush state to disk. */
void PruneAndFlush();

bool FlushView(CCoinsViewCache *view, CValidationState& state, bool fDisconnecting);

/** Update chainActive and related internal data structures. */
void UpdateTip(CBlockIndex *pindexNew, const CChainParams& chainParams);

/** Prune block files up to a given height */
void PruneBlockFilesManual(int nManualPruneHeight);

/** (try to) add transaction to memory pool
 * plTxnReplaced will be appended to with all transactions replaced from mempool **/
bool AcceptToMemoryPool(CTxMemPool& pool, CValidationState &state, const CTransactionRef &tx,
                        bool* pfMissingInputs, std::list<CTransactionRef>* plTxnReplaced,
                        bool bypass_limits, const CAmount nAbsurdFee);

/** Convert CValidationState to a human-readable message for logging */
std::string FormatStateMessage(const CValidationState &state);

/** Get the BIP9 state for a given deployment at the current tip. */
ThresholdState VersionBitsTipState(const Consensus::Params& params, Consensus::DeploymentPos pos);

/** Get the numerical statistics for the BIP9 state for a given deployment at the current tip. */
BIP9Stats VersionBitsTipStatistics(const Consensus::Params& params, Consensus::DeploymentPos pos);

/** Get the block height at which the BIP9 deployment switched into the state for the block building on the current tip. */
int VersionBitsTipStateSinceHeight(const Consensus::Params& params, Consensus::DeploymentPos pos);

/** Apply the effects of this transaction on the UTXO set represented by view */
void UpdateCoins(const CTransaction& tx, CCoinsViewCache& inputs, int nHeight);

enum FlushStateMode {
    FLUSH_STATE_NONE,
    FLUSH_STATE_IF_NEEDED,
    FLUSH_STATE_PERIODIC,
    FLUSH_STATE_ALWAYS
};
bool FlushStateToDisk(const CChainParams& chainParams, CValidationState &state, FlushStateMode mode, int nManualPruneHeight=0);

/**
 * Check if transaction will be final in the next block to be created.
 *
 * Calls IsFinalTx() with current block height and appropriate block time.
 *
 * See consensus/consensus.h for flag definitions.
 */
bool CheckFinalTx(const CTransaction &tx, int flags = -1);

/**
 * Test whether the LockPoints height and time are still valid on the current chain
 */
bool TestLockPointValidity(const LockPoints* lp);

/**
 * Check if transaction will be BIP 68 final in the next block to be created.
 *
 * Simulates calling SequenceLocks() with data from the tip of the current active chain.
 * Optionally stores in LockPoints the resulting height and time calculated and the hash
 * of the block needed for calculation or skips the calculation and uses the LockPoints
 * passed in for evaluation.
 * The LockPoints should not be considered valid if CheckSequenceLocks returns false.
 *
 * See consensus/consensus.h for flag definitions.
 */
bool CheckSequenceLocks(const CTransaction &tx, int flags, LockPoints* lp = nullptr, bool useExistingLockPoints = false);

/**
 * Closure representing one script verification
 * Note that this stores references to the spending transaction
 */
class CScriptCheck
{
private:
<<<<<<< HEAD
    CScript scriptPubKey;
    CAmount amount;
    std::vector<uint8_t> vchAmount;
=======
    CTxOut m_tx_out;
>>>>>>> f17942a3
    const CTransaction *ptxTo;
    unsigned int nIn;
    unsigned int nFlags;
    bool cacheStore;
    ScriptError error;
    PrecomputedTransactionData *txdata;
public:
<<<<<<< HEAD
    CScriptCheck(): amount(0), ptxTo(0), nIn(0), nFlags(0), cacheStore(false), error(SCRIPT_ERR_UNKNOWN_ERROR) {}

    CScriptCheck(const CScript& scriptPubKeyIn, const std::vector<uint8_t> &vchAmountIn, const CTransaction& txToIn, unsigned int nInIn, unsigned int nFlagsIn, bool cacheIn, PrecomputedTransactionData* txdataIn) :
        scriptPubKey(scriptPubKeyIn), vchAmount(vchAmountIn),
        ptxTo(&txToIn), nIn(nInIn), nFlags(nFlagsIn), cacheStore(cacheIn), error(SCRIPT_ERR_UNKNOWN_ERROR), txdata(txdataIn) { }

    CScriptCheck(const CScript& scriptPubKeyIn, const CAmount amountIn, const CTransaction& txToIn, unsigned int nInIn, unsigned int nFlagsIn, bool cacheIn, PrecomputedTransactionData* txdataIn) :
        scriptPubKey(scriptPubKeyIn), amount(amountIn),
        ptxTo(&txToIn), nIn(nInIn), nFlags(nFlagsIn), cacheStore(cacheIn), error(SCRIPT_ERR_UNKNOWN_ERROR), txdata(txdataIn)
        {
            vchAmount.resize(8);
            memcpy(&vchAmount[0], &amountIn, 8);
        };
=======
    CScriptCheck(): ptxTo(nullptr), nIn(0), nFlags(0), cacheStore(false), error(SCRIPT_ERR_UNKNOWN_ERROR) {}
    CScriptCheck(const CTxOut& outIn, const CTransaction& txToIn, unsigned int nInIn, unsigned int nFlagsIn, bool cacheIn, PrecomputedTransactionData* txdataIn) :
        m_tx_out(outIn), ptxTo(&txToIn), nIn(nInIn), nFlags(nFlagsIn), cacheStore(cacheIn), error(SCRIPT_ERR_UNKNOWN_ERROR), txdata(txdataIn) { }
>>>>>>> f17942a3

    bool operator()();

    void swap(CScriptCheck &check) {
        std::swap(ptxTo, check.ptxTo);
<<<<<<< HEAD
        std::swap(amount, check.amount);
        std::swap(vchAmount, check.vchAmount);
=======
        std::swap(m_tx_out, check.m_tx_out);
>>>>>>> f17942a3
        std::swap(nIn, check.nIn);
        std::swap(nFlags, check.nFlags);
        std::swap(cacheStore, check.cacheStore);
        std::swap(error, check.error);
        std::swap(txdata, check.txdata);
    }

    ScriptError GetScriptError() const { return error; }
};


/** Functions for insight block explorer */
bool GetTimestampIndex(const unsigned int &high, const unsigned int &low, const bool fActiveOnly, std::vector<std::pair<uint256, unsigned int> > &hashes);
bool GetSpentIndex(CSpentIndexKey &key, CSpentIndexValue &value);
bool HashOnchainActive(const uint256 &hash);
bool GetAddressIndex(uint256 addressHash, int type,
                     std::vector<std::pair<CAddressIndexKey, CAmount> > &addressIndex,
                     int start = 0, int end = 0);
bool GetAddressUnspent(uint256 addressHash, int type,
                       std::vector<std::pair<CAddressUnspentKey, CAddressUnspentValue> > &unspentOutputs);

/** Initializes the script-execution cache */
void InitScriptExecutionCache();


/** Functions for disk access for blocks */
bool ReadBlockFromDisk(CBlock& block, const CDiskBlockPos& pos, const Consensus::Params& consensusParams);
bool ReadBlockFromDisk(CBlock& block, const CBlockIndex* pindex, const Consensus::Params& consensusParams);
bool ReadTransactionFromDiskBlock(const CBlockIndex *pindex, int nIndex, CTransactionRef &txOut);


/** Functions for validating blocks and updating the block tree */

bool AddToMapStakeSeen(const COutPoint &kernel, const uint256 &blockHash);
bool CheckStakeUnused(const COutPoint &kernel);
bool CheckStakeUnique(const CBlock &block, bool fUpdate=true);

/** Context-independent validity checks */
bool CheckBlock(const CBlock& block, CValidationState& state, const Consensus::Params& consensusParams, bool fCheckPOW = true, bool fCheckMerkleRoot = true);

unsigned int GetNextTargetRequired(const CBlockIndex *pindexLast);

enum DisconnectResult
{
    DISCONNECT_OK,      // All good.
    DISCONNECT_UNCLEAN, // Rolled back, but UTXO set was inconsistent with block.
    DISCONNECT_FAILED   // Something else went wrong.
};

DisconnectResult DisconnectBlock(const CBlock& block, const CBlockIndex* pindex, CCoinsViewCache& view);

/** Check a block is completely valid from start to finish (only works on top of our current best block, with cs_main held) */
bool TestBlockValidity(CValidationState& state, const CChainParams& chainparams, const CBlock& block, CBlockIndex* pindexPrev, bool fCheckPOW = true, bool fCheckMerkleRoot = true);

/** Check whether witness commitments are required for block. */
bool IsWitnessEnabled(const CBlockIndex* pindexPrev, const Consensus::Params& params);

/** When there are blocks in the active chain with missing data, rewind the chainstate and remove them from the block index */
bool RewindBlockIndex(const CChainParams& params);

/** Update uncommitted block structures (currently: only the witness nonce). This is safe for submitted blocks. */
void UpdateUncommittedBlockStructures(CBlock& block, const CBlockIndex* pindexPrev, const Consensus::Params& consensusParams);

/** Produce the necessary coinbase commitment for a block (modifies the hash, don't call for mined blocks). */
std::vector<unsigned char> GenerateCoinbaseCommitment(CBlock& block, const CBlockIndex* pindexPrev, const Consensus::Params& consensusParams);

/** RAII wrapper for VerifyDB: Verify consistency of the block and coin databases */
class CVerifyDB {
public:
    CVerifyDB();
    ~CVerifyDB();
    bool VerifyDB(const CChainParams& chainparams, CCoinsView *coinsview, int nCheckLevel, int nCheckDepth);
};

/** Replay blocks that aren't fully applied to the database. */
bool ReplayBlocks(const CChainParams& params, CCoinsView* view);

/** Find the last common block between the parameter chain and a locator. */
CBlockIndex* FindForkInGlobalIndex(const CChain& chain, const CBlockLocator& locator);

/** Mark a block as precious and reorganize. */
bool PreciousBlock(CValidationState& state, const CChainParams& params, CBlockIndex *pindex);

/** Mark a block as invalid. */
bool InvalidateBlock(CValidationState& state, const CChainParams& chainparams, CBlockIndex *pindex);

/** Remove invalidity status from a block and its descendants. */
bool ResetBlockFailureFlags(CBlockIndex *pindex);

/** The currently-connected chain of blocks (protected by cs_main). */
extern CChain& chainActive;

/** Global variable that points to the coins database (protected by cs_main) */
extern std::unique_ptr<CCoinsViewDB> pcoinsdbview;

/** Global variable that points to the active CCoinsView (protected by cs_main) */
extern std::unique_ptr<CCoinsViewCache> pcoinsTip;

/** Global variable that points to the active block tree (protected by cs_main) */
extern std::unique_ptr<CBlockTreeDB> pblocktree;

/**
 * Return the spend height, which is one more than the inputs.GetBestBlock().
 * While checking, GetBestBlock() refers to the parent block. (protected by cs_main)
 * This is also true for mempool checks.
 */
int GetSpendHeight(const CCoinsViewCache& inputs);

extern VersionBitsCache versionbitscache;

/**
 * Determine what nVersion a new block should use.
 */
int32_t ComputeBlockVersion(const CBlockIndex* pindexPrev, const Consensus::Params& params);

/** Reject codes greater or equal to this can be returned by AcceptToMemPool
 * for transactions, to signal internal conditions. They cannot and should not
 * be sent over the P2P network.
 */
static const unsigned int REJECT_INTERNAL = 0x100;
/** Too high fee. Can not be triggered by P2P transactions */
static const unsigned int REJECT_HIGHFEE = 0x100;

/** Get block file info entry for one block file */
CBlockFileInfo* GetBlockFileInfo(size_t n);

/** Get block file info entry for one block file */
CBlockFileInfo* GetBlockFileInfo(size_t n);

/** Dump the mempool to disk. */
bool DumpMempool();

/** Load the mempool from disk. */
bool LoadMempool();


#endif // BITCOIN_VALIDATION_H<|MERGE_RESOLUTION|>--- conflicted
+++ resolved
@@ -10,19 +10,6 @@
 #include <config/bitcoin-config.h>
 #endif
 
-<<<<<<< HEAD
-#include "amount.h"
-#include "coins.h"
-#include "fs.h"
-#include "protocol.h" // For CMessageHeader::MessageStartChars
-#include "policy/feerate.h"
-#include "script/script_error.h"
-#include "sync.h"
-#include "versionbits.h"
-#include "spentindex.h"
-#include "addressindex.h"
-#include "timestampindex.h"
-=======
 #include <amount.h>
 #include <coins.h>
 #include <fs.h>
@@ -31,7 +18,9 @@
 #include <script/script_error.h>
 #include <sync.h>
 #include <versionbits.h>
->>>>>>> f17942a3
+#include <spentindex.h>
+#include <addressindex.h>
+#include <timestampindex.h>
 
 #include <algorithm>
 #include <exception>
@@ -209,26 +198,19 @@
 extern CBlockPolicyEstimator feeEstimator;
 extern CTxMemPool mempool;
 typedef std::unordered_map<uint256, CBlockIndex*, BlockHasher> BlockMap;
-<<<<<<< HEAD
-extern BlockMap mapBlockIndex;
+extern BlockMap& mapBlockIndex;
 extern std::map<COutPoint, uint256> mapStakeSeen;
 extern std::list<COutPoint> listStakeSeen;
-=======
-extern BlockMap& mapBlockIndex;
->>>>>>> f17942a3
 extern uint64_t nLastBlockTx;
+extern uint64_t nLastBlockSize;
 extern uint64_t nLastBlockWeight;
 extern const std::string strMessageMagic;
 extern CWaitableCriticalSection csBestBlock;
 extern CConditionVariable cvBlockChange;
 extern std::atomic_bool fImporting;
-<<<<<<< HEAD
-extern bool fReindex;
 extern bool fSkipRangeproof;
 extern bool fBusyImporting;
-=======
 extern std::atomic_bool fReindex;
->>>>>>> f17942a3
 extern int nScriptCheckThreads;
 extern bool fTxIndex;
 extern bool fAddressIndex;
@@ -342,16 +324,11 @@
 /** Check whether we are doing an initial block download (synchronizing from disk or network) */
 bool IsInitialBlockDownload();
 /** Retrieve a transaction (from memory pool, or from disk, if possible) */
-<<<<<<< HEAD
-bool GetTransaction(const uint256 &hash, CTransactionRef &txOut, const Consensus::Params& params, uint256 &hashBlock, bool fAllowSlow = false);
+bool GetTransaction(const uint256 &hash, CTransactionRef &txOut, const Consensus::Params& params, uint256 &hashBlock, bool fAllowSlow = false, CBlockIndex* blockIndex = nullptr);
 
 /** Retrieve a transaction and block header from disk */
-bool GetTransaction(const uint256 &hash, CTransactionRef &txOut, const Consensus::Params& consensusParams, CBlock &block, bool fAllowSlow = false);
-
-
-=======
-bool GetTransaction(const uint256& hash, CTransactionRef& tx, const Consensus::Params& params, uint256& hashBlock, bool fAllowSlow = false, CBlockIndex* blockIndex = nullptr);
->>>>>>> f17942a3
+bool GetTransaction(const uint256 &hash, CTransactionRef &txOut, const Consensus::Params& params, CBlock &block, bool fAllowSlow = false, CBlockIndex* blockIndex = nullptr);
+
 /** Find the best known block, and make it the tip of the block chain */
 bool ActivateBestChain(CValidationState& state, const CChainParams& chainparams, std::shared_ptr<const CBlock> pblock = std::shared_ptr<const CBlock>());
 CAmount GetBlockSubsidy(int nHeight, const Consensus::Params& consensusParams);
@@ -385,7 +362,7 @@
 bool FlushView(CCoinsViewCache *view, CValidationState& state, bool fDisconnecting);
 
 /** Update chainActive and related internal data structures. */
-void UpdateTip(CBlockIndex *pindexNew, const CChainParams& chainParams);
+void UpdateTip(const CBlockIndex *pindexNew, const CChainParams& chainParams);
 
 /** Prune block files up to a given height */
 void PruneBlockFilesManual(int nManualPruneHeight);
@@ -453,13 +430,10 @@
 class CScriptCheck
 {
 private:
-<<<<<<< HEAD
     CScript scriptPubKey;
     CAmount amount;
     std::vector<uint8_t> vchAmount;
-=======
     CTxOut m_tx_out;
->>>>>>> f17942a3
     const CTransaction *ptxTo;
     unsigned int nIn;
     unsigned int nFlags;
@@ -467,9 +441,6 @@
     ScriptError error;
     PrecomputedTransactionData *txdata;
 public:
-<<<<<<< HEAD
-    CScriptCheck(): amount(0), ptxTo(0), nIn(0), nFlags(0), cacheStore(false), error(SCRIPT_ERR_UNKNOWN_ERROR) {}
-
     CScriptCheck(const CScript& scriptPubKeyIn, const std::vector<uint8_t> &vchAmountIn, const CTransaction& txToIn, unsigned int nInIn, unsigned int nFlagsIn, bool cacheIn, PrecomputedTransactionData* txdataIn) :
         scriptPubKey(scriptPubKeyIn), vchAmount(vchAmountIn),
         ptxTo(&txToIn), nIn(nInIn), nFlags(nFlagsIn), cacheStore(cacheIn), error(SCRIPT_ERR_UNKNOWN_ERROR), txdata(txdataIn) { }
@@ -481,22 +452,23 @@
             vchAmount.resize(8);
             memcpy(&vchAmount[0], &amountIn, 8);
         };
-=======
-    CScriptCheck(): ptxTo(nullptr), nIn(0), nFlags(0), cacheStore(false), error(SCRIPT_ERR_UNKNOWN_ERROR) {}
+    CScriptCheck(): amount(0), ptxTo(nullptr), nIn(0), nFlags(0), cacheStore(false), error(SCRIPT_ERR_UNKNOWN_ERROR) {}
     CScriptCheck(const CTxOut& outIn, const CTransaction& txToIn, unsigned int nInIn, unsigned int nFlagsIn, bool cacheIn, PrecomputedTransactionData* txdataIn) :
-        m_tx_out(outIn), ptxTo(&txToIn), nIn(nInIn), nFlags(nFlagsIn), cacheStore(cacheIn), error(SCRIPT_ERR_UNKNOWN_ERROR), txdata(txdataIn) { }
->>>>>>> f17942a3
+        m_tx_out(outIn), ptxTo(&txToIn), nIn(nInIn), nFlags(nFlagsIn), cacheStore(cacheIn), error(SCRIPT_ERR_UNKNOWN_ERROR), txdata(txdataIn)
+    {
+        vchAmount.resize(8);
+        memcpy(&vchAmount[0], &m_tx_out.nValue, 8);
+        scriptPubKey = m_tx_out.scriptPubKey;
+    };
 
     bool operator()();
 
     void swap(CScriptCheck &check) {
         std::swap(ptxTo, check.ptxTo);
-<<<<<<< HEAD
+        std::swap(scriptPubKey, check.scriptPubKey);
         std::swap(amount, check.amount);
         std::swap(vchAmount, check.vchAmount);
-=======
         std::swap(m_tx_out, check.m_tx_out);
->>>>>>> f17942a3
         std::swap(nIn, check.nIn);
         std::swap(nFlags, check.nFlags);
         std::swap(cacheStore, check.cacheStore);
@@ -546,6 +518,9 @@
     DISCONNECT_FAILED   // Something else went wrong.
 };
 
+bool ConnectBlock(const CBlock& block, CValidationState& state, CBlockIndex* pindex,
+    CCoinsViewCache& view, const CChainParams& chainparams, bool fJustCheck = false);
+
 DisconnectResult DisconnectBlock(const CBlock& block, const CBlockIndex* pindex, CCoinsViewCache& view);
 
 /** Check a block is completely valid from start to finish (only works on top of our current best block, with cs_main held) */
