.\" DO NOT MODIFY THIS FILE!  It was generated by help2man 1.47.6.
.TH BITCOIN-TX "1" "August 2019" "bitcoin-tx v0.18.1.0" "User Commands"
.SH NAME
bitcoin-tx \- manual page for bitcoin-tx v0.18.1.0
.SH SYNOPSIS
.B bitcoin-tx
[\fI\,options\/\fR] \fI\,<hex-tx> \/\fR[\fI\,commands\/\fR]  \fI\,Update hex-encoded bitcoin transaction\/\fR
.br
.B bitcoin-tx
[\fI\,options\/\fR] \fI\,-create \/\fR[\fI\,commands\/\fR]   \fI\,Create hex-encoded bitcoin transaction\/\fR
.SH DESCRIPTION
<<<<<<< HEAD
NdovuCoin Core bitcoin\-tx utility version v0.17.99.0
=======
Bitcoin Core bitcoin\-tx utility version v0.18.1.0
>>>>>>> 29d70264
.SH OPTIONS
.HP
\-?
.IP
Print this help message and exit
.HP
\fB\-create\fR
.IP
Create new, empty TX.
.HP
\fB\-json\fR
.IP
Select JSON output
.HP
\fB\-txid\fR
.IP
Output only the hex\-encoded transaction id of the resultant transaction.
.PP
Chain selection options:
.HP
\fB\-testnet\fR
.IP
Use the test chain
.PP
Commands:
.IP
delin=N
.IP
Delete input N from TX
.IP
delout=N
.IP
Delete output N from TX
.IP
in=TXID:VOUT(:SEQUENCE_NUMBER)
.IP
Add input to TX
.IP
locktime=N
.IP
Set TX lock time to N
.IP
nversion=N
.IP
Set TX version to N
.IP
outaddr=VALUE:ADDRESS
.IP
Add address\-based output to TX
.IP
outdata=[VALUE:]DATA
.IP
Add data\-based output to TX
.IP
outmultisig=VALUE:REQUIRED:PUBKEYS:PUBKEY1:PUBKEY2:....[:FLAGS]
.IP
Add Pay To n\-of\-m Multi\-sig output to TX. n = REQUIRED, m = PUBKEYS.
Optionally add the "W" flag to produce a
pay\-to\-witness\-script\-hash output. Optionally add the "S" flag to
wrap the output in a pay\-to\-script\-hash.
.IP
outpubkey=VALUE:PUBKEY[:FLAGS]
.IP
Add pay\-to\-pubkey output to TX. Optionally add the "W" flag to produce a
pay\-to\-witness\-pubkey\-hash output. Optionally add the "S" flag to
wrap the output in a pay\-to\-script\-hash.
.IP
outscript=VALUE:SCRIPT[:FLAGS]
.IP
Add raw script output to TX. Optionally add the "W" flag to produce a
pay\-to\-witness\-script\-hash output. Optionally add the "S" flag to
wrap the output in a pay\-to\-script\-hash.
.IP
replaceable(=N)
.IP
Set RBF opt\-in sequence number for input N (if not provided, opt\-in all
available inputs)
.IP
sign=SIGHASH\-FLAGS
.IP
Add zero or more signatures to transaction. This command requires JSON
registers:prevtxs=JSON object, privatekeys=JSON object. See
signrawtransactionwithkey docs for format of sighash flags, JSON
objects.
.PP
Register Commands:
.IP
load=NAME:FILENAME
.IP
Load JSON file FILENAME into register NAME
.IP
set=NAME:JSON\-STRING
.IP
Set register NAME to given JSON\-STRING
.SH COPYRIGHT
<<<<<<< HEAD
Copyright (C) 2009-2018 The NdovuCoin Core developers
=======
Copyright (C) 2009-2019 The Bitcoin Core developers
>>>>>>> 29d70264

Please contribute if you find NdovuCoin Core useful. Visit
<https://bitcoincore.org> for further information about the software.
The source code is available from <https://github.com/bitcoin/bitcoin>.

This is experimental software.
Distributed under the MIT software license, see the accompanying file COPYING
or <https://opensource.org/licenses/MIT>

This product includes software developed by the OpenSSL Project for use in the
OpenSSL Toolkit <https://www.openssl.org> and cryptographic software written by
Eric Young and UPnP software written by Thomas Bernard.<|MERGE_RESOLUTION|>--- conflicted
+++ resolved
@@ -9,11 +9,7 @@
 .B bitcoin-tx
 [\fI\,options\/\fR] \fI\,-create \/\fR[\fI\,commands\/\fR]   \fI\,Create hex-encoded bitcoin transaction\/\fR
 .SH DESCRIPTION
-<<<<<<< HEAD
-NdovuCoin Core bitcoin\-tx utility version v0.17.99.0
-=======
 Bitcoin Core bitcoin\-tx utility version v0.18.1.0
->>>>>>> 29d70264
 .SH OPTIONS
 .HP
 \-?
@@ -109,11 +105,7 @@
 .IP
 Set register NAME to given JSON\-STRING
 .SH COPYRIGHT
-<<<<<<< HEAD
-Copyright (C) 2009-2018 The NdovuCoin Core developers
-=======
 Copyright (C) 2009-2019 The Bitcoin Core developers
->>>>>>> 29d70264
 
 Please contribute if you find NdovuCoin Core useful. Visit
 <https://bitcoincore.org> for further information about the software.
