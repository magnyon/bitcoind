--- conflicted
+++ resolved
@@ -5,13 +5,8 @@
 - "precise"
 architectures:
 - "amd64"
-<<<<<<< HEAD
-packages: 
+packages:
 - "g++-multilib"
-=======
-packages:
-- "g++"
->>>>>>> 37e4d809
 - "git-core"
 - "pkg-config"
 - "autoconf2.13"
@@ -87,7 +82,6 @@
   find dash-* | sort | tar --no-recursion --mode='u+rw,go+r-w,a+X' --owner=0 --group=0 -c -T - | gzip -9n > ../$SOURCEDIST
   popd
 
-<<<<<<< HEAD
   ORIGPATH="$PATH"
   # Extract the release tarball into a dir for each host and build
   for i in ${HOSTS}; do
@@ -97,17 +91,6 @@
     INSTALLPATH=`pwd`/installed/${DISTNAME}
     mkdir -p ${INSTALLPATH}
     tar --strip-components=1 -xf ../$SOURCEDIST
-=======
-  # Build dynamic versions of everything
-  # (with static linking to boost and openssl as well a some non-OS deps)
-  mkdir -p distsrc
-  cd distsrc
-  tar --strip-components=1 -xf ../$DISTNAME
-  do_configure --bindir=$BINDIR
-  make $MAKEOPTS
-  make $MAKEOPTS install-strip
-  make $MAKEOPTS clean
->>>>>>> 37e4d809
 
     ./configure --prefix=${BASEPREFIX}/${i} --bindir=${INSTALLPATH}/bin --includedir=${INSTALLPATH}/include --libdir=${INSTALLPATH}/lib --disable-ccache --disable-maintainer-mode --disable-dependency-tracking ${CONFIGFLAGS}
     make ${MAKEOPTS}
