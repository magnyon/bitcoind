### Verify Binaries

#### Preparation:

Make sure you obtain the proper release signing key and verify the fingerprint with several independent sources.

```sh
<<<<<<< HEAD
$ gpg --fingerprint "NdovuCoin Core binary release signing key"
pub   4096R/36C2E964 2015-06-24 [expires: 2017-02-13]
=======
$ gpg --fingerprint "Bitcoin Core binary release signing key"
pub   4096R/36C2E964 2015-06-24 [expires: YYYY-MM-DD]
>>>>>>> a284bbbe
      Key fingerprint = 01EA 5486 DE18 A882 D4C2  6845 90C8 019E 36C2 E964
uid                  Wladimir J. van der Laan (NdovuCoin Core binary release signing key) <laanwj@gmail.com>
```

#### Usage:

This script attempts to download the signature file `SHA256SUMS.asc` from https://bitcoin.org.

It first checks if the signature passes, and then downloads the files specified in the file, and checks if the hashes of these files match those that are specified in the signature file.

The script returns 0 if everything passes the checks. It returns 1 if either the signature check or the hash check doesn't pass. If an error occurs the return value is 2.


```sh
./verify.sh bitcoin-core-0.11.2
./verify.sh bitcoin-core-0.12.0
./verify.sh bitcoin-core-0.13.0-rc3
```

If you only want to download the binaries of certain platform, add the corresponding suffix, e.g.:

```sh
./verify.sh bitcoin-core-0.11.2-osx
./verify.sh 0.12.0-linux
./verify.sh bitcoin-core-0.13.0-rc3-win64
```

If you do not want to keep the downloaded binaries, specify anything as the second parameter.

```sh
./verify.sh bitcoin-core-0.13.0 delete
```<|MERGE_RESOLUTION|>--- conflicted
+++ resolved
@@ -5,13 +5,8 @@
 Make sure you obtain the proper release signing key and verify the fingerprint with several independent sources.
 
 ```sh
-<<<<<<< HEAD
-$ gpg --fingerprint "NdovuCoin Core binary release signing key"
-pub   4096R/36C2E964 2015-06-24 [expires: 2017-02-13]
-=======
 $ gpg --fingerprint "Bitcoin Core binary release signing key"
 pub   4096R/36C2E964 2015-06-24 [expires: YYYY-MM-DD]
->>>>>>> a284bbbe
       Key fingerprint = 01EA 5486 DE18 A882 D4C2  6845 90C8 019E 36C2 E964
 uid                  Wladimir J. van der Laan (NdovuCoin Core binary release signing key) <laanwj@gmail.com>
 ```
