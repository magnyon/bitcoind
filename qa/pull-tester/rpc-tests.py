<<<<<<< HEAD
#!/usr/bin/env python2
# Copyright (c) 2014-2015 The Bitcoin Core developers
# Copyright (c) 2015-2016 The Bitcoin Unlimited developers
=======
#!/usr/bin/env python3
# Copyright (c) 2014-2016 The Bitcoin Core developers
>>>>>>> c1b74217
# Distributed under the MIT software license, see the accompanying
# file COPYING or http://www.opensource.org/licenses/mit-license.php.

"""
Run Regression Test Suite

This module calls down into individual test cases via subprocess. It will
forward all unrecognized arguments onto the individual test scripts, other
than:

    - `-h` or '--help': print help about all options
    - `-extended`: run the "extended" test suite in addition to the basic one.
    - `-extended-only`: run ONLY the "extended" test suite
    - `-list`: only list the test scripts, do not run. Works in combination
      with '-extended' and '-extended-only' too, to print subsets.
    - `-win`: signal that this is running in a Windows environment, and we
      should run the tests.
    - `--coverage`: this generates a basic coverage report for the RPC
      interface.

For more detailed help on options, run with '--help'.

For a description of arguments recognized by test scripts, see
`qa/pull-tester/test_framework/test_framework.py:BitcoinTestFramework.main`.

"""

import os
import time
import shutil
import sys
import subprocess
import tempfile
import re

sys.path.append("qa/pull-tester/")
from tests_config import *
from test_classes import RpcTest, Disabled, Skip

BOLD = ("","")
if os.name == 'posix':
    # primitive formatting on supported
    # terminal via ANSI escape sequences:
    BOLD = ('\033[0m', '\033[1m')

RPC_TESTS_DIR = SRCDIR + '/qa/rpc-tests/'

#If imported values are not defined then set to zero (or disabled)
if 'ENABLE_WALLET' not in vars():
    ENABLE_WALLET=0
if 'ENABLE_BITCOIND' not in vars():
    ENABLE_BITCOIND=0
if 'ENABLE_UTILS' not in vars():
    ENABLE_UTILS=0
if 'ENABLE_ZMQ' not in vars():
    ENABLE_ZMQ=0

ENABLE_COVERAGE=0

#Create a set to store arguments and create the passOn string
opts = set()
double_opts = set()  # BU: added for checking validity of -- opts
passOn = ""
p = re.compile("^--")
# some of the single-dash options applicable only to this runner script
# are also allowed in double-dash format (but are not passed on to the
# test scripts themselves)
private_single_opts = ('-h',
                       '-help',
                       '-list',
                       '-extended',
                       '-extended-only',
                       '-only-extended',
                       '-win')
private_double_opts = ('--list',
                       '--extended',
                       '--extended-only',
                       '--only-extended',
                       '--win')
test_script_opts = ('--tracerpc',
                    '--help',
                    '--noshutdown',
                    '--nocleanup',
                    '--srcdir',
                    '--tmpdir',
                    '--coveragedir',
                    '--mineblock',
                    '--randomseed',
                    '--testbinary',
                    '--refbinary')

def option_passed(option_without_dashes):
    """check if option was specified in single-dash or double-dash format"""
    return ('-' + option_without_dashes in opts
            or '--' + option_without_dashes in double_opts)

bold = ("","")
if (os.name == 'posix'):
    bold = ('\033[0m', '\033[1m')

for arg in sys.argv[1:]:
    if arg == '--coverage':
        ENABLE_COVERAGE = 1
    elif (p.match(arg) or arg in ('-h', '-help')):
        if arg not in private_double_opts:
            if arg == '-help' or arg == '-h':
                pass_arg = '--help'
            else:
                pass_arg = arg
            passOn += " " + pass_arg
        # add it to double_opts only for validation
        double_opts.add(arg)
    else:
        # this is for single-dash options only
        # they are interpreted only by this script
        opts.add(arg)

# check for unrecognized options
bad_opts_found = []
bad_opt_str="Unrecognized option: %s"
for o in opts | double_opts:
    if o.startswith('--'):
        if o not in test_script_opts + private_double_opts:
            print bad_opt_str % o
            bad_opts_found.append(o)
    elif o.startswith('-'):
        if o not in private_single_opts:
            print bad_opt_str % o
            bad_opts_found.append(o)
            print "Run with -h to get help on usage."
            sys.exit(1)

#Set env vars
if "BITCOIND" not in os.environ:
    os.environ["BITCOIND"] = BUILDDIR + '/src/bitcoind' + EXEEXT
if "BITCOINCLI" not in os.environ:
    os.environ["BITCOINCLI"] = BUILDDIR + '/src/bitcoin-cli' + EXEEXT

<<<<<<< HEAD
#Disable Windows tests by default
if EXEEXT == ".exe" and not option_passed('win'):
    print "Win tests currently disabled.  Use -win option to enable"
=======
if EXEEXT == ".exe" and "-win" not in opts:
    # https://github.com/bitcoin/bitcoin/commit/d52802551752140cf41f0d9a225a43e84404d3e9
    # https://github.com/bitcoin/bitcoin/pull/5677#issuecomment-136646964
    print("Win tests currently disabled by default.  Use -win option to enable")
>>>>>>> c1b74217
    sys.exit(0)

if not (ENABLE_WALLET == 1 and ENABLE_UTILS == 1 and ENABLE_BITCOIND == 1):
    print("No rpc tests to run. Wallet, utils, and bitcoind must all be enabled")
    sys.exit(0)

# python3-zmq may not be installed. Handle this gracefully and with some helpful info
if ENABLE_ZMQ:
    try:
        import zmq
    except ImportError as e:
        print("ERROR: \"import zmq\" failed. Set ENABLE_ZMQ=0 or " \
            "to run zmq tests, see dependency info in /qa/README.md.")
        raise e

#Tests
<<<<<<< HEAD
testScripts = [ RpcTest(t) for t in [
    'bip68-112-113-p2p',
    'wallet',
    'excessive',
    'listtransactions',
    'receivedby',
    'mempool_resurrect_test',
    'txn_doublespend --mineblock',
    'txn_clone',
    'getchaintips',
    'rawtransactions',
    'rest',
    'mempool_spendcoinbase',
    'mempool_reorg',
    Disabled('mempool_limit', "mempool priority changes causes create_lots_of_big_transactions to fail"),
    'httpbasics',
    'multi_rpc',
    'zapwallettxes',
    'proxy_test',
    'merkle_blocks',
    'fundrawtransaction',
    'signrawtransactions',
    'walletbackup',
    'nodehandling',
    'reindex',
    'decodescript',
    Disabled('p2p-fullblocktest', "TODO"),
    'blockchain',
    'disablewallet',
    Disabled('sendheaders', "BU requests INVs not headers -- in the future we may add support for headers, at least by treating them like INVs)"),
    'keypool',
    Disabled('prioritise_transaction', "TODO"),
    Disabled('invalidblockrequest', "TODO"),
    'invalidtxrequest',
    'abandonconflict',
    'p2p-versionbits-warning'
    ,
] ]

testScriptsExt = [ RpcTest(t) for t in [
    'txPerf',
    'excessive --extended',
    'bip9-softforks',
    'bip65-cltv',
    'bip65-cltv-p2p',
    Disabled('bip68-sequence', "TODO"),
    'bipdersig-p2p',
    'bipdersig',
    'getblocktemplate_longpoll',
    'getblocktemplate_proposals',
    'txn_doublespend',
    'txn_clone --mineblock',
    Disabled('pruning', "too much disk"),
    'forknotify',
    'invalidateblock',
    Disabled('rpcbind_test', "temporary, bug in libevent, see #6655"),
    'smartfees',
    'maxblocksinflight',
    'p2p-acceptblock',
    'mempool_packages',
    'maxuploadtarget',
    Disabled('replace-by-fee', "disabled while Replace By Fee is disabled in code")
] ]

#Enable ZMQ tests
if ENABLE_ZMQ == 1:
    testScripts.append(RpcTest('zmq_test'))


def show_wrapper_options():
    """ print command line options specific to wrapper """
    print "Wrapper options:"
    print
    print "  -extended/--extended  run the extended set of tests"
    print "  -only-extended / -extended-only\n" + \
          "  --only-extended / --extended-only\n" + \
          "                        run ONLY the extended tests"
    print "  -list / --list        only list test names"
    print "  -win / --win          signal running on Windows and run those tests"
    print "  -h / -help / --help   print this help"

=======
testScripts = [
    'bip68-112-113-p2p.py',
    'wallet.py',
    'listtransactions.py',
    'receivedby.py',
    'mempool_resurrect_test.py',
    'txn_doublespend.py --mineblock',
    'txn_clone.py',
    'getchaintips.py',
    'rawtransactions.py',
    'rest.py',
    'mempool_spendcoinbase.py',
    'mempool_reorg.py',
    'mempool_limit.py',
    'httpbasics.py',
    'multi_rpc.py',
    'zapwallettxes.py',
    'proxy_test.py',
    'merkle_blocks.py',
    'fundrawtransaction.py',
    'signrawtransactions.py',
    'walletbackup.py',
    'nodehandling.py',
    'reindex.py',
    'decodescript.py',
    'p2p-fullblocktest.py',
    'blockchain.py',
    'disablewallet.py',
    'sendheaders.py',
    'keypool.py',
    'prioritise_transaction.py',
    'invalidblockrequest.py',
    'invalidtxrequest.py',
    'abandonconflict.py',
    'p2p-versionbits-warning.py',
]
if ENABLE_ZMQ:
    testScripts.append('zmq_test.py')

testScriptsExt = [
    'bip9-softforks.py',
    'bip65-cltv.py',
    'bip65-cltv-p2p.py',
    'bip68-sequence.py',
    'bipdersig-p2p.py',
    'bipdersig.py',
    'getblocktemplate_longpoll.py',
    'getblocktemplate_proposals.py',
    'txn_doublespend.py',
    'txn_clone.py --mineblock',
    'pruning.py',
    'forknotify.py',
    'invalidateblock.py',
#    'rpcbind_test.py', #temporary, bug in libevent, see #6655
    'smartfees.py',
    'maxblocksinflight.py',
    'p2p-acceptblock.py',
    'mempool_packages.py',
    'maxuploadtarget.py',
    'replace-by-fee.py',
]

>>>>>>> c1b74217
def runtests():
    global passOn
    coverage = None
    execution_time = {}
    test_passed = {}
    test_failure_info = {}
    disabled = []
    skipped = []

    run_only_extended = option_passed('only-extended') or option_passed('extended-only')

    if option_passed('list'):
        if run_only_extended:
            for t in testScriptsExt:
                print t
        else:
            for t in testScripts:
                print t
            if option_passed('extended'):
                for t in testScriptsExt:
                    print t
        sys.exit(0)

    if ENABLE_COVERAGE:
        coverage = RPCCoverage()
        print("Initializing coverage directory at %s\n" % coverage.dir)

<<<<<<< HEAD
    if(ENABLE_WALLET == 1 and ENABLE_UTILS == 1 and ENABLE_BITCOIND == 1):
        rpcTestDir = RPC_TESTS_DIR
        buildDir   = BUILDDIR
        run_extended = option_passed('extended') or run_only_extended
        cov_flag = coverage.flag if coverage else ''
        flags = " --srcdir %s/src %s %s" % (buildDir, cov_flag, passOn)

        #Run Tests
        p = re.compile(" -h| --help| -help")
        for i in range(len(testScripts)):
            scriptname=re.sub(".py$", "", str(testScripts[i]).split(' ')[0])
            fullscriptcmd=str(testScripts[i])
            if ((len(opts) == 0
                    or p.match(passOn)
                    or option_passed('extended')
                    or option_passed('win')
                    or scriptname in opts
                    or (scriptname + '.py') in opts )
                and not run_only_extended):

                if testScripts[i].is_disabled():
                    print("Disabled testscript %s%s%s (reason: %s)" % (bold[1], testScripts[i], bold[0], testScripts[i].reason))
                    disabled.append(str(testScripts[i]))
                elif testScripts[i].is_skipped():
                    print("Skipping testscript %s%s%s on this platform (reason: %s)" % (bold[1], testScripts[i], bold[0], testScripts[i].reason))
                    skipped.append(str(testScripts[i]))
                else:
                    # not disabled or skipped - execute test (or print help if requested)

                    # print the wrapper-specific help options
                    if p.match(passOn):
                        show_wrapper_options()

                    if bad_opts_found:
                        if not ' --help' in passOn:
                            passOn += ' --help'

                    print("Running testscript %s%s%s ..." % (bold[1], testScripts[i], bold[0]))
                    time0 = time.time()
                    test_passed[fullscriptcmd] = False
                    try:
                        subprocess.check_call(
                            rpcTestDir + repr(testScripts[i]) + flags, shell=True)
                        test_passed[fullscriptcmd] = True
                    except subprocess.CalledProcessError as e:
                        test_failure_info[fullscriptcmd] = e
                        #print "CalledProcessError for test %s: %s" % (scriptname, e)

                    # exit if help was called
                    if p.match(passOn):
                        sys.exit(0)
                    else:
                        execution_time[fullscriptcmd] = int(time.time() - time0)
                        print "Duration: %s s\n" % execution_time[fullscriptcmd]

        # Run Extended Tests
        for i in range(len(testScriptsExt)):
            scriptname = re.sub(".py$", "", str(testScriptsExt[i]).split(' ')[0])
            fullscriptcmd=str(testScriptsExt[i])
            if (run_extended or str(testScriptsExt[i]) in opts
                    or re.sub(".py$", "", str(testScriptsExt[i])) in opts):

                if testScriptsExt[i].is_disabled():
                    print("Disabled testscript %s%s%s (reason: %s)" % (bold[1], testScriptsExt[i], bold[0], testScriptsExt[i].reason))
                    disabled.append(str(testScriptsExt[i]))
                elif testScripts[i].is_skipped():
                    print("Skipping testscript %s%s%s on this platform (reason: %s)" % (bold[1], testScriptsExt[i], bold[0], testScriptsExt[i].reason))
                    skipped.append(str(testScriptsExt[i]))
                elif fullscriptcmd not in execution_time.keys():
                    # not disabled, skipped or already executed - run test
                    print(
                        "Running 2nd level testscript "
                        + "%s%s%s ..." % (bold[1], testScriptsExt[i], bold[0]))
                    time0 = time.time()
                    test_passed[fullscriptcmd] = False
                    try:
                        subprocess.check_call(
                            rpcTestDir + repr(testScriptsExt[i]) + flags, shell=True)
                        test_passed[fullscriptcmd] = True
                    except subprocess.CalledProcessError as e:
                        test_failure_info[fullscriptcmd] = e
                        #print "CalledProcessError for test %s: %s" % (scriptname, e)
                    execution_time[fullscriptcmd] = int(time.time() - time0)
                    print "Duration: %s s\n" % execution_time[fullscriptcmd]
                else:
                    print "Skipping extended test name %s - already executed in regular\n" % scriptname

        if coverage:
            coverage.report_rpc_coverage()

            print("Cleaning up coverage data")
            coverage.cleanup()

        # show some overall results and aggregates
        print
        print "%-50s  Status    Time (s)" % "Test"
        print '-' * 70
        for k in sorted(execution_time.keys()):
            print "%-50s  %-6s    %7s" % (k, "PASS" if test_passed[k] else "FAILED", execution_time[k])
        for d in disabled:
            print "%-50s  %-8s" % (d, "DISABLED")
        for s in skipped:
            print "%-50s  %-8s" % (s, "SKIPPED")
        print '-' * 70
        print "%-44s  Total time (s): %7s" % (" ", sum(execution_time.values()))

        print
        print "%d test(s) passed / %d test(s) failed / %d test(s) executed" % (test_passed.values().count(True),
                                                                   test_passed.values().count(False),
                                                                   len(test_passed))
        print "%d test(s) disabled / %d test(s) skipped due to platform" % (len(disabled), len(skipped))

        # signal that tests have failed using exit code
        if test_passed.values().count(False):
            sys.exit(1)

    else:
        print "No rpc tests to run. Wallet, utils, and bitcoind must all be enabled"
=======
    rpcTestDir = buildDir + '/qa/rpc-tests/'
    run_extended = '-extended' in opts
    cov_flag = coverage.flag if coverage else ''
    flags = " --srcdir %s/src %s %s" % (buildDir, cov_flag, passOn)

    #Run Tests
    for i in range(len(testScripts)):
        if (len(opts) == 0
                or (len(opts) == 1 and "-win" in opts )
                or run_extended
                or testScripts[i] in opts
                or re.sub(".py$", "", testScripts[i]) in opts ):

            print("Running testscript %s%s%s ..." % (bold[1], testScripts[i], bold[0]))
            time0 = time.time()
            subprocess.check_call(
                rpcTestDir + testScripts[i] + flags, shell=True)
            print("Duration: %s s\n" % (int(time.time() - time0)))

            # exit if help is called so we print just one set of
            # instructions
            p = re.compile(" -h| --help")
            if p.match(passOn):
                sys.exit(0)

    # Run Extended Tests
    for i in range(len(testScriptsExt)):
        if (run_extended or testScriptsExt[i] in opts
                or re.sub(".py$", "", testScriptsExt[i]) in opts):

            print(
                "Running 2nd level testscript "
                + "%s%s%s ..." % (bold[1], testScriptsExt[i], bold[0]))
            time0 = time.time()
            subprocess.check_call(
                rpcTestDir + testScriptsExt[i] + flags, shell=True)
            print("Duration: %s s\n" % (int(time.time() - time0)))

    if coverage:
        coverage.report_rpc_coverage()

        print("Cleaning up coverage data")
        coverage.cleanup()
>>>>>>> c1b74217


class RPCCoverage(object):
    """
    Coverage reporting utilities for pull-tester.

    Coverage calculation works by having each test script subprocess write
    coverage files into a particular directory. These files contain the RPC
    commands invoked during testing, as well as a complete listing of RPC
    commands per `bitcoin-cli help` (`rpc_interface.txt`).

    After all tests complete, the commands run are combined and diff'd against
    the complete list to calculate uncovered RPC commands.

    See also: qa/rpc-tests/test_framework/coverage.py

    """
    def __init__(self):
        self.dir = tempfile.mkdtemp(prefix="coverage")
        self.flag = '--coveragedir %s' % self.dir

    def report_rpc_coverage(self):
        """
        Print out RPC commands that were unexercised by tests.

        """
        uncovered = self._get_uncovered_rpc_commands()

        if uncovered:
            print("Uncovered RPC commands:")
            print("".join(("  - %s\n" % i) for i in sorted(uncovered)))
        else:
            print("All RPC commands covered.")

    def cleanup(self):
        return shutil.rmtree(self.dir)

    def _get_uncovered_rpc_commands(self):
        """
        Return a set of currently untested RPC commands.

        """
        # This is shared from `qa/rpc-tests/test-framework/coverage.py`
        REFERENCE_FILENAME = 'rpc_interface.txt'
        COVERAGE_FILE_PREFIX = 'coverage.'

        coverage_ref_filename = os.path.join(self.dir, REFERENCE_FILENAME)
        coverage_filenames = set()
        all_cmds = set()
        covered_cmds = set()

        if not os.path.isfile(coverage_ref_filename):
            raise RuntimeError("No coverage reference found")

        with open(coverage_ref_filename, 'r') as f:
            all_cmds.update([i.strip() for i in f.readlines()])

        for root, dirs, files in os.walk(self.dir):
            for filename in files:
                if filename.startswith(COVERAGE_FILE_PREFIX):
                    coverage_filenames.add(os.path.join(root, filename))

        for filename in coverage_filenames:
            with open(filename, 'r') as f:
                covered_cmds.update([i.strip() for i in f.readlines()])

        return all_cmds - covered_cmds


if __name__ == '__main__':
    runtests()<|MERGE_RESOLUTION|>--- conflicted
+++ resolved
@@ -1,11 +1,6 @@
-<<<<<<< HEAD
-#!/usr/bin/env python2
+#!/usr/bin/env python3
 # Copyright (c) 2014-2015 The Bitcoin Core developers
 # Copyright (c) 2015-2016 The Bitcoin Unlimited developers
-=======
-#!/usr/bin/env python3
-# Copyright (c) 2014-2016 The Bitcoin Core developers
->>>>>>> c1b74217
 # Distributed under the MIT software license, see the accompanying
 # file COPYING or http://www.opensource.org/licenses/mit-license.php.
 
@@ -32,7 +27,7 @@
 `qa/pull-tester/test_framework/test_framework.py:BitcoinTestFramework.main`.
 
 """
-
+import pdb
 import os
 import time
 import shutil
@@ -129,13 +124,13 @@
 for o in opts | double_opts:
     if o.startswith('--'):
         if o not in test_script_opts + private_double_opts:
-            print bad_opt_str % o
+            print(bad_opt_str % o)
             bad_opts_found.append(o)
     elif o.startswith('-'):
         if o not in private_single_opts:
-            print bad_opt_str % o
+            print(bad_opt_str % o)
             bad_opts_found.append(o)
-            print "Run with -h to get help on usage."
+            print("Run with -h to get help on usage.")
             sys.exit(1)
 
 #Set env vars
@@ -144,16 +139,9 @@
 if "BITCOINCLI" not in os.environ:
     os.environ["BITCOINCLI"] = BUILDDIR + '/src/bitcoin-cli' + EXEEXT
 
-<<<<<<< HEAD
 #Disable Windows tests by default
 if EXEEXT == ".exe" and not option_passed('win'):
-    print "Win tests currently disabled.  Use -win option to enable"
-=======
-if EXEEXT == ".exe" and "-win" not in opts:
-    # https://github.com/bitcoin/bitcoin/commit/d52802551752140cf41f0d9a225a43e84404d3e9
-    # https://github.com/bitcoin/bitcoin/pull/5677#issuecomment-136646964
-    print("Win tests currently disabled by default.  Use -win option to enable")
->>>>>>> c1b74217
+    print("Win tests currently disabled.  Use -win option to enable")
     sys.exit(0)
 
 if not (ENABLE_WALLET == 1 and ENABLE_UTILS == 1 and ENABLE_BITCOIND == 1):
@@ -170,7 +158,6 @@
         raise e
 
 #Tests
-<<<<<<< HEAD
 testScripts = [ RpcTest(t) for t in [
     'bip68-112-113-p2p',
     'wallet',
@@ -242,80 +229,16 @@
 
 def show_wrapper_options():
     """ print command line options specific to wrapper """
-    print "Wrapper options:"
-    print
-    print "  -extended/--extended  run the extended set of tests"
-    print "  -only-extended / -extended-only\n" + \
+    print( "Wrapper options:")
+    print()
+    print( "  -extended/--extended  run the extended set of tests")
+    print( "  -only-extended / -extended-only\n" + \
           "  --only-extended / --extended-only\n" + \
-          "                        run ONLY the extended tests"
-    print "  -list / --list        only list test names"
-    print "  -win / --win          signal running on Windows and run those tests"
-    print "  -h / -help / --help   print this help"
-
-=======
-testScripts = [
-    'bip68-112-113-p2p.py',
-    'wallet.py',
-    'listtransactions.py',
-    'receivedby.py',
-    'mempool_resurrect_test.py',
-    'txn_doublespend.py --mineblock',
-    'txn_clone.py',
-    'getchaintips.py',
-    'rawtransactions.py',
-    'rest.py',
-    'mempool_spendcoinbase.py',
-    'mempool_reorg.py',
-    'mempool_limit.py',
-    'httpbasics.py',
-    'multi_rpc.py',
-    'zapwallettxes.py',
-    'proxy_test.py',
-    'merkle_blocks.py',
-    'fundrawtransaction.py',
-    'signrawtransactions.py',
-    'walletbackup.py',
-    'nodehandling.py',
-    'reindex.py',
-    'decodescript.py',
-    'p2p-fullblocktest.py',
-    'blockchain.py',
-    'disablewallet.py',
-    'sendheaders.py',
-    'keypool.py',
-    'prioritise_transaction.py',
-    'invalidblockrequest.py',
-    'invalidtxrequest.py',
-    'abandonconflict.py',
-    'p2p-versionbits-warning.py',
-]
-if ENABLE_ZMQ:
-    testScripts.append('zmq_test.py')
-
-testScriptsExt = [
-    'bip9-softforks.py',
-    'bip65-cltv.py',
-    'bip65-cltv-p2p.py',
-    'bip68-sequence.py',
-    'bipdersig-p2p.py',
-    'bipdersig.py',
-    'getblocktemplate_longpoll.py',
-    'getblocktemplate_proposals.py',
-    'txn_doublespend.py',
-    'txn_clone.py --mineblock',
-    'pruning.py',
-    'forknotify.py',
-    'invalidateblock.py',
-#    'rpcbind_test.py', #temporary, bug in libevent, see #6655
-    'smartfees.py',
-    'maxblocksinflight.py',
-    'p2p-acceptblock.py',
-    'mempool_packages.py',
-    'maxuploadtarget.py',
-    'replace-by-fee.py',
-]
-
->>>>>>> c1b74217
+          "                        run ONLY the extended tests")
+    print( "  -list / --list        only list test names")
+    print( "  -win / --win          signal running on Windows and run those tests")
+    print( "  -h / -help / --help   print this help")
+
 def runtests():
     global passOn
     coverage = None
@@ -330,20 +253,19 @@
     if option_passed('list'):
         if run_only_extended:
             for t in testScriptsExt:
-                print t
+                print(t)
         else:
             for t in testScripts:
-                print t
+                print(t)
             if option_passed('extended'):
                 for t in testScriptsExt:
-                    print t
+                    print(t)
         sys.exit(0)
 
     if ENABLE_COVERAGE:
         coverage = RPCCoverage()
         print("Initializing coverage directory at %s\n" % coverage.dir)
 
-<<<<<<< HEAD
     if(ENABLE_WALLET == 1 and ENABLE_UTILS == 1 and ENABLE_BITCOIND == 1):
         rpcTestDir = RPC_TESTS_DIR
         buildDir   = BUILDDIR
@@ -390,14 +312,14 @@
                         test_passed[fullscriptcmd] = True
                     except subprocess.CalledProcessError as e:
                         test_failure_info[fullscriptcmd] = e
-                        #print "CalledProcessError for test %s: %s" % (scriptname, e)
+                        print("CalledProcessError for test %s: %s" % (scriptname, e))
 
                     # exit if help was called
                     if p.match(passOn):
                         sys.exit(0)
                     else:
                         execution_time[fullscriptcmd] = int(time.time() - time0)
-                        print "Duration: %s s\n" % execution_time[fullscriptcmd]
+                        print("Duration: %s s\n" % execution_time[fullscriptcmd])
 
         # Run Extended Tests
         for i in range(len(testScriptsExt)):
@@ -427,9 +349,9 @@
                         test_failure_info[fullscriptcmd] = e
                         #print "CalledProcessError for test %s: %s" % (scriptname, e)
                     execution_time[fullscriptcmd] = int(time.time() - time0)
-                    print "Duration: %s s\n" % execution_time[fullscriptcmd]
+                    print("Duration: %s s\n" % execution_time[fullscriptcmd])
                 else:
-                    print "Skipping extended test name %s - already executed in regular\n" % scriptname
+                    print("Skipping extended test name %s - already executed in regular\n" % scriptname)
 
         if coverage:
             coverage.report_rpc_coverage()
@@ -438,75 +360,30 @@
             coverage.cleanup()
 
         # show some overall results and aggregates
-        print
-        print "%-50s  Status    Time (s)" % "Test"
-        print '-' * 70
+        print()
+        print("%-50s  Status    Time (s)" % "Test")
+        print('-' * 70)
         for k in sorted(execution_time.keys()):
-            print "%-50s  %-6s    %7s" % (k, "PASS" if test_passed[k] else "FAILED", execution_time[k])
+            print("%-50s  %-6s    %7s" % (k, "PASS" if test_passed[k] else "FAILED", execution_time[k]))
         for d in disabled:
-            print "%-50s  %-8s" % (d, "DISABLED")
+            print("%-50s  %-8s" % (d, "DISABLED"))
         for s in skipped:
-            print "%-50s  %-8s" % (s, "SKIPPED")
-        print '-' * 70
-        print "%-44s  Total time (s): %7s" % (" ", sum(execution_time.values()))
-
-        print
-        print "%d test(s) passed / %d test(s) failed / %d test(s) executed" % (test_passed.values().count(True),
-                                                                   test_passed.values().count(False),
-                                                                   len(test_passed))
-        print "%d test(s) disabled / %d test(s) skipped due to platform" % (len(disabled), len(skipped))
+            print("%-50s  %-8s" % (s, "SKIPPED"))
+        print('-' * 70)
+        print("%-44s  Total time (s): %7s" % (" ", sum(execution_time.values())))
+
+        print()
+        print("%d test(s) passed / %d test(s) failed / %d test(s) executed" % (list(test_passed.values()).count(True),
+                                                                   list(test_passed.values()).count(False),
+                                                                   len(test_passed)))
+        print("%d test(s) disabled / %d test(s) skipped due to platform" % (len(disabled), len(skipped)))
 
         # signal that tests have failed using exit code
-        if test_passed.values().count(False):
+        if list(test_passed.values()).count(False):
             sys.exit(1)
 
     else:
-        print "No rpc tests to run. Wallet, utils, and bitcoind must all be enabled"
-=======
-    rpcTestDir = buildDir + '/qa/rpc-tests/'
-    run_extended = '-extended' in opts
-    cov_flag = coverage.flag if coverage else ''
-    flags = " --srcdir %s/src %s %s" % (buildDir, cov_flag, passOn)
-
-    #Run Tests
-    for i in range(len(testScripts)):
-        if (len(opts) == 0
-                or (len(opts) == 1 and "-win" in opts )
-                or run_extended
-                or testScripts[i] in opts
-                or re.sub(".py$", "", testScripts[i]) in opts ):
-
-            print("Running testscript %s%s%s ..." % (bold[1], testScripts[i], bold[0]))
-            time0 = time.time()
-            subprocess.check_call(
-                rpcTestDir + testScripts[i] + flags, shell=True)
-            print("Duration: %s s\n" % (int(time.time() - time0)))
-
-            # exit if help is called so we print just one set of
-            # instructions
-            p = re.compile(" -h| --help")
-            if p.match(passOn):
-                sys.exit(0)
-
-    # Run Extended Tests
-    for i in range(len(testScriptsExt)):
-        if (run_extended or testScriptsExt[i] in opts
-                or re.sub(".py$", "", testScriptsExt[i]) in opts):
-
-            print(
-                "Running 2nd level testscript "
-                + "%s%s%s ..." % (bold[1], testScriptsExt[i], bold[0]))
-            time0 = time.time()
-            subprocess.check_call(
-                rpcTestDir + testScriptsExt[i] + flags, shell=True)
-            print("Duration: %s s\n" % (int(time.time() - time0)))
-
-    if coverage:
-        coverage.report_rpc_coverage()
-
-        print("Cleaning up coverage data")
-        coverage.cleanup()
->>>>>>> c1b74217
+        print("No rpc tests to run. Wallet, utils, and bitcoind must all be enabled")
 
 
 class RPCCoverage(object):
