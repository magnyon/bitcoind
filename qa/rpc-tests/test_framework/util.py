<<<<<<< HEAD
# Copyright (c) 2014-2015 The Bitcoin Core developers
=======
#!/usr/bin/env python3
# Copyright (c) 2014-2016 The Bitcoin Core developers
>>>>>>> 0d719145
# Distributed under the MIT software license, see the accompanying
# file COPYING or http://www.opensource.org/licenses/mit-license.php.


#
# Helpful routines for regression testing
#

import os
import sys

from binascii import hexlify, unhexlify
from base64 import b64encode
from decimal import Decimal, ROUND_DOWN
import json
import http.client
import random
import shutil
import subprocess
import time
import re
import errno

from . import coverage
from .authproxy import AuthServiceProxy, JSONRPCException

COVERAGE_DIR = None

# The maximum number of nodes a single test can spawn
MAX_NODES = 8
# Don't assign rpc or p2p ports lower than this
PORT_MIN = 11000
# The number of ports to "reserve" for p2p and rpc, each
PORT_RANGE = 5000

BITCOIND_PROC_WAIT_TIMEOUT = 60


class PortSeed:
    # Must be initialized with a unique integer for each process
    n = None

#Set Mocktime default to OFF.
#MOCKTIME is only needed for scripts that use the
#cached version of the blockchain.  If the cached
#version of the blockchain is used without MOCKTIME
#then the mempools will not sync due to IBD.
MOCKTIME = 0

def enable_mocktime():
    #For backwared compatibility of the python scripts
    #with previous versions of the cache, set MOCKTIME 
    #to Jan 1, 2014 + (201 * 10 * 60)
    global MOCKTIME
    MOCKTIME = 1388534400 + (201 * 10 * 60)

def disable_mocktime():
    global MOCKTIME
    MOCKTIME = 0

def get_mocktime():
    return MOCKTIME

def enable_coverage(dirname):
    """Maintain a log of which RPC calls are made during testing."""
    global COVERAGE_DIR
    COVERAGE_DIR = dirname


def get_rpc_proxy(url, node_number, timeout=None):
    """
    Args:
        url (str): URL of the RPC server to call
        node_number (int): the node number (or id) that this calls to

    Kwargs:
        timeout (int): HTTP timeout in seconds

    Returns:
        AuthServiceProxy. convenience object for making RPC calls.

    """
    proxy_kwargs = {}
    if timeout is not None:
        proxy_kwargs['timeout'] = timeout

    proxy = AuthServiceProxy(url, **proxy_kwargs)
    proxy.url = url  # store URL on proxy for info

    coverage_logfile = coverage.get_filename(
        COVERAGE_DIR, node_number) if COVERAGE_DIR else None

    return coverage.AuthServiceProxyWrapper(proxy, coverage_logfile)


def p2p_port(n):
    assert(n <= MAX_NODES)
    return PORT_MIN + n + (MAX_NODES * PortSeed.n) % (PORT_RANGE - 1 - MAX_NODES)

def rpc_port(n):
    return PORT_MIN + PORT_RANGE + n + (MAX_NODES * PortSeed.n) % (PORT_RANGE - 1 - MAX_NODES)

def check_json_precision():
    """Make sure json library being used does not lose precision converting BTC values"""
    n = Decimal("20000000.00000003")
    satoshis = int(json.loads(json.dumps(float(n)))*1.0e8)
    if satoshis != 2000000000000003:
        raise RuntimeError("JSON encode/decode loses precision")

def count_bytes(hex_string):
    return len(bytearray.fromhex(hex_string))

def bytes_to_hex_str(byte_str):
    return hexlify(byte_str).decode('ascii')

def hex_str_to_bytes(hex_str):
    return unhexlify(hex_str.encode('ascii'))

def str_to_b64str(string):
    return b64encode(string.encode('utf-8')).decode('ascii')

def sync_blocks(rpc_connections, wait=1, timeout=60):
    """
    Wait until everybody has the same tip
    """
    while timeout > 0:
        tips = [ x.getbestblockhash() for x in rpc_connections ]
        if tips == [ tips[0] ]*len(tips):
            return True
        time.sleep(wait)
        timeout -= wait
    raise AssertionError("Block sync failed")

def sync_mempools(rpc_connections, wait=1, timeout=60):
    """
    Wait until everybody has the same transactions in their memory
    pools
    """
    while timeout > 0:
        pool = set(rpc_connections[0].getrawmempool())
        num_match = 1
        for i in range(1, len(rpc_connections)):
            if set(rpc_connections[i].getrawmempool()) == pool:
                num_match = num_match+1
        if num_match == len(rpc_connections):
            return True
        time.sleep(wait)
        timeout -= wait
    raise AssertionError("Mempool sync failed")

bitcoind_processes = {}

def initialize_datadir(dirname, n):
    datadir = os.path.join(dirname, "node"+str(n))
    if not os.path.isdir(datadir):
        os.makedirs(datadir)
<<<<<<< HEAD
    with open(os.path.join(datadir, "bitcoin.conf"), 'w') as f:
        f.write("regtest=1\n")
        f.write("rpcuser=rt\n")
        f.write("rpcpassword=rt\n")
=======
    rpc_u, rpc_p = rpc_auth_pair(n)
    with open(os.path.join(datadir, "bitcoin.conf"), 'w', encoding='utf8') as f:
        f.write("regtest=1\n")
        f.write("rpcuser=" + rpc_u + "\n")
        f.write("rpcpassword=" + rpc_p + "\n")
>>>>>>> 0d719145
        f.write("port="+str(p2p_port(n))+"\n")
        f.write("rpcport="+str(rpc_port(n))+"\n")
        f.write("listenonion=0\n")
    return datadir

def rpc_auth_pair(n):
    return 'rpcuser💻' + str(n), 'rpcpass🔑' + str(n)

def rpc_url(i, rpchost=None):
    rpc_u, rpc_p = rpc_auth_pair(i)
    host = '127.0.0.1'
    port = rpc_port(i)
    if rpchost:
        parts = rpchost.split(':')
        if len(parts) == 2:
            host, port = parts
        else:
            host = rpchost
    return "http://%s:%s@%s:%d" % (rpc_u, rpc_p, host, int(port))

def wait_for_bitcoind_start(process, url, i):
    '''
    Wait for bitcoind to start. This means that RPC is accessible and fully initialized.
    Raise an exception if bitcoind exits during initialization.
    '''
    while True:
        if process.poll() is not None:
            raise Exception('bitcoind exited with status %i during initialization' % process.returncode)
        try:
            rpc = get_rpc_proxy(url, i)
            blocks = rpc.getblockcount()
            break # break out of loop on success
        except IOError as e:
            if e.errno != errno.ECONNREFUSED: # Port not yet open?
                raise # unknown IO error
        except JSONRPCException as e: # Initialization phase
            if e.error['code'] != -28: # RPC in warmup?
                raise # unkown JSON RPC exception
        time.sleep(0.25)

def initialize_chain(test_dir, num_nodes):
    """
    Create a cache of a 200-block-long chain (with wallet) for MAX_NODES
    Afterward, create num_nodes copies from the cache
    """

    assert num_nodes <= MAX_NODES
    create_cache = False
    for i in range(MAX_NODES):
        if not os.path.isdir(os.path.join('cache', 'node'+str(i))):
            create_cache = True
            break

    if create_cache:

        #find and delete old cache directories if any exist
        for i in range(MAX_NODES):
            if os.path.isdir(os.path.join("cache","node"+str(i))):
                shutil.rmtree(os.path.join("cache","node"+str(i)))

        # Create cache directories, run bitcoinds:
        for i in range(MAX_NODES):
            datadir=initialize_datadir("cache", i)
            args = [ os.getenv("BITCOIND", "bitcoind"), "-server", "-keypool=1", "-datadir="+datadir, "-discover=0" ]
            if i > 0:
                args.append("-connect=127.0.0.1:"+str(p2p_port(0)))
            bitcoind_processes[i] = subprocess.Popen(args)
            if os.getenv("PYTHON_DEBUG", ""):
                print("initialize_chain: bitcoind started, waiting for RPC to come up")
            wait_for_bitcoind_start(bitcoind_processes[i], rpc_url(i), i)
            if os.getenv("PYTHON_DEBUG", ""):
                print("initialize_chain: RPC succesfully started")

        rpcs = []
        for i in range(MAX_NODES):
            try:
                rpcs.append(get_rpc_proxy(rpc_url(i), i))
            except:
                sys.stderr.write("Error connecting to "+url+"\n")
                sys.exit(1)

        # Create a 200-block-long chain; each of the 4 first nodes
        # gets 25 mature blocks and 25 immature.
        # Note: To preserve compatibility with older versions of
        # initialize_chain, only 4 nodes will generate coins.
        #
        # blocks are created with timestamps 10 minutes apart
        # starting from 2010 minutes in the past
        enable_mocktime()
        block_time = get_mocktime() - (201 * 10 * 60)
        for i in range(2):
            for peer in range(4):
                for j in range(25):
                    set_node_times(rpcs, block_time)
                    rpcs[peer].generate(1)
                    block_time += 10*60
                # Must sync before next peer starts generating blocks
                sync_blocks(rpcs)

        # Shut them down, and clean up cache directories:
        stop_nodes(rpcs)
        disable_mocktime()
        for i in range(MAX_NODES):
            os.remove(log_filename("cache", i, "debug.log"))
            os.remove(log_filename("cache", i, "db.log"))
            os.remove(log_filename("cache", i, "peers.dat"))
            os.remove(log_filename("cache", i, "fee_estimates.dat"))

    for i in range(num_nodes):
        from_dir = os.path.join("cache", "node"+str(i))
        to_dir = os.path.join(test_dir,  "node"+str(i))
        shutil.copytree(from_dir, to_dir)
        initialize_datadir(test_dir, i) # Overwrite port/rpcport in bitcoin.conf

def initialize_chain_clean(test_dir, num_nodes):
    """
    Create an empty blockchain and num_nodes wallets.
    Useful if a test case wants complete control over initialization.
    """
    for i in range(num_nodes):
        datadir=initialize_datadir(test_dir, i)


def _rpchost_to_args(rpchost):
    '''Convert optional IP:port spec to rpcconnect/rpcport args'''
    if rpchost is None:
        return []

    match = re.match('(\[[0-9a-fA-f:]+\]|[^:]+)(?::([0-9]+))?$', rpchost)
    if not match:
        raise ValueError('Invalid RPC host spec ' + rpchost)

    rpcconnect = match.group(1)
    rpcport = match.group(2)

    if rpcconnect.startswith('['): # remove IPv6 [...] wrapping
        rpcconnect = rpcconnect[1:-1]

    rv = ['-rpcconnect=' + rpcconnect]
    if rpcport:
        rv += ['-rpcport=' + rpcport]
    return rv

def start_node(i, dirname, extra_args=None, rpchost=None, timewait=None, binary=None):
    """
    Start a bitcoind and return RPC connection to it
    """
    datadir = os.path.join(dirname, "node"+str(i))
    if binary is None:
        binary = os.getenv("BITCOIND", "bitcoind")
<<<<<<< HEAD
    # RPC tests still depend on free transactions
    args = [ binary, "-datadir="+datadir, "-server", "-keypool=1", "-discover=0", "-rest", "-blockprioritysize=50000" ]
=======
    args = [ binary, "-datadir="+datadir, "-server", "-keypool=1", "-discover=0", "-rest", "-mocktime="+str(get_mocktime()) ]
>>>>>>> 0d719145
    if extra_args is not None: args.extend(extra_args)
    bitcoind_processes[i] = subprocess.Popen(args)
    if os.getenv("PYTHON_DEBUG", ""):
        print("start_node: bitcoind started, waiting for RPC to come up")
    url = rpc_url(i, rpchost)
    wait_for_bitcoind_start(bitcoind_processes[i], url, i)
    if os.getenv("PYTHON_DEBUG", ""):
        print("start_node: RPC succesfully started")
    proxy = get_rpc_proxy(url, i, timeout=timewait)

    if COVERAGE_DIR:
        coverage.write_all_rpc_commands(COVERAGE_DIR, proxy)

    return proxy

def start_nodes(num_nodes, dirname, extra_args=None, rpchost=None, timewait=None, binary=None):
    """
    Start multiple bitcoinds, return RPC connections to them
    """
    if extra_args is None: extra_args = [ None for _ in range(num_nodes) ]
    if binary is None: binary = [ None for _ in range(num_nodes) ]
    rpcs = []
    try:
        for i in range(num_nodes):
            rpcs.append(start_node(i, dirname, extra_args[i], rpchost, timewait=timewait, binary=binary[i]))
    except: # If one node failed to start, stop the others
        stop_nodes(rpcs)
        raise
    return rpcs

def log_filename(dirname, n_node, logname):
    return os.path.join(dirname, "node"+str(n_node), "regtest", logname)

def stop_node(node, i):
    try:
        node.stop()
    except http.client.CannotSendRequest as e:
        print("WARN: Unable to stop node: " + repr(e))
    bitcoind_processes[i].wait(timeout=BITCOIND_PROC_WAIT_TIMEOUT)
    del bitcoind_processes[i]

def stop_nodes(nodes):
    for node in nodes:
        try:
            node.stop()
        except http.client.CannotSendRequest as e:
            print("WARN: Unable to stop node: " + repr(e))
    del nodes[:] # Emptying array closes connections as a side effect
    wait_bitcoinds()

def set_node_times(nodes, t):
    for node in nodes:
        node.setmocktime(t)

def wait_bitcoinds():
    # Wait for all bitcoinds to cleanly exit
    for bitcoind in bitcoind_processes.values():
        bitcoind.wait(timeout=BITCOIND_PROC_WAIT_TIMEOUT)
    bitcoind_processes.clear()

def connect_nodes(from_connection, node_num):
    ip_port = "127.0.0.1:"+str(p2p_port(node_num))
    from_connection.addnode(ip_port, "onetry")
    # poll until version handshake complete to avoid race conditions
    # with transaction relaying
    while any(peer['version'] == 0 for peer in from_connection.getpeerinfo()):
        time.sleep(0.1)

def connect_nodes_bi(nodes, a, b):
    connect_nodes(nodes[a], b)
    connect_nodes(nodes[b], a)

def find_output(node, txid, amount):
    """
    Return index to output of txid with value amount
    Raises exception if there is none.
    """
    txdata = node.getrawtransaction(txid, 1)
    for i in range(len(txdata["vout"])):
        if txdata["vout"][i]["value"] == amount:
            return i
    raise RuntimeError("find_output txid %s : %s not found"%(txid,str(amount)))


def gather_inputs(from_node, amount_needed, confirmations_required=1):
    """
    Return a random set of unspent txouts that are enough to pay amount_needed
    """
    assert(confirmations_required >=0)
    utxo = from_node.listunspent(confirmations_required)
    random.shuffle(utxo)
    inputs = []
    total_in = Decimal("0.00000000")
    while total_in < amount_needed and len(utxo) > 0:
        t = utxo.pop()
        total_in += t["amount"]
        inputs.append({ "txid" : t["txid"], "vout" : t["vout"], "address" : t["address"] } )
    if total_in < amount_needed:
        raise RuntimeError("Insufficient funds: need %d, have %d"%(amount_needed, total_in))
    return (total_in, inputs)

def make_change(from_node, amount_in, amount_out, fee):
    """
    Create change output(s), return them
    """
    outputs = {}
    amount = amount_out+fee
    change = amount_in - amount
    if change > amount*2:
        # Create an extra change output to break up big inputs
        change_address = from_node.getnewaddress()
        # Split change in two, being careful of rounding:
        outputs[change_address] = Decimal(change/2).quantize(Decimal('0.00000001'), rounding=ROUND_DOWN)
        change = amount_in - amount - outputs[change_address]
    if change > 0:
        outputs[from_node.getnewaddress()] = change
    return outputs

def send_zeropri_transaction(from_node, to_node, amount, fee):
    """
    Create&broadcast a zero-priority transaction.
    Returns (txid, hex-encoded-txdata)
    Ensures transaction is zero-priority by first creating a send-to-self,
    then using its output
    """

    # Create a send-to-self with confirmed inputs:
    self_address = from_node.getnewaddress()
    (total_in, inputs) = gather_inputs(from_node, amount+fee*2)
    outputs = make_change(from_node, total_in, amount+fee, fee)
    outputs[self_address] = float(amount+fee)

    self_rawtx = from_node.createrawtransaction(inputs, outputs)
    self_signresult = from_node.signrawtransaction(self_rawtx)
    self_txid = from_node.sendrawtransaction(self_signresult["hex"], True)

    vout = find_output(from_node, self_txid, amount+fee)
    # Now immediately spend the output to create a 1-input, 1-output
    # zero-priority transaction:
    inputs = [ { "txid" : self_txid, "vout" : vout } ]
    outputs = { to_node.getnewaddress() : float(amount) }

    rawtx = from_node.createrawtransaction(inputs, outputs)
    signresult = from_node.signrawtransaction(rawtx)
    txid = from_node.sendrawtransaction(signresult["hex"], True)

    return (txid, signresult["hex"])

def random_zeropri_transaction(nodes, amount, min_fee, fee_increment, fee_variants):
    """
    Create a random zero-priority transaction.
    Returns (txid, hex-encoded-transaction-data, fee)
    """
    from_node = random.choice(nodes)
    to_node = random.choice(nodes)
    fee = min_fee + fee_increment*random.randint(0,fee_variants)
    (txid, txhex) = send_zeropri_transaction(from_node, to_node, amount, fee)
    return (txid, txhex, fee)

def random_transaction(nodes, amount, min_fee, fee_increment, fee_variants):
    """
    Create a random transaction.
    Returns (txid, hex-encoded-transaction-data, fee)
    """
    from_node = random.choice(nodes)
    to_node = random.choice(nodes)
    fee = min_fee + fee_increment*random.randint(0,fee_variants)

    (total_in, inputs) = gather_inputs(from_node, amount+fee)
    outputs = make_change(from_node, total_in, amount, fee)
    outputs[to_node.getnewaddress()] = float(amount)

    rawtx = from_node.createrawtransaction(inputs, outputs)
    signresult = from_node.signrawtransaction(rawtx)
    txid = from_node.sendrawtransaction(signresult["hex"], True)

    return (txid, signresult["hex"], fee)

def assert_fee_amount(fee, tx_size, fee_per_kB):
    """Assert the fee was in range"""
    target_fee = tx_size * fee_per_kB / 1000
    if fee < target_fee:
        raise AssertionError("Fee of %s BTC too low! (Should be %s BTC)"%(str(fee), str(target_fee)))
    # allow the wallet's estimation to be at most 2 bytes off
    if fee > (tx_size + 2) * fee_per_kB / 1000:
        raise AssertionError("Fee of %s BTC too high! (Should be %s BTC)"%(str(fee), str(target_fee)))

def assert_equal(thing1, thing2):
    if thing1 != thing2:
        raise AssertionError("%s != %s"%(str(thing1),str(thing2)))

def assert_greater_than(thing1, thing2):
    if thing1 <= thing2:
        raise AssertionError("%s <= %s"%(str(thing1),str(thing2)))

def assert_raises(exc, fun, *args, **kwds):
    assert_raises_message(exc, None, fun, *args, **kwds)

def assert_raises_message(exc, message, fun, *args, **kwds):
    try:
        fun(*args, **kwds)
    except exc as e:
        if message is not None and message not in e.error['message']:
            raise AssertionError("Expected substring not found:"+e.error['message'])
    except Exception as e:
        raise AssertionError("Unexpected exception raised: "+type(e).__name__)
    else:
        raise AssertionError("No exception raised")

def assert_is_hex_string(string):
    try:
        int(string, 16)
    except Exception as e:
        raise AssertionError(
            "Couldn't interpret %r as hexadecimal; raised: %s" % (string, e))

def assert_is_hash_string(string, length=64):
<<<<<<< HEAD
    if not isinstance(string, basestring):
=======
    if not isinstance(string, str):
>>>>>>> 0d719145
        raise AssertionError("Expected a string, got type %r" % type(string))
    elif length and len(string) != length:
        raise AssertionError(
            "String of length %d expected; got %d" % (length, len(string)))
    elif not re.match('[abcdef0-9]+$', string):
        raise AssertionError(
            "String %r contains invalid characters for a hash." % string)

<<<<<<< HEAD
def satoshi_round(amount):
    return  Decimal(amount).quantize(Decimal('0.00000001'), rounding=ROUND_DOWN)

=======
def assert_array_result(object_array, to_match, expected, should_not_find = False):
    """
        Pass in array of JSON objects, a dictionary with key/value pairs
        to match against, and another dictionary with expected key/value
        pairs.
        If the should_not_find flag is true, to_match should not be found
        in object_array
        """
    if should_not_find == True:
        assert_equal(expected, { })
    num_matched = 0
    for item in object_array:
        all_match = True
        for key,value in to_match.items():
            if item[key] != value:
                all_match = False
        if not all_match:
            continue
        elif should_not_find == True:
            num_matched = num_matched+1
        for key,value in expected.items():
            if item[key] != value:
                raise AssertionError("%s : expected %s=%s"%(str(item), str(key), str(value)))
            num_matched = num_matched+1
    if num_matched == 0 and should_not_find != True:
        raise AssertionError("No objects matched %s"%(str(to_match)))
    if num_matched > 0 and should_not_find == True:
        raise AssertionError("Objects were found %s"%(str(to_match)))

def satoshi_round(amount):
    return Decimal(amount).quantize(Decimal('0.00000001'), rounding=ROUND_DOWN)

# Helper to create at least "count" utxos
# Pass in a fee that is sufficient for relay and mining new transactions.
>>>>>>> 0d719145
def create_confirmed_utxos(fee, node, count):
    node.generate(int(0.5*count)+101)
    utxos = node.listunspent()
    iterations = count - len(utxos)
    addr1 = node.getnewaddress()
    addr2 = node.getnewaddress()
    if iterations <= 0:
        return utxos
<<<<<<< HEAD
    for i in xrange(iterations):
=======
    for i in range(iterations):
>>>>>>> 0d719145
        t = utxos.pop()
        inputs = []
        inputs.append({ "txid" : t["txid"], "vout" : t["vout"]})
        outputs = {}
        send_value = t['amount'] - fee
        outputs[addr1] = satoshi_round(send_value/2)
        outputs[addr2] = satoshi_round(send_value/2)
        raw_tx = node.createrawtransaction(inputs, outputs)
        signed_tx = node.signrawtransaction(raw_tx)["hex"]
        txid = node.sendrawtransaction(signed_tx)

    while (node.getmempoolinfo()['size'] > 0):
        node.generate(1)

    utxos = node.listunspent()
    assert(len(utxos) >= count)
    return utxos

<<<<<<< HEAD
=======
# Create large OP_RETURN txouts that can be appended to a transaction
# to make it large (helper for constructing large transactions).
>>>>>>> 0d719145
def gen_return_txouts():
    # Some pre-processing to create a bunch of OP_RETURN txouts to insert into transactions we create
    # So we have big transactions (and therefore can't fit very many into each block)
    # create one script_pubkey
    script_pubkey = "6a4d0200" #OP_RETURN OP_PUSH2 512 bytes
<<<<<<< HEAD
    for i in xrange (512):
        script_pubkey = script_pubkey + "01"
    # concatenate 128 txouts of above script_pubkey which we'll insert before the txout for change
    txouts = "81"
    for k in xrange(128):
=======
    for i in range (512):
        script_pubkey = script_pubkey + "01"
    # concatenate 128 txouts of above script_pubkey which we'll insert before the txout for change
    txouts = "81"
    for k in range(128):
>>>>>>> 0d719145
        # add txout value
        txouts = txouts + "0000000000000000"
        # add length of script_pubkey
        txouts = txouts + "fd0402"
        # add script_pubkey
        txouts = txouts + script_pubkey
    return txouts

<<<<<<< HEAD
def create_lots_of_big_transactions(node, txouts, utxos, fee):
    addr = node.getnewaddress()
    txids = []
    for i in xrange(len(utxos)):
=======
def create_tx(node, coinbase, to_address, amount):
    inputs = [{ "txid" : coinbase, "vout" : 0}]
    outputs = { to_address : amount }
    rawtx = node.createrawtransaction(inputs, outputs)
    signresult = node.signrawtransaction(rawtx)
    assert_equal(signresult["complete"], True)
    return signresult["hex"]

# Create a spend of each passed-in utxo, splicing in "txouts" to each raw
# transaction to make it large.  See gen_return_txouts() above.
def create_lots_of_big_transactions(node, txouts, utxos, fee):
    addr = node.getnewaddress()
    txids = []
    for i in range(len(utxos)):
>>>>>>> 0d719145
        t = utxos.pop()
        inputs = []
        inputs.append({ "txid" : t["txid"], "vout" : t["vout"]})
        outputs = {}
        send_value = t['amount'] - fee
        outputs[addr] = satoshi_round(send_value)
        rawtx = node.createrawtransaction(inputs, outputs)
        newtx = rawtx[0:92]
        newtx = newtx + txouts
        newtx = newtx + rawtx[94:]
        signresult = node.signrawtransaction(newtx, None, None, "NONE")
        txid = node.sendrawtransaction(signresult["hex"], True)
        txids.append(txid)
    return txids

def get_bip9_status(node, key):
    info = node.getblockchaininfo()
<<<<<<< HEAD
    for row in info['bip9_softforks']:
        if row['id'] == key:
            return row
    raise IndexError ('key:"%s" not found' % key)
=======
    return info['bip9_softforks'][key]
>>>>>>> 0d719145
<|MERGE_RESOLUTION|>--- conflicted
+++ resolved
@@ -1,9 +1,5 @@
-<<<<<<< HEAD
-# Copyright (c) 2014-2015 The Bitcoin Core developers
-=======
 #!/usr/bin/env python3
 # Copyright (c) 2014-2016 The Bitcoin Core developers
->>>>>>> 0d719145
 # Distributed under the MIT software license, see the accompanying
 # file COPYING or http://www.opensource.org/licenses/mit-license.php.
 
@@ -160,18 +156,11 @@
     datadir = os.path.join(dirname, "node"+str(n))
     if not os.path.isdir(datadir):
         os.makedirs(datadir)
-<<<<<<< HEAD
-    with open(os.path.join(datadir, "bitcoin.conf"), 'w') as f:
-        f.write("regtest=1\n")
-        f.write("rpcuser=rt\n")
-        f.write("rpcpassword=rt\n")
-=======
     rpc_u, rpc_p = rpc_auth_pair(n)
     with open(os.path.join(datadir, "bitcoin.conf"), 'w', encoding='utf8') as f:
         f.write("regtest=1\n")
         f.write("rpcuser=" + rpc_u + "\n")
         f.write("rpcpassword=" + rpc_p + "\n")
->>>>>>> 0d719145
         f.write("port="+str(p2p_port(n))+"\n")
         f.write("rpcport="+str(rpc_port(n))+"\n")
         f.write("listenonion=0\n")
@@ -322,12 +311,7 @@
     datadir = os.path.join(dirname, "node"+str(i))
     if binary is None:
         binary = os.getenv("BITCOIND", "bitcoind")
-<<<<<<< HEAD
-    # RPC tests still depend on free transactions
-    args = [ binary, "-datadir="+datadir, "-server", "-keypool=1", "-discover=0", "-rest", "-blockprioritysize=50000" ]
-=======
     args = [ binary, "-datadir="+datadir, "-server", "-keypool=1", "-discover=0", "-rest", "-mocktime="+str(get_mocktime()) ]
->>>>>>> 0d719145
     if extra_args is not None: args.extend(extra_args)
     bitcoind_processes[i] = subprocess.Popen(args)
     if os.getenv("PYTHON_DEBUG", ""):
@@ -545,11 +529,7 @@
             "Couldn't interpret %r as hexadecimal; raised: %s" % (string, e))
 
 def assert_is_hash_string(string, length=64):
-<<<<<<< HEAD
-    if not isinstance(string, basestring):
-=======
     if not isinstance(string, str):
->>>>>>> 0d719145
         raise AssertionError("Expected a string, got type %r" % type(string))
     elif length and len(string) != length:
         raise AssertionError(
@@ -558,11 +538,6 @@
         raise AssertionError(
             "String %r contains invalid characters for a hash." % string)
 
-<<<<<<< HEAD
-def satoshi_round(amount):
-    return  Decimal(amount).quantize(Decimal('0.00000001'), rounding=ROUND_DOWN)
-
-=======
 def assert_array_result(object_array, to_match, expected, should_not_find = False):
     """
         Pass in array of JSON objects, a dictionary with key/value pairs
@@ -597,7 +572,6 @@
 
 # Helper to create at least "count" utxos
 # Pass in a fee that is sufficient for relay and mining new transactions.
->>>>>>> 0d719145
 def create_confirmed_utxos(fee, node, count):
     node.generate(int(0.5*count)+101)
     utxos = node.listunspent()
@@ -606,11 +580,7 @@
     addr2 = node.getnewaddress()
     if iterations <= 0:
         return utxos
-<<<<<<< HEAD
-    for i in xrange(iterations):
-=======
     for i in range(iterations):
->>>>>>> 0d719145
         t = utxos.pop()
         inputs = []
         inputs.append({ "txid" : t["txid"], "vout" : t["vout"]})
@@ -629,29 +599,18 @@
     assert(len(utxos) >= count)
     return utxos
 
-<<<<<<< HEAD
-=======
 # Create large OP_RETURN txouts that can be appended to a transaction
 # to make it large (helper for constructing large transactions).
->>>>>>> 0d719145
 def gen_return_txouts():
     # Some pre-processing to create a bunch of OP_RETURN txouts to insert into transactions we create
     # So we have big transactions (and therefore can't fit very many into each block)
     # create one script_pubkey
     script_pubkey = "6a4d0200" #OP_RETURN OP_PUSH2 512 bytes
-<<<<<<< HEAD
-    for i in xrange (512):
-        script_pubkey = script_pubkey + "01"
-    # concatenate 128 txouts of above script_pubkey which we'll insert before the txout for change
-    txouts = "81"
-    for k in xrange(128):
-=======
     for i in range (512):
         script_pubkey = script_pubkey + "01"
     # concatenate 128 txouts of above script_pubkey which we'll insert before the txout for change
     txouts = "81"
     for k in range(128):
->>>>>>> 0d719145
         # add txout value
         txouts = txouts + "0000000000000000"
         # add length of script_pubkey
@@ -660,12 +619,6 @@
         txouts = txouts + script_pubkey
     return txouts
 
-<<<<<<< HEAD
-def create_lots_of_big_transactions(node, txouts, utxos, fee):
-    addr = node.getnewaddress()
-    txids = []
-    for i in xrange(len(utxos)):
-=======
 def create_tx(node, coinbase, to_address, amount):
     inputs = [{ "txid" : coinbase, "vout" : 0}]
     outputs = { to_address : amount }
@@ -680,7 +633,6 @@
     addr = node.getnewaddress()
     txids = []
     for i in range(len(utxos)):
->>>>>>> 0d719145
         t = utxos.pop()
         inputs = []
         inputs.append({ "txid" : t["txid"], "vout" : t["vout"]})
@@ -698,11 +650,4 @@
 
 def get_bip9_status(node, key):
     info = node.getblockchaininfo()
-<<<<<<< HEAD
-    for row in info['bip9_softforks']:
-        if row['id'] == key:
-            return row
-    raise IndexError ('key:"%s" not found' % key)
-=======
-    return info['bip9_softforks'][key]
->>>>>>> 0d719145
+    return info['bip9_softforks'][key]